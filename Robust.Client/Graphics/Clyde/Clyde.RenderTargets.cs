--- conflicted
+++ resolved
@@ -125,7 +125,6 @@
                     pixType, IntPtr.Zero);
                 CheckGlError();
 
-<<<<<<< HEAD
                 if (!_isGLES)
                 {
                     GL.FramebufferTexture(FramebufferTarget.Framebuffer, FramebufferAttachment.ColorAttachment0,
@@ -138,12 +137,7 @@
                     GL.FramebufferTexture2D(FramebufferTarget.Framebuffer, FramebufferAttachment.ColorAttachment0,
                         TextureTarget.Texture2D, texture.Handle, 0);
                 }
-=======
-                GL.FramebufferTexture(FramebufferTarget.Framebuffer, FramebufferAttachment.ColorAttachment0,
-                    texture.Handle,
-                    0);
-                CheckGlError();
->>>>>>> c5573c0d
+                CheckGlError();
 
                 // Check on original format is NOT a bug, this is so srgb emulation works
                 textureObject = GenTexture(texture, size, format.ColorFormat == RTCF.Rgba8Srgb, name == null ? null : $"{name}-color");
@@ -180,16 +174,12 @@
 
             // Re-bind previous framebuffers (thus _currentBoundRenderTarget is back in sync)
             GL.BindFramebuffer(FramebufferTarget.DrawFramebuffer, boundDrawBuffer);
-<<<<<<< HEAD
+            CheckGlError();
             if (_hasGLReadFramebuffer)
             {
                 GL.BindFramebuffer(FramebufferTarget.ReadFramebuffer, boundReadBuffer);
-            }
-=======
-            CheckGlError();
-            GL.BindFramebuffer(FramebufferTarget.ReadFramebuffer, boundReadBuffer);
-            CheckGlError();
->>>>>>> c5573c0d
+                CheckGlError();
+            }
 
             var pressure = estPixSize * size.X * size.Y;
 
@@ -252,10 +242,7 @@
             return _renderTargets[rt.Handle];
         }
 
-<<<<<<< HEAD
         [MethodImpl(MethodImplOptions.AggressiveInlining)]
-=======
->>>>>>> c5573c0d
         private void BindRenderTargetImmediate(LoadedRenderTarget rt)
         {
             // NOTE: It's critically important that this be the "focal point" of all framebuffer bindings.
