﻿using System.Globalization;
using Robust.Shared.IoC;
using Robust.Shared.Serialization.Manager;
using Robust.Shared.Serialization.Manager.Attributes;
using Robust.Shared.Serialization.Markdown;
using Robust.Shared.Serialization.Markdown.Validation;
using Robust.Shared.Serialization.Markdown.Value;
using Robust.Shared.Serialization.TypeSerializers.Interfaces;

namespace Robust.Shared.Serialization.TypeSerializers.Implementations.Primitive
{
    [TypeSerializer]
    public sealed class SByteSerializer : ITypeSerializer<sbyte, ValueDataNode>
    {
        public ValidationNode Validate(ISerializationManager serializationManager, ValueDataNode node,
            IDependencyCollection dependencies, ISerializationContext? context = null)
        {
            return sbyte.TryParse(node.Value, out _)
                ? new ValidatedValueNode(node)
                : new ErrorNode(node, $"Failed parsing signed byte value: {node.Value}");
        }

<<<<<<< HEAD
        public sbyte Read(ISerializationManager serializationManager, ValueDataNode node,
            IDependencyCollection dependencies, bool skipHook, ISerializationContext? context = null)
=======
        public DeserializationResult Read(ISerializationManager serializationManager, ValueDataNode node,
            IDependencyCollection dependencies, bool skipHook, ISerializationContext? context = null, sbyte value = default)
>>>>>>> 5a066325
        {
            return sbyte.Parse(node.Value, CultureInfo.InvariantCulture);
        }

        public DataNode Write(ISerializationManager serializationManager, sbyte value, bool alwaysWrite = false,
            ISerializationContext? context = null)
        {
            return new ValueDataNode(value.ToString(CultureInfo.InvariantCulture));
        }

        public sbyte Copy(ISerializationManager serializationManager, sbyte source, sbyte target, bool skipHook,
            ISerializationContext? context = null)
        {
            return source;
        }
    }
}<|MERGE_RESOLUTION|>--- conflicted
+++ resolved
@@ -20,13 +20,8 @@
                 : new ErrorNode(node, $"Failed parsing signed byte value: {node.Value}");
         }
 
-<<<<<<< HEAD
         public sbyte Read(ISerializationManager serializationManager, ValueDataNode node,
-            IDependencyCollection dependencies, bool skipHook, ISerializationContext? context = null)
-=======
-        public DeserializationResult Read(ISerializationManager serializationManager, ValueDataNode node,
             IDependencyCollection dependencies, bool skipHook, ISerializationContext? context = null, sbyte value = default)
->>>>>>> 5a066325
         {
             return sbyte.Parse(node.Value, CultureInfo.InvariantCulture);
         }
