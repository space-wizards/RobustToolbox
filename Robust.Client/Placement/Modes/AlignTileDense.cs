--- conflicted
+++ resolved
@@ -1,8 +1,4 @@
-<<<<<<< HEAD
-using Robust.Shared.GameObjects;
-=======
 ﻿using Robust.Shared.GameObjects;
->>>>>>> e34935c9
 using Robust.Shared.Map;
 
 namespace Robust.Client.Placement.Modes
@@ -19,19 +15,11 @@
             MouseCoords = ScreenToCursorGrid(mouseScreen);
 
             var tileSize = 1f;
-<<<<<<< HEAD
-            var gridId = MouseCoords.GetGridEuid(pManager.EntityManager);
-=======
             var gridIdOpt = MouseCoords.GetGridUid(pManager.EntityManager);
->>>>>>> e34935c9
 
             if (gridIdOpt is EntityUid gridId && gridId.IsValid())
             {
-<<<<<<< HEAD
-                var mapGrid = pManager.MapManager.EntityManager.GetComponent<MapGridComponent>(MouseCoords.GetGridEuid(pManager.EntityManager));
-=======
                 var mapGrid = pManager.MapManager.GetGrid(gridId);
->>>>>>> e34935c9
                 tileSize = mapGrid.TileSize; //convert from ushort to float
             }
 
