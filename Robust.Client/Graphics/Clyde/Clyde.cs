--- conflicted
+++ resolved
@@ -312,29 +312,10 @@
             ProjViewUBO = new GLUniformBuffer<ProjViewMatrices>(this, BindingIndexProjView, nameof(ProjViewUBO));
             UniformConstantsUBO = new GLUniformBuffer<UniformConstants>(this, BindingIndexUniformConstants, nameof(UniformConstantsUBO));
 
-<<<<<<< HEAD
-            EntityPostRenderTarget = CreateRenderTarget(Vector2i.One * 8 * EyeManager.PixelsPerMeter,
-                new RenderTargetFormatParameters(RenderTargetColorFormat.Rgba8Srgb, true),
-                name: nameof(EntityPostRenderTarget));
-=======
-            CreateMainViewport();
-
             screenBufferHandle = new GLHandle(GL.GenTexture());
             GL.BindTexture(TextureTarget.Texture2D, screenBufferHandle.Handle);
             ApplySampleParameters(TextureSampleParameters.Default);
             ScreenBufferTexture = GenTexture(screenBufferHandle, _framebufferSize, true, null, TexturePixelType.Rgba32);
-        }
-
-        private void CreateMainViewport()
-        {
-            var (w, h) = _framebufferSize;
-
-            // Ensure viewport size is always even to avoid artifacts.
-            if (w % 2 == 1) w += 1;
-            if (h % 2 == 1) h += 1;
-
-            _mainViewport = CreateViewport((w, h), nameof(_mainViewport));
->>>>>>> ddc91d05
         }
 
         [Conditional("DEBUG")]
