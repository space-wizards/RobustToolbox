// ReSharper disable once RedundantUsingDirective
// Used in EXCEPTION_TOLERANCE preprocessor
using System;
using System.Collections.Generic;
using System.Diagnostics.CodeAnalysis;
using System.Linq;
using JetBrains.Annotations;
using Robust.Client.GameObjects;
using Robust.Client.Input;
using Robust.Client.Physics;
using Robust.Client.Player;
using Robust.Client.Timing;
using Robust.Shared;
using Robust.Shared.Configuration;
using Robust.Shared.Console;
using Robust.Shared.Containers;
using Robust.Shared.Exceptions;
using Robust.Shared.GameObjects;
using Robust.Shared.GameStates;
using Robust.Shared.Input;
using Robust.Shared.IoC;
using Robust.Shared.Localization;
using Robust.Shared.Log;
using Robust.Shared.Map;
using Robust.Shared.Network;
using Robust.Shared.Network.Messages;
using Robust.Shared.Physics;
using Robust.Shared.Physics.Components;
using Robust.Shared.Profiling;
using Robust.Shared.Replays;
using Robust.Shared.Timing;
using Robust.Shared.Utility;

namespace Robust.Client.GameStates
{
    /// <inheritdoc />
    [UsedImplicitly]
    public sealed class ClientGameStateManager : IClientGameStateManager, IPostInjectInit
    {
        private GameStateProcessor _processor = default!;

        private uint _nextInputCmdSeq = 1;
        private readonly Queue<FullInputCmdMessage> _pendingInputs = new();

        private readonly Queue<(uint sequence, GameTick sourceTick, EntityEventArgs msg, object sessionMsg)>
            _pendingSystemMessages
                = new();

        // Game state dictionaries that get used every tick.
        private readonly Dictionary<EntityUid, (bool EnteringPvs, GameTick LastApplied, EntityState? curState, EntityState?nextState)> _toApply = new();
        private readonly Dictionary<EntityUid, EntityState> _toCreate = new();

        private uint _metaCompNetId;

        [Dependency] private readonly IComponentFactory _compFactory = default!;
        [Dependency] private readonly IClientEntityManagerInternal _entities = default!;
        [Dependency] private readonly IPlayerManager _players = default!;
        [Dependency] private readonly IClientNetManager _network = default!;
        [Dependency] private readonly IBaseClient _client = default!;
        [Dependency] private readonly IClientGameTiming _timing = default!;
        [Dependency] private readonly INetConfigurationManager _config = default!;
        [Dependency] private readonly IEntitySystemManager _entitySystemManager = default!;
        [Dependency] private readonly IConsoleHost _conHost = default!;
        [Dependency] private readonly ClientEntityManager _entityManager = default!;
        [Dependency] private readonly IInputManager _inputManager = default!;
        [Dependency] private readonly ProfManager _prof = default!;
        [Dependency] private readonly IRuntimeLog _runtimeLog = default!;
<<<<<<< HEAD
        [Dependency] private readonly IReplayRecordingManager _replayRecording = default!;
=======
        [Dependency] private readonly ILogManager _logMan = default!;
>>>>>>> 0ae409a7

        private ISawmill _sawmill = default!;

        /// <inheritdoc />
        public int MinBufferSize => _processor.MinBufferSize;

        /// <inheritdoc />
        public int TargetBufferSize => _processor.TargetBufferSize;

        /// <inheritdoc />
        public int CurrentBufferSize => _processor.CalculateBufferSize(_timing.LastRealTick);

        public bool IsPredictionEnabled { get; private set; }
        public bool PredictionNeedsResetting { get; private set; }

        public int PredictTickBias { get; private set; }
        public float PredictLagBias { get; private set; }

        public int StateBufferMergeThreshold { get; private set; }

        private uint _lastProcessedInput;

        /// <summary>
        ///     Maximum number of entities that are sent to null-space each tick due to leaving PVS.
        /// </summary>
        private int _pvsDetachBudget;

        /// <inheritdoc />
        public event Action<GameStateAppliedArgs>? GameStateApplied;

        public event Action<MsgStateLeavePvs>? PvsLeave;

        /// <inheritdoc />
        public void Initialize()
        {
            _processor = new GameStateProcessor(_timing);

            _network.RegisterNetMessage<MsgState>(HandleStateMessage);
            _network.RegisterNetMessage<MsgStateLeavePvs>(HandlePvsLeaveMessage);
            _network.RegisterNetMessage<MsgStateAck>();
            _network.RegisterNetMessage<MsgStateRequestFull>();
            _client.RunLevelChanged += RunLevelChanged;

            _config.OnValueChanged(CVars.NetInterp, b => _processor.Interpolation = b, true);
            _config.OnValueChanged(CVars.NetBufferSize, i => _processor.BufferSize = i, true);
            _config.OnValueChanged(CVars.NetLogging, b => _processor.Logging = b, true);
            _config.OnValueChanged(CVars.NetPredict, b => IsPredictionEnabled = b, true);
            _config.OnValueChanged(CVars.NetPredictTickBias, i => PredictTickBias = i, true);
            _config.OnValueChanged(CVars.NetPredictLagBias, i => PredictLagBias = i, true);
            _config.OnValueChanged(CVars.NetStateBufMergeThreshold, i => StateBufferMergeThreshold = i, true);
            _config.OnValueChanged(CVars.NetPVSEntityExitBudget, i => _pvsDetachBudget = i, true);

            _processor.Interpolation = _config.GetCVar(CVars.NetInterp);
            _processor.BufferSize = _config.GetCVar(CVars.NetBufferSize);
            _processor.Logging = _config.GetCVar(CVars.NetLogging);
            IsPredictionEnabled = _config.GetCVar(CVars.NetPredict);
            PredictTickBias = _config.GetCVar(CVars.NetPredictTickBias);
            PredictLagBias = _config.GetCVar(CVars.NetPredictLagBias);

            _conHost.RegisterCommand("resetent", Loc.GetString("cmd-reset-ent-desc"), Loc.GetString("cmd-reset-ent-help"), ResetEntCommand);
            _conHost.RegisterCommand("resetallents", Loc.GetString("cmd-reset-all-ents-desc"), Loc.GetString("cmd-reset-all-ents-help"), ResetAllEnts);
            _conHost.RegisterCommand("detachent", Loc.GetString("cmd-detach-ent-desc"), Loc.GetString("cmd-detach-ent-help"), DetachEntCommand);
            _conHost.RegisterCommand("localdelete", Loc.GetString("cmd-local-delete-desc"), Loc.GetString("cmd-local-delete-help"), LocalDeleteEntCommand);
            _conHost.RegisterCommand("fullstatereset", Loc.GetString("cmd-full-state-reset-desc"), Loc.GetString("cmd-full-state-reset-help"), (_,_,_) => RequestFullState());

            var metaId = _compFactory.GetRegistration(typeof(MetaDataComponent)).NetID;
            if (!metaId.HasValue)
                throw new InvalidOperationException("MetaDataComponent does not have a NetId.");

            _metaCompNetId = metaId.Value;
        }

        /// <inheritdoc />
        public void Reset()
        {
            _processor.Reset();
            _timing.CurTick = GameTick.Zero;
            _timing.LastRealTick = GameTick.Zero;
            _lastProcessedInput = 0;
        }

        private void RunLevelChanged(object? sender, RunLevelChangedEventArgs args)
        {
            if (args.NewLevel == ClientRunLevel.Initialize)
            {
                // We JUST left a server or the client started up, Reset everything.
                Reset();
            }
        }

        public void InputCommandDispatched(FullInputCmdMessage message)
        {
            if (!IsPredictionEnabled)
            {
                return;
            }

            message.InputSequence = _nextInputCmdSeq;
            _pendingInputs.Enqueue(message);

            _inputManager.NetworkBindMap.TryGetKeyFunction(message.InputFunctionId, out var boundFunc);
            _sawmill.Debug(
                $"CL> SENT tick={_timing.CurTick}, sub={_timing.TickFraction}, seq={_nextInputCmdSeq}, func={boundFunc.FunctionName}, state={message.State}");
            _nextInputCmdSeq++;
        }

        public uint SystemMessageDispatched<T>(T message) where T : EntityEventArgs
        {
            if (!IsPredictionEnabled)
            {
                return default;
            }

            DebugTools.AssertNotNull(_players.LocalPlayer);

            var evArgs = new EntitySessionEventArgs(_players.LocalPlayer!.Session);
            _pendingSystemMessages.Enqueue((_nextInputCmdSeq, _timing.CurTick, message,
                new EntitySessionMessage<T>(evArgs, message)));

            return _nextInputCmdSeq++;
        }

        private void HandleStateMessage(MsgState message)
        {
            // We ONLY ack states that are definitely going to get applied. Otherwise the sever might assume that we
            // applied a state containing entity-creation information, which it would then no longer send to us when
            // we re-encounter this entity
            if (_processor.AddNewState(message.State))
                AckGameState(message.State.ToSequence);
        }

        public void UpdateFullRep(GameState state, bool cloneDelta = false)
            => _processor.UpdateFullRep(state, cloneDelta);

        public Dictionary<EntityUid, Dictionary<ushort, ComponentState>> GetFullRep()
            => _processor.GetFullRep();

        private void HandlePvsLeaveMessage(MsgStateLeavePvs message)
        {
            QueuePvsDetach(message.Entities, message.Tick);
            PvsLeave?.Invoke(message);
        }

        public void QueuePvsDetach(List<EntityUid> entities, GameTick tick)
        {
            _processor.AddLeavePvsMessage(entities, tick);
            if (_replayRecording.IsRecording)
                _replayRecording.RecordClientMessage(new ReplayMessage.LeavePvs(entities, tick));
        }

        public void ClearDetachQueue() => _processor.ClearDetachQueue();

        /// <inheritdoc />
        public void ApplyGameState()
        {
            // Calculate how many states we need to apply this tick.
            // Always at least one, but can be more based on StateBufferMergeThreshold.
            var curBufSize = CurrentBufferSize;
            var targetBufSize = TargetBufferSize;

            var bufferOverflow = curBufSize - targetBufSize - StateBufferMergeThreshold;
            var targetProcessedTick = (bufferOverflow > 1)
                ? _timing.LastProcessedTick + (uint)bufferOverflow
                : _timing.LastProcessedTick + 1;

            _prof.WriteValue($"State buffer size", curBufSize);
            _prof.WriteValue($"State apply count", targetProcessedTick.Value - _timing.LastProcessedTick.Value);

            bool processedAny = false;

            _timing.LastProcessedTick = _timing.LastRealTick;
            while (_timing.LastProcessedTick < targetProcessedTick)
            {
                // TODO: We could theoretically communicate with the GameStateProcessor better here.
                // Since game states are sliding windows, it is possible that we need less than applyCount applies here.
                // Consider, if you have 3 states, (tFrom=1, tTo=2), (tFrom=1, tTo=3), (tFrom=2, tTo=3),
                // you only need to apply the last 2 states to go from 1 -> 3.
                // instead of all 3.
                // This would be a nice optimization though also minor since the primary cost here
                // is avoiding entity system and re-prediction runs.
                //
                // Note however that it is possible that some state (e.g. 1->2) contains information for entity creation
                // for some entity that has left pvs by tick 3. Given that state 1->2 was acked, the server will not
                // re-send that creation data later. So if we skip it and only apply tick 1->3, that will lead to a missing
                // meta-data error. So while this can still be optimized, its probably not worth the headache.

                if (!_processor.TryGetServerState(out var curState, out var nextState))
                    break;

                processedAny = true;

                if (curState == null)
                {
                    // Might just be missing a state, but we may be able to make use of a future state if it has a low enough from sequence.
                    _timing.LastProcessedTick += 1;
                    continue;
                }

                if (PredictionNeedsResetting)
                {
                    try
                    {
                        ResetPredictedEntities();
                    }
                    catch (Exception e)
                    {
                        // avoid exception spam from repeatedly trying to reset the same entity.
                        _entitySystemManager.GetEntitySystem<ClientDirtySystem>().Reset();
                        _runtimeLog.LogException(e, "ResetPredictedEntities");
                    }
                }

                // If we were waiting for a new state, we are now applying it.
                if (_processor.LastFullStateRequested.HasValue)
                {
                    _processor.LastFullStateRequested = null;
                    _timing.LastProcessedTick = curState.ToSequence;
                    DebugTools.Assert(curState.FromSequence == GameTick.Zero);
                    PartialStateReset(curState, true);
                }
                else
                    _timing.LastProcessedTick += 1;

                _timing.CurTick = _timing.LastRealTick = _timing.LastProcessedTick;

                // Update the cached server state.
                using (_prof.Group("FullRep"))
                {
                    _processor.UpdateFullRep(curState);
                }

                IEnumerable<EntityUid> createdEntities;
                using (_prof.Group("ApplyGameState"))
                {
                    if (_timing.LastProcessedTick < targetProcessedTick && nextState != null)
                    {
                        // We are about to apply another state after this one anyways. So there is no need to pass in
                        // the next state for frame interpolation. Really, if we are applying 3 or more states, we
                        // should be checking the next-next state and so on.
                        //
                        // Basically: we only need to apply next-state for the last cur-state we are applying. but 99%
                        // of the time, we are only applying a single tick. But if we are applying more than one the
                        // client tends to stutter, so this sort of matters.
                        nextState = null;
                    }

#if EXCEPTION_TOLERANCE
                    try
                    {
#endif
                    createdEntities = ApplyGameState(curState, nextState);
#if EXCEPTION_TOLERANCE
                    }
                    catch (MissingMetadataException e)
                    {
                        // Something has gone wrong. Probably a missing meta-data component. Perhaps a full server state will fix it.
                        RequestFullState(e.Uid);
                        throw;
                    }
#endif
                }

                using (_prof.Group("MergeImplicitData"))
                {
                    MergeImplicitData(createdEntities);
                }

                if (_lastProcessedInput < curState.LastProcessedInput)
                {
                    _sawmill.Debug($"SV> RCV  tick={_timing.CurTick}, last processed ={_lastProcessedInput}");
                    _lastProcessedInput = curState.LastProcessedInput;
                }
            }

            // Slightly speed up or slow down the client tickrate based on the contents of the buffer.
            // TryGetTickStates should have cleaned out any old states, so the buffer contains [t+0(cur), t+1(next), t+2, t+3, ..., t+n]
            // we can use this info to properly time our tickrate so it does not run fast or slow compared to the server.
            if (_processor.WaitingForFull)
                _timing.TickTimingAdjustment = 0f;
            else
                _timing.TickTimingAdjustment = (CurrentBufferSize - (float)TargetBufferSize) * 0.10f;

            // If we are about to process an another tick in the same frame, lets not bother unnecessarily running prediction ticks
            // Really the main-loop ticking just needs to be more specialized for clients.
            if (_timing.TickRemainder >= _timing.CalcAdjustedTickPeriod())
                return;

            if (!processedAny)
            {
                // Failed to process even a single tick. Chances are the tick buffer is empty, either because of
                // networking issues or because the server is dead. This will functionally freeze the client-side simulation.
                return;
            }

            // remove old pending inputs
            while (_pendingInputs.Count > 0 && _pendingInputs.Peek().InputSequence <= _lastProcessedInput)
            {
                var inCmd = _pendingInputs.Dequeue();

                _inputManager.NetworkBindMap.TryGetKeyFunction(inCmd.InputFunctionId, out var boundFunc);
                _sawmill.Debug($"SV>     seq={inCmd.InputSequence}, func={boundFunc.FunctionName}, state={inCmd.State}");
            }

            while (_pendingSystemMessages.Count > 0 && _pendingSystemMessages.Peek().sequence <= _lastProcessedInput)
            {
                _pendingSystemMessages.Dequeue();
            }

            DebugTools.Assert(_timing.InSimulation);

            var ping = (_network.ServerChannel?.Ping ?? 0) / 1000f + PredictLagBias; // seconds.
            var predictionTarget = _timing.LastProcessedTick + (uint) (_processor.TargetBufferSize + Math.Ceiling(_timing.TickRate * ping) + PredictTickBias);

            if (IsPredictionEnabled)
            {
                PredictionNeedsResetting = true;
                PredictTicks(predictionTarget);
            }

            using (_prof.Group("Tick"))
            {
                _entities.TickUpdate((float) _timing.TickPeriod.TotalSeconds, noPredictions: !IsPredictionEnabled);
            }
        }

        public void RequestFullState(EntityUid? missingEntity = null)
        {
            _sawmill.Info("Requesting full server state");
            _network.ClientSendMessage(new MsgStateRequestFull { Tick = _timing.LastRealTick , MissingEntity = missingEntity ?? EntityUid.Invalid });
            _processor.RequestFullState();
        }

        public void PredictTicks(GameTick predictionTarget)
        {
            using var _p = _prof.Group("Prediction");
            using var _ = _timing.StartPastPredictionArea();

            if (_pendingInputs.Count > 0)
            {
                _sawmill.Debug("CL> Predicted:");
            }

            var input = _entitySystemManager.GetEntitySystem<InputSystem>();
            using var pendingInputEnumerator = _pendingInputs.GetEnumerator();
            using var pendingMessagesEnumerator = _pendingSystemMessages.GetEnumerator();
            var hasPendingInput = pendingInputEnumerator.MoveNext();
            var hasPendingMessage = pendingMessagesEnumerator.MoveNext();

            while (_timing.CurTick < predictionTarget)
            {
                _timing.CurTick += 1;
                var groupStart = _prof.WriteGroupStart();

                while (hasPendingInput && pendingInputEnumerator.Current.Tick <= _timing.CurTick)
                {
                    var inputCmd = pendingInputEnumerator.Current;

                    _inputManager.NetworkBindMap.TryGetKeyFunction(inputCmd.InputFunctionId, out var boundFunc);

                    _sawmill.Debug(
                        $"    seq={inputCmd.InputSequence}, sub={inputCmd.SubTick}, dTick={_timing.CurTick}, func={boundFunc.FunctionName}, " +
                        $"state={inputCmd.State}");

                    input.PredictInputCommand(inputCmd);
                    hasPendingInput = pendingInputEnumerator.MoveNext();
                }

                while (hasPendingMessage && pendingMessagesEnumerator.Current.sourceTick <= _timing.CurTick)
                {
                    var msg = pendingMessagesEnumerator.Current.msg;

                    _entities.EventBus.RaiseEvent(EventSource.Local, msg);
                    _entities.EventBus.RaiseEvent(EventSource.Local, pendingMessagesEnumerator.Current.sessionMsg);
                    hasPendingMessage = pendingMessagesEnumerator.MoveNext();
                }

                if (_timing.CurTick != predictionTarget)
                {
                    using (_prof.Group("Systems"))
                    {
                        // Don't run EntitySystemManager.TickUpdate if this is the target tick,
                        // because the rest of the main loop will call into it with the target tick later,
                        // and it won't be a past prediction.
                        _entitySystemManager.TickUpdate((float)_timing.TickPeriod.TotalSeconds, noPredictions: false);
                    }

                    using (_prof.Group("Event queue"))
                    {
                        ((IBroadcastEventBusInternal)_entities.EventBus).ProcessEventQueue();
                    }
                }

                _prof.WriteGroupEnd(groupStart, "Prediction tick", ProfData.Int64(_timing.CurTick.Value));
            }
        }

        public void ResetPredictedEntities()
        {
            PredictionNeedsResetting = false;

            using var _ = _prof.Group("ResetPredictedEntities");
            using var __ = _timing.StartStateApplicationArea();

            var countReset = 0;
            var system = _entitySystemManager.GetEntitySystem<ClientDirtySystem>();
            var query = _entityManager.GetEntityQuery<MetaDataComponent>();
            RemQueue<Component> toRemove = new();

            // This is terrible, and I hate it.
            _entitySystemManager.GetEntitySystem<SharedGridTraversalSystem>().QueuedEvents.Clear();
            _entitySystemManager.GetEntitySystem<TransformSystem>().Reset();

            foreach (var entity in system.DirtyEntities)
            {
                DebugTools.Assert(toRemove.Count == 0);
                // Check log level first to avoid the string alloc.
                if (_sawmill.Level <= LogLevel.Debug)
                    _sawmill.Debug($"Entity {entity} was made dirty.");

                if (!_processor.TryGetLastServerStates(entity, out var last))
                {
                    // Entity was probably deleted on the server so do nothing.
                    continue;
                }

                countReset += 1;

                var netComps = _entityManager.GetNetComponentsOrNull(entity);
                if (netComps == null)
                    continue;

                foreach (var (netId, comp) in netComps.Value)
                {
                    DebugTools.AssertNotNull(netId);
                    if (!comp.NetSyncEnabled)
                        continue;

                    // Was this component added during prediction?
                    if (comp.CreationTick > _timing.LastRealTick)
                    {
                        if (last.ContainsKey(netId))
                        {
                            // Component was probably removed and then re-addedd during a single prediction run
                            // Just reset state as normal.
                            comp.ClearCreationTick();
                        }
                        else
                        {
                            toRemove.Add(comp);
                            if (_sawmill.Level <= LogLevel.Debug)
                                _sawmill.Debug($"  A new component was added: {comp.GetType()}");
                            continue;
                        }
                    }

                    if (comp.LastModifiedTick <= _timing.LastRealTick || !last.TryGetValue(netId, out var compState))
                    {
                        continue;
                    }

                    if (_sawmill.Level <= LogLevel.Debug)
                        _sawmill.Debug($"  A component was dirtied: {comp.GetType()}");

                    var handleState = new ComponentHandleState(compState, null);
                    _entities.EventBus.RaiseComponentEvent(comp, ref handleState);
                    comp.HandleComponentState(compState, null);
                    comp.LastModifiedTick = _timing.LastRealTick;
                }

                // Remove predicted component additions
                foreach (var comp in toRemove)
                {
                    _entities.RemoveComponent(entity, comp);
                }
                toRemove.Clear();

                // Re-add predicted removals
                if (system.RemovedComponents.TryGetValue(entity, out var netIds))
                {
                    foreach (var netId in netIds)
                    {
                        if (_entities.HasComponent(entity, netId))
                            continue;

                        if (!last.TryGetValue(netId, out var state))
                            continue;

                        var comp = _entityManager.AddComponent(entity, netId);

                        if (_sawmill.Level <= LogLevel.Debug)
                            _sawmill.Debug($"  A component was removed: {comp.GetType()}");

                        var stateEv = new ComponentHandleState(state, null);
                        _entities.EventBus.RaiseComponentEvent(comp, ref stateEv);
                        comp.HandleComponentState(state, null);
                        comp.ClearCreationTick(); // don't undo the re-adding.
                        comp.LastModifiedTick = _timing.LastRealTick;
                    }
                }

                var meta = query.GetComponent(entity);
                DebugTools.Assert(meta.EntityLastModifiedTick > _timing.LastRealTick);
                meta.EntityLastModifiedTick = _timing.LastRealTick;
            }

            _entityManager.System<PhysicsSystem>().ResetContacts();

            // TODO maybe reset more of physics?
            // E.g., warm impulses for warm starting?

            system.Reset();

            _prof.WriteValue("Reset count", ProfData.Int32(countReset));
        }

        /// <summary>
        ///     Infer implicit state data for newly created entities.
        /// </summary>
        /// <remarks>
        ///     Whenever a new entity is created, the server doesn't send full state data, given that much of the data
        ///     can simply be obtained from the entity prototype information. This function basically creates a fake
        ///     initial server state for any newly created entity. It does this by simply using the standard <see
        ///     cref="IEntityManager.GetComponentState(IEventBus, IComponent)"/>.
        /// </remarks>
        private void MergeImplicitData(IEnumerable<EntityUid> createdEntities)
        {
            var outputData = new Dictionary<EntityUid, Dictionary<ushort, ComponentState>>();
            var bus = _entityManager.EventBus;

            foreach (var createdEntity in createdEntities)
            {
                var compData = new Dictionary<ushort, ComponentState>();
                outputData.Add(createdEntity, compData);

                foreach (var (netId, component) in _entityManager.GetNetComponents(createdEntity))
                {
                    if (!component.NetSyncEnabled)
                        continue;

                    var state = _entityManager.GetComponentState(bus, component, null, GameTick.Zero);
                    DebugTools.Assert(state is not IComponentDeltaState delta || delta.FullState);
                    compData.Add(netId, state);
                }
            }

            _processor.MergeImplicitData(outputData);
        }

        private void AckGameState(GameTick sequence)
        {
            _network.ClientSendMessage(new MsgStateAck() { Sequence = sequence });
        }

        public IEnumerable<EntityUid> ApplyGameState(GameState curState, GameState? nextState)
        {
            using var _ = _timing.StartStateApplicationArea();

            // TODO repays optimize this.
            // This currently just saves game states as they are applied.
            // However this is inefficient and may have redundant data.
            // E.g., we may record states: [10 to 15] [11 to 16] *error* [0 to 18] [18 to 19] [18 to 20] ...
            // The best way to deal with this is probably to just re-process & re-write the replay when first loading it.
            //
            // Also, currently this will cause a state to be serialized, which in principle shouldn't differ from the
            // data that we received from the server. So if a recording is active we could actually just copy those
            // raw bytes.
            _replayRecording.SaveReplayData(curState);

            using (_prof.Group("Config"))
            {
                _config.TickProcessMessages();
            }

            (IEnumerable<EntityUid> Created, List<EntityUid> Detached) output;
            using (_prof.Group("Entity"))
            {
                output = ApplyEntityStates(curState, nextState);
            }

            using (_prof.Group("Player"))
            {
                _players.ApplyPlayerStates(curState.PlayerStates.Value ?? Array.Empty<PlayerState>());
            }

            using (_prof.Group("Callback"))
            {
                GameStateApplied?.Invoke(new GameStateAppliedArgs(curState, output.Detached));
            }

            return output.Created;
        }

        private (IEnumerable<EntityUid> Created, List<EntityUid> Detached) ApplyEntityStates(GameState curState, GameState? nextState)
        {
            var metas = _entities.GetEntityQuery<MetaDataComponent>();
            var xforms = _entities.GetEntityQuery<TransformComponent>();
            var xformSys = _entitySystemManager.GetEntitySystem<SharedTransformSystem>();

            var enteringPvs = 0;
            _toApply.Clear();
            _toCreate.Clear();
            var curSpan = curState.EntityStates.Span;

            // Create new entities
            // This is done BEFORE state application to ensure any new parents exist before existing children have their states applied, otherwise, we may have issues with entity transforms!
            {
                using var _ = _prof.Group("Create uninitialized entities");
                var count = 0;

                foreach (var es in curSpan)
                {
                    if (metas.HasComponent(es.Uid))
                        continue;

                    count++;
                    var uid = es.Uid;
                    var metaState = (MetaDataComponentState?)es.ComponentChanges.Value?.FirstOrDefault(c => c.NetID == _metaCompNetId).State;
                    if (metaState == null)
                        throw new MissingMetadataException(uid);

                    _entities.CreateEntity(metaState.PrototypeId, uid);
                    _toCreate.Add(uid, es);
                    _toApply.Add(uid, (false, GameTick.Zero, es, null));

                    var newMeta = metas.GetComponent(uid);
                    newMeta.LastStateApplied = curState.ToSequence;
                }

                _prof.WriteValue("Count", ProfData.Int32(count));
            }

            foreach (var es in curSpan)
            {
                if (!metas.TryGetComponent(es.Uid, out var meta) || _toCreate.ContainsKey(es.Uid))
                {
                    continue;
                }

                bool isEnteringPvs = (meta.Flags & MetaDataFlags.Detached) != 0;
                if (isEnteringPvs)
                {
                    meta.Flags &= ~MetaDataFlags.Detached;
                    enteringPvs++;
                }
                else if (meta.LastStateApplied >= es.EntityLastModified && meta.LastStateApplied != GameTick.Zero)
                {
                    meta.LastStateApplied = curState.ToSequence;
                    continue;
                }

                _toApply.Add(es.Uid, (isEnteringPvs, meta.LastStateApplied, es, null));
                meta.LastStateApplied = curState.ToSequence;
            }

            // Detach entities to null space
            var containerSys = _entitySystemManager.GetEntitySystem<ContainerSystem>();
            var lookupSys = _entitySystemManager.GetEntitySystem<EntityLookupSystem>();
            var detached = ProcessPvsDeparture(curState.ToSequence, metas, xforms, xformSys, containerSys, lookupSys);

            // Check next state (AFTER having created new entities introduced in curstate)
            if (nextState != null)
            {
                foreach (var es in nextState.EntityStates.Span)
                {
                    var uid = es.Uid;

                    if (!metas.TryGetComponent(uid, out var meta))
                        continue;

                    // Does the next state actually have any future information about this entity that could be used for interpolation?
                    if (es.EntityLastModified != nextState.ToSequence)
                        continue;

                    if (_toApply.TryGetValue(uid, out var state))
                        _toApply[uid] = (state.EnteringPvs, state.LastApplied, state.curState, es);
                    else
                        _toApply[uid] = (false, GameTick.Zero, null, es);
                }
            }

            var contQuery = _entities.GetEntityQuery<ContainerManagerComponent>();
            var physicsQuery = _entities.GetEntityQuery<PhysicsComponent>();
            var fixturesQuery = _entities.GetEntityQuery<FixturesComponent>();
            var broadQuery = _entities.GetEntityQuery<BroadphaseComponent>();
            var queuedBroadphaseUpdates = new List<(EntityUid, TransformComponent)>(enteringPvs);

            // Apply entity states.
            using (_prof.Group("Apply States"))
            {
                foreach (var (entity, data) in _toApply)
                {
                    HandleEntityState(entity, _entities.EventBus, data.curState,
                        data.nextState, data.LastApplied, curState.ToSequence, data.EnteringPvs);

                    if (!data.EnteringPvs)
                        continue;

                    // Now that things like collision data, fixtures, and positions have been updated, we queue a
                    // broadphase update. However, if this entity is parented to some other entity also re-entering PVS,
                    // we only need to update it's parent (as it recursively updates children anyways).
                    var xform = xforms.GetComponent(entity);
                    DebugTools.Assert(xform.Broadphase == BroadphaseData.Invalid);
                    xform.Broadphase = null;
                    if (!_toApply.TryGetValue(xform.ParentUid, out var parent) || !parent.EnteringPvs)
                        queuedBroadphaseUpdates.Add((entity, xform));
                }
                _prof.WriteValue("Count", ProfData.Int32(_toApply.Count));
            }

            // Add entering entities back to broadphase.
            using (_prof.Group("Update Broadphase"))
            {
                try
                {
                    foreach (var (uid, xform) in queuedBroadphaseUpdates)
                    {
                        lookupSys.FindAndAddToEntityTree(uid, xform, xforms, metas, contQuery, physicsQuery, fixturesQuery, broadQuery);
                    }
                }
                catch (Exception e)
                {
                    _sawmill.Error($"Caught exception while updating entity broadphases");
                    _runtimeLog.LogException(e, $"{nameof(ClientGameStateManager)}.{nameof(ApplyEntityStates)}");
                }
            }

            var delSpan = curState.EntityDeletions.Span;
            if (delSpan.Length > 0)
            {
                try
                {
                    ProcessDeletions(delSpan, xforms, metas, xformSys);
                }
                catch (Exception e)
                {
                    _sawmill.Error($"Caught exception while deleting entities");
                    _runtimeLog.LogException(e, $"{nameof(ClientGameStateManager)}.{nameof(ApplyEntityStates)}");
                }
            }

            // Initialize and start the newly created entities.
            if (_toCreate.Count > 0)
                InitializeAndStart(_toCreate);

            _prof.WriteValue("State Size", ProfData.Int32(curSpan.Length));
            _prof.WriteValue("Entered PVS", ProfData.Int32(enteringPvs));

            return (_toCreate.Keys, detached);
        }

        /// <inheritdoc />
        public void PartialStateReset(
            GameState state,
            bool resetAllEntities,
            bool deleteClientEntities = false,
            bool deleteClientChildren = true)
        {
            using var _ = _timing.StartStateApplicationArea();

            if (state.FromSequence != GameTick.Zero)
            {
                _sawmill.Error("Attempted to reset to a state with incomplete data");
                return;
            }

            _sawmill.Info($"Resetting all entity states to tick {state.ToSequence}.");

            // Construct hashset for set.Contains() checks.
            var entityStates = state.EntityStates.Span;
            var stateEnts = new HashSet<EntityUid>(entityStates.Length);
            foreach (var entState in entityStates)
            {
                stateEnts.Add(entState.Uid);
            }

            var metas = _entities.GetEntityQuery<MetaDataComponent>();
            var xforms = _entities.GetEntityQuery<TransformComponent>();
            var xformSys = _entitySystemManager.GetEntitySystem<SharedTransformSystem>();

            var currentEnts = _entities.GetEntities();
            var toDelete = new List<EntityUid>(Math.Max(64, _entities.EntityCount - stateEnts.Count));
            foreach (var ent in currentEnts)
            {
                if (ent.IsClientSide())
                {
                    if (deleteClientEntities)
                        toDelete.Add(ent);
                    continue;
                }

                if (stateEnts.Contains(ent) && metas.TryGetComponent(ent, out var meta))
                {
                    if (resetAllEntities || meta.LastStateApplied > state.ToSequence)
                        meta.LastStateApplied = GameTick.Zero; // TODO track last-state-applied for individual components? Is it even worth it?
                    continue;
                }

                if (!xforms.TryGetComponent(ent, out var xform))
                    continue;

                // This entity is going to get deleted, but maybe some if its children won't be, so lets detach them to
                // null. First we will detach the parent in order to reduce the number of broadphase/lookup updates.
                xformSys.DetachParentToNull(ent, xform, xforms, metas);

                // Then detach all children.
                var childEnumerator = xform.ChildEnumerator;
                while (childEnumerator.MoveNext(out var child))
                {
                    xformSys.DetachParentToNull(child.Value, xforms.GetComponent(child.Value), xforms, metas, xform);

                    if (deleteClientChildren
                        && !deleteClientEntities // don't add duplicates
                        && child.Value.IsClientSide())
                    {
                        toDelete.Add(child.Value);
                    }
                }
                toDelete.Add(ent);
            }

            foreach (var ent in toDelete)
            {
                _entities.DeleteEntity(ent);
            }
        }

        private void ProcessDeletions(
            ReadOnlySpan<EntityUid> delSpan,
            EntityQuery<TransformComponent> xforms,
            EntityQuery<MetaDataComponent> metas,
            SharedTransformSystem xformSys)
        {
            // Processing deletions is non-trivial, because by default deletions will also delete all child entities.
            //
            // Naively: easy, just apply server states to process any transform states before deleting, right? But now
            // that PVS detach messages are sent separately & processed over time, the entity may have left our view,
            // but not yet been moved to null-space. In that case, the server would not send us transform states, and
            // deleting an entity could falsely delete the children as well. Therefore, before deleting we must detach
            // all children to null. This also gets called WHILE deleting, but we need to do it beforehand. Given that
            // they are either also about to get deleted, or about to be send to out-of-pvs null-space, this shouldn't
            // be a significant performance impact.

            using var _ = _prof.Group("Deletion");

            foreach (var id in delSpan)
            {
                if (!xforms.TryGetComponent(id, out var xform))
                    continue; // Already deleted? or never sent to us?

                // First, a single recursive map change
                xformSys.DetachParentToNull(id, xform, xforms, metas);

                // Then detach all children.
                var childEnumerator = xform.ChildEnumerator;
                while (childEnumerator.MoveNext(out var child))
                {
                    xformSys.DetachParentToNull(child.Value, xforms.GetComponent(child.Value), xforms, metas, xform);
                }

                // Finally, delete the entity.
                _entities.DeleteEntity(id);
            }
            _prof.WriteValue("Count", ProfData.Int32(delSpan.Length));
        }

        public void DetachImmediate(List<EntityUid> entities)
        {
            var metas = _entities.GetEntityQuery<MetaDataComponent>();
            var xforms = _entities.GetEntityQuery<TransformComponent>();
            var xformSys = _entitySystemManager.GetEntitySystem<SharedTransformSystem>();
            var containerSys = _entitySystemManager.GetEntitySystem<ContainerSystem>();
            var lookupSys = _entitySystemManager.GetEntitySystem<EntityLookupSystem>();
            Detach(GameTick.MaxValue, null, entities, metas, xforms, xformSys, containerSys, lookupSys);
        }

        private List<EntityUid> ProcessPvsDeparture(
            GameTick toTick,
            EntityQuery<MetaDataComponent> metas,
            EntityQuery<TransformComponent> xforms,
            SharedTransformSystem xformSys,
            ContainerSystem containerSys,
            EntityLookupSystem lookupSys)
        {
            var toDetach = _processor.GetEntitiesToDetach(toTick, _pvsDetachBudget);
            var detached = new List<EntityUid>();

            if (toDetach.Count == 0)
                return detached;

            // TODO optimize
            // If an entity is leaving PVS, so are all of its children. If we can preserve the hierarchy we can avoid
            // things like container insertion and ejection.

            using var _ = _prof.Group("Leave PVS");

            foreach (var (tick, ents) in toDetach)
            {
                Detach(tick, toTick, ents, metas, xforms, xformSys, containerSys, lookupSys, detached);
            }

            _prof.WriteValue("Count", ProfData.Int32(detached.Count));
            return detached;
        }

        private void Detach(GameTick maxTick,
            GameTick? lastStateApplied,
            List<EntityUid> entities,
            EntityQuery<MetaDataComponent> metas,
            EntityQuery<TransformComponent> xforms,
            SharedTransformSystem xformSys,
            ContainerSystem containerSys,
            EntityLookupSystem lookupSys,
            List<EntityUid>? detached = null)
        {
            foreach (var ent in entities)
            {
                if (!metas.TryGetComponent(ent, out var meta))
                    continue;

                if (meta.LastStateApplied > maxTick)
                {
                    // Server sent a new state for this entity sometime after the detach message was sent. The
                    // detach message probably just arrived late or was initially dropped.
                    continue;
                }

                if ((meta.Flags & MetaDataFlags.Detached) != 0)
                    continue;

                if (lastStateApplied.HasValue)
                    meta.LastStateApplied = lastStateApplied.Value;

                var xform = xforms.GetComponent(ent);
                if (xform.ParentUid.IsValid())
                {
                    lookupSys.RemoveFromEntityTree(ent, xform, xforms);
                    xform.Broadphase = BroadphaseData.Invalid;

                    // In some cursed scenarios an entity inside of a container can leave PVS without the container itself leaving PVS.
                    // In those situations, we need to add the entity back to the list of expected entities after detaching.
                    IContainer? container = null;
                    if ((meta.Flags & MetaDataFlags.InContainer) != 0 &&
                        metas.TryGetComponent(xform.ParentUid, out var containerMeta) &&
                        (containerMeta.Flags & MetaDataFlags.Detached) == 0 &&
                        containerSys.TryGetContainingContainer(xform.ParentUid, ent, out container, null, true))
                    {
                        container.Remove(ent, _entities, xform, meta, false, true);
                    }

                    meta._flags |= MetaDataFlags.Detached;
                    xformSys.DetachParentToNull(ent, xform, xforms, metas);
                    DebugTools.Assert((meta.Flags & MetaDataFlags.InContainer) == 0);

                    if (container != null)
                        containerSys.AddExpectedEntity(ent, container);
                }

                detached?.Add(ent);
            }
        }

        private void InitializeAndStart(Dictionary<EntityUid, EntityState> toCreate)
        {
#if EXCEPTION_TOLERANCE
            HashSet<EntityUid> brokenEnts = new HashSet<EntityUid>();
#endif
            using (_prof.Group("Initialize Entity"))
            {
                foreach (var entity in toCreate.Keys)
                {
#if EXCEPTION_TOLERANCE
                    try
                    {
#endif
                    _entities.InitializeEntity(entity);
#if EXCEPTION_TOLERANCE
                    }
                    catch (Exception e)
                    {
                        _sawmill.Error($"Server entity threw in Init: ent={_entityManager.ToPrettyString(entity)}");
                        _runtimeLog.LogException(e, $"{nameof(ClientGameStateManager)}.{nameof(InitializeAndStart)}");
                        brokenEnts.Add(entity);
                        toCreate.Remove(entity);
                    }
#endif
                }
            }

            using (_prof.Group("Start Entity"))
            {
                foreach (var entity in toCreate.Keys)
                {
#if EXCEPTION_TOLERANCE
                    try
                    {
#endif
                    _entities.StartEntity(entity);
#if EXCEPTION_TOLERANCE
                    }
                    catch (Exception e)
                    {
                        _sawmill.Error($"Server entity threw in Start: ent={_entityManager.ToPrettyString(entity)}");
                        _runtimeLog.LogException(e, $"{nameof(ClientGameStateManager)}.{nameof(InitializeAndStart)}");
                        brokenEnts.Add(entity);
                        toCreate.Remove(entity);
                    }
#endif
                }
            }

#if EXCEPTION_TOLERANCE
            foreach (var entity in brokenEnts)
            {
                _entityManager.DeleteEntity(entity);
            }
#endif
        }

        private void HandleEntityState(EntityUid uid, IEventBus bus, EntityState? curState,
            EntityState? nextState, GameTick lastApplied, GameTick toTick, bool enteringPvs)
        {
            var size = (curState?.ComponentChanges.Span.Length ?? 0) + (nextState?.ComponentChanges.Span.Length ?? 0);
            var compStateWork = new Dictionary<ushort, (IComponent Component, ComponentState? curState, ComponentState? nextState)>(size);

            // First remove any deleted components
            if (curState?.NetComponents != null)
            {
                RemQueue<Component> toRemove = new();
                foreach (var (id, comp) in _entities.GetNetComponents(uid))
                {
                    if (comp.NetSyncEnabled && !curState.NetComponents.Contains(id))
                        toRemove.Add(comp);
                }

                foreach (var comp in toRemove)
                {
                    _entities.RemoveComponent(uid, comp);
                }
            }

            if (enteringPvs)
            {
                // last-server state has already been updated with new information from curState
                // --> simply reset to the most recent server state.
                //
                // as to why we need to reset: because in the process of detaching to null-space, we will have dirtied
                // the entity. most notably, all entities will have been ejected from their containers.
                foreach (var (id, state) in _processor.GetLastServerStates(uid))
                {
                    if (!_entityManager.TryGetComponent(uid, id, out var comp))
                    {
                        comp = _compFactory.GetComponent(id);
                        var newComp = (Component)comp;
                        newComp.Owner = uid;
                        _entityManager.AddComponent(uid, newComp, true);
                    }

                    compStateWork[id] = (comp, state, null);
                }
            }
            else if (curState != null)
            {
                foreach (var compChange in curState.ComponentChanges.Span)
                {
                    if (!_entityManager.TryGetComponent(uid, compChange.NetID, out var comp))
                    {
                        comp = _compFactory.GetComponent(compChange.NetID);
                        var newComp = (Component)comp;
                        newComp.Owner = uid;
                        _entityManager.AddComponent(uid, newComp, true);
                    }
                    else if (compChange.LastModifiedTick <= lastApplied && lastApplied != GameTick.Zero)
                        continue;

                    compStateWork[compChange.NetID] = (comp, compChange.State, null);
                }
            }

            if (nextState != null)
            {
                foreach (var compState in nextState.ComponentChanges.Span)
                {
                    if (compState.LastModifiedTick != toTick + 1)
                        continue;

                    if (!_entityManager.TryGetComponent(uid, compState.NetID, out var comp))
                    {
                        // The component can be null here due to interp, because the NEXT state will have a new
                        // component, but the component does not yet exist.
                        continue;
                    }

                    if (compStateWork.TryGetValue(compState.NetID, out var state))
                        compStateWork[compState.NetID] = (comp, state.curState, compState.State);
                    else
                        compStateWork[compState.NetID] = (comp, null, compState.State);
                }
            }

            foreach (var (comp, cur, next) in compStateWork.Values)
            {
                try
                {
                    var handleState = new ComponentHandleState(cur, next);
                    bus.RaiseComponentEvent(comp, ref handleState);
                    comp.HandleComponentState(cur, next);
                }
                catch (Exception e)
                {
#if EXCEPTION_TOLERANCE
                        _sawmill.Error($"Failed to apply comp state: entity={comp.Owner}, comp={comp.GetType()}");
                        _runtimeLog.LogException(e, $"{nameof(ClientGameStateManager)}.{nameof(HandleEntityState)}");
#else
                    _sawmill.Error($"Failed to apply comp state: entity={uid}, comp={comp.GetType()}");
                    throw;
#endif
                }
            }
        }

        #region Debug Commands
        private bool TryParseUid(IConsoleShell shell, string[] args, out EntityUid uid, [NotNullWhen(true)] out MetaDataComponent? meta)
        {
            if (args.Length != 1)
            {
                shell.WriteError(Loc.GetString("cmd-invalid-arg-number-error"));
                uid = EntityUid.Invalid;
                meta = null;
                return false;
            }

            if (!EntityUid.TryParse(args[0], out uid))
            {
                shell.WriteError(Loc.GetString("cmd-parse-failure-uid", ("arg", args[0])));
                meta = null;
                return false;
            }

            if (!_entities.TryGetComponent(uid, out meta))
            {
                shell.WriteError(Loc.GetString("cmd-parse-failure-entity-exist", ("arg", args[0])));
                return false;
            }

            return true;
        }

        /// <summary>
        ///     Reset an entity to the most recently received server state. This will also reset entities that have been detached to null-space.
        /// </summary>
        private void ResetEntCommand(IConsoleShell shell, string argStr, string[] args)
        {
            if (!TryParseUid(shell, args, out var uid, out var meta))
                return;

            using var _ = _timing.StartStateApplicationArea();
            ResetEnt(meta, false);
        }

        /// <summary>
        ///     Detach an entity to null-space, as if it had left PVS range.
        /// </summary>
        private void DetachEntCommand(IConsoleShell shell, string argStr, string[] args)
        {
            if (!TryParseUid(shell, args, out var uid, out var meta))
                return;

            if ((meta.Flags & MetaDataFlags.Detached) != 0)
                return;

            using var _ = _timing.StartStateApplicationArea();

            meta.Flags |= MetaDataFlags.Detached;

            var containerSys = _entities.EntitySysManager.GetEntitySystem<ContainerSystem>();

            var xform = _entities.GetComponent<TransformComponent>(uid);
            if (xform.ParentUid.IsValid())
            {
                IContainer? container = null;
                if ((meta.Flags & MetaDataFlags.InContainer) != 0 &&
                    _entities.TryGetComponent(xform.ParentUid, out MetaDataComponent? containerMeta) &&
                    (containerMeta.Flags & MetaDataFlags.Detached) == 0)
                {
                    containerSys.TryGetContainingContainer(xform.ParentUid, uid, out container, null, true);
                }

                _entities.EntitySysManager.GetEntitySystem<TransformSystem>().DetachParentToNull(uid, xform);

                if (container != null)
                    containerSys.AddExpectedEntity(uid, container);
            }
        }

        /// <summary>
        ///     Deletes an entity. Unlike the normal delete command, this is CLIENT-SIDE.
        /// </summary>
        /// <remarks>
        ///     Unless the entity is a client-side entity, this will likely cause errors.
        /// </remarks>
        private void LocalDeleteEntCommand(IConsoleShell shell, string argStr, string[] args)
        {
            if (!TryParseUid(shell, args, out var uid, out var meta))
                return;

            // If this is not a client-side entity, it also needs to be removed from the full-server state dictionary to
            // avoid errors. This has to be done recursively for all children.
            void _recursiveRemoveState(TransformComponent xform, EntityQuery<TransformComponent> query)
            {
                _processor._lastStateFullRep.Remove(xform.Owner);
                foreach (var child in xform.ChildEntities)
                {
                    if (query.TryGetComponent(child, out var childXform))
                        _recursiveRemoveState(childXform, query);
                }
            }

            if (!uid.IsClientSide() && _entities.TryGetComponent(uid, out TransformComponent? xform))
                _recursiveRemoveState(xform, _entities.GetEntityQuery<TransformComponent>());

            // Set ApplyingState to true to avoid logging errors about predicting the deletion of networked entities.
            using (_timing.StartStateApplicationArea())
            {
                _entities.DeleteEntity(uid);
            }
        }

        /// <summary>
        ///     Resets all entities to the most recently received server state. This only impacts entities that have not been detached to null-space.
        /// </summary>
        private void ResetAllEnts(IConsoleShell shell, string argStr, string[] args)
        {
            using var _ = _timing.StartStateApplicationArea();

            foreach (var meta in _entities.EntityQuery<MetaDataComponent>(true))
            {
                ResetEnt(meta);
            }
        }

        /// <summary>
        ///     Reset a given entity to the most recent server state.
        /// </summary>
        private void ResetEnt(MetaDataComponent meta, bool skipDetached = true)
        {
            if (skipDetached && (meta.Flags & MetaDataFlags.Detached) != 0)
                return;

            meta.Flags &= ~MetaDataFlags.Detached;

            var uid = meta.Owner;

            if (!_processor.TryGetLastServerStates(uid, out var lastState))
                return;

            foreach (var (id, state) in lastState)
            {
                if (!_entityManager.TryGetComponent(uid, id, out var comp))
                {
                    comp = _compFactory.GetComponent(id);
                    var newComp = (Component)comp;
                    newComp.Owner = uid;
                    _entityManager.AddComponent(uid, newComp, true);
                }

                var handleState = new ComponentHandleState(state, null);
                _entityManager.EventBus.RaiseComponentEvent(comp, ref handleState);
                comp.HandleComponentState(state, null);
            }

            // ensure we don't have any extra components
            RemQueue<Component> toRemove = new();
            foreach (var (id, comp) in _entities.GetNetComponents(uid))
            {
                if (comp.NetSyncEnabled && !lastState.ContainsKey(id))
                    toRemove.Add(comp);
            }

            foreach (var comp in toRemove)
            {
                _entities.RemoveComponent(uid, comp);
            }
        }
        #endregion

        void IPostInjectInit.PostInject()
        {
            _sawmill = _logMan.GetSawmill(CVars.NetPredict.Name);
        }
    }

    public sealed class GameStateAppliedArgs : EventArgs
    {
        public GameState AppliedState { get; }
        public readonly List<EntityUid> Detached;

        public GameStateAppliedArgs(GameState appliedState, List<EntityUid> detached)
        {
            AppliedState = appliedState;
            Detached = detached;
        }
    }

    public sealed class MissingMetadataException : Exception
    {
        public readonly EntityUid Uid;

        public MissingMetadataException(EntityUid uid)
            : base($"Server state is missing the metadata component for a new entity: {uid}.")
        {
            Uid = uid;
        }
    }
}<|MERGE_RESOLUTION|>--- conflicted
+++ resolved
@@ -52,6 +52,7 @@
 
         private uint _metaCompNetId;
 
+        [Dependency] private readonly IReplayRecordingManager _replayRecording = default!;
         [Dependency] private readonly IComponentFactory _compFactory = default!;
         [Dependency] private readonly IClientEntityManagerInternal _entities = default!;
         [Dependency] private readonly IPlayerManager _players = default!;
@@ -65,11 +66,7 @@
         [Dependency] private readonly IInputManager _inputManager = default!;
         [Dependency] private readonly ProfManager _prof = default!;
         [Dependency] private readonly IRuntimeLog _runtimeLog = default!;
-<<<<<<< HEAD
-        [Dependency] private readonly IReplayRecordingManager _replayRecording = default!;
-=======
         [Dependency] private readonly ILogManager _logMan = default!;
->>>>>>> 0ae409a7
 
         private ISawmill _sawmill = default!;
 
