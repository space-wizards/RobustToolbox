# Release notes for RobustToolbox.

<!--
NOTE: automatically updated sometimes by version.py.
Don't change the format without looking at the script!
-->

<!--START TEMPLATE
## Master

### Breaking changes

*None yet*

### New features

*None yet*

### Bugfixes

*None yet*

### Other

*None yet*

### Internal

*None yet*


END TEMPLATE-->

## Master

### Breaking changes

*None yet*

### New features

* CVars defined in `[CVarDefs]` can now be private or internal.
* Added config rollback system to `IConfigurationManager`. This enables CVars to be snapshot and rolled back, even in the event of client crash.
* `OptionButton` now has a `Filterable` property that gives it a text box to filter options.
<<<<<<< HEAD
* The engine can now load system fonts.
  * At the moment only available on Windows.
  * See `ISystemFontManager` for API.
=======
* Added `FontTagHijackHolder` to replace fonts resolved by `FontTag`.
>>>>>>> ab775af7

### Bugfixes

* Fix `Menu` and `NumpadDecimal` key codes on SDL3.
* Fix modifying `Label.FontOverride` not causing a layout update.
* Controls created by rich-text tags now get arranged to a proper size.
* Fix `OutputPanel` scrollbar breaking if a style update changes the font size.

### Other

* Add pure to some SharedTransformSystem methods.
* `Control.Stylesheet` does not do any work if assigning the value it already has.

### Internal

*None yet*


## 267.3.0

### New features

* Sandbox:
  * Added `System.DateOnly` and `System.TimeOnly`.
* `MapId`, `MapCoordinates`, and `EntityCoordinates` are now yaml serialisable
* The base component tree lookup system has new methods including several new `QueryAabb()` overloads that take in a collection and various new `IntersectRay()` overloads that should replace `IntersectRayWithPredicate`.
 * Added `OccluderSystem.InRangeUnoccluded()` for checking for occluders that lie between two points.
* `LocalizedCommands` now pass the command name as an argument to the localized help text.

### Bugfixes

* Fixed `MapLoaderSystem.SerializeEntitiesRecursive()` not properly serialising when given multiple root entities (e.g., multiple maps)
* Fixed yaml hot reloading throwing invalid path exceptions.
* The `EntityManager.CreateEntityUninitialized` overload that uses MapCoordinates now actually attaches entities to a grid if one is present at those coordinates, as was stated in it's documentation.
* Fixed physics joint relays not being properly updated when an entity is removed from a container.

### Other

* Updated natives again to attempt to fix issues caused by the previous update.


## 267.2.1


## 267.2.0

### New features

* Sprites and Sprite layers have a new `Loop` data field that can be set to false to automatically pause animations once they have finished.

### Bugfixes

* Fixed `CollectionExtensions.TryGetValue` throwing an exception when given a negative list index.
* Fixed `EntityManager.PredictedQueueDeleteEntity()` not deferring changes for networked entities until the end of the tick.
* Fixed `EntityManager.IsQueuedForDeletion` not returning true foe entities getting deleted via `PredictedQueueDeleteEntity()`

### Other

* `IResourceManager.GetContentRoots()` has been obsoleted and returns no more results.

### Internal

* `IResourceManager.GetContentRoots()` has been replaced with a similar method on `IResourceManagerInternal`. This new method returns `string`s instead of `ResPath`s, and usage code has been updated to use these paths correctly.


## 267.1.0

### New features

* Animation:
  * `AnimationTrackProperty.KeyFrame` can now have easings functions applied.
* Graphics:
  * `PointLightComponent` now has two fields, `falloff` and `curveFactor`, for controlling light falloff and the shape of the light attenuation curve.
  * `IClydeViewport` now has an `Id` and `ClearCachedResources` event. Together, these allow you to properly cache rendering resources per viewport.
* Miscellaneous:
  * Added `display.max_fps` CVar.
  * Added `IGameTiming.FrameStartTime`.
* Sandbox:
  * Added `System.WeakReference<T>`.
  * Added `SpaceWizards.Sodium.CryptoGenericHashBlake2B.Hash()`.
  * Added `System.Globalization.UnicodeCategory`.
* Serialization:
  * Added a new entity yaml deserialization option (`SerializationOptions.EntityExceptionBehaviour`) that can optionally make deserialization more exception tolerant.
* Tooling:
  * `devwindow` now has a tab listing active `IRenderTarget`s, allowing insight into resource consumption.
  * `loadgrid` now creates a map if passed an invalid map ID.
  * Added game version information to F3 overlay.
  * Added completions to more map commands.
* UI system:
  * `Control.OrderedChildCollection` (gotten from `.Children`) now implements `IReadOnlyList<Control>`, allowing it to be indexed directly.
    * Added `WrapContainer` control. This lays out multiple elements along an axis, wrapping them if there's not enough space. It comes with many options and can handle multiple axes.
  * Popups/modals now work in secondary windows. This entails putting roots for these on each UI root.
  * If you are not using `OSWindow` and are instead creating secondary windows manually, you need to call `WindowRoot.CreateRootControls()` manually for this to work.
  * Added `Axis` enum, `IAxisImplementation` interface and axis implementations. These allow writing general-purpose UI layout code that can work on multiple axis at once.
* WebView:
  * Added `web.remote_debug_port` CVar to change Chromium's remote debug port.

### Bugfixes

* Audio:
  * Fix audio occlusion & velocity being calculated with the audio entity instead of the source entity.
* Bound UI:
  * Try to fix an assert related to `UserInterfaceComponent` delta states.
* Configuration:
  * The client no longer tries to send `CLIENT | REPLICATED` CVars when not connected to a server. This could cause test failures.
* Math:
  * Fixed `Matrix3Helpers.TransformBounds()` returning an incorrect result. Now it effectively behaves like `Matrix3Helpers.TransformBox()` and has been marked as obsolete.
* Physics:
  * Work around an undiagnosed crash processing entities without parents.
* Serialization:
  * Fix `[DataRecord]`s with computed get-only properties.
* Resources:
  * Fix some edge case broken path joining in `DirLoader` and `WritableDirProvider`.
* Tests:
  * Fix `PlacementManager.CurrentMousePosition` in integration tests.
* UI system:
  * Animations for the debug console and scrolling are no longer framerate dependent.
  * Fix `OutputPanel.SetMessage` triggering a scrolling animation when editing messages other than the last one.
  * Fix word wrapping with two-`char` runes in `RichTextLabel` and `OutputPanel`.
* WebView:
  * Multiple clients with WebView can now run at the same time, thanks to better CEF cache management.

### Other

* Audio:
  * Improved error logging for invalid file names in `SharedAudioSystem`.
* Configuration:
  * Fix crash if more than 255 `REPLICATED` CVars exist. Also increased the max size of the CVar replication message.
* Entities:
  * Transform:
    * `AnchorEntity` logs instead of using an assert for invalid arguments.
  * Containers:
    * `SharedContainerSystem.CleanContainer` now uses `PredictedDel()` instead.
* Networking:
  * The client now logs an error when attempting to send a network message without server connection. Previously, it would be silently dropped.
  * `net.interp` and `net.buffer_size` CVars are now `REPLICATED`.
* Graphics:
  * The function used for pointlight attenuation has been modified to be c1 continuous as opposed to simply c0 continuous, resulting in smoother boundary behavior.
  * RSI validator no longer allows empty (`""`) state names.
* Packaging:
  * Server packaging now excludes all files in the `Audio/` directory.
  * Server packaging now excludes engine resources `EngineFonts/` and `Midi/`.
  * ACZ explicitly specifies manifest charset as UTF-8.
* Serialization:
  * `CurTime`-relative `TimeSpan` values that are `MaxValue` now deserialize without overflow.
  * `SpriteSpecifier.Texture` will now fail to validate if the path is inside a `.rsi`. Use RSI sprite specifiers instead.
* Resources:
  * `IWritableDirProvider.RootDir` is now null on clients.
* WebView:
  * CEF cache is no longer in the content-accessible user data directory.

### Internal

* Added some debug commands for debugging viewport resource management: `vp_clear_all_cached` & `vp_test_finalize`
* `uitest` command now supports command argument for tab selection, like `uitest2`.
* Rewrote `BoxContainer` implementation to make use of new axis system.
* Moved `uitest2` and `devwindow` to use the `OSWindow` control.
* SDL3 binding has been moved to `SpaceWizards.Sdl` NuGet package.
* `dmetamem` command has been moved from `DEBUG` to `TOOLS`.
* Consolidate `AttachToGridOrMap` with `TryGetMapOrGridCoordinates`.
* Secondary window render targets have clear names specified.
* Updated `SpaceWizards.NFluidsynth` to `0.2.2`.
* `Robust.Client.WebView.Cef.Program` is now internal.
* `download_manifest_file.py` script in repo now always decodes as UTF-8 correctly.
* Added a new debug assert to game state processing.

## 267.0.0

### Breaking changes

* When a player disconnects, the relevant callbacks are now fired *after* removing the channel from `INetManager`.

### New features

* Engine builds are now published for ARM64 & FreeBSD.
* CPU model names are now detected on Windows & Linux ARM64.
* Toolshed's `spawn:in` command now works on entities without `Physics` component.

### Bugfixes

* SDL3 windowing backend fixes:
  * Avoid macOS freezes with multiple windows.
  * Fix macOS rendering breaking when closing secondary windows.
  * File dialogs properly associate parent windows.
  * Fix IME positions not working with UI scaling properly.
  * Properly specify library names for loading native library.

* WinBit threads don't permanently stay stuck when their window closes.
* Checking for the "`null`" literal in serialization is now culture invariant.

### Other

* Compat mode on the client now defaults to on for Windows Snapdragon devices, to work around driver bugs.
* Update various libraries & natives. This enables out-of-the-box ARM64 support on all platforms and is a long-overdue modernization.
* Key name displays now use proper Unicode symbols for macOS ⌥ and ⌘.
* Automated CI for RobustToolbox runs on macOS again.
* Autocompletions for `ProtoId<T>` in Toolshed now use `PrototypeIdsLimited` instead of arbitrarily cutting out if more than 256 of a prototype exists.


## 266.0.0

### Breaking changes

* A new analyzer has been added that will error if you attempt to subscribe to `AfterAutoHandleStateEvent` on a
  component that doesn't have the `AutoGenerateComponentState` attribute, or doesn't have the first argument of that
  attribute set to `true`. In most cases you will want to set said argument to `true`.
* The fields on `AutoGenerateComponentStateAttribute` are now `readonly`. Setting these directly (instead of using the constructor arguments) never worked in the first place, so this change only catches existing programming errors.
* When a player disconnects, `ISharedPlayerManager.PlayerStatusChanged` is now fired *after* removing the session from the `Sessions` list.
* `.rsi` files are now compacted into individual `.rsic` files on packaging. This should significantly reduce file count & improve performance all over release builds, but breaks the ability to access `.png` files into RSIs directly. To avoid this, `"rsic": false` can be specified in the RSI's JSON metadata.
* The `scale` command has been removed, with the intent of it being moved to content instead.

### New features

* ViewVariables editors for `ProtoId` fields now have a Select button which opens a window listing all available prototypes of the appropriate type.
* added **IConfigurationManager**.*SubscribeMultiple* ext. method to provide simpler way to unsubscribe from multiple cvar at once
* Added `SharedMapSystem.QueueDeleteMap`, which deletes a map with the specified MapId in the next tick.
* Added generic version of `ComponentRegistry.TryGetComponent`.
* `AttributeHelper.HasAttribute` has had an overload's type signature loosened from `INamedTypeSymbol` to `ITypeSymbol`.
* Errors are now logged when sending messages to disconnected `INetChannel`s.
* Warnings are now logged if sending a message via Lidgren failed for some reason.
* `.yml` and `.ftl` files in the same directory are now concatenated onto each other, to reduce file count in packaged builds. This is done through the new `AssetPassMergeTextDirectories` pass.
* Added `System.Linq.ImmutableArrayExtensions` to sandbox.
* `ImmutableDictionary<TKey, TValue>` and `ImmutableHashSet<T>` can now be network serialized.
* `[AutoPausedField]` now works on fields of type `Dictionary<TKey, TimeSpan>`.
* `[NotYamlSerializable]` analyzer now detects nullable fields of the not-serializable type.
* `ItemList` items can now have a scale applied for the icon.
* Added new OS mouse cursor shapes for the SDL3 backend. These are not available on the GLFW backend.
* Added `IMidiRenderer.MinVolume` to scale the volume of MIDI notes.
* Added `SharedPhysicsSystem.ScaleFixtures`, to apply the physics-only changes of the prior `scale` command.

### Bugfixes

* `LayoutContainer.SetMarginsPreset` and `SetAnchorAndMarginPreset` now correctly use the provided control's top anchor when calculating the margins for its presets; it previously used the bottom anchor instead. This may result in a few UI differences, by a few pixels at most.
* `IConfigurationManager` no longer logs a warning when saving configuration in an integration test.
* Fixed impossible-to-source `ChannelClosedException`s when sending some net messages to disconnected `INetChannel`s.
* Fixed an edge case causing some color values to throw an error in `ColorNaming`.
* Fresh builds from specific projects should no longer cause errors related to `Robust.Client.Injectors` not being found.
* Stopped errors getting logged about `NoteOff` and `NoteOn` operations failing in MIDI.
* Fixed MIDI players not resuming properly when re-entering PVS range.

### Other

* Updated ImageSharp to 3.1.11 to stop the warning about a DoS vulnerability.
* Prototype YAML documents that are completely empty are now skipped by the prototype loader. Previously they would cause a load error for the whole file.
* `TileSpawnWindow` can now be localized.
* `BaseWindow` uses the new mouse cursor shapes for diagonal resizing.
* `NFluidsynth` has been updated to 0.2.0

### Internal

* Added `uitest` tab for standard mouse cursor shapes.


## 265.0.0

### Breaking changes

* More members in `IntegrationInstance` now enforce that the instance is idle before accessing it.
* `Prototype.ValidateDirectory` now requires that prototype IDs have no spaces or periods in them.
* `IPrototypeManager.TryIndex` no longer logs errors unless using the overload with an optional parameter. Use `Resolve()` instead if error logging is desired.
* `LocalizedCommands` now has a `Loc` property that refers to `LocalizationManager`. This can cause compile failures if you have static methods in child types that referenced static `Loc`.
* `[AutoGenerateComponentState]` now works on parent members for inherited classes. This can cause compile failures in certain formerly silently broken cases with overriden properties.
* `Vector3`, `Vector4`, `Quaternion`, and `Matrix4` have been removed from `Robust.Shared.Maths`. Use the `System.Numerics` types instead.

### New features

* `RobustClientPackaging.WriteClientResources()` and `RobustServerPackaging.WriteServerResources()` now have an overload taking in a set of things to ignore in the content resources directory.
* Added `IPrototypeManager.Resolve()`, which logs an error if the resolved prototype does not exist. This is effectively the previous (but not original) default behavior of `IPrototypeManager.TryIndex`.
* There's now a ViewVariables property editor for tuples.
* Added `ColorNaming` helper functions for getting textual descriptions of color values.
* Added Oklab/Oklch conversion functions for `Color`.
* `ColorSelectorSliders` now displays textual descriptions of color values.
* Added `TimeSpanExt.TryTimeSpan` to parse `TimeSpan`s with the `1.5h` format available in YAML.
* Added `ITestContextLike` and related classes to allow controlling pooled integration instances better.
* `EntProtoId` VV prop editors now don't allow setting invalid prototype IDs, inline with `ProtoId<T>`.
* Custom VV controls can now be registered using `IViewVariableControlFactory`.
* The entity spawn window now shows all placement modes registered with `IPlacementManager`.
* Added `VectorHelpers.InterpolateCubic` for `System.Numerics` `Vector3` and `Vector4`.
* Added deconstruct helpers for `System.Numerics` `Vector3` and `Vector4`.

### Bugfixes

* Pooled integration instances returned by `RobustIntegrationTest` are now treated as non-idle, for consistency with non-pooled startups.
* `SharedAudioSystem.SetState` no longer calls `DirtyField` on `PlaybackPosition`, an unnetworked field.
* Fix loading texture files from the root directory.
* Fix integration test pooling leaking non-reusable instances.
* Fix multiple bugs where VV displayed the wrong property editor for remote values.
* VV displays group headings again in member list.
* Fix a stack overflow that could occur with `ColorSelectorSliders`.
* `MidiRenderer` now properly handles `NoteOn` events with 0 velocity (which should actually be treated as `NoteOff` events).

### Other

* The debug assert for `RobustRandom.Next(TimeSpan, TimeSpan)` now allows for the two arguments to be equal.
* The configuration system will now report an error instead of warning if it fails to load the config file.
* Members in `IntegrationInstance` that enforce the instance is idle now always allow access from the instance's thread (e.g. from a callback).
* `IPrototypeManager` methods now have `[ForbidLiteral]` where appropriate.
* Performance improvements to physics system.
* `[ValidatePrototypeIdAttribute]` has been marked as obsolete.
* `ParallelManager` no longer cuts out exception information for caught job exceptions.
* Improved logging for PVS uninitialized/deleted entity errors.

### Internal

* General code & warning cleanup.
* Fix `VisibilityTest` being unreliable.
* `ColorSelectorSliders` has been internally refactored.
* Added CI workflows that test all RT build configurations.

## 264.0.0

### Breaking changes

* `IPrototypeManager.Index(Type kind, string id)` now throws `UnknownPrototypeException` instead of `KeyNotFoundException`, for consistency with `IPrototypeManager.Index<T>`.

### New features

* Types can now implement the new interface `IRobustCloneable<T>` to be cloned by the component state source generator.
* Added extra Roslyn Analyzers to detect some misuse of prototypes:
  * Network serializing prototypes (tagging them with `[Serializable, NetSerializable]`).
  * Constructing new instances of prototypes directly.
* Add `PrototypeManagerExt.Index` helper function that takes a nullable `ProtoId<T>`, returning null if the ID is null.
* Added an `AlwaysActive` field to `WebViewControl` to make a browser window active even when not in the UI tree.
* Made some common dependencies accessible through `IPlacementManager`.
* Added a new `GENITIVE()` localization helper function, which is useful for certain languages.

### Bugfixes

* Sprite scale is now correctly applied to sprite boundaries in `SpriteSystem.GetLocalBounds`.
* Fixed documentation for `IPrototypeManager.Index<T>` stating that `KeyNotFoundException` gets thrown, when in actuality `UnknownPrototypeException` gets thrown.

### Other

* More tiny optimizations to `DataDefinitionAnalyzer`.
* NetSerializer has been updated. On debug, it will now report *where* a type that can't be serialized is referenced from.

### Internal

* Minor internal code cleanup.


## 263.0.0

### Breaking changes

* Fully removed some non-`Entity<T>` container methods.

### New features

* `IMidiRenderer.LoadSoundfont` has been split into `LoadSoundfontResource` and `LoadSoundfontUser`, the original now being deprecated.
* Client command execution now properly catches errors instead of letting them bubble up through the input stack.
* Added `CompletionHelper.PrototypeIdsLimited` API to allow commands to autocomplete entity prototype IDs.
* Added `spawn:in` Toolshed command.
* Added `MapLoaderSystem.TryLoadGeneric` overload to load from a `Stream`.
* Added `OutputPanel.GetMessage()` and `OutputPanel.SetMessage()` to allow replacing individual messages.

### Bugfixes

* Fixed debug asserts when using MIDI on Windows.
* Fixed an error getting logged on startup on macOS related to window icons.
* `CC-BY-NC-ND-4.0` is now a valid license for the RGA validator.
* Fixed `TabContainer.CurrentTab` clamping against the wrong value.
* Fix culture-based parsing in `TimespanSerializer`.
* Fixed grid rendering blowing up on tile IDs that aren't registered.
* Fixed debug assert when loading MIDI soundfonts on Windows.
* Make `ColorSelectorSliders` properly update the dropdown when changing `SelectorType`.
* Fixed `tpto` allowing teleports to oneself, thereby causing them to be deleted.
* Fix OpenAL extensions being requested incorrectly, causing an error on macOS.
* Fixed horizontal measuring of markup controls in rich text.

### Other

* Improved logging for some audio entity errors.
* Avoided more server stutters when using `csci`.
* Improved physics performance.
* Made various localization functions like `GENDER()` not throw if passed a string instead of an `EntityUid`.
* The generic clause on `EntitySystem.AddComp<T>` has been changed to `IComponent` (from `Component`) for consistency with `IEntityManager.AddComponent<T>`.
* `DataDefinitionAnalyzer` has been optimized somewhat.
* Improved assert logging error message when static data fields are encountered.

### Internal

* Warning cleanup.
* Added more tests for `DataDefinitionAnalyzer`.
* Consistently use `EntitySystem` proxy methods in engine.


## 262.0.0

### Breaking changes

* Toolshed commands will now validate that each non-generic command argument is parseable (i.e., has a corresponding type parser). This check can be disabled by explicitly marking the argument as unparseable via `CommandArgumentAttribute.Unparseable`.

### New features

* `ToolshedManager.TryParse` now also supports nullable value types.
* Add an ignoredComponents arg to IsDefault.

### Bugfixes

* Fix `SpriteComponent.Layer.Visible` setter not marking a sprite's bounding box as dirty.
* The audio params in the passed SoundSpecifier for PlayStatic(SoundSpecifier, Filter, ...) will now be used as a default like other PlayStatic overrides.
* Fix windows not saving their positions correctly when their x position is <= 0.
* Fix transform state handling overriding PVS detachment.


## 261.2.0

### New features

* Implement IEquatable for ResolvedPathSpecifier & ResolvedCollectionSpecifier.
* Add NearestChunkEnumerator.

### Bugfixes

* Fix static entities not having the center of mass updated.
* Fix TryQueueDelete.
* Fix tpto potentially parenting grids to non-map entities.

### Other

* TileChangedEvent is now raised once in clientside grid state handling rather than per tile.
* Removed ITileDefinition.ID as it was redundant.
* Change the lifestage checks on predicted entity deletion to check for terminating.

### Internal

* Update some `GetComponentName<T>` uses to generic.


## 261.1.0

### New features

* Automatically create logger sawmills for `UIController`s similar to `EntitySystem`s.

### Bugfixes

* Fix physics forces not auto-clearing / respecting the cvar.

### Internal

* Cleanup more compiler warnings in unit tests.


## 261.0.0

### Breaking changes

* Remove unused TryGetContainingContainer override.
* Stop recursive FrameUpdates for controls that are not visible.
* Initialize LocMgr earlier in the callstack for GameController.
* Fix FastNoiseLise fractal bounding and remove its DataField property as it should be derived on other properties updating.
* Make RaiseMoveEvent internal.
* MovedGridsComponent and PhysicsMapComponent are now purged and properties on `SharedPhysicsSystem`. Additionally the TransformComponent for Awake entities is stored alongside the PhysicsComponent for them.
* TransformComponent is now stored on physics contacts.
* Gravity2DComponent and Gravity2DController were moved to SharedPhysicsSystem.

### New features

* `IFileDialogManager` now allows specifying `FileAccess` and `FileShare` modes.
* Add Intersects and Enlarged to Box2i in line with Box2.
* Make `KeyFrame`s on `AnimationTrackProperty` public settable.
* Add the spawned entities to a returned array from `SpawnEntitiesAttachedTo`.

### Bugfixes

* Fixed SDL3 file dialog implementation having a memory leak and not opening files read-write.
* Fix GetMapLinearVelocity.

### Other

* `uploadfile` and `loadprototype` commands now only open files with read access.
* Optimize `ToMapCoordinates`.

### Internal

* Cleanup on internals of `IFileDialogManager`, removing duplicate code.
* Fix Contacts not correctly being marked as `Touching` while contact is ongoing.


## 260.2.0

### New features

* Add `StringBuilder.Insert(int, string)` to sandbox.
* Add the WorldNormal to the StartCollideEvent.


## 260.1.0

### New features

* `ComponentFactory` is now exposed to `EntitySystem` as `Factory`

### Other

* Cleanup warnings in PLacementManager
* Cleanup warnings in Clide.Sprite

## 260.0.0

### Breaking changes

* Fix / change `StartCollideEvent.WorldPoint` to return all points for the collision which may be up to 2 instead of 1.

### New features

* Add SpriteSystem dependency to VisualizerSystem.
* Add Vertical property to progress bars
* Add some `EntProtoId` overloads for group entity spawn methods.


## 259.0.0

### Breaking changes

* TileChangedEvent now has an array of tile changed entries rather than raising an individual event for every single tile changed.

### Other

* `Entity<T>` methods were marked as `readonly` as appropriate.


## 258.0.1

### Bugfixes

* Fix static physics bodies not generating contacts if they spawn onto sleeping bodies.


## 258.0.0

### Breaking changes

* `IMarkupTag` and related methods in `MarkupTagManager` have been obsoleted and should be replaced with the new `IMarkupTagHandler` interface. Various engine tags (e.g., `BoldTag`, `ColorTag`, etc) no longer implement the old interface.

### New features

* Add IsValidPath to ResPath and make some minor performance improvements.

### Bugfixes

* OutputPanel and RichTextLabel now remove controls associated with rich text tags when the text is updated.
* Fix `SpriteComponent.Visible` datafield not being read from yaml.
* Fix container state handling not forcing inserts.

### Other

* `SpriteSystem.LayerMapReserve()` no longer throws an exception if the specified layer already exists. This makes it behave like the obsoleted `SpriteComponent.LayerMapReserveBlank()`.


## 257.0.2

### Bugfixes

* Fix unshaded sprite layers not rendering correctly.


## 257.0.1

### Bugfixes

* Fix sprite layer bounding box calculations. This was causing various sprite rendering & render-tree lookup issues.


## 257.0.0

### Breaking changes

* The client will now automatically pause any entities that leave their PVS range.
* Contacts for terminating entities no longer raise wake events.

### New features

* Added `IPrototypeManager.IsIgnored()` for checking whether a given prototype kind has been marked as ignored via `RegisterIgnore()`.
* Added `PoolManager` & `TestPair` classes to `Robust.UnitTesting`. These classes make it easier to create & use pooled server/client instance pairs in integration tests.
* Catch NotYamlSerializable DataFields with an analyzer.
* Optimized RSI preloading and texture atlas creation.

### Bugfixes

* Fix clients unintentionally un-pausing paused entities that re-enter pvs range

### Other

* The yaml prototype id serialiser now provides better feedback when trying to validate an id for a prototype kind that has been ignored via `IPrototypeManager.RegisterIgnore()`
* Several SpriteComponent methods have been marked as obsolete, and should be replaced with new methods in SpriteSystem.
* Rotation events no longer check for grid traversal.


## 256.0.0

### Breaking changes

* `ITypeReaderWriter<TType, TNode>` has been removed due to being unused. Implement `ITypeSerializer<TType, TNode>` instead
* Moved AsNullable extension methods to the Entity struct.

### New features

* Add DevWindow tab to show all loaded textures.
* Add Vector2i / bitmask converfsion helpers.
* Allow texture preload to be skipped for some textures.
* Check audio file signatures instead of extensions.
* Add CancellationTokenRegistration to sandbox.
* Add the ability to serialize TimeSpan from text.
* Add support for rotated / mirrored tiles.

### Bugfixes

* Fix yaml hot reloading.
* Fix a linear dictionary lookup in PlacementManager.

### Other

* Make ItemList not run deselection callback on all items if they aren't selected.
* Cleanup warnings for CS0649 & CS0414.

### Internal

* Move PointLight component states to shared.


## 255.1.0

### New features

* The client localisation manager now supports hot-reloading ftl files.
* TransformSystem can now raise `GridUidChangedEvent` and `MapUidChangedEvent` when a entity's grid or map changes. This event is only raised if the `ExtraTransformEvents` metadata flag is enabled.

### Bugfixes

* Fixed a server crash due to a `NullReferenceException` in PVS system when a player's local entity is also one of their view subscriptions.
* Fix CompileRobustXamlTask for benchmarks.
* .ftl files will now hot reload.
* Fix placementmanager sometimes not clearing.

### Other

* Container events are now documented.


## 255.0.0

### Breaking changes

* `RobustIntegrationTest` now pools server/client instances by default. If a custom settings class is provided, it will still disable pooling unless explicitly enabled.
  * Server/Client instances that are returned to the pool should be disconnected. This might require you to update some tests.
  * Pooled instances also require you to use `RobustIntegrationTest` methods like `WaitPost()` to ensure the correct thread is used.

### Bugfixes

* Fix `EntityDeserializer` improperly setting entity lifestages when loading a post-mapinit map.
* Fix `EntityManager.PredictedDeleteEntity()` not deleting pure client-side entities.
* Fix grid fixtures using a locale dependent id. This could cause some clients to crash/freeze when connected to a server with a different locale.

### Other

* Add logic to block cycles in master MIDI renderers, which could otherwise cause client freezes.


## 254.1.0

### New features

* Add CC ND licences to the RGA validator.
* Add entity spawn prediction and entity deletion prediction. This is currently limited as you are unable to predict interactions with these entities. These are done via the new methods prefixed with "Predicted". You can also manually flag an entity as a predicted spawn with the `FlagPredicted` method which will clean it up when prediction is reset.

### Bugfixes

* Fix tile edge rendering for neighbor tiles being the same priority.

### Other

* Fix SpawnAttachedTo's system proxy method not the rotation arg like EntityManager.


## 254.0.0

### Breaking changes

* Yaml mappings/dictionaries now only support string keys instead of generic nodes
  * Several MappingDataNode method arguments or return values now use strings instead of a DataNode object
  * The MappingDataNode class has various helper methods that still accept a ValueDataNode, but these methods are marked as obsolete and may be removed in the future.
  * yaml validators should use `MappingDataNode.GetKeyNode()` when validating mapping keys, so that errors can print node start & end information
* ValueTuple yaml serialization has changed
  * Previously they would get serialized into a single mapping with one entry (i.e., `{foo : bar }`)
  * Now they serialize into a sequence (i.e., `[foo, bar]`)
  * The ValueTuple serializer will still try to read mappings, but due to the MappingDataNode this may fail if the previously serialized "key" can't be read as a simple string

### New features

* Add cvar to disable tile edges.
* Add GetContainingContainers method to ContainerSystem to recursively get containers upwards on an entity.

### Internal

* Make component lifecycle methods use generics.


## 253.0.0

### New features

* Add a new `SerializationManager.PushComposition()` overload that takes in a single parent instead of an array of parents.
* `BoundUserInterfaceMessageAttempt` once again gets raised as a broadcast event, in addition to being directed.
  * This effectively reverts the breaking part of the changes made in v252.0.0
* Fix CreateDistanceJoint using an int instead of a float for minimum distance.

### Bugfixes

* Fix deferred component removal not setting the component's life stage to `ComponentLifeStage.Stopped` if the component has not yet been initialised.
* Fix some `EntitySystem.Resolve()` overloads not respecting the optional `logMissing` argument.
* Fix screen-space overlays not being useable without first initializing/starting entity manager & systems
* ItemList is now significantly optimized. VV's `AddComponent` window in particular should be much faster.
* Fix some more MapValidator fields.
* Fix popup text overflowing the sides of the screen.
* Improve location reporting for non-writeable datafields via analyzer.

### Other

* TestPoint now uses generics rather than IPhysShape directly.


## 252.0.0

### Breaking changes

* BoundUserInterfaceMessageAttempt is raised directed against entities and no longer broadcast.


## 251.0.0

### Breaking changes

* Localization is now separate between client and server and is handled via cvar.
* Contacting entities no longer can be disabled for CollisionWake to avoid destroying the contacts unnecessarily.

### New features

* Added `DirectionExtensions.AllDirections`, which contains a list of all `Direction`s for easy enumeration.
* Add ForbidLiteralAttribute.
* Log late MsgEntity again.
* Show entity name in `physics shapeinfo` output.
* Make SubscribeLocalEvent not require EntityEventArgs.
* Add autocomplete to `tp` command.
* Add button to jump to live chat when scrolled up.
* Add autocomplete to `savemap` and `savegrid`.

### Bugfixes

* Fix velocity not re-applying correctly on re-parenting.
* Fix Equatable on FormattedMessage.
* Fix SharedTransformSystem methods logging errors on resolves.

### Other

* Significantly optimized tile edge rendering.

### Internal

* Remove duplicate GetMassData method.
* Inline manifold points for physics.


## 250.0.0

### Breaking changes

* The default shader now interprets negative color modulation as a flag that indicates that the light map should be ignored.
  * This can be used to avoid having to change the light map texture, thus reducing draw batches.
  * Sprite layers that are set to use the "unshaded" shader prototype now use this.
  * Any fragment shaders that previously the `VtxModulate` colour modulation variable should instead use the new `MODULATE` variable, as the former may now contain negative values.

### New features

* Add OtherBody API to contacts.
* Make FormattedMessages Equatable.
* AnimationCompletionEvent now has the AnimationPlayerComponent.
* Add entity description as a tooltip on the entity spawn panel.

### Bugfixes

* Fix serialization source generator breaking if a class has two partial locations.
* Fix map saving throwing a `DirectoryNotFoundException` when given a path with a non-existent directory. Now it once again creates any missing directories.
* Fix map loading taking a significant time due to MappingDataNode.Equals calls being slow.

### Other

* Add Pure to some Angle methods.

### Internal

* Cleanup some warnings in classes.


## 249.0.0

### Breaking changes

* Layer is now read-only on VisibilityComponent and isn't serialized.

### New features

* Added a debug overlay for the linear and angular velocity of all entities on the screen. Use the `showvel` and `showangvel` commands to toggle it.
* Add a GetWorldManifold overload that doesn't require a span of points.
* Added a GetVisMaskEvent. Calling `RefreshVisibilityMask` will raise it and subscribers can update the vismask via the event rather than subscribers having to each manually try and handle the vismask directly.

### Bugfixes

* `BoxContainer` no longer causes stretching children to go below their minimum size.
* Fix lights on other grids getting clipped due to ignoring the light range cvar.
* Fix the `showvelocities` command.
* Fix the DirtyFields overload not being sandbox safe for content.

### Internal

* Polygon vertices are now inlined with FixedArray8 and a separate SlimPolygon using FixedArray4 for hot paths rather than using pooled arrays.


## 248.0.2

### Bugfixes

* Don't throw in overlay rendering if MapUid not found.

### Internal

* Reduce EntityManager.IsDefault allocations.


## 248.0.1

### Bugfixes

* Bump ImageSharp version.
* Fix instances of NaN gain for audio where a negative-infinity value is being used for volume.


## 248.0.0

### Breaking changes

* Use `Entity<MapGridComponent>` for TileChangedEvent instead of EntityUid.
* Audio files are no longer tempo perfect when being played if the offset is small. At some point in the future an AudioParams bool is likely to be added to enforce this.
* MoveProxy method args got changed in the B2DynamicTree update.
* ResPath will now assert in debug if you pass in an invalid path containing the non-standardized directory separator.

### New features

* Added a new `MapLoaderSystem.TryLoadGrid()` override that loads a grid onto a newly created map.
* Added a CVar for the endbuffer for audio. If an audio file will play below this length (for PVS reasons) it will be ignored.
* Added Regex.Count + StringBuilder.Chars setter to the sandbox.
* Added a public API for PhysicsHull.
* Made MapLoader log more helpful.
* Add TryLoadGrid override that also creates a map at the same time.
* Updated B2Dynamictree to the latest Box2D V3 version.
* Added SetItems to ItemList control to set items without removing the existing ones.
* Shaders, textures, and audio will now hot reload automatically to varying degrees. Also added IReloadManager to handle watching for file-system changes and relaying events.
* Wrap BUI disposes in a try-catch in case of exceptions.


### Bugfixes

* Fix some instances of invalid PlaybackPositions being set.
* Play audio from the start of a file if it's only just come into PVS range / had its state handled.
* Fix TryCopyComponents.
* Use shell.WriteError if TryLoad fails for mapping commands.
* Fix UI control position saving causing exceptions where the entity is cleaned-up alongside a state change.
* Fix Map NetId completions.
* Fix some ResPath calls using the wrong paths.

### Internal

* Remove some unused local variables and the associated warnings.


## 247.2.0

### New features

* Added functions for copying components to `IEntityManager` and `EntitySystem`.
* Sound played from sound collections is now sent as "collection ID + index" over the network instead of the final filename.
  * This enables integration of future accessibility systems.
  * Added a new `ResolvedSoundSpecifier` to represent played sounds. Methods that previously took a filename now take a `ResolvedSoundSpecifier`, with an implicit cast from string being interpreted as a raw filename.
* `VisibilitySystem` has been made accessible to shared as `SharedVisibilitySystem`.
* `ScrollContainer` now has properties exposing `Value` and `ValueTarget` on its internal scroll bars.

### Bugfixes

* Fix prototype hot reload crashing when adding a new component already exists on an entity.
* Fix maps failing to save in some cases related to tilemap IDs.
* Fix `Regex.Escape(string)` not being available in sandbox.
* Prototypes that parent themselves directly won't cause the game to hang on an infinite loop anymore.
* Fixed disconnecting during a connection attempt leaving the client stuck in a phantom state.

### Internal

* More warning cleanup.

## 247.1.0

### New features

* Added support for `Color[]` shader uniforms
* Added optional minimumDistance parameter to `SharedJointSystem.CreateDistanceJoint()`

### Bugfixes

* Fixed `EntitySystem.DirtyFields()` not actually marking fields as dirty.

### Other

* Updated the Yamale map file format validator to support v7 map/grid files.


## 247.0.0

### Breaking changes

* `ITileDefinitionManager.AssignAlias` and general tile alias functionality has been removed. `TileAliasPrototype` still exist, but are only used during entity deserialization.
* `IMapManager.AddUninitializedMap` has been removed. Use the map-init options on `CreateMap()` instead.
* Re-using a MapId will now log a warning. This may cause some integration tests to fail if they are configured to fail
  when warnings are logged.
* The minimum supported map format / version has been increased from 2 to 3.
* The server-side `MapLoaderSystem` and associated classes & structs has been moved to `Robust.Shared`, and has been significantly modified.
  * The `TryLoad` and `Save` methods have been replaced with grid, map, generic entity variants. I.e, `SaveGrid`, `SaveMap`, and `SaveEntities`.
  * Most of the serialization logic and methods have been moved out of `MapLoaderSystem` and into new `EntitySerializer`
    and `EntityDeserializer` classes, which also replace the old `MapSerializationContext`.
  * The `MapLoadOptions` class has been split into `MapLoadOptions`, `SerializationOptions`, and `DeserializationOptions`
    structs.
* The interaction between PVS overrides and visibility masks / layers have changed:
  * Any forced entities (i.e., `PvsOverrideSystem.AddForceSend()`) now ignore visibility masks.
  * Any global & session overrides (`PvsOverrideSystem.AddGlobalOverride()` & `PvsOverrideSystem.AddSessionOverride()`) now respect visibility masks.
  * Entities added via the `ExpandPvsEvent` respect visibility masks.
  * The mask used for any global/session overrides can be modified via `ExpandPvsEvent.Mask`.
* Toolshed Changes:
  * The signature of Toolshed type parsers have changed. Instead of taking in an optional command argument name string, they now take in a `CommandArgument` struct.
  * Toolshed commands can no longer contain a '|', as this symbol is now used for explicitly piping the output of one command to another. command pipes. The existing `|` and '|~' commands have been renamed to `bitor` and `bitnotor`.
  * Semicolon terminated command blocks in toolshed commands no longer return anything. I.e., `i { i 2 ; }` is no longer a valid command, as the block has no return value.

### New features

* The current map format/version has increased from 6 to 7 and now contains more information to try support serialization of maps with null-space entities and full game saves.
* `IEntitySystemManager` now provides access to the system `IDependencyCollection`.
* Toolshed commands now support optional and `params T[]` arguments. optional / variable length commands can be terminated using ';' or '|'.

### Bugfixes

* Fixed entity deserialization for components with a data fields that have a AlwaysPushInheritance Attribute
* Audio entities attached to invisible / masked entities should no longer be able to temporarily make those entities visible to all players.
* The map-like Toolshed commands now work when a collection is piped in.
* Fixed a bug in toolshed that could cause it to preferentially use the incorrect command implementation.
  * E.g., passing a concrete enumerable type would previously use the command implementation that takes in an unconstrained generic parameter `T` instead of a dedicated `IEnumeerable<T>` implementation.

### Other

* `MapChangedEvent` has been marked as obsolete, and should be replaced with `MapCreatedEvent` and `MapRemovedEvent.
* The default auto-completion hint for Toolshed commands have been changed and somewhat standardized. Most parsers should now generate a hint of the form:
  * `<name (Type)>` for mandatory arguments
  * `[name (Type)]` for optional arguments
  * `[name (Type)]...` for variable length arguments (i.e., for `params T[]`)


## 246.0.0

### Breaking changes

* The fixes to renderer state may have inadvertantly broken some rendering code that relied upon the old behavior.
* TileRenderFlag has been removed and now it's just a byte flag on the tile for content usage.

### New features

* Add BeforeLighting overlay draw space for overlays that need to draw directly to lighting and want to do it immediately beforehand.
* Change BlurLights to BlurRenderTarget and make it public for content usage.
* Add ContentFlag to tiles for content-flag usage.
* Add a basic mix shader for doing canvas blends.
* Add GetClearColorEvent for content to override the clear color behavior.

### Bugfixes

* Fix pushing renderer state not restoring stencil status, blend status, queued shader instance scissor state.


## 245.1.0

### New features

* Add more info to the AnchorEntity debug message.
* Make ParseObject public where it will parse a supplied Type and string into the specified object.

### Bugfixes

* Fix EntityPrototypeView not always updating the entity correctly.
* Tweak BUI shutdown to potentially avoid skipping closing.

### Other

* Increase Audio entity despawn buffer to avoid clipping.


## 245.0.0

### Breaking changes

* `BoundUserInterface.Open()` now has the `MustCallBase` attribute

### Bugfixes

* Fixed an error in `MappingDataNode.TryAddCopy()`, which was causing yaml inheritance/deserialization bugs.


## 244.0.0

### Breaking changes

* Increase physics speedcap default from 35m/s to 400m/s in-line with box2d v3.

### New features

* Add EntityManager overloads for ComponentRegistration that's faster than the generic methods.
* Add CreateWindowCenteredRight for BUIs.

### Bugfixes

* Avoid calling UpdateState before opening a BUI.


## 243.0.1

### Bugfixes

* Fixed `BaseWindow` sometimes not properly updating the mouse cursor shape.
* Revert `BaseWindow` OnClose ordering due to prior reliance upon the ordering.


## 243.0.0

### Breaking changes

* RemoveChild is called after OnClose for BaseWindow.

### New features

* BUIs now have their positions saved when closed and re-used when opened when using the `CreateWindow<T>` helper or via manually registering it via RegisterControl.

### Other

* Ensure grid fixtures get updated in client state handling even if exceptions occur.


## 242.0.1

### Bugfixes

* Fixed prototype reloading/hotloading not properly handling data-fields with the `AlwaysPushInheritanceAttribute`
* Fix the pooled polygons using incorrect vertices for EntityLookup and MapManager.

### Internal

* Avoid normalizing angles constructed from vectors.


## 242.0.0

### Breaking changes

* The order in which the client initialises networked entities has changed. It will now always apply component states, initialise, and start an entity's parent before processing any children. This might break anything that was relying on the old behaviour where all component states were applied before any entities were initialised & started.
* `IClydeViewport` overlay rendering methods now take in an `IRenderHandle` instead of a world/screen handle.
* The `OverlayDrawArgs` struct now has an internal constructor.

### New features

* Controls can now be manually restyled via `Control.InvalidateStyleSheet()` and `Control.DoStyleUpdate()`
* Added `IUserInterfaceManager.RenderControl()` for manually drawing controls.
* `OverlayDrawArgs` struct now has an `IRenderHandle` field such that overlays can use the new `RenderControl()` methods.
* TileSpawnWindow will now take focus when opened.

### Bugfixes

* Fixed a client-side bug where `TransformComponent.GridUid` does not get set properly when an existing entity is attached to a new entity outside of the player's PVS range.
* EntityPrototypeView will only create entities when it's on the UI tree and not when the prototype is set.
* Make CollisionWake not log errors if it can't resolve.

### Other

* Replace IPhysShape API with generics on IMapManager and EntityLookupSystem.

### Internal

* Significantly reduce allocations for Box2 / Box2Rotated queries.


## 241.0.0

### Breaking changes

* Remove DeferredClose from BUIs.

### New features

* Added `EntityManager.DirtyFields()`, which allows components with delta states to simultaneously mark several fields as dirty at the same time.
* Add `CloserUserUIs<T>` to close keys of a specific key.

### Bugfixes

* Fixed `RaisePredictiveEvent()` not properly re-raising events during prediction for event handlers that did not take an `EntitySessionEventArgs` argument.
* BUI openings are now deferred to avoid having slight desync between deferred closes and opens occurring in the same tick.


## 240.1.2


## 240.1.1

### Bugfixes

* Fixed one of the `IOverlayManager.RemoveOverlay` overrides not fully removing the overlay.


## 240.1.0

### New features

* Added an `AsNullable` extension method for converting an `Entity<T>` into an `Entity<T?>`

### Bugfixes

* Fixed an exception in `PhysicsSystem.DestroyContacts()` that could result in entities getting stuck with broken physics.

### Other

* `GamePrototypeLoadManager` will now send all uploaded prototypes to connecting players in a single `GamePrototypeLoadMessage`, as opposed to one message per upload.


## 240.0.1

### Bugfixes

* Fixed `SharedBroadphaseSystem.GetBroadphases()` not returning the map itself, which was causing physics to not work properly off-grid.


## 240.0.0

### Breaking changes

* `ComponentRegistry` no longer implements `ISerializationContext`
* Tickrate values are now `ushort`, allowing them to go up to 65535.

### New features

* Console completion options now have new flags for preventing suggestions from being escaped or quoted.
* Added `ILocalizationManager.HasCulture()`.
* Static `EntProtoId<T>` fields are now validated to exist.

### Bugfixes

* Fixed a state handling bug in replays, which was causing exceptions to be thrown when applying delta states.

### Other

* Reduced amount of `DynamicMethod`s used by serialization system. This should improve performance somewhat.

### Internal

* Avoided sorting overlays every render frame.
* Various clean up to grid fixture code/adding asserts.

## 239.0.1

### Bugfixes

* Fix logging of received packets with `net.packet` logging level.
* Downgrade `VorbisPizza` to fix audio playback for systems without AVX2 support.

### Other

* Improved performance of some Roslyn analyzers and source generators, which should significantly improve compile times and IDE performance.


## 239.0.0

### Breaking changes

* Robust now uses **.NET 9**.
* `ISerializationManager` will now log errors if it encounters `Entity<T>` data-fields.
  * To be clear, this has never been supported and is not really a breaking change, but this will likely require manual intervention to prevent tests from failing.
* `IClyde.TextInputSetRect`, `TextInputStart` and `TextInputStop` have been moved to be on `IClydeWindow`.
* Updated various NuGet dependencies and removed some other ones, of note:
  * `FastAccessors`, which is a transitive dep we never used, is now gone. It might have snuck into some `using` statement thanks to your IDE, and those will now fail to compile. Remove them.
  * NUnit `Is.EqualTo(default)` seems to have ambiguous overload resolution in some cases now, this can be fixed by using an explicit `default(type)` syntax.
  * This also fixed various false-positive warnings reported by NuGet.

### New features

* Added `MockInterfaces.MakeConfigurationManager` for creating functional configuration managers for unit test mocking.
* Added `ISawmill.IsLogLevelEnabled()` to avoid doing expensive verbose logging operations when not necessary.
* ``string[] Split(System.ReadOnlySpan`1<char>)`` is now available in sandbox.

### Bugfixes

* Fixed auto-generated component delta-states not raising `AfterAutoHandleStateEvent`
* Fixed auto-generated component delta-states improperly implementing `IComponentDeltaState` methods. May have caused bugs in replays.
* Fixed `Robust.Client.WebView` on the launcher via a new release.
* Fixed an exception that could occur when saving a map that had tiles migrated by alias.

### Other

* The `loglevel` command now properly shows the "`null`" log level that resets the level to inheriting from parent. This was already supported by it, but the completions didn't list it.

### Internal

* Experimental SDL2 windowing backend has been replaced with SDL3. SDL3 backend is also more feature-complete, though it is still not in use.
* Updated CEF used by Robust.Client.WebView to 131.3.5.

## 238.0.1

### Bugfixes

* Fixed source generation for auto-networked EntityUid Dictionaries missing a semicolon
* Fixed PlacementManager using the wrong coordinates when deleting entities in an area.


## 238.0.0

### Breaking changes

* Some toolshed command syntax/parsing has changed slightly, and several toolshed related classes and interfaces have changed significantly, including ToolshedManager, type parsers, invocation contexts, and parser contexts. For more detail see the the description of PR #5455


## 237.4.0

### New features

* Implement automatic field-level delta states via AutoGenerateComponentState via opt-in.

### Bugfixes

* Remove redundant TransformComponentState bool.


## 237.3.0

### New features

* Added stack-like functions to `ValueList<T>` and added an `AddRange(ReadOnlySpan<T>)` overload.
* Added new `AssetPassFilterDrop`.
* Added a new RayCastSystem with the latest Box2D raycast + shapecasts implemented.

### Bugfixes

* Fixed `IPrototypeManager.TryGetKindFrom()` not working for prototypes with automatically inferred kind names.

### Other

* Sandbox error reference locator now works with generic method calls.


## 237.2.0

### Breaking changes

* `SharedEyeSystem..SetTarget()` will now also automatically remove the old target from the session's ViewSubscriptions

### New features

* `ImmutableArray<T>` can now be serialized by `RobustSerializer`.
* `RequiresLocationAttribute`, used by `ref readonly`, is now allowed by the sandbox.
* Added `DAT-OBJ()` localization function, for the dative case in certain languages.
* Client builds for FreeBSD are now made.
* Added `FormattedMessage.TrimEnd()`.
* Added Toolshed `with` for `ProtoId<T>`.

### Bugfixes

* Fix `UniqueIndex<,>.RemoveRange()` and`UniqueIndexHkm<,>.RemoveRange()` clearing the whole set instead of just removing the specified values.
* Avoid server crashes on some weird console setups (notably Pterodactyl).
* Avoid unhandled exceptions during server shutdown getting swallowed due logging into a disposed logger.
* Fix sandbox definitions for `Regex` functions returning `MatchCollection`.
* Fix minor layout bugs with `SplitContainer` and `BoxContainer`.

### Other

* Changed how multi-window rendering presents to the screen with a new CVar `display.thread_unlock_before_swap`. This is an experiment to see if it solves some synchronization issues.
* View Variables no longer clears the window on refresh while waiting on response from server.
* `SpinBox` buttons now have a `+` prefix for the positive ones.
* Improve Toolshed type intersection mechanism

### Internal

* Warning cleanup.

## 237.1.0

### New features

* csi's auto import-system can now handle generic types.
* csi's reflection helpers (like `fld()`) handle private members up the inheritance chain.

### Bugfixes

* Fix `UniqueIndexHkm<,>` and, by extension, entity data storage memory leaking.
* Fix bugs related to UIScale on `OSWindow`s.


## 237.0.0

### Breaking changes

* `IClydeWindow.Size` is now settable, allowing window sizes to be changed after creation.

### New features

* The game server's `/update` endpoint now supports passing more information on why an update is available.
  * This information is accessible via `IWatchdogApi.RestartRequested`.
  * Information can be specified by passing a JSON object with a `Reason` code and `Message` field.
* Added an "Erase" button to the tile spawn menu.
* Added `OSWindow.Create()`, which allows OS windows to be created & initialised without immediately opening/showing them.

### Other

* Made `WatchdogApi` and some members of `IWatchdogApi` private. These symbols should never have been accessed by content.


## 236.1.0

### New features

* `RequiredMemberAttribute` and `SetsRequiredMembersAttribute` have been added to the sandbox whitelist. I.e., you can now use the `required` keyword in client/shared code.
* Added `SwitchExpressionException` to sandbox. This type gets used if you have a `switch` expression with no default case.
* Added `LineEdit.SelectAllOnFocus`.
* `GameTitle`, `WindowIconSet` and `SplashLogo` are exposed in `IGameController`. These will return said information set in game options or whatever is set in `manifest.yml`.
* `BoundUserInterface` inheritors now have access to `PlayerManager`.
* Added `MuteSounds` bool to `BaseButton`.
* The engine has a new future-proof HWID system.
  * The auth server now manages HWIDs. This avoids HWID impersonation attacks.
  * The auth server can return multiple HWIDs. They are accessible in `NetUserData.ModernHWIds`.
  * The auth server also returns a trust score factor, accessible as `NetUserData.Trust`.
  * HWID can be disabled client side (`ROBUST_AUTH_ALLOW_HWID` env var) or server side (`net.hwid` cvar).
  * The old HWID system is still in place. It is intended that content switches to placing new bans against the new HWIDs.
  * Old HWIDs no longer work if the connection is not authenticated.
* `launchauth` command now recognizes `SS14_LAUNCHER_APPDATA_NAME`.
* Added new overload to `EntityLookupSystem.GetEntitiesIntersecting`.
* Added `Control.RemoveChild(int childIndex)`.
* `build.entities_category_filter` allows filtering the entity spawn panel to a specific category.

### Bugfixes

* Fixed `SpriteView` offset calculations when scaled.

### Other

* Sprite flicks are applied immediately when started.
* More warning fixes.
* If the server gets shut down before finishing startup, the reason is now logged properly.


## 236.0.0

### Breaking changes

* Revert IsTouching only being set to true if the contact were laready touching in clientside physics prediction.
* Don't touch IsTouching if both bodies are asleep for clientside physics contacts. This change and the one above should fix a lot of clientside contact issues, particularly around repeated incorrect clientside contact events.

### New features

* Added an analyzer to detect duplicate Dependency fields.

### Bugfixes

* Auto-networked dictionaries now use `TryAdd()` to avoid duplicate key errors when a dictionary contains multiple unknown networked entities.
* Fixed `ICommonSession.Ping` always returning zero instead of the ping. Note that this will still return zero for client-side code when trying to get the ping of other players.
* Hot reload XAML files on rename to fix them potentially not being reloaded with Visual Studio.
* Fix TabContainer click detection for non-1.0 UI scales.

### Other

* Obsolete some static localization methods.
* Tried to improve PVS tolerance to exceptions occurring.


## 235.0.0

### Breaking changes

* Several different `AudioSystem` methods were incorrectly given a `[return: NotNullIfNotNull]` attribute. Content code that uses these methods needs to be updated to perform null checks.
* noSpawn is no longer obsolete and is now removed in lieu of the EntityCategory HideSpawnMenu.

### Bugfixes

* physics.maxlinvelocity is now a replicated cvar.
* Fix DistanceJoint debug drawing in physics not using the local anchors.
* Fixed filtered AudioSystem methods playing a sound for all players when given an empty filter.
* Fixed equality checks for `MarkupNode` not properly handling attributes.
* Fixed `MarkupNode` not having a `GetHashCode()` implementation.
* Fixed a PVS error that could occur when trying to delete the first entity that gets created in a round.
* Fixed the "to" and "take" toolshed commands not working as intended.
* Rich text controls within an `OutputPanel` control will now become invisible when they are out of view.

### Other

* Improve precision for Quaternion2D constructor from angles.


## 234.1.0

### New features

* SharedAudioSystem now has PlayLocal which only runs audio locally on the client.

### Bugfixes

* Fix AudioParams not being passed through on PlayGlobal methods.


## 234.0.0

### Breaking changes

* Remove a lot of obsoleted code that has been obsoleted for a while.

### New features

* Add another GetLocalEntitiesIntersecting override.

### Other

* Mark large replays as requiring Server GC.
* Obsolete some IResourceCache proxies.


## 233.1.0

### New features

* Add GetGridEntities and another GetEntitiesIntersecting overload to EntityLookupSystem.
* `MarkupNode` is now `IEquatable<MarkupNode>`. It already supported equality checks, now it implements the interface.
* Added `Entity<T>` overloads to the following `SharedMapSystem` methods: `GetTileRef`, `GetAnchoredEntities`, `TileIndicesFor`.
* Added `EntityUid`-only overloads to the following `SharedTransformSystem` methods: `AnchorEntity`, `Unanchor`.

### Bugfixes

* Fixed equality checks for `MarkupNode` not properly handling attributes.
* Fixed toolshed commands failing to generate error messages when working with array types
* Fixed `MarkupNode` not having a `GetHashCode()` implementation.

### Other

* If `EntityManager.FlushEntities()` fails to delete all entities, it will now attempt to do so a second time before throwing an exception.


## 233.0.2

### Bugfixes

* Fix exceptions in client game state handling for grids. Now they will rely upon the networked fixture data and not try to rebuild in the grid state handler.


## 233.0.1

### Bugfixes

* Fix IsHardCollidable component to EntityUid references.


## 233.0.0

### Breaking changes

* Made EntityRenamed a broadcast event & added additional args.
* Made test runs parallelizable.
* Added a debug assert that other threads aren't touching entities.

### Bugfixes

* Fix some entitylookup method transformations and add more tests.
* Fix mousehover not updating if new controls showed up under the mouse.

### Internal

* `ClientGameStateManager` now only initialises or starts entities after their parents have already been initialized. There are also some new debug asserts to try ensure that this rule isn't broken elsewhere.
* Engine version script now supports dashes.


## 232.0.0

### Breaking changes

* Obsolete method `AppearanceComponent.TryGetData` is now access-restricted to `SharedAppearanceSystem`; use `SharedAppearanceSystem.TryGetData` instead.

### New features

* Added `SharedAppearanceSystem.AppendData`, which appends non-existing `AppearanceData` from one `AppearanceComponent` to another.
* Added `AppearanceComponent.AppearanceDataInit`, which can be used to set initial `AppearanceData` entries in .yaml.

### Bugfixes

* Fix BUI interfaces not deep-copying in state handling.
* Add Robust.Xaml.csproj to the solution to fix some XAML issues.

### Other

* Serialization will now add type tags (`!type:<T>`) for necessary `NodeData` when writing (currently only for `object` nodes).

### Internal

* Added `ObjectSerializer`, which handles serialization of the generic `object` type.


## 231.1.1

### Bugfixes

* Fixed a bug where the client might not add entities to the broadphase/lookup components.
* Fixed  various toolshed commands not working, including `sort`, `sortdown` `join` (for strings), and `emplace`

### Other

* Toolshed command blocks now stop executing if previous errors were not handled / cleared.


## 231.1.0

### New features

* Network `InterfaceData` on `UserInterfaceComponent`.
* Added `System.Decimal` to sandbox.
* Added XAML hot reloading.
* Added API for content to write custom files into replay through `IReplayFileWriter`.

### Other

* Optimized `EntityLookup` and other physics systems.

### Internal

* Added more tests related to physics.


## 231.0.1

### Other

* Add better logging to failed PVS sends.


## 231.0.0

### Breaking changes

* ViewSubscriber has been moved to shared; it doesn't actually do anything on the client but makes shared code easier.

### New features

* ContactEnumreator exists to iterate the contacts of a particular entity.
* Add FixturesChangeComponent as a generic way to add and remove fixtures easily.
* PointLightComponent enabling / disabling now has an attempt event if you wish to block it on content side.
* There's an OpenScreenAt overload for screen-relative coordinates.
* SpriteSystem has methods to get an entity's position in sprite terms.
* EntityManager and ComponentFactory now have additional methods that interact with ComponentRegistry and ComponentRegistryEntry.

### Bugfixes

* Fix PrototypeFlags Add not actually working.
* Fix BUIs going BRRT opening and closing repeatedly upon prediction. The closing now gets deferred to the update loop if it's still closed at the end of prediction.


## 230.2.0

### New features

* Add ProcessNow for IRobustJob as a convenience method where you may not want to run a job in the background sometimes.
* Add Vector2i helpers to all 8 neighbouring directions.

### Other

* Remove IThreadPoolWorkItem interface from IRobustJob.


## 230.1.0

### New features

* You can now pass `bool[]` parameters to shaders.
* Added `toolshed.nearby_entities_limit` CVar.
* Fix `RichTextLabel.Text` to clear and reset the message properly in all cases.
* `scene` command has tab completion now.
* `devwindow` UI inspector property catches exceptions for read properties.
* `SplitContainer.Flip()`

### Bugfixes

* Fix tile enlargement not being applied for some EntityLookup queries.
* `LocalizedEntityCommands` are now not initialized inside `RobustUnitTest`, fixing guaranteed test failures.
* Fixed issues with broadphase init breaking replays frequently.
* Fix uploaded prototypes and resources for clients connecting to a server.

### Other

* Improved error reporting for DataField analyzer.


## 230.0.1


## 230.0.0

### New features

* Added `InterpolatedStringHandlerArgumentAttribute` to the sandbox whitelist.
* `IUserInterfaceManager.Popup()` popups now have a copy to clipboard button.

### Bugfixes

* Security fixes
* Fix exception in `TimedDespawnComponent` spawning another `TimedDespawnComponent`.
* Fixed pool memory leak in physics `SolveIsland`.


## 229.1.2

### Bugfixes

* Fixed a bug where the client might not add entities to the broadphase/lookup components.


## 229.1.1

### Bugfixes

* Fix some teleportation commands not working in singleplayer or replays

### Other

* Audio entity names now include the filepath of the audio being played if relevant for debugging.


## 229.1.0

### Bugfixes

* Fix multithreading bug in ParallelTracker that caused the game to crash randomly.
* Fixed IPv6-only hosts not working properly with built-in HTTP clients.

### Other

* Added obsoletion warning for `Control.Dispose()`. New code should not rely on it.
* Reduced the default tickrate to 30 ticks.
* Encryption of network messages is now done concurrently to avoid spending main thread time. In profiles, this added up to ~8% of main thread time on RMC-14.


## 229.0.0

### Breaking changes

* Fixes large entities causing entity spawn menu to break.
* Made PhysicsHull an internal ref struct for some PolygonShape speedup.

### New features

* Audio ticks-per-second is now capped at 30 by default and controlled via `audio.tick_rate` cvar.
* Add CreateWindow and CreateDisposableControl helpers for BUIs.
* Add OnProtoReload virtual method to BUIs that gets called on prototype reloads.
* Add RemoveData to AppearanceSystem data.


## 228.0.0

### Breaking changes

* The `Color` struct's equality methods now check for exact equality. Use `MathHelper.CloseToPercent(Color, Color)` for the previous functionality.
* Added a toolshed.nearby_limit cvar to limit the maximum range of the nearby command. Defaults to 200.

### New features

* Added command usage with types to Toolshed command help.
* Add Text property to RichTextLabel.
* Whitelist System.Net.IPEndPoint.
* Add event for mass & angular inertia changes.
* Add SpriteSystem.IsVisible for layers.
* Add TryQueueDeleteEntity that checks if the entity is already deleted / queuedeleted first.

### Bugfixes

* Clients connecting to a server now always load prototype uploads after resource uploads, fixing ordering bugs that could cause various errors.


## 227.0.0

### Breaking changes

* Add a `loop` arg to SpriteSystem.GetFrame in case you don't want to get a looping animation.
* Remove obsolete VisibileSystem methods.

### New features

* Added `LocalizedEntityCommands`, which are console commands that have the ability to take entity system dependencies.
* Added `BeginRegistrationRegion` to `IConsoleHost` to allow efficient bulk-registration of console commands.
* Added `IConsoleHost.RegisterCommand` overload that takes an `IConsoleCommand`.
* Added a `Finished` boolean to `AnimationCompletedEvent` which allows distinguishing if an animation was removed prematurely or completed naturally.
* Add GetLocalTilesIntersecting for MapSystem.
* Add an analyzer for methods that should call the base implementation and use it for EntitySystems.

### Bugfixes

* Fix loading replays if string package is compressed inside a zip.

### Other

* Tab completions containing spaces are now properly quoted, so the command will actually work properly once entered.
* Mark EntityCoordinates.Offset as Pure so it shows as warnings if the variable is unused.
* Networked events will always be processed in order even if late.


## 226.3.0

### New features

* `System.Collections.IList` and `System.Collections.ICollection` are now sandbox safe, this fixes some collection expression cases.
* The sandboxing system will now report the methods responsible for references to illegal items.


## 226.2.0

### New features

* `Control.VisibilityChanged()` virtual function.
* Add some System.Random methods for NextFloat and NextPolarVector2.

### Bugfixes

* Fixes ContainerSystem failing client-side debug asserts when an entity gets unanchored & inserted into a container on the same tick.
* Remove potential race condition on server startup from invoking ThreadPool.SetMinThreads.

### Other

* Increase default value of res.rsi_atlas_size.
* Fix internal networking logic.
* Updates of `OutputPanel` contents caused by change in UI scale are now deferred until visible. Especially important to avoid updates from debug console.
* Debug console is now limited to only keep `con.max_entries` entries.
* Non-existent resources are cached by `IResourceCache.TryGetResource`. This avoids the game constantly trying to re-load non-existent resources in common patterns such as UI theme texture fallbacks.
* Default IPv4 MTU has been lowered to 700.
* Update Robust.LoaderApi.

### Internal

* Split out PVS serialization from compression and sending game states.
* Turn broadphase contacts into an IParallelRobustJob and remove unnecessary GetMapEntityIds for every contact.


## 226.1.0

### New features

* Add some GetLocalEntitiesIntersecting methods for `Entity<T>`.

### Other

* Fix internal networking logic


## 226.0.0

### Breaking changes

* `IEventBus.RaiseComponentEvent` now requires an EntityUid argument.
* The `AddedComponentEventArgs` and `RemovedComponentEventArgs` constructors are now internal

### New features

* Allow RequestScreenTexture to be set in overlays.

### Bugfixes

* Fix AnimationCompletedEvent not always going out.


## 225.0.0

### Breaking changes

* `NetEntity.Parse` and `TryParse` will now fail to parse empty strings.
* Try to prevent EventBus looping. This also caps the amount of directed component subscriptions for a particular component to 256.

### New features

* `IPrototypeManager.TryIndex` will now default to logging errors if passed an invalid prototype id struct (i,e., `EntProtoId` or `ProtoId<T>`). There is a new optional bool argument to disable logging errors.
* `Eye` now allows its `Position` to be set directly. Please only do this with the `FixedEye` child type constructed manually.
* Engine now respects the hub's `can_skip_build` parameter on info query, fixing an issue where the first hub advertisement fails due to ACZ taking too long.
* Add GetSession & TryGetSession to ActorSystem.
* Raise an event when an entity's name is changed.

### Bugfixes

* The `ent` toolshed command now takes `NetEntity` values, fixing parsing in practical uses.
* Fix ComponentFactory test mocks.
* Fix LookupFlags missing from a couple of EntityLookupSystem methods.

### Other

* Improved engine's Happy Eyeballs implementation, should result in more usage of IPv6 for HTTP APIs when available.
* Remove CompIdx locks to improve performance inside Pvs at higher player counts.
* Avoid a read lock in GetEntityQuery to also improve performance.
* Mark `EntityManager.System<T>` as Pure.


## 224.1.1

### Bugfixes

* Fixed UserInterfaceSystem sometimes throwing a key-not-found exception when trying to close UIs.


## 224.1.0

### New features

* `ServerIntegrationInstance` has new methods for adding dummy player sessions for tests that require multiple players.
* Linguini has been updated to v0.8.1. Errors will now be logged when a duplicate localization key is found.
* Added `UserInterfaceSystem.SetUi()` for modifying the `InterfaceData` associated with some BUI.
* Added the `EntityPrototypeView` control for spawning & rendering an entity prototype.

### Bugfixes

* Fix `UserInterfaceSystem` spamming client side errors when entities with UIs open are deleted while outside of PVS range.
* Fix Toolshed's EnumTypeParse not working enum values with upercase characters.
* Fixed `incmd` command not working due to an invalid cast.

### Other

* There have been various performance improvements to replay loading & playback.

### Internal

* Added `DummySession` and `DummyChannel` classes for use in integration tests and benchmarks to fool the server into thinking that there are multiple players connected.
* Added `ICommonSessionInternal` and updated `CommonSession` so that the internal setters now go through that interface.

## 224.0.1

### Bugfixes

* Fixes PVS throwing exceptions when invalid entities are passed to `ExpandPvsEvent`. Now it just logs an error.
* Fixes BUIs not properly closing, resulting in invalid entities in `UserInterfaceUserComponent.OpenInterfaces`
* Fixes an unknown/invalid prototype exception sometimes being thrown when running ``IPrototypeManager.ResolveResults()`


## 224.0.0

### Breaking changes

* `Matrix3` has been replaced with `System.Numerics.Matrix3x2`. Various Matrix related methods have been turned into extension methods in the `Matrix3Helpers` class.
* Engine `EntityCategory` prototype IDs have been changed to use CamelCase. I.e., `hideSpawnMenu` -> `HideSpawnMenu`
* Prototypes can now be implicitly cast `ProtoId<T>` or `EntProtoId` ID structs. The new implicit cast might cause previous function calls to be ambiguous.

### New features

* `Array.Clear(Array)` is now available in the sandbox.
* BUIs now use `ExpandPvsEvent`. I.e., if a player has a UI open, then the entity associated with that UI will always get sent to the player by the PVS system.
* Added `cvar_subs` command for listing all subscribers to cvar changes
* Entity categories have been reworked
  * Each category now has a `HideSpawnMenu` field. The old `HideSpawnMenu` category is now just a normal category with that field set to true.
  * Reworked category inheritance. Inheritance can now be disabled per category using a `Inheritable` field.
  * Entity prototypes can now be automatically added to categories based on the components that they have, either by specifying components when defining the category in yml, or by adding the EntityCategoryAttribute to the component class.

### Bugfixes

* Fixed client-side BUI error log spam if an unknown entity has a UI open.
* Fixed placement manager spawning entities with incorrect rotations.

### Other

* Added a try-catch block to BUI constructors, to avoid clients getting stuck in error loops while applying states.
* Attempting to play sounds on terminating entities no longer logs an error.


## 223.3.0

### New features

* Better exception logging for IRobustJob.
* Add SetGridAudio helper for SharedAudioSystem.

### Bugfixes

* Fix placement manager not setting entity rotation correctly.
* Fix grid-based audio not playing correctly.


## 223.2.0

### New features

* Added several new `FormattedMessage` methods for better exception tolerance when parsing markup. Several existing methods have been marked as obsolete, with new renamed methods taking their place.


## 223.1.2

### Bugfixes

* `MapGridComponent.LastTileModifiedTick` is now actually networked to clients.


## 223.1.1

### Bugfixes

* Fixed an exception caused by enum cvars using integer type values instead of enum values


## 223.1.0

### Other

* Various `ContainerSystem` methods have been obsoleted in favour of overrides that take in an `Entity` struct instead of `EntityUid`
* Various `EntityCoordinates` methods have been obsoleted with replacements added  to `SharedTransformSystem`


## 223.0.0

### Breaking changes

* The `ComponentState` class is now abstract. Networked components that don't have state information now just return a null state.
* The way that delta component states work has changed. It now expects there to be two different state classes, only one of which should implement `IComponentDeltaState<TFullState>`

### New features

* A new `replay.checkpoint_min_interval` cvar has been added. It can be used to limit the frequency at which checkpoints are generated when loading a replay.
* Added `IConfigurationManager.OnCVarValueChanged`. This is a c# event that gets invoked whenever any cvar value changes.

### Bugfixes

* `IEyeManager.GetWorldViewbounds()` and `IEyeManager.GetWorldViewbounds()` should now return the correct bounds if the main viewport does not take up the whole screen.

### Other

* The default values of various replay related cvars have been changed to try and reduce memory usage.


## 222.4.0

### New features

* Added the following types from `System.Numerics` to the sandbox: `Complex`, `Matrix3x2`, `Matrix4x4`, `Plane`, `Quaternion`, `Vector3`, `Vector4`.


## 222.3.0

### New features

* `ITileDefinition.EditorHidden` allows hiding a tile from the tile spawn panel.
* Ordered event subscriptions now take child types into account, so ordering based on a shared type will work.

### Bugfixes

* Cross-map BUI range checks now work.
* Paused entities update on prototype reload.

### Other

* Fixed build compatibility with .NET 8.0.300 SDK, due to changes in how Central Package Management behaves.
* Physics component has delta states to reduce network usage.


## 222.2.0

### New features

* Added `EntityQuery.Comp()` (abbreviation of `GetComponent()`)

### Bugfixes

* Fix `SerializationManager.TryGetVariableType` checking the wrong property.
* Fixed GrammarSystem mispredicting a character's gender

### Other

* User interface system now performs range checks in parallel


## 222.1.1

### Bugfixes

* Fixed never setting BoundUserInterface.State.

### Other

* Add truncate for filesaving.
* Add method for getting the type of a data field by name from ISerializationManager.


## 222.1.0

### New features

* Added `BoundKeyEventArgs.IsRepeat`.
* Added `net.lidgren_log_warning` and `net.lidgren_log_error` CVars.

### Bugfixes

* Fix assert trip when holding repeatable keybinds.

### Other

* Updated Lidgren to v0.3.1. This should provide performance improvements if warning/error logs are disabled.


## 222.0.0

### Breaking changes

* Mark IComponentFactory argument in EntityPrototype as mandatory.

### New features

* Add `EntProtoId<T>` to check for components on the attached entity as well.

### Bugfixes

* Fix PVS iterating duplicate chunks for multiple viewsubscriptions.

### Other

* Defer clientside BUI opens if it's the first state that comes in.


## 221.2.0

### New features

* Add SetMapAudio helper to SharedAudioSystem to setup map-wide audio entities.
* Add SetWorldRotNoLerp method to SharedTransformSystem to avoid client lerping.

### Bugfixes

* `SpriteComponent.CopyFrom` now copies `CopyToShaderParameters` configuration.


## 221.1.0


## 221.0.0

### Breaking changes

* `EntParentChangedMessage.OldMapId` is now an `EntityUid` instead of `MapId`
* `TransformSystem.DetachParentToNull()` is being renamed to `DetachEntity`
* The order in which `MoveEvent` handlers are invoked has been changed to prioritise engine subscriptions

### New features

* Added `UpdateHovered()` and `SetHovered()` to `IUserInterfaceManager`, for updating or modifying the currently hovered control.
* Add SwapPositions to TransformSystem to swap two entity's transforms.

### Bugfixes

* Improve client gamestate exception tolerance.

### Other

* If the currently hovered control is disposed, `UserInterfaceManager` will now look for a new control, rather than just setting the hovered control to null.

### Internal

* Use more `EntityQuery<T>` internally in EntityManager and PhysicsSystem.


## 220.2.0

### New features

* RSIs can now specify load parameters, mimicking the ones from `.png.yml`. Currently only disabling sRGB is supported.
* Added a second UV channel to Clyde's vertex format. On regular batched sprite draws, this goes 0 -> 1 across the sprite quad.
* Added a new `CopyToShaderParameters` system for `SpriteComponent` layers.


## 220.1.0

### Bugfixes

* Fix client-side replay exceptions due to dropped states when recording.

### Other

* Remove IP + HWId from ViewVariables.
* Close BUIs upon disconnect.


## 220.0.0

### Breaking changes

* Refactor UserInterfaceSystem.
  - The API has been significantly cleaned up and standardised, most noticeably callers don't need to worry about TryGetUi and can rely on either HasUi, SetUiState, CloseUi, or OpenUi to handle their code as appropriate.
  - Interface data is now stored via key rather than as a flat list which is a breaking change for YAML.
  - BoundUserInterfaces can now be completely handled via Shared code. Existing Server-side callers will behave similarly to before.
  - BoundUserInterfaces now properly close in many more situations, additionally they are now attached to the entity so reconnecting can re-open them and they can be serialized properly.


## 219.2.0

### New features

* Add SetMapCoordinates to TransformSystem.
* Improve YAML Linter and validation of static fields.

### Bugfixes

* Fix DebugCoordsPanel freezing when hovering a control.

### Other

* Optimise physics networking to not dirty every tick of movement.


## 219.1.3

### Bugfixes

* Fix map-loader not pausing pre-init maps when not actively overwriting an existing map.


## 219.1.2

### Bugfixes

* Fix map-loader not map-initialising grids when loading into a post-init map.


## 219.1.1

### Bugfixes

* Fix map-loader not map-initialising maps when overwriting a post-init map.


## 219.1.0

### New features

* Added a new optional arguments to various entity spawning methods, including a new argument to set the entity's rotation.

### Bugfixes

* Fixes map initialisation not always initialising all entities on a map.

### Other

* The default value of the `auth.mode` cvar has changed


## 219.0.0

### Breaking changes

* Move most IMapManager functionality to SharedMapSystem.


## 218.2.0

### New features

* Control layout properties such as `Margin` can now be set via style sheets.
* Expose worldposition in SpriteComponent.Render
* Network audio entity Play/Pause/Stop states and playback position.
* Add `Disabled` functionality to `Slider` control.


## 218.1.0

### New features

* Add IEquatable.Equals to the sandbox.
* Enable roslyn extensions tests in CI.
* Add a VerticalTabContainer control to match the horizontal one.

### Bugfixes

* Fix divison remainder issue for Colors, fixing purples.

### Other

* Default hub address (`hub.hub_urls`) has been changed to `https://hub.spacestation14.com/`.


## 218.0.0

### Breaking changes

* `Robust.Shared.Configuration.EnvironmentVariables` is now internal and no longer usable by content.

### New features

* Add TryGetRandom to EntityManager to get a random entity with the specified component and TryGetRandom to IPrototypeManager to return a random prototype of the specified type.
* Add CopyData to AppearanceSystem.
* Update UI themes on prototype reloads.
* Allow scaling the line height of a RichTextLabel.
* You can now specify CVar overrides via environment variable with the `ROBUST_CVAR_*` prefix. For example `ROBUST_CVAR_game__hostname=foobar` would set the appropriate CVar. Double underscores in the environment variable name are replaced with ".".
* Added non-generic variant of `GetCVar` to `IConfigurationManager`.
* Add type tracking to FieldNotFoundErrorNode for serialization.
* Distance between lines of a `RichTextLabel` can now be modified with `LineHeightScale`.
* UI theme prototypes are now updated when reloaded.
* New `RA0025` analyzer diagnostic warns for manual assignment to `[Dependency]` fields.

### Bugfixes

* Request headers in `IStatusHandlerContext` are now case-insensitive.
* SetWorldPosition rotation now more closely aligns with prior behavior.
* Fix exception when inspecting elements in some cases.
* Fix HTTP errors on watchdog ping not being reported.

### Other

* Add an analyzer for redundantly assigning to dependency fields.

### Internal

* Remove redundant Exists checks in ContainerSystem.
* Improve logging on watchdog pings.


## 217.2.1

### Bugfixes

* Fix LineEdit tests on engine.

### Internal

* Make various ValueList enumerators access the span directly for performance.


## 217.2.0

### New features

* Added `AddComponents` and `RemoveComponents` methods to EntityManager that handle EntityPrototype / ComponentRegistry bulk component changes.
* Add double-clicking to LineEdit.

### Bugfixes

* Properly ignore non-hard fixtures for IntersectRayWithPredicate.
* Fix nullable TimeSpan addition on some platforms.


## 217.1.0

### New features

* Added `IRobustRandom.GetItems` extension methods for randomly picking multiple items from a collections.
* Added `SharedPhysicsSystem.EffectiveCurTime`. This is effectively a variation of `IGameTiming.CurTime` that takes into account the current physics sub-step.

### Bugfixes

* Fix `MapComponent.LightingEnabled` not leaving FOV rendering in a broken state.

### Internal

* `Shuffle<T>(Span<T>, System.Random)` has been removed, just use the builtin method.


## 217.0.0

### Breaking changes

* TransformSystem.SetWorldPosition and SetWorldPositionRotation will now also perform parent updates as necessary. Previously it would just set the entity's LocalPosition which may break if they were inside of a container. Now they will be removed from their container and TryFindGridAt will run to correctly parent them to the new position. If the old functionality is desired then you can use GetInvWorldMatrix to update the LocalPosition (bearing in mind containers may prevent this).

### New features

* Implement VV for AudioParams on SoundSpecifiers.
* Add AddUi to the shared UI system.

### Bugfixes

* Fix the first measure of ScrollContainer bars.


## 216.0.0

### Breaking changes

* The `net.low_lod_distance` cvar has been replaced with a new `net.pvs_priority_range`. Instead of limiting the range at which all entities are sent to a player, it now extends the range at which high priorities can be sent. The default value of this new cvar is 32.5, which is larger than the default `net.pvs_range` value of 25.

### New features

* You can now specify a component to not be saved to map files with `[UnsavedComponent]`.
* Added `ITileDefinitionManager.TryGetDefinition`.
* The map loader now tries to preserve the `tilemap` contents of map files, which should reduce diffs when re-saving a map after the game's internal tile IDs have changed.

### Bugfixes

* Fix buffered audio sources not being disposed.


## 215.3.1

### Bugfixes

* Revert zstd update.


## 215.3.0

### New features

* `EntityQuery<T>` now has `HasComp` and `TryComp` methods that are shorter than its existing ones.
* Added `PlacementInformation.UseEditorContext`.
* Added `Vector2Helpers` functions for comparing ranges between vectors.

### Bugfixes

* `Texture.GetPixel()`: fixed off-by-one with Y coordinate.
* `Texture.GetPixel()`: fix stack overflow when reading large images.
* `Texture.GetPixel()`: use more widely compatible OpenGL calls.

### Other

* Disabled `net.mtu_expand` again by default, as it was causing issues.
* Updated `SharpZstd` dependency.


## 215.2.0

### New features

* Implement basic VV for SoundSpecifiers.

### Bugfixes

* Fix QueueDel during EndCollideEvents from throwing while removing contacts.


## 215.1.0

### New features

* Add a CompletionHelper for audio filepaths that handles server packaging.
* Add Random.NextAngle(min, max) method and Pick for `ValueList<T>`.
* Added an `ICommonSession` parser for toolshed commands.

### Bugfixes


## 215.0.0

### Breaking changes

* Update Lidgren to 0.3.0

### New features

* Made a new `IMetricsManager` interface with an `UpdateMetrics` event that can be used to update Prometheus metrics whenever they are scraped.
  * Also added a `metrics.update_interval` CVar to go along with this, when metrics are scraped without usage of Prometheus directly.
* IoC now contains an `IMeterFactory` implementation that you can use to instantiate metric meters.
* `net.mtu_ipv6` CVar allows specifying a different MTU value for IPv6.
* Allows `player:entity` to take a parameter representing the player name.
* Add collection parsing to the dev window for UI.
* Add a debug assert to Dirty(uid, comp) to catch mismatches being passed in.

### Bugfixes

* Support transform states with unknown parents.
* Fix serialization error logging.
* Fix naming of ResizableMemoryRegion metrics.
* Fix uncaught overflow exception when parsing NetEntities.

### Other

* The replay system now allows loading a replay with a mismatching serializer type hash. This means replays should be more robust against future version updates (engine security patches or .NET updates).
* `CheckBox`'s interior texture is now vertically centered.
* Lidgren.Network has been updated to [`v0.3.0`](https://github.com/space-wizards/SpaceWizards.Lidgren.Network/blob/v0.3.0/RELEASE-NOTES.md).
* Lowered default IPv4 MTU to 900 (from 1000).
* Automatic MTU expansion (`net.mtu_expand`) is now enabled by default.

### Internal

* Cleanup some Dirty component calls internally.


## 214.2.0

### New features

* Added a `Undetachable` entity metadata flag, which stops the client from moving an entity to nullspace when it moves out of PVS range.

### Bugfixes

* Fix tooltips not clamping to the left side of the viewport.
* Fix global audio property not being properly set.

### Internal

* The server game state / PVS code has been rewritten. It should be somewhat faster now, albeit at the cost of using more memory. The current engine version may be unstable.


## 214.1.1

### Bugfixes

* Fixed connection denial always causing redial.


## 214.1.0

### New features

* Added the `pvs_override_info` command for debugging PVS overrides.

### Bugfixes

* Fix VV for prototype structs.
* Fix audio limits for clientside audio.


## 214.0.0

### Breaking changes

* `NetStructuredDisconnectMessages` has received a complete overhaul and has been moved to `NetDisconnectMessage`. The API is no longer designed such that consumers must pass around JSON nodes, as they are not in sandbox (and clunky).

### New features

* Add a basic default concurrent audio limit of 16 for a single filepath to avoid overflowing audio sources.
* `NetConnectingArgs.Deny()` can now pass along structured data that will be received by the client.

### Bugfixes

* Fixed cursor position bugs when an empty `TextEdit` has a multi-line place holder.
* Fixed empty `TextEdit` throwing exception if cursor is moved left.


## 213.0.0

### Breaking changes

* Remove obsoleted BaseContainer methods.

### New features

* Add EntityManager.RaiseSharedEvent where the event won't go to the attached client but will be predicted locally on their end.
* Add GetEntitiesInRange override that takes in EntityCoordinates and an EntityUid hashset.

### Bugfixes

* Check if a sprite entity is deleted before drawing in SpriteView.


## 212.2.0

### New features

* Add IsHardCollidable to SharedPhysicsSystem to determine if 2 entities would collide.

### Other

* Double the default maximum replay size.


## 212.1.0

### New features

* Add nullable methods for TryIndex / HasIndex on IPrototypeManager.

### Bugfixes

* Fix TextureRect alignment where the strech mode is KeepCentered.


## 212.0.1

### Bugfixes

* Fix passing array by `this` instead of by `ref`.


## 212.0.0

### Breaking changes

* Change Collapsible controls default orientations to Vertical.

### New features

* Expose the Label control for Collapsible controls.
* Add GetGridPosition that considers physics center-of-mass.
* Add TileToVector methods to get the LocalPosition of tile-coords (taking into account tile size).
* Add some more helper methods to PVS filters around EntityUids.
* Add support for Dictionary AutoNetworkedFields.
* Add EnsureLength method for arrays.
* Add PushMarkup to FormattedMessage.
* Add DrawPrimitives overload for `List<Vector2>`
* Add more ValueList ctors that are faster.
* Add ToMapCoordinates method for NetCoordinates.

### Other

* Remove ISerializationHooks obsoletion as they are useful in some rare cases.

### Internal

* Bump max pool size for robust jobs.


## 211.0.2

### Bugfixes

* Fix TextureRect scaling not handling UIScale correctly.


## 211.0.1

### Bugfixes

* Fix GridChunkEnumerator on maps.


## 211.0.0

### Breaking changes

* Moved ChunkIndicesEnumerator to engine and to a re-useable namespace at Robust.Shared/Maps.

### New features

* Added an Enlarged method for Box2Rotated.

### Internal

* Significantly optimise ChunkEnumerator / FindGridsIntersecting in certain use cases by intersecting the grid's AABB with the local AABB to avoid iterating dummy chunks.


## 210.1.1

### Bugfixes

* Fixed multiple recent bugs with key binding storage.

### Other

* Change default of `ButtonGroup.IsNoneSetAllowed` to `true`. This makes it default again to the previous (unintentional) behavior.


## 210.1.0

### New features

* `NetUserId` implements `ISelfSerialize` so can be used in data fields.
* `ButtonGroup.IsNoneSetAllowed` to allow a button group to have no buttons pressed by default.


## 210.0.3


## 210.0.2

### Bugfixes

* Revert changes to `TextureRect` too.


## 210.0.1

### Bugfixes

* Revert changes to `TextureButton` that broke style property handling.


## 210.0.0

### New features

* Controls can now hook before, after, and during rendering of their children.
* IRenderHandle is now a public API, with the caveat that it's properties and methods are unstable.
* ButtonGroup now exposes what buttons it contains, alongside which is currently pressed.
* OptionButton has additional styleclasses, and has a hook for modifying it's internal buttons.
* PanelContainer.GetStyleBox() is now protected rather than private.
* TextureButton now uses a TextureRect instead of custom drawing code.
* TextureRect has additional style properties exposed.
    * A new property, TextureSizeTarget, was added, which allows specifying a size in virtual pixels that the control should attempt to draw at.
    * Stretch mode is now a style property.
    * Scale is now a style property.
* Avalonia.Metadata.XmlnsDefinitionAttribute is now permitted by the sandbox.
* Add MaxDimension property to Box2 to return the higher of the Width or Height.
* Add GetLocalPosition to convert ScreenCoordinates to coordinates relative to the control. Ignores window.
* Add GlobalRect and GlobalPixelRect for controls to get their UIBox2i in screen terms.
* Add dotted line drawing to DrawingHandleScreen.
* You can use `Subs.CVar()` from an entity systems to subscribe to CVar changes. This is more convenient than `IConfigurationManager.OnValueChanged` as it automatically unsubscribes on system shutdown.
* There is now a built-in type serializer for `DateTime`, so you can put `DateTime`s in your data fields.
* `System.Text.Unicode.UnicodeRange` and `UnicodeRanges` are now available in the sandbox.

### Bugfixes

* UI drawing now properly accounts for a control's draw routine potentially mangling the current matrix.
* UI roots now properly update when the global stylesheet is changed. They previously only did so if they had a dedicated stylesheet (which is the one case where they would be unaffected by a global sheet update.


## 209.0.1

### Bugfixes

* Fix missed import from 209.0.0.


## 209.0.0

### Breaking changes

* `replay.max_compressed_size` and `replay.max_uncompressed_size` CVars are now `long`.
* Remove obsolete CoordinatesExtension for ToEntityCoordinates from GridUid / Vector2i.

### New features

* Add GetEntitiesOnMap / GetChildEntities to EntityLookupSystem to return components on the specified map and components with the specified parent respectively.
* Add MaxDimension property to Box2 to return the higher of the Width or Height.
* Add GetLocalPosition to convert ScreenCoordinates to coordinates relative to the control. Ignores window.
* Add GlobalRect and GlobalPixelRect for controls to get their UIBox2i in screen terms.
* Add dotted line drawing to DrawingHandleScreen.
* `IConfigurationManager.LoadDefaultsFromTomlStream` properly does type conversions. This fixes scenarios like loading of `long` CVars.
* Add helper methods for TileRef / Vector2i to SharedMapSystem for ToCenterCoordinates (tile center EntityCoordinates) and ToCoordinates (tile origin to EntityCoordinates).
* Copy some of the coordinates extensions to SharedTransformSystem.

### Bugfixes

* Fixed integer overflows in replay max size calculation.
* Explicitly capped `replay.replay_tick_batchSize` internally to avoid high values causing allocation failures.

### Other

* Important MIDI performance improvements.


## 208.0.0

### Breaking changes

* Metadata flags are no longer serialized as they get rebuilt on entity startup.

### Bugfixes

* Log failing to load user keybinds and handle the exception.


## 207.1.0

### New features

* Add the ability to merge grids via GridFixtureSystem.


## 207.0.0

### Breaking changes

* Update EntityLookup internally so non-approximate queries use the GJK solver and are much more accurate. This also means the approximate flag matters much more if you don't need narrowphase checks.
* Add shape versions of queries for both EntityLookup and MapManager.

### Bugfixes

* Fix PVS full state updates not clearing session entities and causing exceptions.

### Other

* Integration tests now run `NetMessage`s through serialization rather than passing the objects between client and server. This causes tests that missed `[NetSerializer]` attributes on any objects that need them to fail.

### Internal

* Remove a lot of duplicate code internally from EntityLookup and MapManager.


## 206.0.0

### Breaking changes

* tpto will teleport you to physics-center instead of transform center instead.
* Rename local EntityLookup methods to reflect they take local AABBs and not world AABBs.

### New features

* Add some additional EntityLookup methods for local queries.
* Add support to PrototypeManager for parsing specific files / directories as abstract.

### Bugfixes

* Fix tpto short-circuiting if one of the listed entities isn't found.
* Fix tpto not allowing grids as targets.

### Other

* Reduce MIDI source update rate from 10hz to 4hz.

### Internal

* Remove some duplicate internal code in EntityLookupSystem.
* Skip serialization sourcegen in GLFW and Lidgren.


## 205.0.0

### Breaking changes

* The unused `Robust.Physics` project has been deleted.
* The project now uses [Central Package Management](https://learn.microsoft.com/en-us/nuget/consume-packages/central-package-management).
* (Almost) all the NuGet packages have been updated. This causes many problems. I am so sorry.
* Cleaned up some unused packages as well.


## 204.1.0

### New features

* New `EntitySystem` subscription helper for working with Bound User Interface events. You can find them by doing `Subs.BuiEvents<>()` in a system.
* The `EntityManager.Subscriptions` type (for building helper extension methods) now uses

### Bugfixes

* Avoid loading assemblies from content `/Assemblies` if Robust ships its own copy. This avoid duplicate or weird mismatching version issues.

### Other

* Removed glibc version check warning.


## 204.0.0

### Breaking changes

* Make EntityManager abstract and make IEntityManager.EntityNetManager not nullable.
* Make VVAccess.ReadWrite default for all Datafields instead of VVAccess.ReadOnly

### New features

* `TextEdit.OnTextChanged`
* Add Pick and PickAndTake versions for System.Random for ICollections.

### Bugfixes

* Fix `IClipboardManager.GetText()` returning null in some cases.
* Fix possible NRE in server-side console command completion code.
* Fix possible NRE on DebugConsole logs.
* Fix exception when VVing non-networked components.

### Other

* Remove "Do not use from content" from IComponent.


## 203.0.0

### Breaking changes

* `IComponentFactory.RegisterIgnore()` no longer supports overwriting existing registrations, components should get ignored before they are registered.
* Event bus subscriptions are now locked after `IEntityManager` has started, instead of after the first component gets added. Any event subscriptions now need to happen before startup (but after init).
* Event bus subscriptions must now be locked before raising any events.
* Delete FodyWeavers.xsd as it hasn't been used for a long time.
* Remove physics sleep cancelling as it was, in hindsight, a bad idea.

### New features

* `RobustUnitTest` now has a `ExtraComponents` field for automatically registering additional components.
* `IComponentFactory.RegisterIgnore()` now accepts more than one string.
* Added `IComponentFactory.RegisterTypes` for simultaneously registering multiple components.

### Bugfixes

* Clamp volume calculations for audio rather than throwing.


## 202.1.1

### Bugfixes

* Reverted some map/grid initialisation changes that might've been causing broadphase/physics errors.
* Fixed PVS sometimes sending entities without first sending their children.
* Fixed a container state handling bug caused by containers not removing expected entities when shutting down.
* Fixed a `EnsureEntity<T>` state handling bug caused by improper handling of entity deletions.
* Fixed a bad NetSyncEnabled debug assert.


## 202.1.0

### New features

* Add GetLocalEntitiesIntersecting overload that takes in a griduid and a Vector2i tile.


## 202.0.0

### Breaking changes

* Various entity manager methods now have a new `where T : IComponent` constraint.
* The `IComponentFactory.ComponentAdded` event has been renamed to `ComponentsAdded` and now provides an array of component registrations.
* `IComponentFactory.RegisterIgnore()` no longer supports overwriting existing registrations, components should get ignored before they are registered.

### New features

* Added `IComponentFactory.GetAllRegistrations()`
* Add IComponentState interface support for component states so structs can be used in lieu of classes.


## 201.0.0

### Breaking changes

* The `zCircleGradient` shader function arguments have changed. It now requires a pixel-size to ensure that the gradient is properly entered.

### Bugfixes

* Fixed some PVS null reference errors.


## 200.0.0

### Breaking changes

* MappingDataNode is now ordered.
* Make invalid AutoNetworkedFields compiler errors.

### New features

* `OSWindowStyles.NoTitleBar` (supported only on Linux X11 for now).

### Bugfixes

* Avoid calling DirtyEntity when a component's last modified tick is not current.
* Fix `tpgrid` allowing moving grids to nullspace.

### Other

* `OSWindowStyles.NoTitleOptions` is now supported on Linux X11.


## 199.0.0

### Breaking changes

* Various `IEntityManager` C# events now use `Entity<MetadataComponent>` instead of `EntityUid`
* Entity visibility masks now use a ushort instead of an integer.
* Run grid traversal on entity spawn.

### New features

* Added two new `IEntityManager` C# events that get raiseed before and after deleting ("flushing") all entities.
* Added a new `DeleteEntity()` override that takes in the entity's metadata and transform components.
* Add better audio logs.
* Expand z-library shader.
* Add a Box2i union for Vector2i and add a Contains variant that assumes the Vector2i is a tile and not a point.

### Bugfixes

* Try to prevent some NREs in PVS.
* More PVS fixes and cleanup.


## 198.1.0

### New features

* `IClydeViewport` now provides access to the light render target.
* Added a style-class to the `MenuBar` popup control.
* Added `NextGaussian()` extension method for `System.Random`.
* Added per-session variant of `PvsOverrideSystem.AddForceSend()`.

### Bugfixes

* Stopped the client from logging errors when attempting to delete invalid entities.

### Other

* The `DevWindow` UI inspector has been improved a bit and it now groups properties by their defining type.


## 198.0.1

### Bugfixes

* Fix preprocessor flag for FULL_RELEASE preventing building.


## 198.0.0

### Breaking changes

* Disable DefaultMagicAczProvider for FULL_RELEASE as it's only meant for debugging.

### New features

* Automatic UI scale is disabled by default for non-main windows. If desired, it can be re-enabled per window by changing `WindowRoot.DisableAutoScaling`.
* Add UI click and hover sound support via IUserInterfaceManager.SetClickSound / .SetHoverSound

### Bugfixes

* Fix GetEntitiesIntersecting for map entities without grids.

### Other

* Print more diagnostics on server startup.


## 197.1.0

### New features

* ACZ improvements: `IStatusHost.InvalidateAcz()` and `IStatusHost.SetFullHybridAczProvider()`.

### Bugfixes

* Fixes a PVS bug that happens when grids moved across maps.
* Fixes sprite animations not working properly


## 197.0.0

### Breaking changes

* PvsOverrideSystem has been reworked:
  * Session and global overrides now default to always being recursive (i.e., sending all children).
  * Session & global overrides will always respect a client's PVS budgets.
  * Entities with an override will now still be sent in the same way as other entities if they are within a player's view. If you want to prevent them from being sent, you need to use visibility masks.
  * Entities can have more than one kind of override (i.e., multiple sessions).

### New features

* Added a `PvsSize ` field to `EyeComponent`, which can be used to modify the PVS range of an eye.
* Added a new `NetLowLodRange` cvar for reducing the number of distant entities that get sent to a player. If a PVS chunk is beyond this range (but still within PVS range), then only high-priority entities on that chunk will get sent.
* Added a new metadata flag for tagging an entity as a "high prority" entity that should get sent even on distant chunks. This only works for entities that are directly attached to a grid or map. This is currently used by lights & occluders.

### Other

* PVS has been reworked again, and should hopefully be noticeable faster.
* PVS now prioritizes sending chunks that are closer to a player's eyes.


## 196.0.0

### Breaking changes

* Dirtying a non-networked component will now fail a debug assert.
* The `IInvocationContext` interface for toolshed commands now requires a UserId field. The session field should be cleared if a player disconnects.

### New features

* `LocalizationManager` now supports multiple fallback cultures
* SpriteView now supports using a `NetEntity` to select an entity to draw.
* Added methods for simultaneously dirtying several components on the same entity.
* Animated sprite layers now have a "Cycle" option that will reverse an animation when it finishes.

### Bugfixes

* Fixed a recursion/stack-overflow in `GridTraversalSystem`
* Ensure `Robust.Client.WebView` processes get shut down if game process exits uncleanly.
* Fixed Toolshed commands not properly functioning after disconnecting and reconnecting.

### Other

* Console command completions no longer suggest toolshed commands for non-toolshed commands.



## 195.0.1

### Bugfixes

* Fixes playing audio using audio streams
* Fixes placement manager exceptions when placing self deleting / spawner entities
* Fixed `IPrototypeManager.EnumeratePrototypes<T>` throwing an exception when there are no instances.


## 195.0.0

### New features

* Generic versions of `DebugTools.AssertEquals()` functions.
* `[Prototype]` now does not need to have a name specified, the name is inferred from the class name.

### Bugfixes

* Fixes a physics bug that could cause deleted entities to remain on the physics map.
* Fixes a bug in entity lookup code that could cause clients to get stuck in an infinite loop.

### Other

* `Robust.Client.WebView` has been brought alive again.
* The addition of physics joints is no longer deferred to the next tick.
* Grid traversal is no longer deferred to the next tick.
* Integration tests now fail when console commands log errors.


## 194.1.0

### New features

* `IAudioManager` has APIs to directly load `AudioStream`s from data streams.
* `AudioSystem` has new `Play*` methods.
* `EntityCoordinates.TryDelta()`
* `EntityLookupSystem.GetEntitiesInRange()` untyped hashset overload has `flags` parameter.


## 194.0.2

### Internal

* Added some null-checks to PVS to try reduce the error spam.


## 194.0.1

### Bugfixes

* Fixed `Control.SetPositionInParent` failing to move an entity to the last position.
* Fixed audio occlusion not working.

### Internal

* Added some logs for grid/map deletion and movement to debug some map loading issues.
* Refactored some parts of PVS. It should be slightly faster, though the game may be unstable for a bit.

## 194.0.0

### Breaking changes

* MoveEvent is no longer raised broadcast, subscribe to the SharedTransformSystem.OnGlobalMoveEvent C# event instead

### Bugfixes

* Fixed the game sometimes freezing while trying to load specific audio files.


## 193.2.0

### Other

* Added more PVS error logs


## 193.1.1

### Bugfixes

* Fixed an exception when building in FULL_RELEASE


## 193.1.0

### New features

* Added FrozenDictionary and FrozenHashSet to sandbox whitelist
* Added yaml type serializers for FrozenDictionary and FrozenHashSet
* Added `IPrototypeManager.GetInstances<T>()`
* `IPrototypeManager` now also raises `PrototypesReloadedEventArgs` as a system event.

### Bugfixes

* Might fix some PVS bugs added in the last version.

### Internal

* Various static dictionaries have been converted into FrozenDictionary.


## 193.0.0

### Breaking changes

* The `TransformChildrenEnumerator`'s out values are now non-nullable

### New features

* Added `IPrototypeManager.TryGetInstances()`, which returns a dictionary of prototype instances for a given prototype kind/type.

### Bugfixes

* Fixed `BaseAudioSource.SetAuxiliary()` throwing errors on non-EFX systems

### Internal


* The internals of PVS system have been reworked to reduce the number of dictionary lookups.
* `RobustMappedStringSerializer` now uses frozen dictionaries
* `IPrototypeManager` now uses frozen dictionaries


## 192.0.0

### Breaking changes

* `EntitySystem.TryGetEntity` is now `protected`.

### Internal

* PVS message ack processing now happens asynchronously
* Dependency collections now use a `FrozenDictionary`


## 191.0.1

### Bugfixes

.* Fix sandbox being broken thanks to .NET 8.


## 191.0.0

### Breaking changes

* Robust now uses **.NET 8**. Nyoom.

### Bugfixes

* `IResourceCache.TryGetResource<T>` won't silently eat all exceptions anymore.


## 190.1.1

### Bugfixes

* Revert broadphase job to prevent OOM from logs.


## 190.1.0

### New features

* Add OnGrabbed / OnReleased to slider controls.
* Add Rotation method for matrices and also make the precision slightly better when angles are passed in by taking double-precision not single-precision floats.

### Bugfixes

* Fix some grid setting asserts when adding gridcomponent to existing maps.


## 190.0.0

### New features

* Add color gradients to sliders.

### Bugfixes

* Fix HSV / HSL producing black colors on 360 hue.
* Stop terminating entities from prematurely detaching to nullspace.
* Ensure shader parameters update when swapping instances.

### Other

* Add more verbose logging to OpenAL errors.

### Internal

* Change NetSyncEnabled to an assert and fix instances where it slips through to PVS.


## 189.0.0

### Breaking changes

* Use the base AudioParams for networking not the z-offset adjusted ones.
* Modulate SpriteView sprites by the control's color modulation.

### New features

* Improve YAML linter error messages for parent nodes.
* ExpandPvsEvent will also be raised directed to the session's attached entity.

### Bugfixes

* Client clientside entity error spam.

### Internal

* Set priorGain to 0 where no EFX is supported for audio rather than 0.5.
* Try to hotfix MIDI lock contention more via a semaphore.


## 188.0.0

### Breaking changes

* Return null buffered audio if there's an exception and use the dummy instance internally.
* Use entity name then suffix for entity spawn window ordering.
* Change MidiManager volume to gain.
* Remove EntityQuery from the MapVelocity API.

### Bugfixes

* Potentially fix some audio issues by setting gain to half where EFX not found and the prior gain was 0.
* Log errors upon trying to spawn audio attached to deleted entities instead of trying to spawn them and erroring later.
* Fixed predicted audio spawns not applying the adjusted audio params.
* Fix GetDimensions for the screenhandle where the text is only a single line.


## 187.2.0

### New features

* Added a cancellable bool to physics sleeping events where we may wish to cancel it.

### Bugfixes

* Fix corrupted physics awake state leading to client mispredicts.


## 187.1.2

### Bugfixes

* Hotfix contact nullrefs if they're modified during manifold generation.


## 187.1.1

### Bugfixes

* Revert physics solver job to fix crashes until box2d v3 rolls around.
* Don't RegenerateContacts if the body isn't collidable to avoid putting non-collidable proxies on the movebuffer.


## 187.1.0

### Bugfixes

* Apply default audio params to all audio sources not just non-buffered ones.
* Avoid re-allocating broadphase job every tick and maybe fix a rare nullref for it.


## 187.0.0

### New features

* Improved error message for network failing to initialize.

### Bugfixes

* Fix not being able to add multiple PVS session overrides in a single tick without overwriting each one. This should fix issues with audio filters.

### Other

* Changed toolshed initialisation logs to verbose.


## 186.1.0

### New features

* Add public method to get PVS session overrides for a specific session.

### Internal

* Add temporary audio debugging.


## 186.0.0

### Breaking changes

* Global audio is now stored on its own map to avoid contamination issues with nullspace.

### Bugfixes

* Fix MIDIs playing cross-map
* Only dispose audio on game closure and don't stop playing if it's disposed elsewhere i.e. MIDIs.


## 185.2.0

### Bugfixes

* Bandaid deleted MIDI source entities spamming velocity error logs.

### Other

* Reverted MIDI audio not updating every frame due to lock contention with the MIDI renderer for now.


## 185.1.1

### Bugfixes

* Fix Z-Offset for audio not being applied on initialization.

### Internal

* Flag some internal queries as approximate to avoid unnecessary AABB checks. Some of these are already covered off with TestOverlap calls and the rest will need updating to do so in a future update.


## 185.1.0

### New features

* Audio listener's velocity is set using the attached entity's velocity rather than ignored.

### Bugfixes

* Fix imprecision on audio position


## 185.0.0

### Breaking changes

* Added a flag for grid-based audio rather than implicitly doing it.

### New features

* Added IRobustJob and IParallelRobustJob (which splits out into IRobustJob). These can be passed to ParallelManager for work to be run on the threadpool without relying upon Task.Run / Parallel.For which can allocate significantly more. It also has conveniences such as being able to specify batch sizing via the interface implementation.


## 184.1.0

### New features

* Add API to get gain / volume for a provided value on SharedAudioSystem.
* Make GetOcclusion public for AudioSystem.
* Add SharedAudioSystem.SetGain to complement SharedAudioSystem.SetVolume


## 184.0.1

### Bugfixes

* Update MIDI position and occlusion every frame instead of at set intervals.
* Fix global audio not being global.


## 184.0.0

### Internal

* Add RobustMemoryManager with RecyclableIOMemoryStream to significantly reduce MsgState allocations until better memory management is implemented.


## 183.0.0

### Breaking changes

* Audio rework has been re-merged now that the issues with packaging on server have been rectified (thanks PJB!)
* Reverted Arch pending further performance work on making TryGetComponent competitive with live.


## 182.1.1

### Internal

* Remove AggressiveInlining from Arch for debugging.


## 182.1.0

### New features

* Add IRobustRandom.SetSeed

### Other

* Add Arch.TrimExcess() back to remove excess archetypes on map load / EntityManager flush.


## 182.0.0

### Breaking changes

* Add EntityUid's generation / version to the hashcode.


## 181.0.2

### Bugfixes

* Fix exceptions from having too many lights on screen and causing the game to go black.
* Fix components having events raised in ClientGameStateManager before fully set and causing nullable reference exceptions.
* Replace tile intersection IEnumerables with TileEnumerator internally. Also made it public for external callers that wish to avoid IEnumerable.


## 181.0.1

### Bugfixes

* Fix the non-generic HasComp and add a test for good measure.


## 181.0.0

### Breaking changes

- Arch is merged refactoring how components are stored on engine. There's minimal changes on the API end to facilitate component nullability with much internal refactoring.


## 180.2.1


## 180.2.0

### New features

* Add EnsureEntity variants that take in collections.
* Add more MapSystem helper methods.

### Internal

* Cache some more PVS data to avoid re-allocating every tick.


## 180.1.0

### New features

* Add the map name to lsmap.
* Add net.pool_size to CVars to control the message data pool size in Lidgren and to also toggle pooling.

### Bugfixes

* Fix physics contraints causing enormous heap allocations.
* Fix potential error when writing a runtime log.
* Fix shape lookups for non-hard fixtures in EntityLookupSystem from 180.0.0


## 180.0.0

### Breaking changes

* Removed some obsolete methods from EntityLookupSystem.

### New features

* PhysicsSystem.TryGetNearest now supports chain shapes.
* Add IPhysShape methods to EntityLookupSystem rather than relying on AABB checks.
* Add some more helper methods to SharedTransformSystem.
* Add GetOrNew dictionary extension that also returns a bool on whether the key existed.
* Add a GetAnchoredEntities overload that takes in a list.

### Other

* Use NetEntities for the F3 debug panel to align with command usage.


## 179.0.0

### Breaking changes

* EyeComponent.Eye is no longer nullable

### New features

* Light rendering can now be enabled or disable per eye.

### Bugfixes

* Deserializing old maps with empty grid chunks should now just ignore those chunks.

### Other

* UnknownPrototypeException now also tells you the prototype kind instead of just the unkown ID.
* Adding or removing networked components while resetting predicted entities now results in a more informative exception.


## 178.0.0

### Breaking changes

* Most methods in ActorSystem have been moved to ISharedPlayerManager.
* Several actor/player related components and events have been moved to shared.

### New features

* Added `NetListAsArray<T>.Value` to the sandbox whitelist


## 177.0.0

### Breaking changes

* Removed toInsertXform and added containerXform in SharedContainerSystem.CanInsert.
* Removed EntityQuery parameters from SharedContainerSystem.IsEntityOrParentInContainer.
* Changed the signature of ContainsEntity in SharedTransformSystem to use Entity<T>.
* Removed one obsoleted SharedTransformSystem.AnchorEntity method.
* Changed signature of SharedTransformSystem.SetCoordinates to use Entity<T>.

### New features

* Added more Entity<T> query methods.
* Added BeforeApplyState event to replay playback.

### Bugfixes

* Fixed inverted GetAllMapGrids map id check.
* Fixed transform test warnings.
* Fixed PlacementManager warnings.
* Fixed reparenting bug for entities that are being deleted.

### Other

* Changed VerticalAlignment of RichTextLabel to Center to be consistent with Label.
* Changed PVS error log to be a warning instead.
* Marked insert and remove container methods as obsolete, added container system methods to replace them.
* Marked TransformComponent.MapPosition as obsolete, added GetMapCoordinates system method to replace it.

### Internal

* Moved TryGetUi/TryToggleUi/ToggleUi/TryOpen/OpenUi/TryClose/CloseUi methods from UserInterfaceSystem to SharedUserInterfaceSystem.


## 176.0.0

### Breaking changes

* Reverted audio rework temporarily until packaging is fixed.
* Changes to Robust.Packaging to facilitate Content.Packaging ports from the python packaging scripts.

### New features

* Add a cvar for max game state buffer size.
* Add an overload for GetEntitiesInRange that takes in a set.

### Bugfixes

* Fix PVS initial list capacity always being 0.
* Fix replay lerp error spam.


## 175.0.0

### Breaking changes

* Removed static SoundSystem.Play methods.
* Moved IPlayingAudioStream onto AudioComponent and entities instead of an abstract stream.
* IResourceCache is in shared and IClientResourceCache is the client version to use for textures.
* Default audio attenuation changed from InverseDistanceClamped to LinearDistanceClamped.
* Removed per-source audio attenuation.

### New features

* Add preliminary support for EFX Reverb presets + auxiliary slots; these are also entities.
* Audio on grid entities is now attached to the grid.

### Bugfixes

* If an audio entity comes into PVS range its track will start at the relevant offset and not the beginning.
* Z-Axis offset is considered for ReferenceDistance / MaxDistance for audio.
* Audio will now pause if the attached entity is paused.

### Other

* Changed audio Z-Axis offset from -5m to -1m.


## 174.0.0

### Breaking changes

* ActorComponent has been moved to `Robust.Shared.Player` (namespace changed).

### New features

* Added `SpriteSystem.GetFrame()` method, which takes in an animated RSI and a time and returns a frame/texture.
* Added `IRobustRandom.NextAngle()`


## 173.1.0

### New features

* Add physics chain shapes from Box2D.


## 173.0.0

### Breaking changes

* Remove GridModifiedEvent in favor of TileChangedEvent.

### Bugfixes

* Fix some grid rendering bugs where chunks don't get destroyed correctly.


## 172.0.0

### Breaking changes

* Remove TryLifestage helper methods.
* Refactor IPlayerManager to remove more IPlayerSession, changed PlayerAttachedEvent etc on client to have the Local prefix, and shuffled namespaces around.

### New features

* Add EnsureComponent(ref Entity<\T?>)

### Bugfixes

* Re-add force ask threshold and fix other PVS bugs.


## 171.0.0

### Breaking changes

* Change PlaceNextTo method names to be more descriptive.
* Rename RefreshRelay for joints to SetRelay to match its behaviour.

### Bugfixes

* Fix PVS error spam for joint relays not being cleaned up.

### Other

* Set EntityLastModifiedTick on entity spawn.


## 170.0.0

### Breaking changes

* Removed obsolete methods and properties in VisibilitySystem, SharedContainerSystem and MetaDataComponent.

### Bugfixes

* Fixed duplicate command error.
* Fixed not being able to delete individual entities with the delete command.

### Other

* FileLogHandler logs can now be deleted while the engine is running.


## 169.0.1

### Other

* The client now knows about registered server-side toolshed commands.

## 169.0.0

### Breaking changes

* Entity<T> has been introduced to hold a component and its owning entity. Some methods that returned and accepted components directly have been removed or obsoleted to reflect this.

### Other

* By-value events may now be subscribed to by-ref.
* The manifest's assemblyPrefix value is now respected on the server.


## 168.0.0

### Breaking changes

* The Component.OnRemove method has been removed. Use SubscribeLocalEvent<TComp, ComponentRemove>(OnRemove) from an EntitySystem instead.


## 167.0.0

### Breaking changes

* Remove ComponentExtensions.
* Remove ContainerHelpers.
* Change some TransformSystem methods to fix clientside lerping.

### Bugfixes

* Fixed PVS bugs from dropped entity states.

### Other

* Add more joint debug asserts.


## 166.0.0

### Breaking changes

* EntityUid-NetEntity conversion methods now return null when given a null value, rather than returning an invalid id.
* ExpandPvsEvent now defaults to using null lists to reduce allocations.
* Various component lifestage related methods have been moved from the `Component` class to `EntityManager`.
* Session/client specific PVS overrides are now always recursive, which means that all children of the overriden entity will also get sent.

### New features

* Added a SortedSet yaml serializer.

### Other

* AddComponentUninitialized is now marked as obsolete and will be removed in the future.
* DebugTools.AssertOwner() now accepts null components.


## 165.0.0

### Breaking changes

* The arguments of `SplitContainer`s resize-finished event have changed.

### New features

* The YAML validator now checks the default values of ProtoId<T> and EntProtoId data fields.

### Bugfixes

* The minimum draggable area of split containers now blocks mouse inputs.


## 164.0.0

### Breaking changes

* Make automatic component states infer cloneData.
* Removed cloneData from AutoNetworkedFieldAttribute. This is now automatically inferred.

### Internal

* Reduce Transform GetComponents in RecursiveDeleteEntity.


## 163.0.0

### Breaking changes

* Moved TimedDespawn to engine for a component that deletes the attached entity after a timer has elapsed.

### New features

* Add ExecuteCommand for integration tests.
* Allow adding / removing widgets of cub-controls.
* Give maps / grids a default name to help with debugging.
* Use ToPrettyString in component resolve errors to help with debugging.

### Bugfixes

* Fix console backspace exception.
* Fix rendering invalid maps spamming exceptions every frame.

### Internal

* Move ClientGameStatemanager local variables to fields to avoid re-allocating every tick.


## 162.2.1


## 162.2.0

### New features

* Add support for automatically networking entity lists and sets.
* Add nullable conversion operators for ProtoIds.
* Add LocId serializer for validation.

### Bugfixes

* Fix deleting a contact inside of collision events throwing.
* Localize VV.

### Internal

* Use CollectionsMarshal in GameStateManager.


## 162.1.1

### Bugfixes

* Fixes "NoSpawn" entities appearing in the spawn menu.


## 162.1.0

### New features

* Mark ProtoId as NetSerializable.

### Bugfixes

* Temporarily revert NetForceAckThreshold change as it can lead to client stalling.
* Fix eye visibility layers not updating on children when a parent changes.

### Internal

* Use CollectionsMarshal in RobustTree and AddComponentInternal.


## 162.0.0

### New features

* Add entity categories for prototypes and deprecate the `noSpawn` tag.
* Add missing proxy method for `TryGetEntityData`.
* Add NetForceAckThreshold cvar to forcibly update acks for late clients.

### Internal

* Use CollectionMarshals in PVS and DynamicTree.
* Make the proxy methods use MetaQuery / TransformQuery.


## 161.1.0

### New features

* Add more DebugTools assert variations.

### Bugfixes

* Don't attempt to insert entities into deleted containers.
* Try to fix oldestAck not being set correctly leading to deletion history getting bloated for pvs.


## 161.0.0

### Breaking changes

* Point light animations now need to use different component fields in order to animate the lights. `Enabled` should be replaced with `AnimatedEnable` and `Radius` should be replaced with `AnimatedRadius`

### New features

* EntProtoId is now net-serializable
* Added print_pvs_ack command to debug PVS issues.

### Bugfixes

* Fixes AngleTypeParser not using InvariantCulture
* Fixed a bug that was causing `MetaDataComponent.LastComponentRemoved` to be updated improperly.

### Other

* The string representation of client-side entities now looks nicer and simply uses a 'c' prefix.


## 160.1.0

### New features

* Add optional MetaDataComponent args to Entitymanager methods.

### Internal

* Move _netComponents onto MetaDataComponent.
* Remove some component resolves internally on adding / removing components.


## 160.0.2

### Other

* Transform component and containers have new convenience fields to make using VIewVariables easier.


## 160.0.0

### Breaking changes

* ComponentReference has now been entirely removed.
* Sensor / non-hard physics bodies are now included in EntityLookup by default.


## 159.1.0


## 159.0.3

### Bugfixes

* Fix potentially deleted entities having states re-applied when NetEntities come in.


## 159.0.2

### Bugfixes

* Fix PointLight state handling not queueing ComponentTree updates.


## 159.0.1

### Bugfixes

* Fix pending entity states not being removed when coming in (only on entity deletion).

### Internal

* Remove PhysicsComponent ref from Fixture.


## 159.0.0

### Breaking changes

* Remove ComponentReference from PointLights.
* Move more of UserInterfaceSystem to shared.
* Mark some EntitySystem proxy methods as protected instead of public.

### New features

* Make entity deletion take in a nullable EntityUid.
* Added a method to send predicted messages via BUIs.

### Other

* Add Obsoletions to more sourcegen serv4 methods.
* Remove inactive reviewers from CODEOWNERs.


## 158.0.0

### Breaking changes

* Remove SharedEyeComponent.
* Add Tile Overlay edge priority.


## 157.1.0

### New features

* UI tooltips now use rich text labels.


## 157.0.0

### Breaking changes

* Unrevert container changes from 155.0.0.
* Added server-client EntityUid separation. A given EntityUid will no longer refer to the same entity on the server & client.
* EntityUid is no longer net-serializable, use NetEntity instead, EntityManager & entity systems have helper methods for converting between the two,


## 156.0.0

### Breaking changes

* Revert container changes from 155.0.0.


## 155.0.0

### Breaking changes

* MapInitEvent now gets raised for components that get added to entities that have already been map-initialized.

### New features

* VirtualWritableDirProvider now supports file renaming/moving.
* Added a new command for toggling the replay UI (`replay_toggleui`).

### Bugfixes

* Fixed formatting of localization file errors.
* Directed event subscriptions will no longer error if the corresponding component is queued for deletion.


## 154.2.0



### New features

* Added support for advertising to multiple hubs simultaneously.
* Added new functions to ContainerSystem that recursively look for a component on a contained entity's parents.

### Bugfixes

* Fix Direction.TurnCw/TurnCcw to South returning Invalid.


## 154.1.0

### New features

* Add MathHelper.Max for TimeSpans.

### Bugfixes

* Make joint initialisation only log under IsFirstTimePredicted on client.

### Other

* Mark the proxy Dirty(component) as obsolete in line with EntityManager (Dirty(EntityUid, Component) should be used in its place).


## 154.0.0

### Breaking changes

* Change ignored prototypes to skip prototypes even if the prototype type is found.
* Moved IPlayerData interface to shared.

### New features

* Added a multiline text submit keybind function.

### Bugfixes

* Fixed multiline edits scrollbar margins.

### Internal

* Added more event sources.
* Made Toolshed types oneOff IoC injections.


## 153.0.0

### Breaking changes

* Removed SharedUserInterfaceComponent component references.
* Removed EntityDeletedMessage.

### Other

* Performance improvements for replay recording.
* Lidgren has been updated to [v0.2.6](https://github.com/space-wizards/SpaceWizards.Lidgren.Network/blob/v0.2.6/RELEASE-NOTES.md).
* Make EntityManager.AddComponent with a component instance set the owner if its default, add system proxy for it.

### Internal

* Added some `EventSource` providers for PVS and replay recording: `Robust.Pvs` and `Robust.ReplayRecording`.
* Added RecursiveMoveBenchmark.
* Removed redundant prototype resolving.
* Removed CollisionWake component removal subscription.
* Removed redundant DebugTools.AssertNotNull(netId) in ClientGameStateManager


## 152.0.0

### Breaking changes

* `Robust.Server.GameObjects.BoundUserInterface.InteractionRangeSqrd` is now a get-only property. Modify `InteractionRange` instead if you want to change it on active UIs.
* Remove IContainerManager.
* Remove and obsolete ComponentExt methods.
* Remove EntityStarted and ComponentDeleted C# events.
* Convert Tile.TypeId to an int. Old maps that were saved with TypeId being an ushort will still be properly deserialized.

### New features

* `BoundUserInterfaceCheckRangeEvent` can be used to implement custom logic for BUI range checks.
* Add support for long values in CVars.
* Allow user code to implement own logic for bound user interface range checks.

### Bugfixes

* Fix timers counting down slower than real time and drifting.
* Add missing System using statement to generated component states.
* Fix build with USE_SYSTEM_SQLITE.
* Fix prototype manager not being initialized in robust server simulation tests.
* Fix not running serialization hooks when copying non-byref data definition fields without a custom type serializer.

### Other

* Remove warning for glibc 2.37.
* Remove personally-identifiable file paths from client logs.

### Internal

* Disable obsoletion and inherited member hidden warnings in serialization source generated code.
* Update CI workflows to use setup-dotnet 3.2.0 and checkout 3.6.0.
* Fix entity spawn tests having instance per test lifecycle with a non static OneTimeTearDown method.
* Add new PVS test to check that there is no issue with entity states referencing other entities that the client is not yet aware of.


## 151.0.0


## 150.0.1

### Bugfixes

* Fix some partial datadefs.


## 150.0.0

### Breaking changes

* Remove the Id field from Fixtures as the Id is already stored on FixturesComponent.

### New features

* Add AbstractDictionarySerializer for abstract classes.
* Add many new spawn functions for entities for common operations.


## 149.0.1

### Bugfixes

* Fix serialization sharing instances when copying data definitions and not assigning null when the source is null.
* Fixed resizing a window to be bigger than its set maxsize crashing the client.


## 149.0.0

### Breaking changes

* Data definitions must now be partial, their data fields must not be readonly and their data field properties must have a setter.

### Internal

* Copying data definitions through the serialization manager is now faster and consumes less memory.


## 148.4.0

### New features

* Add recursive PVS overrides and remove IsOverride()


## 148.3.0

### New features

* Happy eyeballs delay can be configured.
* Added more colors.
* Allow pre-startup components to be shut down.
* Added tile texture reload command.
* Add implementation of Random.Pick(ValueList<T> ..).
* Add IntegrationInstance fields for common dependencies.

### Bugfixes

* Prevent invalid prototypes from being spawned.
* Change default value of EntityLastModifiedTick from zero to one.
* Make DiscordRichPresence icon CVars server-side with replication.


## 148.2.0

### New features

* `SpinBox.LineEditControl` exposes the underlying `LineEdit`.
* Add VV attributes to various fields across overlay and sessions.
* Add IsPaused to EntityManager to check if an entity is paused.

### Bugfixes

* Fix SetActiveTheme not updating the theme.


## 148.1.0

### New features

* Added IgnoreUIChecksComponent that lets entities ignore bound user interface range checks which would normally close the UI.
* Add support for F16-F24 keybinds.

### Bugfixes

* Fix gamestate bug where PVS is disabled.

### Other

* EntityQuery.HasComponent override for nullable entity uids.


## 148.0.0

### Breaking changes

* Several NuGet dependencies are now private assets.
* Added `IViewportControl.PixelToMap()` and `PixelToMapEvent`. These are variants of the existing screen-to-map functions that should account for distortion effects.

### New features

* Added several new rich-text tags, including italic and bold-italic.

### Bugfixes

* Fixed log messages for unknown components not working due to threaded IoC issues.
* Replay recordings no longer record invalid prototype uploads.


## 147.0.0

### Breaking changes

* Renamed one of the EntitySystem.Dirty() methods to `DirtyEntity()` to avoid confusion with the component-dirtying methods.

### New features

* Added debug commands that return the entity system update order.

### Bugfixes

* Fixed a bug in MetaDataSystem that was causing the metadata component to not be marked as dirty.


## 146.0.0

### Breaking changes

* Remove readOnly for DataFields and rename some ShaderPrototype C# fields internally to align with the normal schema.

### Bugfixes

* Add InvariantCulture to angle validation.

### Internal

* Add some additional EntityQuery<T> usages and remove a redundant CanCollide call on fixture shutdown.


## 145.0.0

### Breaking changes

* Removed some old SpriteComponent data-fields ("rsi", and "layerDatums").

### New features

* Added `ActorSystem.TryGetActorFromUserId()`.
* Added IPrototypeManager.EnumerateKinds().

### Bugfixes

* Fixed SpriteSpecifierSerializer yaml validation not working properly.
* Fixed IoC/Threading exceptions in `Resource.Load()`.
* Fixed `TransformSystem.SetCoordinates()` throwing uninformative client-side errors.
* Fixed `IResourceManager.ContentFileExists()` and `TryContentFileRead()` throwing exceptions on windows when trying to open a directory.


## 144.0.1

### Bugfixes

* Fix some EntityLookup queries incorrectly being double transformed internally.
* Shrink TileEnlargement even further for EntityLookup default queries.


## 144.0.0

### Breaking changes

* Add new args to entitylookup methods to allow for shrinkage of tile-bounds checks. Default changed to shrink the grid-local AABB by the polygon skin to avoid clipping neighboring tile entities.
* Non-hard fixtures will no longer count by default for EntityLookup.

### New features

* Added new EntityLookup flag to return non-hard fixtures or not.


## 143.3.0

### New features

* Entity placement and spawn commands now raise informative events that content can handle.
* Replay clients can now optionally ignore some errors instead of refusing to load the replay.

### Bugfixes

* `AudioParams.PlayOffsetSecond` will no longer apply an offset that is larger then the length of the audio stream.
* Fixed yaml serialization of arrays of virtual/abstract objects.


### Other

* Removed an incorrect gamestate debug assert.


## 143.2.0

### New features

* Add support for tests to load extra prototypes from multiple sources.

### Bugfixes

* Fix named toolshed command.
* Unsubscribe from grid rendering events on shutdown.

### Other

* Remove unnecessary test prototypes.


## 143.1.0

### New features

* Add locale support for grammatical measure words.

### Bugfixes

* Don't raise contact events for entities that were QueueDeleted during the tick.
* Exception on duplicate broadcast subscriptions as this was unsupported behaviour.

### Other

* Add VV ReadWrite to PhysicsComponent BodyStatus.


## 143.0.0

### New features


- Toolshed, a tacit shell language, has been introduced.
  - Use Robust.Shared.ToolshedManager to invoke commands, with optional input and output.
  - Implement IInvocationContext for custom invocation contexts i.e. scripting systems.


## 142.1.2

### Other

* Don't log an error on failing to resolve for joint relay refreshing.


## 142.1.1

### Bugfixes

* Fixed a bad debug assert in `DetachParentToNull()`


## 142.1.0

### New features

* `IHttpClientHolder` holds a shared `HttpClient` for use by content. It has Happy Eyeballs fixed and an appropriate `User-Agent`.
* Added `DataNode.ToString()`. Makes it easier to save yaml files and debug code.
* Added some cvars to modify discord rich presence icons.
* .ogg files now read the `Artist` and `Title` tags and make them available via new fields in `AudioStream`.
* The default fragment shaders now have access to the local light level (`lowp vec3 lightSample`).
* Added `IPrototypeManager.ValidateAllPrototypesSerializable()`, which can be used to check that all currently loaded prototypes can be serialised & deserialised.

### Bugfixes

* Fix certain debug commands and tools crashing on non-SS14 RobustToolbox games due to a missing font.
* Discord rich presence strings are now truncated if they are too long.
* Fixed a couple of broadphase/entity-lookup update bugs that were affecting containers and entities attached to other (non-grid/map) entities.
* Fixed `INetChannel.Disconnect()` not properly disconnecting clients in integration tests.

### Other

* Outgoing HTTP requests now all use Happy Eyeballs to try to prioritize IPv6. This is necessary because .NET still does not support this critical feature itself.
* Made various physics related component properties VV-editable.
* The default EntitySystem sawmill log level now defaults to `Info` instead of `Verbose`. The level remains verbose when in debug mode.

### Internal

* The debug asserts in `DetachParentToNull()` are now more informative.


## 142.0.1

### Bugfixes

* Fix Enum serialization.


## 142.0.0

### Breaking changes

* `EntityManager.GetAllComponents()` now returns a (EntityUid, Component) tuple

### New features

* Added `IPrototypeManager.ValidateFields()`, which uses reflection to validate that the default values of c# string fields correspond to valid entity prototypes. Validates any fields with a `ValidatePrototypeIdAttribute`  and any data-field that uses the PrototypeIdSerializer custom type serializer.

### Other

* Replay playback will now log errors when encountering unhandled messages.
* Made `GetAssemblyByName()` throw descriptive error messages.
* Improved performance of various EntityLookupSystem functions


## 141.2.1

### Bugfixes

* Fix component trait dictionaries not clearing on reconnect leading to bad GetComponent in areas (e.g. entire game looks black due to no entities).


## 141.2.0

### Other

* Fix bug in `NetManager` that allowed exception spam through protocol abuse.


## 141.1.0

### New features

* MapInitEvent is run clientside for placementmanager entities to predict entity appearances.
* Add CollisionLayerChangeEvent for physics fixtures.


## 141.0.0

### Breaking changes

* Component.Initialize has been fully replaced with the Eventbus.

### Bugfixes

* Fixed potential crashes if buffered audio sources (e.g. MIDI) fail to create due to running out of audio streams.

### Other

* Pressing `^C` twice on the server will now cause it to hard-exit immediately.
* `Tools` now has `EXCEPTION_TOLERANCE` enabled.


## 140.0.0

### Breaking changes

* `IReplayRecordingManager.RecordingFinished` now takes a `ReplayRecordingFinished` object as argument.
* `IReplayRecordingManager.GetReplayStats` now returns a `ReplayRecordingStats` struct instead of a tuple. The units have also been normalized

### New features

* `IReplayRecordingManager` can now track a "state" object for an active recording.
* If the path given to `IReplayRecordingManager.TryStartRecording` is rooted, the base replay directory is ignored.

### Other

* `IReplayRecordingManager` no longer considers itself recording inside `RecordingFinished`.
* `IReplayRecordingManager.Initialize()` was moved to an engine-internal interface.


## 139.0.0

### Breaking changes

* Remove Component.Startup(), fully replacing it with the Eventbus.


## 138.1.0

### New features

* Add rotation methods to TransformSystem for no lerp.

### Bugfixes

* Fix AnimationCompleted ordering.


## 138.0.0

### Breaking changes

* Obsoleted unused `IMidiRenderer.VolumeBoost` property. Use `IMidiRenderer.VelocityOverride` instead.
* `IMidiRenderer.TrackedCoordinates` is now a `MapCoordinates`.

### New features

* Added `Master` property to `IMidiRenderer`, which allows it to copy all MIDI events from another renderer.
* Added `FilteredChannels` property to `IMidiRenderer`, which allows it to filter out notes from certain channels.
* Added `SystemReset` helper property to `IMidiRenderer`, which allows you to easily send it a SystemReset MIDI message.

### Bugfixes

* Fixed some cases were `MidiRenderer` would not respect the `MidiBank` and `MidiProgram.
* Fixed user soundfonts not loading.
* Fixed `ItemList` item selection unselecting everything when in `Multiple` mode.


## 137.1.0

### New features

* Added BQL `paused` selector.
* `ModUpdateLevel.PostInput` allows running content code after network and async task processing.

### Other

* BQL `with` now includes paused entities.
* The game loop now times more accurately and avoids sleeping more than necessary.
* Sandboxing (and thus, client startup) should be much faster when ran from the launcher.


## 137.0.0

### Breaking changes

* Component network state handler methods have been fully deprecated and replaced with the eventbus event equivalents (ComponentGetState and ComponentHandleState).


## 136.0.1

### Bugfixes

* Fixed debugging on Linux when CEF is enabled.


## 136.0.0

### New features

* Several more style box properties now scale with UI scale. Signature of some stylebox methods have been changed.

### Bugfixes

* Fixed OutputPanel scroll-bar not functioning properly.


## 135.0.0

### Breaking changes

* Style boxes now scale with the current UI scale. This affects how the the margins, padding, and style box textures are drawn and how controls are arranged. Various style box methods now need to be provided with the current UI scale.


## 134.0.0

### Breaking changes

* Several methods were moved out of the `UserInterface` components and into the UI system.
* The BUI constructor arguments have changed and now require an EntityUid to be given instead of a component.


## 133.0.0

### Breaking changes

* Replace Robust's Vector2 with System.Numerics.Vector2.

### New features

* `AssetPassPipe` has a new `CheckDuplicates` property that makes it explicitly check for and drop duplicate asset files passed through.

### Bugfixes

* Static entities that are parented to other entities will no longer collide with their parent.
* Fix some miscellaneous doc comments and typos (e.g. PvsSystem and EntityManager).
* Fix ContentGetDirectoryEntries.


## 132.2.0

### New features

* Add method to clear all joints + relayed joints on an entity.

### Other

* Lower default MTU to `1000`.

### Internal

* Resolved some warnings and unnecessary component resolves.


## 132.1.0

### New features

* `Robust.Shared.Physics.Events.CollisionChangeEvent` now has the `EntityUid` of the physics body.

### Other

* Paused entities now pause their animations. There's no guarantee they'll resume at the same point (use SyncSprite instead).

### Internal

* Fix ComponentTreeSystem warnings.
* Fix some miscellaneous other warnings.


## 132.0.1

### Bugfixes

* Return maps first from FindGridsIntersecting which fixes rendering order issues for grids.


## 132.0.0

### Breaking changes

* TimeOffsetSerializer now always reads & writes zeros unless it is reading/writing an initialized map. EntityPrototypes with TimeOffsetSerializer data-fields need to default to zero.\
* TimeOffsetSerializer now only applies a time offset when reading from yaml, not when copying.

### New features

* Added a function to count the number of prototypes of a given kind. See `IPrototypeManager.Count<T>()`.

### Bugfixes

* Fixed a bug in `IPrototypeManager.EnumerateParents()` that was causing it to not actually return the parent prototypes.

### Other

* Map serialisation will now log errors when saving an uninitialized map that contains initialized entities.


## 131.1.0

### New features

* Add NextByte method to random.
* Add method to get a random tile variant.

### Bugfixes

* Fix replay component state bug.

### Internal

* Remove some AggressiveOptimization attributes.


## 131.0.0

### Breaking changes

* `IWritableDirProvider` async functions have been removed.
* Replay recording & load API has been reworked to operate on zip files instead.
* Constants on `IReplayRecordingManager` have been moved to a new `ReplayConstants` class, renamed and values changed.

### New features

* Added `ISawmill.Verbose()` log functions.
* Replays are now written as `.zip` files. These will be [content bundles](https://docs.spacestation14.io/en/launcher/content-bundles) directly executable by the launcher if the server has the necessary build information.
* Client replays now use local time rather than UTC as default file name.


## 130.0.0

### Breaking changes

* Engine versions will no longer start with a leading 0.


## 0.129.0.1


## 129.0.0

### Breaking changes

* `AnchorSystem.Attach()` now behaves more like the obsolete `AttachToEntity()` methods as it will automatically detach a player from their current entity first.
* A chunk of server- and client-side `PrototypeLoadManager` code has been moved to shared.
* Replay recording and playback now supports client-side replays. Many replay related functions, cvars, and commands have changed.

### New features

* Richtext tags can now be overridden by content
* The LineEdit control now has a field to override the StyleBox
* `IWritableDirProvider` has new methods for async file writing.

### Bugfixes

* Updated Lidgren, fixing a bug where socket errors were not reported properly on Linux.

### Other

* The `Dirty()` method for networked components now has an override that takes  in an EntityUid. The old IEntityManager method being obsoleted.



## 0.128.0.0

### Breaking changes

* Add ILocalizationManager as a dependency on systems as `Loc`.


## 0.127.1.0

### New features

* Add SpriteSystem.Frame0 method for entity prototypes.


## 0.127.0.0

### Breaking changes

* Rename PVSSystem to PvsSystem.

### New features

* Added `launch.launcher` and `launch.content_bundle` CVars. These are intended to eventually replace the `InitialLaunchState` values.
* Allow `System.Net.IPAdress` through sandbox _properly_, add `System.Net.Sockets.AddressFamily` too.
* Systems now have their own logger sawmills automatically and can be access via `Log`.

### Bugfixes

* Make BoxContainer's MeasureOverride account for stretching.
* Fix IPAddress sandboxing.
* Revert physics contact getcomponents and also fix ShouldCollide ordering for PreventCollideEvent.


## 0.126.0.0

### Breaking changes

* Several `MapManager` methods were moved to `MapSystem`.
* The signature of grid lookup queries has changed, with a new optional `includeMap` bool added in-between other optional bools.

### New features

* `System.Net.IPAddress` is now accessible from the sandbox.

### Bugfixes

* Fixed RichText not rendering some tags properly for some UI scales.
* Text inside of `OutputPanel` controls should no longer overlap with the scrollbar.

### Other

* Obsoleted the following methods from `IPlayerSession`: `AttachToEntity`, `DetachFromEntity`. Use the methods in `ActorSystem` instead.
* Static Loggers (e.g., `Logger.Log()` are now obsoleted. Get a sawmill from ILogManager instead.
* Several `MetadataComponent` setters have been marked as obsolete. Use `MetaDataSystem` methods instead.

### Internal

* Removed several static logging calls.


## 0.125.0.1

### Other

* Use a logger sawmill in MapManager rather than the static logger.


## 0.125.0.0

### Breaking changes

* Several replay related cvars and commands have been renamed.

### New features

* Added support for basic replay playback. The API is likely to change in the next version or two.


## 0.124.0.1

### New features

* Added `CompletionHelper.ContentDirPath()`.
* Added `vfs_ls` command to list VFS contents.
* The resource manifest (`manifest.yml`) now accepts a `clientAssemblies` key. When given, only the assembly names listed will be loaded from `/Assemblies/` rather than automatically loading all assemblies found.

### Bugfixes

* Fix exception if running the `>` command (remote execute) without even a space after it.
* `ResPath.RelativeTo()` now considers non-rooted paths relative to `.`.
  * This fixes some things like `MemoryContentRoot`'s `FindFiles()` implementation.
* Fix `IContentRoot.GetEntries()` default implementation (used by all content roots except `DirLoader`) not working at all.
* Made `ResourceManager.ContentGetDirectoryEntries()` report content root mount paths as directories.

### Internal

* Made `ConfigurationManager` not-abstract anymore so we can instantiate it from tests.
* Added new tests for `ResourceManager`.


## 0.124.0.0

### Breaking changes

* PreventCollideEvent changes to align it with the other physics events.


## 0.123.1.1

### Bugfixes

* Also clone warmstarting data for joints in the physics solver.


## 0.123.1.0

### New features

* Add Box2.Rounded(int digits) method.
* Add Pure attributes to Box2 methods.


## 0.123.0.0

### New features

* Added `ValueList.RemoveSwap()`
* The Centroid property on polygon shapes is now available to content.

### Bugfixes

* Fixed keyboard events always propagating to the default viewport if `devwindow` is open.
* Fixed some map-manager queries not properly using the `approx` argument.

### Other

* Several build/version cvars are now replicated to clients, instead of being server exclusive.


## 0.122.0.0

### Breaking changes

* Obsolete some MapManager queries.
* Add EntityUid to some MapManager queries.


## 0.121.0.0

### Breaking changes

* Add replaying loading / reading.

### New features

* Add setter for PlayingStream that also updates source.
* Add IWritableDirProvider.OpenOSWindow.

### Bugfixes

* Fix component lookups not considering whether an entity is in a container and the flag is set.


## 0.120.0.0

### Breaking changes

* Relay contained joints to parents and no longer implicitly break them upon container changes.

### Bugfixes

* Fix upload folder command.
* Fix SpriteView scaling for aspect ratios.

### Internal

* Cleanup MapManager slightly.


## 0.119.0.1

### Bugfixes

* Fix non-hard kinematiccontroller fixtures not colliding.


## 0.119.0.0

### Breaking changes

* Move prototype upload commands to the engine.

### New features

* Add IContentRoot.FileExists(ResPath).


## 0.118.0.0

### Breaking changes

* ComponentRegistry has been re-namespaced.

### New features

* You can now provide a ComponentRegistry to SpawnEntity to override some components from the prototype.


## 0.117.0.0

### Breaking changes

* Deprecate some sprite methods and cleanup IconComponent.
* YAML Linter supports inheritance.


## 0.116.0.0

### Breaking changes

* Removed AppearanceVisualizers.
* Modify replay record directory selection.


## 0.115.0.0

### Breaking changes

* The signature and behaviour of `IClientGameStateManager.PartialStateReset()` has changed. By default it will no longer delete client-side entities, unless they are parented to a networked entity that is being deleted during the reset.


## 0.114.1.0

### New features

* Add a new method for physics joint removal.

### Other

* Slightly speedup entity deletion.

### Internal

* Remove static logs from EntityManager.


## 0.114.0.0

### Breaking changes

* The way that UI themes resolve textures has changed. Absolute texture paths will simply be read directly, while relative paths will attempt to find a theme specific texture before falling back to simply trying to read the given file path.
* The signature of public UI theme methods have changed, and some new methods have been added.

### New features

* Added non-generic versions of various component/entity lookup queries.

### Bugfixes

* Fixed an erroneous error that would get logged when clients reconnect to a server.
* Fixed a UI bug that was preventing some controls from being disposed and was causing the UI to become laggy.


## 0.113.0.3

### Bugfixes

* Fix PVS error log threading issue.


## 0.113.0.2

### Bugfixes

* Removed or fixed some erroneous debug asserts
* Fixed entity-deletion not being properly sent to clients


## 0.113.0.1

### Bugfixes

* Use ThemeResolve for TextureButton texture normals.


## 0.113.0.0

### Breaking changes

* Move JobQueue<T> from content to engine.

### New features

* Make InitializeEntity and StartEntity public. InitializeAndStartEntity was already public.

### Bugfixes

* Add padding to font glyphs in the atlas.
* Fix log for duplicate component references.
* Make Map-Grids set GridUid earlier.
* Fix hidden action numbers when updating UI theme.
* Fix joint change events subscribing to predictedphysics instead of just physics.

### Other

* Remove joint log as it's never been read and caused threading issues.
* Decouple vvwrite / vvread / vvinvoke perms slightly from vv so vv no longer implicitly grants the others.
* Add start line to duplicate prototype yaml error.
* Fix debug sprite assert.
* Fix some joint bugs


## 0.112.0.1


## 0.112.0.0

### Breaking changes

* Move default theme directory to /Interface/ from /UserInterface/
* Try to fix contact mispredicts with PredictedPhysicsComponent.

### Bugfixes

* Fix JSON Serialization of ResPath.

### Other

* Change prof tree style & add basic stylesheet support.


## 0.111.0.0

### Breaking changes

* Add default stylesheet for engine + debug connect screen.


## 0.110.0.0

### Breaking changes

* Remove name + authors from map files as these were unused and overwritten on every mapfile write.

### Bugfixes

* Fix Omnisharp failing to analyze the client by default.
* Fix EntityLookup not properly adding nested container entities.

### Other

* Sort NetSerializable types.
* Remove obsolete Fixture.Body references.


## 0.109.1.0

### New features

* Add "IsDefault" to EntityManager for basic checks on whether an entity has default prototype data.


## 0.109.0.0

### Breaking changes

* `BeforeSaveEvent` has been moved from `Robust.Server.Maps` to `Robust.Shared.Map.Events`

### New features

* Added `IMidiRenderer.ClearAllEvents()`, a new method that clears all scheduled midi events.
* Added a new event (`BeforeSaveEvent`) which gets raised before a map/entity gets serialized to yaml.
* Added a new `ROBUST_SOUNDFONT_OVERRIDE` environmental variable that can be used to override system soundfonts.

### Bugfixes

* Fixed `EndCollideEvent` not setting the EntityUid fields.
* Fixed a bug that would cause screen-space overlays to sometimes not be drawn.


## 0.108.0.0

### Breaking changes

* Physics fixtures are now serialized by id, fixture rather than as a list with ids attached.


## 0.107.0.1

### Bugfixes

* Fix bad logs on maploader not listing out bad prototypes.


## 0.107.0.0

### Breaking changes

* Pass in dependencies to LocalPlayer AttachEntity (was anyone even using this method?)

### Internal

* Light query changes for some optimisation.
* Remove Texture.White IoC resolves in a lot of rendering areas.


## 0.106.1.0

### New features

* Screen-space overlays now use call `BeforeDraw()` and can use the `RequestScreenTexture` and `OverwriteTargetFrameBuffer` options.
* Added the `LoadedMapComponent`. It can be used to identify maps created by loading them from a yml file.


### Other

* `GameShared` no longer has a finalizer that triggers in some cases like tests.


## 0.106.0.0

### Breaking changes

* Update map file schema validator for new format.
* TimeOffsetSerializer fixes to use serv3 copying.

### Bugfixes

* Fix ResPath null errors.
* Fix queued deletion error log on entitymanager shutdown.

### Other

* Added transform recursion check in debug.


## 0.105.1.0

### New features

* Add CompOrNull to the EntityQuery struct.
* Add basic maploader support for entity renaming.


## 0.105.0.0

### Breaking changes

* Removed server and shared sprite components.

### New features

* Add LayerExists to sprites for object keys (previously it was only integer keys).

### Bugfixes

* Fix placement overlay error and add exception tolerance to it.


## 0.104.1.0

### New features

* VV now automatically dirties components.

### Bugfixes

* Fix CompletionHelper paths having double // on the end.


## 0.104.0.0

### Breaking changes

* API Changes to SpriteView control to generalize it.


## 0.103.0.0

### Breaking changes

* Maps are now saved by prototype -> entities rather than as just entities. Maps are currently backwards compatible but this is liable to change.

### New features

* RobustServerSimulation is public and usable by content for tests or benchmarking.
* Add sf3 extension support to midis.

### Bugfixes

* Fix random.Prob inequality.

### Other

* Adjust centerpoint for spriteview sprites.
* Mark ComponentReference as obsolete.


## 0.102.1.0

### New features

* `echo` console command to echo things.
* Add some public methods to physics system for applying force/torque.

### Bugfixes

* Fix a NRE when no window icon is specified.

### Other

* Set console code page to UTF-8 explicitly on Windows to fix output of non-ASCII characters.


## 0.102.0.0

### Breaking changes

* Loading  maps with invalid entity UIDs should now log errors.

### New features

* The yaml linter should now error on duplicate entity prototypes

### Bugfixes

* Fix a PVS bug that could put one entity into two different PVS chunks.

### Other

* EntityUid indexing should now start at 1 when saving maps.


## 0.101.1.1

### Bugfixes

* Fix polygon deserialization leading to the last vert being 0,0.


## 0.101.1.0

### New features

* Added a mode to entity placement to allow replacing any existing entities on a tile.

### Other

* Re-order initialization so BroadcastRunLevel is run after userinterfacemanager PostInitialize.


## 0.101.0.0

### Breaking changes

* Port Quickhull from Box2D and replace GiftWrapping.
* Removed a lot of unused physics code.

### Bugfixes

* Fix damping for mouse joint.
* Fix Distance outputs for overlapping circles.


## 0.100.0.0

### Breaking changes

* `ILookupWorldBox2Component` has been removed. If an entity does not have fixtures/physics a `WorldAABBEvent` will now be raised.

### Bugfixes

* Fixes a concurrent hashset modification exception in PVS


## 0.99.0.0

### Breaking changes

* Revert the reversion of the ResPath removal from 0.98.0.0

### New features

* StartCollideEvent, EndCollideEvent, and physics contacts now have the relevant EntityUids.

### Bugfixes

* Remove initialization code that forced transform and physics components first.


## 0.98.0.0

### Breaking changes

* Revert bulk ResPath refactor due to instability.


## 0.97.1.1

### Bugfixes

* Fixed assembly paths being used having double //


## 0.97.1.0

### New features

* FastNoiseLite is now netserializable.
* PVS ack processing is now parallel and also improved grafana metrics for PVS.

### Other

* Add invalid broadphase check to EntityLookupSystem.
* Made NetGraph logarithmic.


## 0.97.0.0

### Breaking changes

* Fully replace ResourcePath (class) with ResPath (struct).

### Other

* Add stacktrace to transform logs.


## 0.96.9.0

### New features

* `RobustIntegrationTest` now has a `DoGuiEvent()` method that can directly pass `GUIBoundKeyEventArgs` to a control.


## 0.96.8.2

### New features

* The `LayerSetData()` function can now be used to clear a sprite layer's shader.

### Bugfixes

* Fixed sandboxing verifying against `Robust.` assemblies inside `Robust.Client.WebView`, causing an older assembly to be verified against.


## 0.96.8.1

### Bugfixes

* Fix MapInit not being run on entities in some instances.


## 0.96.8.0

### Bugfixes

* Create entities before applying entity states. This fixes parenting issues in some instances, for example on a freshly split grid the client would give an exception.

### Other

* Entities have their paused state set before initialisation rather than after.

### Internal

* Added a BroadphaseNetworkingTest.


## 0.96.7.0

### New features

* `IDynamicTypeFactory.CreateInstance` now has the option to not perform dependency injection.
* Added normal blend mode for shaders
* Added a new ResPath struct that is intended to eventually replace ResourcePath

### Bugfixes

* Hopefully fixed an IndexOutOfRange exception in AudioSystem
* Fixed a potential IndexOutOfRange exception in ContainerSystem


## 0.96.6.0

### New features

* Added overrides to shuffle Span<T> and ValueList<T> in IRobustRandom.
* Added hotkeys to close the most recent window and all windows.

### Other

* Improved some container assert messages.


## 0.96.5.0

### New features

* Added source generator for automatically generating component state getting & handling code. Significantly reduces boilerplate when creating networked components.


## 0.96.4.0

### Bugfixes

* Component delta states can now have an initial full state inferred by clients.


## 0.96.3.0

### Other

* Updated server SQLitePCLRaw to 2.1.4.


## 0.96.2.0


## 0.96.1.0

### New features

* Implemented deleting a full word at a time.

### Bugfixes

* Fixed `ContainerSystem.EmptyContainer` sometimes failing to empty containers.
* Fixed container state handling sometimes failing to insert or remove entities.
* Fix content test workflow.
* Text contents won't draw over the scrollbar for OutputPanel controls anymore.
* Invalidate OutputPanel entries upon it entering the UI tree. This fixes some bugs where text is added while it's outside of the tree without the UI scale cvar being set causing separate sizings in entries.


## 0.96.0.4

### Bugfixes

* Revert InRange entity lookup range change due to content bugs.
* Fix implicit appearance state data.


## 0.96.0.3

### Bugfixes

* Fix sprite error log to report the key not the layer.
* Fix log length for physics contact error.
* Fix discord null errors.
* Adjust InRange lookups to check if the centre of body is in range.

### Other

* Add more audio logs.


## 0.96.0.2

### Bugfixes

* Fix adding MapGridComponent to a map with pre-existing child entities.


## 0.96.0.1

### Other

* Set blend function for shaders with ShaderBlendMode.None
* Add logs around fixture lengths in contact updates.
* Revert previous contact changes to try to make physics slightly more stable until Box2D 3.0.
* Adjusted QueueDeleteEntity log on client to care if the entity is deleted in prediction.


## 0.96.0.0

### Breaking changes

* Removed `MapId` serializer. Serialize the map's EntityUid instead.
* Renamed `MapComponent.WorldMap` to `MapComponent.MapId`.

### New features

* Added showrot command as a counterpart to showpos.

### Other

* Added error logs when QueueDel is called on the client for networked entities.
* Added logs around physics contact errors that have been happening.


## 0.95.0.0

### Bugfixes

* Reverted making `MetaDataComponent.PauseTime` a yaml data-field, as it caused issues when saving uninitialised maps.

### Internal

* `TextEdit`'s `NextWordPosition` has been replaced with `EndWordPosition`


## 0.94.0.0

### Breaking changes

* `IGameTiming.IsFirstTimePredicted` is now false while applying game states.

### Bugfixes

* `MetaDataComponent.PauseTime` is now a yaml data-field
* The client-side `(un)pausemap` command is now disabled while connected to a server.

### Internal

* Use a List<Contact> for contacts instead of a shared arraypool to try to fix the contact indexing exception.
* Moved IoC dependencies off of physics contacts.


## 0.93.3.0

### New features

* Unnecessary tiles are no longer written to map file tilemaps.
* Added the ability to enable or disable grid splitting per grid.

### Other

* Added additional logs around contact issue


## 0.93.2.0

### New features

* Add CompletionHelpers for components and entityuids.


## 0.93.1.0

### New features

* Add PlayPredicted audio method for EntityCoordinates.

## 0.93.0.0

### Breaking changes

* Arguments of ContainerSystem's `EmptyContainer()` have changed. It now also returns removed entities.

### New features

* Added a TerminatingOrDeleted() helper function
* Added a `hub_advertise_now` command.

### Bugfixes

* Fixed some multi-threading IoC errors in the audio system.
* The map validator now allows entities to specify missing components.
* Fixed a potential stack overflow in the colour slider control.
* Fixed sprites sometimes not updating `IsInert`.

### Other

* `TransformComponentAttachToGridOrMap()` is now obsoleted. use the newly added system method instead.
* Made RSI preloading more error toletant.
* Added some new benchmarks for testing archetype ECS.


## 0.92.2.1

### Bugfixes

* Revert tile bound shrinkage as it was causing erroneous test failures on content.


## 0.92.2.0

### New features

* Added Box2iEdgeEnumerator for iterating its bounds.
* Added a CompletionResult helper for MapIds
* Added some helper methods for System.Random (useful for seeded RNG)

### Bugfixes

* Shrink tile bounds by 0.05. In some cases the polygon skin radius was causing overlap on other tiles and leading to erroneous lookup r
* Use preset matrixes for certain Matrix3 angles to avoid imprecision issues with transformations.


## 0.92.1.0

### New features

* Add option to SplitContainer for which split expands on parent resize

### Internal

* Updated Lidgren to v0.2.4.


## 0.92.0.0

### New features

* Exposed more properties on `FastNoiseLite`.
* Added fallback culture for localization.

### Bugfixes

* Fixed noise DD.

### Other

* Added new `DebugOpt` and `Tools` build configurations. These must be added to your solution file and apply to all projects importing `Robust.Properties.targets`.
  * `DebugOpt` is "`Debug` with optimizations enabled".
  * `Tools` has development tools (e.g. `launchauth` command) that release builds don't, while still having asserts (`DEBUG`) off and optimizations on.
* All configurations except `Release` now define `TOOLS`.
* `Release` is now intended to be "as close to published release as possible" with game configuration. Use `Tools` as build configuration instead for scenarios such as mapping.
* `Robust.Properties.targets` should now be included at the end of project files. `Robust.Analyzers.targets` and `Robust.DefineConstants.targets` are now included by it automatically.

### Internal

* General cleanup to MSBuild files.

## 0.91.0.0

### Breaking changes

* `ColorSelectorSliders` now uses SpinBox instead of FloatSpinBox.

### New features

* `IntegrationOptions` now allows changing the `ILogHandler` used by the integration test via `OverrideLogHandler`.

### Bugfixes

* Default integration test log output should more reliably capture `TestContext.Out` now.


## 0.90.0.0

### Breaking changes

* Add tile edge rendering support.

### New features

* Add .AsUint() for ValueDataNode.

### Bugfixes

* Fix AnchorEntity replication when the coordinate doesn't change
* Fix some PVS bugs.
* Fix rounding in GetGridOrMapTilePosition.


## 0.89.1.0

### New features

* `web.headless` CVar can now be used to avoid loading CEF with graphical client.

### Bugfixes

* `web.user_agent` CVar can now be overriden by content before WebView is initialized.

### Other

* WebView works again and is properly available from the launcher.

### Internal

* Clean up WebView initialization logic to avoid static `IoCManager`.


## 0.89.0.0

### Breaking changes

* Add EntityUid as an arg to SharedTransformSystem and remove more .Owner calls.

### New features

* Add by-ref event analyzer.
* Add option to hide scrollbars for ScrollContainers.
* Add an out EntityUid overload to EntityQueryEnumerator<T>.

### Bugfixes

* Fix exception on server shutdown.
* Fix concurrent update error in byref registrations for serializationmanager.
* New grids created from placement manager start at 0,0 rather than -1,-1.

### Other

* `dump_netserializer_type_map` command to debug desynchronization issues with NetSerializer's type map.


## 0.88.1.0

### New features

* Added a new OnScreenChanged event that gets invoked when `IUserInterfaceManager.ActiveScreen` changes.
* UI state interfaces such as `IOnStateEntered<TState>` now also get invoked whenever the current state inherits from `TState`.

### Bugfixes

* Fixed `WritableDirProvider.Find()`. This fixes custom MIDI soundfonts on Windows.
* Fixed server startup crash with string serializer length checks.
* Fixed `CS8981` errors in `Robust.Benchmarks`.
* Fixed C# interactive errors when engine started without content-start.
* Fixed FormattedMessage.IsEmpty() returning the wrong result.

### Other

* Map pausing now gets properly networked
* SplitContainers controls now have a minimum draggable area, so that they can function without any padding.

### Internal

* Fixed `CS8981` errors in `Robust.Benchmarks`.


## 0.88.0.0

### Breaking changes

* A `Default` font prototype is now required. I.e.:
    ```yaml
    - type: font
      id: Default
      path: /Fonts/NotoSans/NotoSans-Regular.ttf
    ```

### New features
* `FormattedText.MarkupParser` got refactored to be more robust and support arbitrary tags.
* New rich text tags can be added by implementing `IMarkupTag`



## 0.87.1.1

### Bugfixes

* Fixed source of PVS assert tripping in debug.


## 0.87.1.0

### Bugfixes

* Fixed a PVS bug that would sometimes cause it to attempt to send deleted entities.
* Fixed server commands not getting sent to clients after disconnecting and reconnecting.
* Fixed a text input error when using the right arrow key while at the second to last character.


### Other

* Sprite view controls now use the sprite's offset when rendering.
* The sprite system should now animate any rendered sprites with RSI animations, instead of only animating those visible in the main viewport and sprite view controls.


## 0.87.0.0

### Breaking changes

* `UIScreen.GetOrNewWidget()` has been replaced with `GetOrAddWidget()`.

### New features

* Added `IWritableDirProvider.OpenSubdirectory()`, which returns a new `IWritableDirProvider` with the root set to some subdirectory.
* Added `UiScreen.TryGetWidget()`
* Added a virtual `Shutdown()` method for game/module entry points.

### Bugfixes

* Fixed SyncSpriteComponent not properly syncing entities that are out of view.
* Fixed a bug preventing client-side commands from being properly registered.
* Fixed a bug causing PVS to unnecessarily send extra data.


## 0.86.0.0

### Breaking changes

* Undid `*.yaml` prototype loading change from previous version.
* `IConsoleHost`'s `RegisteredCommands` field has been renamed to `AvailableCommands`.
* Several light related cvars have been renamed. E.g., "display.softshadows" is now "light.softshadows".
* The "display.lightmapdivider" integer cvar has been replaced with a float multiplier named "light.resolution_scale".


### New features

* Command definitions have a new bool that restricts them to only be executable by the server or in single player mode. Several "server only" commands have been moved to to shared code and now use this option.
* The FOV color is now configurable via the "render.fov_color" cvar

### Bugfixes

* SDL2 backend now works if the client is started with fullscreen.

### Other

* SDL2 backend now handles quit events (⌘+Q on macOS).
* SDL2 backend now logs video driver backend used on initialization.
* The engine will now warn on startup if `*.yaml` files are found in resources, as this most likely indicates an accident.
* Added entity, occluder and shadow-casting light counts to the clyde debug panel.
* The HistoryLineEdit control now invokes `OnTextChanged` events when selecting history items

### Internal

* Changed thread safety around `ResourceManager`'s VFS roots, removing the use of error prone reader-writer locks.
* SDL2 log now shows log category.
* Removed OpenTK DllMap code.


## 0.85.2.0

### New features

* Threaded windowing API usage is now behind a CVar, disabled by default on macOS to avoid crashes.
* Box2i, ImmutableHashSet, ISet, and IReadonlySet can now be serialized.
* Added helpers for Box2i Center / Vector2i Up-Down-Left-Right.
* Implement blend modes for rendering.

### Bugfixes

* MacOS with the SDL2 backend now has DPI scaling enabled.
    * Fixed DPI scaling calculations on platforms outside Windows.
* Grids on top of maps that are also grids should render correctly now.
* Fixed bug in ScrollContainer that could cause permanent loops.
* Fixed occluder tree error.
* Fixed Texture.GetPixel.

### Other

* System F3 panel now correctly fetches processor model on Apple Silicon devices.
* UI content scale is now listed in the F3 coordinates panel.
* SDL2 backend is now wired up to update key names dynamically on keyboard mode change.
* The prototype reload event is no longer wrapped under #if !FULL_RELEASE.
* The engine now loads `*.yaml` files (previously loading only `*.yml`) for prototypes.

### Internal

* `keyinfo` command has enum completions.

## 0.85.1.1

### Bugfixes

* Fixed GameStateManager error when resetting client-side prediction


## 0.85.1.0

### New features

* RSI's now get combined into a large atlas.

### Bugfixes

* Removed bad PlayAudioPositionalMessage error log & fixed fallback coordinate check.
* Fixed MouseJoint parallelisation exception.

### Internal

* Fixed some warnings in GameStateManager


## 0.85.0.1

### Bugfixes

* Fix fixture client state handling not removing the existing fixture.
* Use a dummy entity for placement manager preview so offsets are applied correctly.


## 0.85.0.0

### Breaking changes

* Component.Shutdown() has now been removed and the eventbus should be used in its place.
* Component.Name has now been removed and IComponentFactory.GetComponentName(Type) should be used in its place.

### Bugfixes

* Ensure fixture contacts are destroyed even if no broadphase is found.
* Ensure fixtures are re-created in client state handling. There was a subtle bug introduced by updating existing ones where contacts were incorrectly being retained across prediction. This was most obvious with slipping in SS14.


## 0.84.0.0

### Breaking changes

* EffectSystem has been removed.

### New features

* Added Pidgin parser to the sandbox whitelisted.

### Bugfixes

* Fixed physics ignoring parallelisation cvars
* Global audio volume is no longer overridden every tick.
* Fix `SpriteComponent.CopyFrom()` not working properly.
* Fix cvar TOML parsing failing to read some numeric cvars.

### Other

* Improved physics joint logging.


## 0.83.0.0

### Breaking changes

* Physics has been ECSd with large API changes:
- Shapes can be updated via the system rather than requiring the caller to handle it.
- Access attributes have been added.
- Implemented IEquatable for Fixture Shapes
- Removed obsolete PhysicsComponent APIs.
- Removed usage of Component.Owner internally.


## 0.82.0.0

### Breaking changes

* `Box2Rotated.Centre` has been renamed to `.Center`
* `ISpriteComponent` has been removed. Just use `SpriteComponent` instead.

### Bugfixes

* Fixed prototype reloading/uploading.
* Fixed UI tooltips sometimes causing a null reference exception.

### Other

* Map/world velocity calculations should be slightly faster.
* `EnsureComp` will now re-add a component if it has been queued for removal.


## 0.81.0.0

### Breaking changes

* TransformComponent,Parent has been removed. Use the ParentUid & get the component manually.

### New features

* The Popup control now has an OnPopupOpen event.

### Other

* Various transform methods are now obsolete. Use the methods provided by the transform system instead.
* TransformComponent.MapUid is now cached (previously required a dictionary lookup)


## 0.80.2.0

### New features

* Tooltips now provide the option to track the mouse cursor.


## 0.80.1.0

### New features

* Added location of compile errors to XAML UI.
* Add CC-BY to RSI.json
* Allow customising radio buttons for RadioOptions.
* Added CVar to override CEF useragent.

### Bugfixes

* Fix incorrect size of second window in split container.
* Fix PreventCollideEvent fixture ordering.

### Other

* Obsoleted .Owner for future work in removing components storing a reference to their entityuid.


## 0.80.0.0

### Breaking changes

* Moved ConvexHullPolygons and MaxPolygonVertices cvars to constants.
* Moved the PhysicsMap Gravity property to its own controller.
* Made some layout changes to Split Container.

### New features

* Added the colliding fixtures to PreventCollideEvent.

### Bugfixes

* Grids overlapping entities will now flag the entity for grid traversal.

### Other

* The split container `Measure()` override now more accurately reflects the space available to children. Additionally, the split position is now publicly settable.

### Internal

* Removed manual component registrations.


## 0.79.0.1

### New features

* Add helper GetDirection to SharedMapSystem that offsets a Vector2i in the specified direction by the specified distance.
* UIController now implements IEntityEventSubscriber

### Bugfixes

* The fast TryFindGridAt overload will now also return the queried map's MapGridComponent if it exists.

### Other

* Updated window dragging movement constraints. By default windows can now be partially dragged off-screen to the left. This is configurable per window. This also fixes a bug where windows could become unreachable.

### Internal

* Remove 2 TryGetComponents per physics contact per tick.


## 0.79.0.0

### Breaking changes

* EntityInitializedMessage has been removed; the C# event invoked on EntityManager (EntityInitialized) should be used in its place.
* TileChangedEventArgs has been removed.

### Bugfixes

* Fix tooltip panels being incorrectly sized for their first frame.
* Client will no longer predict physics sleeping on bodies that are unable to sleep.
* Style box texture scaling has been fixed.

### Other

* Added TaskCompletionSource to the sandbox.

### Internal

* IPhysManager has been removed for a slight physics contacts optimisation.
* Optimise TryFindGridAt, particularly for grid traversals.
* MapGridComponent now uses delta component states.
* Removed some TryGetComponent from IsMapPaused, speeding up entity initialization in some instances.


## 0.78.0.0

### Breaking changes

* Removed the obsoleted `GlobalLinearVelocity()` EntityUid helper method.
* INetConfigurationManager now has client & server side variants. Clients can now properly set server authoritative cvars when in singleplayer mode
* IPhysBody has been removed. Just use the physics component.
* Physics joints haven been slightly refactored and some method signatures have changed.

### New features

* Added a new cvar to limit audio occlusion raycast lengths ("audio.raycast_length").
* IRobustSerializer has new public methods for getting hashes and setting string serializer data.

### Bugfixes

* Fixed broken click bound checks in the `Tree` UI Control.
* Removed erroneous debug assert in render code that was causing issued in debug mode.
* Fixed some instances where rotation-less entities were gaining non-zero local rotation.

### Other

* Tickrate is now shown in the f3 debug monitors


## 0.77.0.2

### New features

* Scroll containers now have public methods to get & set their scroll positions.

### Bugfixes

* Fixed entity spawn menu sometimes not properly updating when filtering entities.

### Other

* Physics contacts are now stored per-world rather than per-map. This allows the multi-threading to be applicable to every contact rather than per-map.
* Contacts will no longer implicitly be destroyed upon bodies changing maps.


## 0.77.0.1

### Bugfixes

* Fix AttachToGridOrMap not retaining an entity's map position.


## 0.77.0.0

### Breaking changes

* ClientOccluderComponent has been removed & OccluderComponent component functions have been moved to the occluder system.
* The OccluderDirectionsEvent namespace and properties have changed.
* The rendering and occluder trees have been refactored to use generic render tree systems.
* Several pointlight and occluder component properties now need to be set via system methods.
* SharedPhysicsMap and PhysicsMap have been combined.
* RunDeferred has been removed from transformcomponent and updates are no longer deferred.

## 0.76.0.0

### Breaking changes

* Physics contact multi-threading cvars have been removed as the parallelism is now handled by IParallelManager.

### New features

* Physics now supports substepping, this is under physics.target_minimum_tickrate. This means physics steps will run at a constant rate and not be affected by the server's tickrate which can reduce the prevalence of tunneling.
* FastNoise API is now public.

### Other

* UPnP port forwarding now has better logging.
* Physics solver has been refactored to take more advantage of parallelism and ECS some internal code.
* Sprite processing & bounding box calculations should be slightly faster now.
* Nullspace maps no longer have entities attached.


## 0.75.1.0

### New features

* Serv4's notNullableOverride parameter is now enforced by analyzer. For more info, see [the docs](https://docs.spacestation14.io/en/engine/serialization).
* Added command to dump injector cache list.

### Bugfixes

* Fix generic visualisers not working because of recent appearance system changes in v0.75.0.0
* Fix physics not working properly on moving grids (transform matrix deferral).

### Other

* Transform matrix dirtying is deferred again (undo change in v0.75.0.0
* Added two new serv3 analysers (NotNullableFlagAnalyzer and PreferGenericVariantAnalyzer)


## 0.75.0.0

### Breaking changes

* Changed default for `net.buffer_size` to `2`.
* Changed default for `auth.mode` to `Required`. On development builds, the default is overriden to remain at `Optional`, so this only affects published servers.
* The default value for the `outsidePrediction` argument of the `InputCmdHandler.FromDelegate()`  has changed from false to true.

### New features

* Appearance system now has generic `TryGetData<T>()` functions.

### Bugfixes

* Mapped string serializer once again is initialized with prototype strongs, reducing bandwidth usage.
* Fixed various keybindings not working while prediction was disabled.
* Fixed a bug causing rendering trees to not properly recursively update when entities move.

### Other

* Transform matrix dirtying is no longer deferred.
* Cleaned up some `FULL_RELEASE` CVar default value overrides into `CVarDefaultOverrides.cs`.
* VVRead now attempts to serialize data to yaml


## 0.74.0.0

### Breaking changes

* `ITypeReader<,>.Read(...)` and `ITypeCopier<>.Copy(...)` have had their `bool skipHook` parameter replaced with a `SerializationHookContext` to facilitate multithreaded prototype loading.
* Prototypes are now loaded in parallel across multiple threads. Type serializers, property setters, etc... must be thread safe and not rely on an active IoC instance.

### Bugfixes

* Mapped string serializer once again is initialized with prototype strongs, reducing bandwidth usage.

### Other

* Drastically improved startup time by running prototype loading in parallel.
  * `AfterDeserialization` hooks are still ran on the main thread during load to avoid issues.
* Various systems in the serialization system such as `SerializationManager` or `ReflectionManager` have had various methods made thread safe.
* `TileAliasPrototype` no longer has a load priority set.
* Straightened out terminology in prototypes: to refer to the type of a prototype (e.g. `EntityPrototype` itself), use "kind".
  * This was previously mixed between "type" and "variant".

### Internal

* `SpanSplitExtensions` has been taken behind the shed for being horrifically wrong unsafe code that should never have been entered into a keyboard ever. A simpler helper method replaces its use in `Box2Serializer`.
* `PrototypeManager.cs` has been split apart into multiple files.

## 0.73.0.0

### Breaking changes

* The entity lookup flag `LookupFlags.Anchored` has been replaced with `LookupFlags.Static`.
* We are now using **.NET 7**.
* `IDependencyCollection`/`IoCManager` `RegisterInstance` does not automatically add the instance to object graph, so `BuildGraph()` must now be called to see the new instances.
  * `deferInject` parameteres have been removed.

### New features

* The server will now check for any unknown CVars at startup, to possibly locate typos in your config file.
* `IDependencyCollection` is now thread safe.

### Bugfixes

* Fixed config files not being truncated before write, resulting in corruption.

### Other

* Removed some cruft from the `server_config.toml` default config file that ships with Robust.
* Most usages of x86 SIMD intrinsics have been replaced with cross-platform versions using the new .NET cross-platform intrinsics.
  * This reduces code to maintain and improves performance on ARM.
* Tiny optimization to rendering code.
* `RobustSerializer` no longer needs to be called from threads with an active IoC context.
  * This makes it possible to use from thread pool threads without `IoCManager.InitThread`.
* Removed finalizer dispose from `Overlay`.
* Stopped integration tests watching for prototype reload file changes, speeding stuff up.

### Internal

* Moved `SerializationManager`'s data definition storage over to a `ConcurrentDictionary` to improve GC behavior in integration tests.

## 0.72.0.0

### Breaking changes

* EntityPausedEvent has been split into EntityPausedEvent and EntityUnpausedEvent. The unpaused version now has information about how long an entity has been paused.

## 0.71.1.4

### Bugfixes

* Fixed CVars not being saved correctly to config file.

### Other

* Mark `validate_rsis.py` as `+x` in Git.
* Made config system more robust against accidental corruption when saving.


## 0.71.1.3


## 0.71.1.2

### Bugfixes

* Fixed UI ScrollContainer infinite loop freezing client.


## 0.71.1.1

### Bugfixes

* Fixed client memory leaks and improved performance in integration testing.


## 0.71.1.0

### New features

* Better RSI validator script.
* When a new map file is loaded onto an existing map the entities will be transferred over.
* Add an API to get the hard layer / mask for a particular physics body.

### Bugfixes

* Fixed non-filled circle drawing via world handle.
* Fix max_connections in the default server config.
* Fix removal of PVS states for players without ingame status.
* Fix max rotation from the physics solver.

### Internal

* Wrap window rendering in a try-catch.


## 0.71.0.0

### Breaking changes

* `DebugTimePanel`, `DebugNetPanel` and `DebugNetBandwidthPanel` have been made internal.
* RSIs with trailing commas in the JSON metadata are no longer allowed.

### Bugfixes

* `csi` doesn't throw a `NullReferenceException` anymore.

### Other

* The `game.maxplayers` CVar has been deprecated in favor of the new `net.max_connections` CVar. Functionality is the same, just renamed to avoid confusion. The old CVar still exists, so if `game.maxplayers` is set it will be preferred over the new one.
* The new default for `net.max_connections` is 256.
* Debug monitors (F3) now have margin between them.
* F3 (clyde monitor) now lists the windowing API and version in use.
* Added system monitor to F3 with various info like OS version, .NET runtime version, etc...
* The engine now warns when loading `.png` textures inside a `.rsi`. This will be blocked in the future.


## 0.70.0.0

### New features

* `game.desc` CVar for a server description to show in the launcher.
* New system for exposing links to e.g. a Discord in the launcher.
  * The engine does not have a built-in method for configuring these, but it does now have a `StatusHostHelpers.AddLink` method to correctly format these from content. The idea is that content wires the types of links (with icon names) up itself via `IStatusHost.OnInfoRequest`.
  * See also [the HTTP API documentation](https://docs.spacestation14.io/en/engine/http-api) for reference.
* `GameShared` now has a `Dependencies` property to allow access to the game's `IDependencyCollection`. This makes it possible to avoid using static `IoCManager` in `EntryPoint`-type content code.
* A new define constant `DEVELOPMENT` has been defined, equivalent to `!FULL_RELEASE`. See [the docs](https://docs.spacestation14.io/en/technical-docs/preprocessor-defines) for details.
* `IConfigurationManager` has new functions for reading and writing CVar directly from a TOML file `Stream`.
* New `IConfigurationManager.LoadDefaultsFromTomlStream` to load a TOML file as CVar default overrides.
* Added new serializers to support Queue<T> data-fields.
* Added a `FromParent()` function to `IDependencyCollection`, enabling dependencies to be passed to parallel threads.
* `IClientStateManager` now has a `PartialStateReset()` function to make it easier for content to rewind to previous game states.
* Added `IClientNetManager.DispatchLocalNetMessage()`, which allows a client to raise a local message that triggers networked event subscriptions.

### Bugfixes

* `IPlayerSession.OnConnect()` now actually gets called when players connect.
* `MapLoaderSystem.TryLoad(.., out rootUids)` now properly only returns entities parented to the map.

### Other

* Invalid placement types for the entity spawn menu now log warnings.
* Slightly improved sprite y-sorting performance.

### Internal

* The current physics map that an entity is on is now cached in the transform component alongside other cached broadphase data. This helps to fix some broadphase/lookup bugs.

## 0.69.0.0


## 0.68.0.0

### Breaking changes

* Updated yml schema validator to remove the `grids` node.

### Bugfixes

* Fixed position-less audio playing.
* Stop mapgrids from serializing their fixtures.

### Other

* Removed the `restart` command, since it never worked properly and just confused people.
* Add virtual to some UIScreen methods.
* Add public parameterless ctor to MenuBar.


## 0.67.2.2

### Bugfixes

* Fix double MapGrid chunk subscription.
* Fix grid contacts short-circuiting collision.


## 0.67.2.1

### Bugfixes

* Fix MapChunks not being subscribed to by MapGridComponents in some instances.


## 0.67.2.0

### New features

* Add submenu support to menubar controls.

### Bugfixes

* Fix gridtree returning mapgrid maps twice.


## 0.67.1.3

### Bugfixes

* Fix Map regression so now they can be MapGrids again without the client crashing.


## 0.67.1.2

### Bugfixes

* Fix some mapgrids not being marked as dirty and never being sent to clients (thanks checkraze).


## 0.67.1.1

### Bugfixes

* Fix some merge artifacts from mapgrid support for maps.


## 0.67.1.0

### New features

- Maps can now have MapGridComponent added to them.


## 0.67.0.0

### Breaking changes

* MapGrid is deprecated and has been merged into MapGridComponent. This is subject to further changes as it gets ECSd more in future.
* The `grids` yaml node on map files is deprecated and has been merged onto MapGridComponent. Loading maps is backwards compatible for now but is subject to change in future. Saving maps will save in the new format.


## 0.66.0.0

### Breaking changes

* AudioSystem functions for playing audio have changed. Functions that take in filters now require an additional argument that will determine whether sounds are recorded by replays. Additionally, there are several new overrides that take in a recipient session or entity.

### Bugfixes

* Script globals for C# interactive were not having dependencies injected correctly.
* GetWorldPosition() now returns the correct positions even prior to transform initialization.
* Fix map loading not properly offsetting some entities that were directly parented to the map.

### Internal

* Added lookup/broadphase re-parenting tests.


## 0.65.2.1

### Bugfixes

* Fix empty MetaData components being serialized to map files.
* Fix saving a grid as a map not marking it as pre-mapinit.

### Other

* Set `ValidateExecutableReferencesMatchSelfContained` in the server project, which may help with publishing issues. I hope.
* Move pinned font data over to Pinned Object Heap.
* Improved shader code generation for uniform arrays to be more compatible.
* Server now has server GC enabled by default.

### Internal

* Remove some unnecessary dependency resolves from filters making audio much more performant.


## 0.65.2.0

### New features

* Added ClydeAudio.StopAllAudio()
* Expose more tick logic to content.

### Bugfixes

* Fix bad reference in WebView.

### Internal

* Add Robust.Packaging to solution.
* Add WebView to solution.
* Physics contacts are now parallel and much faster.

## 0.65.1.0

### New features

* Implement value prototype id dictionary serializer.

### Bugfixes

* Fixes lerping clean up issue added in #3472.

### Internal

* Add test for (de)serializing data record structs.


## 0.65.0.1

### Bugfixes

- Fix SetLocalPositionRotation raising 2 moveevents. This should help physics performance significantly.
- Fix tpgrid responses and command error.


## 0.65.0.0

### Breaking changes

* Rename transform lerping properties alongside other minor internal changes.

### Bugfixes

* Fix physics testbeds.
* Force grids to always be collidable for now and stop them clipping.

### Other

* Slight optimization to `OutputPanel`'s handling of internal `RichTextEntry`s.
* Force non-collidable contacts to be destroyed. Previously these hung around until both entities became collidable again.

### Internal

* `Tools/version.py` has been updated to automatically update `RELEASE-NOTES.md`.
* General cleanup to `Tools/version.py`.

## 0.64.1.0

### Bugfixes

* Word-wrapping in `OutputPanel` and `RichTextLabel` has been fixed.

## 0.64.0.0

### Breaking changes

* IMapLoader has been refactored into MapLoaderSystem. The API is similar for now but is subject to change in the future.

## 0.63.0.0

### Breaking changes

* Thanks to new IME support with SDL2, `IClyde.TextInputStart()` and `IClyde.TextInputStop()` must now be appropriately called to start/stop receiving text input when focusing/unfocusing a UI control. This restriction is applied even on the (default) GLFW backend, to enforce consistent usage of these APIs.
* `[GUI]TextEventArgs` have been renamed to `[GUI]TextEnteredEventArgs`, turned into records, and made to carry a `string` rather than a single text `Rune`.
* IoC and `DependencyCollection` `Register` methods now have a `TInterface : class` constraint.
* [ABI] `IoCManager.InitThread` now returns the `IDependencyCollection`.

### New features

* Fixes for compiling & running on .NET 7. You'll still have to edit a bunch of project files to enable this though.
* `FormattedMessage.EnumerateRunes()`
* `OSWindow.Shown()` virtual function for child classes to hook into.
* `IUserInterfaceManager.DeferAction(...)` for running UI logic "not right now because that would cause an enumeration exception".
* New `TextEdit` control for multi-line editable text, complete with word-wrapping!
* `Rope` data structure for representing large editable text, used by the new `TextEdit`.
* Robust now has IME support matching SDL2's API. This only works on the SDL2 backend (which is not currently enabled by default) but the API is there:
    * `IClyde.TextInputStart()`, `IClyde.TextInputStop()`, `IClyde.TextInputSetRect()` APIs to control text input behavior.
    * `TextEditing` events for reporting in-progress IME compositions.
    * `LineEdit` and `TextEdit` have functional IME support when the game is running on SDL2. If you provide a font file with the relevant glyphs, CJK text input should now be usable.
* `Register<T>` (single type parameter) extension method for `IDependencyCollection`.

### Bugfixes

* Fixes erroneous literal "\\n" inside the Clyde debug panel.
* Fixed Lidgren connection status changes potentially getting mislogged.
* Fixed missing components not being correctly saved for maps
* Fixed map saving sometimes not including new components.
* Fix hot reload unit tests.

### Other

* Properly re-use `HttpClient` in `NetManager` meaning we properly pool connections to the auth server, improving performance.
* Hub advertisements have extended keep-alive pool timeout, so the connection can be kept active between advertisements.
* All HTTP requests from the engine now have appropriate `User-Agent` header.
* `bind` command has been made somewhat more clear thanks to a bit of help text and some basic completions.
* `BoundKeyEventArgs` and derivatives now have a `[DebuggerDisplay]`.
* Text cursors now have a fancy blinking animation.
* `SDL_HINT_MOUSE_FOCUS_CLICKTHROUGH` is set on the SDL2 windowing backend, so clicking on the game window to focus it will pass clicks through into the game itself, matching GLFW's behavior.
* Windows clipboard history paste now works.
* Improved multi-window UI keyboard focusing system: a single focused control is now tracked per UI root (OS window), and is saved/restored when switching between focused window. This means that you (ideally) only ever have a UI control focused on the current OS window.

### Internal

* `uitest2` is a new command that's like `uitest` but opens an OS window instead. It can also be passed an argument to open a specific tab immediately.
* Word-wrapping logic has been split off from `RichTextEntry`, into a new helper struct `WordWrap`.
* Some internal logic in `LineEdit` has been shared with `TextEdit` by moving it to a new `TextEditShared` file.
* SDL2 backend now uses `[UnmanagedCallersOnly]` instead of `GetFunctionPointerForDelegate`-style P/Invoke marshalling.
* Entity prototype reloading logic has been moved out of `PrototypeManager` and into a new `PrototypeReloadSystem`.
* Most usages of `IoCManager.` statically have been removed in favor of dependency injection.

## 0.62.1.0

### Bugfixes

* Fixed a PVS issue causing entities to be sent to clients without first sending their parents.
* Improved client-side state handling exception tolerance.

### Other

* Removed null-space map entities.

### Internal

* Added some more anchoring tests.

## 0.62.0.1

### Bugfixes

* Fixed sprites not animating when directly toggling layer visibility,
* Fixed anchored entities not being added to the anchored lookups.

## 0.62.0.0

### Breaking changes

* Removed some obsolete map event handlers.

### New features

* Added entity query struct enumerators

### Bugfixes

* Improved error tolerance during client state application.
* Added better error logs when a client deletes a predicted entity.
* Fixes command permissions not getting sent to clients.
* Fixes a broad-phase bug were entities were not properly updating their positions.

### Other

* Added the LocalizedCommands class, which automatically infer help and description loc strings from the commands name.

## 0.61.0.0

### Breaking changes

* IMap and IMapGrid have been removed. Just use the associated components directly.

### Other

* AudioSystem has been refactored.

## 0.60.0.0

### Breaking changes

* ISerializationHooks.BeforeSerialization() has been removed. Use custom type serializers instead.

### New features

* Added function to UserInterfaceSystem that returns list of BUIs that a client has open.

### Bugfixes

* Fixed various container related broadphase bugs which could result in entities getting stuck with a null-broadphase.
* Fixed client fixture state handling bug that caused the client to incorrectly disable collision.

### Other

* Misc PVS optimisations

### Internal

* Removed redundant grid-init physics logic
* Modified garbage collection for entity spawning profiling.

## 0.59.0.0

### Breaking changes

* Various transform related methods have been removed from MapGrids
* TransformSystem.SetCoordinates() arguments have changed and now allow an entity to be sent to nullspace

### Bugfixes

* Fixed an entity lookup bug that sometimes failed to return entities in StaticSundriesTrees

### Other

* The EntitySystem.Resolve<> methods have been change to protected

## 0.58.1.1

### Bugfixes

* Fixed some container shutdown errors
* Fixed LookupFlags.Static not acting as a full replacement for LookupFlags.Anchored

## 0.58.1.0

### Other

* Physics collision changed and body type changed events no longer get raised before initialisation

## 0.58.0.0

### Breaking changes

* Some TransformComponent functions have been moved to the system.
* Container insert, remove, and shutdown function arguments and functionality has changed.
* Physics entities without fixtures now automatically disable collision.

### New features

* Added command to profile entity spawning

### Bugfixes

* EntityLookup/BroadphaseComponent tracking has been overhauled, which should hopefully fix various broadphase bugs.

### Other

* Component.Owner is now marked as obsolete.

## 0.57.0.4

### Bugfixes

* Made entity deletion more resilient against exceptions. Should fix several bugs.

## 0.57.0.2 and 0.57.0.3

### Bugfixes

* Fixed more entity-lookup bugs.

## 0.57.0.1

### Bugfixes

* Fixed entity lookup bug that was causing crashes.

### 0.57.0.0

### Breaking changes

* EntityLookupComponent has been merged into BroadphaseComponent. The data that was previously stored in this tree is now stored across the 3 trees on BroadphaseComponent.

### New features

* EntityLookup has had its flags updated to reflect the merge of EntityLookupComponent and BroadphaseComponent, with the new flags reflecting each tree: Dynamic, Static, and Sundries. Dynamic and Static store physics bodies that are collidable and Sundries stores everything else (apart from grids).

### Internal

* EntityLookup and Broadphase have had their data de-duplicated, dropping the AABBs stored on the server by half. This also means MoveEvent updates will be much faster.
* PVS mover updates has had their performance improved slightly.
* Physics LinkedList nodes for contacts will no longer be re-made for every contact and will just be cleared when re-used.
* Sprite / Light dynamictree allocations on the client have been dropped by using static lambdas.
* The physics contact buffer for each FixtureProxy is now pooled.

## 0.56.1.1

### Bugfixes

* Fix PVS sometimes not sending an entity's parents.
* Fix velocity preservation on parenting changes.

## 0.56.1.0

### New features

* Update pt-BR locale with more localizations
* Separated PVS entity budget into an entity creation budget and a pvs-entry budget.

### Bugfixes

* Fix VV type handler removal.
* System errors during component removal should no longer result in undeletable entities.

### Other

* The ordering of component removals and shutdowns during entity deltion has changed (see #3355).
* Improved Box2Serializer
* Removed uses IEnumerables from EntityLookupSystem.
* Optimized client entity spawning by 15%.
* Modified how the rendering tree handles entity movement.
* Improved grid enumeration allocs.
* Fixed a bunch of build warnings (see #3329 and #3289 for details)

## 0.56.0.2

### Bugfixes

* Rename \_lib.ftl to \_engine_lib.ftl to avoid overwriting

## 0.56.0.1

### Bugfixes

* Fix instantiation of data records containing value types

## 0.56.0.0

### Breaking changes

* `CastShadows` moved to `SharedPointLightComponent` from clientside, now networked

### New features

* New type handler helpers added to V^3
* Added pt-BR locale

### Bugfixes

* Fixed audio fallback coords

### Other

* Improved PVS performance by using `for` over `forEach`
* Improved Vec2 inverse allocations

## 0.55.5.0

### New features

* Added a method to pass in physics transforms for getting nearest point.

### Bugfixes

* Prevent singular sprite matrices.
* Fix obsolete warnings in tests.

### Other

* Significantly reduce physics contact allocations.

## 0.55.4.1

### Breaking changes

* Removed `SI`, `SIoC`, `I`, `IoC`, `SE` and `CE` VV command prefixes.
  * `SI`, `SIoC`, `I` and `IoC` are replaced by VV paths under `/ioc/` and `/c/ioc/`.
  * `SE` and `CE` are replaced by VV paths under `/system/` and `/c/system`.

### New features

* Added CVars to control Lidgren's <abbr title="Maximum Transmission Unit">MTU</abbr> parameters:
  * `net.mtu`
  * `net.mtu_expand`
  * `net.mtu_expand_frequency`
  * `net.mtu_expand_fail_attempts`
* Added a whole load of features to ViewVariables.
  * Added VV Paths, which allow you to refer to an object by a path, e.g. `/entity/1234/Transform/WorldPosition`
  * Added VV Domains, which allow you to add "handlers" for the top-most VV Path segment, e.g. `/entity` is a domain and so is `/player`...
  * Added VV Type Handlers, which allow you to add "custom paths" under specific types, even dynamically!
  * Added VV Path networking, which allows you to read/write/invoke paths remotely, both from server to client and from client to server.
  * Added `vvread`, `vvwrite` and `vvinvoke` commands, which allow you to read, write and invoke VV paths.
  * Added autocompletion to all VV commands.
  * Please note that the VV GUI still remains the same. It will be updated to use these new features in the future.

### Other

* Changed Lidgren to be compiled against `net6.0`. This unlocks `Half` read/write methods.
* Lidgren has been updated to [0.2.2](https://github.com/space-wizards/SpaceWizards.Lidgren.Network/blob/v0.2.2/RELEASE-NOTES.md). Not all the changes since 0.1.0 are new here, since this is the first version where we're properly tracking this in release notes.
* Robust.Client now uses our own [NFluidsynth](https://github.com/space-wizards/SpaceWizards.NFluidsynth) [nuget package](https://www.nuget.org/packages/SpaceWizards.NFluidsynth).

### Internal

* Renamed Lidgren's assembly to `SpaceWizards.Lidgren.Network`.
* Rogue `obj/` folders inside Lidgren no longer break the build.
* Renamed NFluidsynth's assembly to `SpaceWizards.NFluidsynth`<|MERGE_RESOLUTION|>--- conflicted
+++ resolved
@@ -42,13 +42,10 @@
 * CVars defined in `[CVarDefs]` can now be private or internal.
 * Added config rollback system to `IConfigurationManager`. This enables CVars to be snapshot and rolled back, even in the event of client crash.
 * `OptionButton` now has a `Filterable` property that gives it a text box to filter options.
-<<<<<<< HEAD
+* Added `FontTagHijackHolder` to replace fonts resolved by `FontTag`.
 * The engine can now load system fonts.
   * At the moment only available on Windows.
   * See `ISystemFontManager` for API.
-=======
-* Added `FontTagHijackHolder` to replace fonts resolved by `FontTag`.
->>>>>>> ab775af7
 
 ### Bugfixes
 
