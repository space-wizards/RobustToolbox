--- conflicted
+++ resolved
@@ -659,21 +659,12 @@
         {
             for (var i = 0; i < _contactCount; ++i)
             {
-<<<<<<< HEAD
-                var velocityConstraint = _velocityConstraints[i];
-                var manifold = _contacts[velocityConstraint.ContactIndex].Manifold;
-=======
                 ContactVelocityConstraint velocityConstraint = _velocityConstraints[i];
                 ref var manifold = ref _contacts[velocityConstraint.ContactIndex].Manifold;
->>>>>>> f208f6bf
 
                 for (var j = 0; j < velocityConstraint.PointCount; ++j)
                 {
-<<<<<<< HEAD
-                    var point = manifold.Points[j];
-=======
                     ref var point = ref manifold.Points[j];
->>>>>>> f208f6bf
                     point.NormalImpulse = velocityConstraint.Points[j].NormalImpulse;
                     point.TangentImpulse = velocityConstraint.Points[j].TangentImpulse;
                 }
