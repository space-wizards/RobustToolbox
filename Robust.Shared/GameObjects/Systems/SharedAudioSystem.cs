using Robust.Shared.Audio;
using Robust.Shared.IoC;
using Robust.Shared.Map;
using Robust.Shared.Player;
using Robust.Shared.Prototypes;
using Robust.Shared.Random;
using System;

namespace Robust.Shared.GameObjects;
public abstract class SharedAudioSystem : EntitySystem
{
    [Dependency] private readonly IMapManager _mapManager = default!;
    [Dependency] private readonly IPrototypeManager _protoMan = default!;
    [Dependency] protected readonly IRobustRandom RandMan = default!;

    /// <summary>
    /// Default max range at which the sound can be heard.
    /// </summary>
    public const int DefaultSoundRange = 25;

    /// <summary>
    /// Used in the PAS to designate the physics collision mask of occluders.
    /// </summary>
    public int OcclusionCollisionMask { get; set; }

    public string GetSound(SoundSpecifier specifier)
    {
        switch (specifier)
        {
            case SoundPathSpecifier path:
                return path.Path == null ? string.Empty : path.Path.ToString();

            case SoundCollectionSpecifier collection:
            {
                if (collection.Collection == null)
                    return string.Empty;

                var soundCollection = _protoMan.Index<SoundCollectionPrototype>(collection.Collection);
                return RandMan.Pick(soundCollection.PickFiles).ToString();
            }
        }

        return string.Empty;
    }

    /// <summary>
    /// Play an audio file globally, without position.
    /// </summary>
    /// <param name="filename">The resource path to the OGG Vorbis file to play.</param>
    /// <param name="playerFilter">The set of players that will hear the sound.</param>
    /// <param name="audioParams">Audio parameters to apply when playing the sound.</param>
    public abstract IPlayingAudioStream? PlayGlobal(string filename, Filter playerFilter, AudioParams? audioParams = null);

    public IPlayingAudioStream? PlayGlobal(SoundSpecifier? sound, Filter playerFilter, AudioParams? audioParams = null)
    {
        return sound == null ? null : PlayGlobal(GetSound(sound), playerFilter, audioParams ?? sound.Params);
    }

    /// <summary>
    /// Play an audio file following an entity.
    /// </summary>
    /// <param name="filename">The resource path to the OGG Vorbis file to play.</param>
    /// <param name="playerFilter">The set of players that will hear the sound.</param>
    /// <param name="uid">The UID of the entity "emitting" the audio.</param>
    /// <param name="audioParams">Audio parameters to apply when playing the sound.</param>
    public abstract IPlayingAudioStream? Play(string filename, Filter playerFilter, EntityUid uid, AudioParams? audioParams = null);

    /// <summary>
    /// Play an audio file following an entity.
    /// </summary>
    /// <param name="sound">The sound specifier that points the audio file(s) that should be played.</param>
    /// <param name="playerFilter">The set of players that will hear the sound.</param>
    /// <param name="uid">The UID of the entity "emitting" the audio.</param>
    /// <param name="audioParams">Audio parameters to apply when playing the sound. Defaults to using the sound specifier's parameters</param>
    public IPlayingAudioStream? Play(SoundSpecifier? sound, Filter playerFilter, EntityUid uid, AudioParams? audioParams = null)
    {
        return sound == null ? null : Play(GetSound(sound), playerFilter, uid, audioParams ?? sound.Params);
    }

    /// <summary>
    /// Play an audio file following an entity for every entity in PVS range.
    /// </summary>
    /// <param name="sound">The sound specifier that points the audio file(s) that should be played.</param>
    /// <param name="uid">The UID of the entity "emitting" the audio.</param>
    /// <param name="audioParams">Audio parameters to apply when playing the sound. Defaults to using the sound specifier's parameters</param>
    public IPlayingAudioStream? PlayPvs(SoundSpecifier? sound, EntityUid uid, AudioParams? audioParams = null)
    {
        return sound == null ? null : Play(sound, Filter.Pvs(uid, entityManager: EntityManager), uid, audioParams);
    }

<<<<<<< HEAD
        protected EntityCoordinates GetFallbackCoordinates(MapCoordinates mapCoordinates)
        {
            if (_mapManager.TryFindGridAt(mapCoordinates, out var mapGrid))
            {
                return new EntityCoordinates(mapGrid.Owner,
                    mapGrid.WorldToLocal(mapCoordinates.Position));
            }
=======
    /// <summary>
    /// Plays a predicted sound following an entity. The server will send the sound to every player in PVS range,
    /// unless that player is attached to the "user" entity that initiated the sound. The client-side system plays
    /// this sound as normal
    /// </summary>
    /// <param name="sound">The sound specifier that points the audio file(s) that should be played.</param>
    /// <param name="source">The UID of the entity "emitting" the audio.</param>
    /// <param name="user">The UID of the user that initiated this sound. This is usually some player's controlled entity.</param>
    /// <param name="audioParams">Audio parameters to apply when playing the sound. Defaults to using the sound specifier's parameters</param>
    public abstract IPlayingAudioStream? PlayPredicted(SoundSpecifier? sound, EntityUid source, EntityUid? user, AudioParams? audioParams = null);

    /// <summary>
    /// Play an audio file at a static position.
    /// </summary>
    /// <param name="filename">The resource path to the OGG Vorbis file to play.</param>
    /// <param name="playerFilter">The set of players that will hear the sound.</param>
    /// <param name="coordinates">The coordinates at which to play the audio.</param>
    /// <param name="audioParams">Audio parameters to apply when playing the sound.</param>
    public abstract IPlayingAudioStream? Play(string filename, Filter playerFilter, EntityCoordinates coordinates, AudioParams? audioParams = null);

    /// <summary>
    /// Play an audio file at a static position.
    /// </summary>
    /// <param name="sound">The sound specifier that points the audio file(s) that should be played.</param>
    /// <param name="playerFilter">The set of players that will hear the sound.</param>
    /// <param name="coordinates">The coordinates at which to play the audio.</param>
    /// <param name="audioParams">Audio parameters to apply when playing the sound.</param>
    public IPlayingAudioStream? Play(SoundSpecifier? sound, Filter playerFilter, EntityCoordinates coordinates, AudioParams? audioParams = null)
    {
        return sound == null ? null : Play(GetSound(sound), playerFilter, coordinates, audioParams ?? sound.Params);
    }
>>>>>>> e34935c9

    protected EntityCoordinates GetFallbackCoordinates(MapCoordinates mapCoordinates)
    {
        if (_mapManager.TryFindGridAt(mapCoordinates, out var mapGrid))
            return new EntityCoordinates(mapGrid.GridEntityId, mapGrid.WorldToLocal(mapCoordinates.Position));

        if (_mapManager.HasMapEntity(mapCoordinates.MapId))
            return new EntityCoordinates(_mapManager.GetMapEntityId(mapCoordinates.MapId), mapCoordinates.Position);

        return EntityCoordinates.Invalid;
    }
}<|MERGE_RESOLUTION|>--- conflicted
+++ resolved
@@ -88,15 +88,6 @@
         return sound == null ? null : Play(sound, Filter.Pvs(uid, entityManager: EntityManager), uid, audioParams);
     }
 
-<<<<<<< HEAD
-        protected EntityCoordinates GetFallbackCoordinates(MapCoordinates mapCoordinates)
-        {
-            if (_mapManager.TryFindGridAt(mapCoordinates, out var mapGrid))
-            {
-                return new EntityCoordinates(mapGrid.Owner,
-                    mapGrid.WorldToLocal(mapCoordinates.Position));
-            }
-=======
     /// <summary>
     /// Plays a predicted sound following an entity. The server will send the sound to every player in PVS range,
     /// unless that player is attached to the "user" entity that initiated the sound. The client-side system plays
@@ -128,7 +119,6 @@
     {
         return sound == null ? null : Play(GetSound(sound), playerFilter, coordinates, audioParams ?? sound.Params);
     }
->>>>>>> e34935c9
 
     protected EntityCoordinates GetFallbackCoordinates(MapCoordinates mapCoordinates)
     {
