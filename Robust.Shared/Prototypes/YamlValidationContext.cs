--- conflicted
+++ resolved
@@ -61,9 +61,6 @@
         IDependencyCollection dependencies,
         ISerializationContext? context = null)
     {
-<<<<<<< HEAD
-        return new((int)source, EntityUid.FirstUid.Version);
-=======
         if (node.Value == "invalid")
             return new ValidatedValueNode(node);
 
@@ -95,6 +92,5 @@
             return new ValueDataNode("invalid");
 
         return new ValueDataNode(value.Id.ToString(CultureInfo.InvariantCulture));
->>>>>>> 543088ea
     }
 }