--- conflicted
+++ resolved
@@ -105,15 +105,9 @@
     /// The desired motor speed in radians per second.
     public float MotorSpeed;
 
-<<<<<<< HEAD
-    public override Joint GetJoint(IEntityManager entManager)
-    {
-        return new PrismaticJoint(this, entManager);
-=======
     public override Joint GetJoint(IEntityManager entManager, EntityUid owner)
     {
         return new PrismaticJoint(this, entManager, owner);
->>>>>>> ef630bbf
     }
 
 }
@@ -225,12 +219,8 @@
         ReferenceAngle = referenceAngle;
     }
 
-<<<<<<< HEAD
-    internal PrismaticJoint(PrismaticJointState state, IEntityManager entManager) : base(state, entManager)
-=======
     internal PrismaticJoint(PrismaticJointState state, IEntityManager entManager, EntityUid owner)
         : base(state, entManager, owner)
->>>>>>> ef630bbf
     {
         LocalAxisA = state.LocalAxisA;
         ReferenceAngle = state.ReferenceAngle;
