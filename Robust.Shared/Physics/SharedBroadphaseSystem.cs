using System;
using System.Collections.Generic;
using Robust.Shared.Configuration;
using Robust.Shared.Containers;
using Robust.Shared.GameObjects;
using Robust.Shared.IoC;
using Robust.Shared.Map;
using Robust.Shared.Maths;
using Robust.Shared.Physics.Broadphase;
using Robust.Shared.Physics.Collision.Shapes;
using Robust.Shared.Physics.Dynamics;
using Robust.Shared.Utility;

namespace Robust.Shared.Physics
{
    public abstract class SharedBroadphaseSystem : EntitySystem
    {
        [Dependency] private readonly IMapManager _mapManager = default!;
        [Dependency] private readonly IPhysicsManager _physicsManager = default!;

        private const int MinimumBroadphaseCapacity = 256;

        // We queue updates rather than handle them immediately for multiple reasons
        // A) Entity initializing may call several events which only need handling once so we'd need to add a bunch of code to account for what stage of initializing they're at
        // B) It's faster for instances like MoveEvent and RotateEvent both being issued

        private Queue<PhysicsUpdateMessage> _queuedBodyUpdates = new();
        private Queue<MoveEvent> _queuedMoves = new();
        private Queue<RotateEvent> _queuedRotates = new();
        private Queue<EntParentChangedMessage> _queuedParents = new();

        /// <summary>
        /// To avoid duplicating work we'll keep a track of what we've already updated in the broadphase.
        /// </summary>
        private HashSet<EntityUid> _handledThisTick = new();

        /*
         * Okay so Box2D has its own "MoveProxy" stuff so you can easily find new contacts when required.
         * Our problem is that we have nested broadphases (rather than being on separate maps) which makes this
         * not feasible because a body could be intersecting 2 broadphases.
         * Hence we need to check which broadphases it does intersect and checkar for colliding bodies.
         */

        // We keep 2 move buffers as we need to handle the broadphase moving behavior first.
        // This is because we'll chuck anything the broadphase moves over onto the movebuffer so contacts can be generated.
        private Dictionary<MapId, Dictionary<FixtureProxy, Box2>> _moveBuffer = new();

        // Cache moved grids so we can just check our overall bounds and not each proxy for FindGridContacts
        private Dictionary<MapId, HashSet<GridId>> _movedGrids = new();

        // Caching for FindNewContacts
        private Dictionary<FixtureProxy, HashSet<FixtureProxy>> _pairBuffer = new(64);
        private Dictionary<EntityUid, Box2> _broadphaseBounding = new(8);
        private Dictionary<EntityUid, Matrix3> _broadphaseInvMatrices = new(8);
        private HashSet<EntityUid> _broadphases = new(8);
        private Dictionary<FixtureProxy, Box2> _gridMoveBuffer = new(64);
        private List<FixtureProxy> _queryBuffer = new(32);

        // Caching for Synchronize
        private Dictionary<BroadphaseComponent, (Vector2 Position, float Rotation)> _broadphaseTransforms = new();

        /// <summary>
        /// How much to expand bounds by to check cross-broadphase collisions.
        /// Ideally you want to set this to your largest body size.
        /// This only has a noticeable performance impact where multiple broadphases are in close proximity.
        /// </summary>
        private float _broadphaseExpand;

        public override void Initialize()
        {
            base.Initialize();
            UpdatesAfter.Add(typeof(SharedTransformSystem));

            SubscribeLocalEvent<BroadphaseComponent, ComponentInit>(HandleBroadphaseInit);
            SubscribeLocalEvent<GridInitializeEvent>(HandleGridInit);

            SubscribeLocalEvent<EntInsertedIntoContainerMessage>(HandleContainerInsert);
            SubscribeLocalEvent<EntRemovedFromContainerMessage>(HandleContainerRemove);
            SubscribeLocalEvent<PhysicsUpdateMessage>(HandlePhysicsUpdate);

            // Shouldn't need to listen to mapchanges as parent changes should handle it...
            SubscribeLocalEvent<PhysicsComponent, EntParentChangedMessage>(HandleParentChange);

            SubscribeLocalEvent<PhysicsComponent, MoveEvent>(HandleMove);
            SubscribeLocalEvent<PhysicsComponent, RotateEvent>(HandleRotate);

            SubscribeLocalEvent<MapGridComponent, MoveEvent>(OnGridMove);
            SubscribeLocalEvent<MapGridComponent, EntMapIdChangedMessage>(OnGridMapChange);

            var configManager = IoCManager.Resolve<IConfigurationManager>();
            configManager.OnValueChanged(CVars.BroadphaseExpand, SetBroadphaseExpand, true);
            _mapManager.MapCreated += OnMapCreated;
            _mapManager.MapDestroyed += OnMapDestroyed;
        }

        private void SetBroadphaseExpand(float value) => _broadphaseExpand = value;

        public override void Update(float frameTime)
        {
            base.Update(frameTime);
            ProcessUpdates();
        }

        public override void FrameUpdate(float frameTime)
        {
            base.FrameUpdate(frameTime);
            ProcessUpdates();
        }

        /// <summary>
        /// Go through every deferred event and update the broadphase.
        /// </summary>
        public void ProcessUpdates()
        {
            _handledThisTick.Clear();
            EnsureBroadphaseTransforms();

            while (_queuedBodyUpdates.TryDequeue(out var update))
            {
                if (update.Component.Deleted || !update.Component.CanCollide)
                {
                    RemoveBody(update.Component);
                }
                else
                {
                    AddBody(update.Component);
                }

                _handledThisTick.Add(update.Component.OwnerUid);
            }

            // Body update may not necessarily handle this (unless the thing's deleted) so we'll still do this work regardless.
            while (_queuedParents.TryDequeue(out var parent))
            {
                if (parent.Entity.Deleted ||
                    !parent.Entity.TryGetComponent(out PhysicsComponent? body) ||
                    !body.CanCollide) continue;

                UpdateBroadphase(body);
                _handledThisTick.Add(body.OwnerUid);
            }

            while (_queuedMoves.TryDequeue(out var move))
            {
                if (move.Sender.Deleted ||
                    !move.Sender.TryGetComponent(out PhysicsComponent? body) ||
                    !body.CanCollide) continue;

                var worldPos = move.NewPosition.ToMapPos(EntityManager);
                var worldRot = (float) move.Sender.Transform.WorldRotation.Theta;

                SynchronizeFixtures(body, worldPos, worldRot);
            }

            while (_queuedRotates.TryDequeue(out var rotate))
            {
                if (!_handledThisTick.Add(rotate.Sender.Uid) ||
                    rotate.Sender.Deleted ||
                    !rotate.Sender.TryGetComponent(out PhysicsComponent? body) ||
                    !body.CanCollide) continue;

                var worldPos = rotate.Sender.Transform.WorldPosition;
                var worldRot = (float) rotate.NewRotation.Theta;

                SynchronizeFixtures(body, worldPos, worldRot);
            }

            _broadphaseBounding.Clear();
            _broadphases.Clear();
            _broadphaseTransforms.Clear();
            // Unfortunately we can't re-use our broadphase transforms as controllers may update them.
            _physicsManager.ClearTransforms();
        }

        // because physics is damn expensive we're gonna cache as much broadphase data up front as we can to re-use across
        // all bodies that need updating.
        internal void EnsureBroadphaseTransforms()
        {
            // Cache as much broadphase data as we can up front for this map.
            foreach (var broadphase in EntityManager.EntityQuery<BroadphaseComponent>(true))
            {
                UpdateBroadphaseCache(broadphase);
            }
        }

        internal void UpdateBroadphaseCache(BroadphaseComponent broadphase)
        {
            var uid = broadphase.OwnerUid;

            var xformComp = EntityManager.GetComponent<TransformComponent>(uid);

            var matrix = xformComp.WorldMatrix;
            var worldPosition = new Vector2(matrix.R0C2, matrix.R1C2);
            var transform = new Transform(worldPosition, xformComp.WorldRotation);

            _physicsManager.SetTransform(uid, transform);
            _broadphases.Add(uid);
            _broadphaseTransforms[broadphase] = (transform.Position, transform.Quaternion2D.Angle);
            _broadphaseInvMatrices[uid] = xformComp.InvWorldMatrix;

            if (EntityManager.TryGetComponent(uid, out IMapGridComponent? mapGrid))
            {
                _broadphaseBounding[uid] = matrix.TransformBox(mapGrid.Grid.LocalBounds);
            }
            else
            {
                DebugTools.Assert(!EntityManager.HasComponent<PhysicsComponent>(uid));
            }
        }

        #region Find Contacts

        /// <summary>
        /// Check the AABB for each moved broadphase fixture and add any colliding entities to the movebuffer in case.
        /// </summary>
        private void FindGridContacts(MapId mapId)
        {
            // None moved this tick
            if (!_movedGrids.TryGetValue(mapId, out var movedGrids)) return;

            var mapBroadphase = EntityManager.GetComponent<BroadphaseComponent>(_mapManager.GetMapEntityId(mapId));

            // This is so that if we're on a broadphase that's moving (e.g. a grid) we need to make sure anything
            // we move over is getting checked for collisions, and putting it on the movebuffer is the easiest way to do so.
            var moveBuffer = _moveBuffer[mapId];

            foreach (var movedGrid in movedGrids)
            {
                if (!_mapManager.TryGetGrid(movedGrid, out var grid))
                    continue;

                DebugTools.Assert(grid.ParentMapId == mapId);
                var worldAABB = grid.WorldBounds;
                var enlargedAABB = worldAABB.Enlarged(_broadphaseExpand);

                var gridBody = EntityManager.GetComponent<PhysicsComponent>(grid.GridEntityId);

                // TODO: Use the callback for this you ape.
                // Easier to just not go over each proxy as we already unioned the fixture's worldaabb.
                foreach (var other in mapBroadphase.Tree.QueryAabb(_queryBuffer, enlargedAABB))
                {
                    // 99% of the time it's just going to be the broadphase (for now the grid) itself.
                    // hence this body check makes this run significantly better.
                    // Also check if it's not already on the movebuffer.
                    if (other.Fixture.Body == gridBody || moveBuffer.ContainsKey(other)) continue;

                    // To avoid updating during iteration.
                    // Don't need to transform as it's already in map terms.
                    _gridMoveBuffer[other] = other.AABB;
                }

                _queryBuffer.Clear();
            }

            foreach (var (proxy, worldAABB) in _gridMoveBuffer)
            {
                moveBuffer[proxy] = worldAABB;
            }

            movedGrids.Clear();
        }

        /// <summary>
        /// Go through every single created, moved, or touched proxy on the map and try to find any new contacts that should be created.
        /// </summary>
        internal void FindNewContacts(MapId mapId)
        {
            var moveBuffer = _moveBuffer[mapId];

            if (moveBuffer.Count == 0) return;

            // Find any entities being driven over that might need to be considered
            FindGridContacts(mapId);

            // There is some mariana trench levels of bullshit going on.
            // We essentially need to re-create Box2D's FindNewContacts but in a way that allows us to check every
            // broadphase intersecting a particular proxy instead of just on the 1 broadphase.
            // This means we can generate contacts across different broadphases.
            // If you have a better way of allowing for broadphases attached to grids then by all means code it yourself.

            // FindNewContacts is inherently going to be a lot slower than Box2D's normal version so we need
            // to cache a bunch of stuff to make up for it.
            var contactManager = _mapManager.GetMapEntity(mapId).GetComponent<SharedPhysicsMapComponent>().ContactManager;

            // TODO: Could store fixtures by broadphase for more perf?
            foreach (var (proxy, worldAABB) in moveBuffer)
            {
                var proxyBody = proxy.Fixture.Body;
                // if (prediction && !proxyBody.Predict) continue;

                // Get every broadphase we may be intersecting.
                foreach (var (broadphase, _) in _broadphaseTransforms)
                {
                    // Broadphase can't intersect with entities on itself so skip.
                    if (proxyBody.OwnerUid == broadphase.OwnerUid ||
                        broadphase.Owner.Transform.MapID != proxyBody.Owner.Transform.MapID) continue;

                    var enlargedAABB = worldAABB.Enlarged(_broadphaseExpand);

                    // If we're a map / our BB intersects then we'll do the work
                    if (_broadphaseBounding.TryGetValue(broadphase.OwnerUid, out var broadphaseAABB) &&
                        !broadphaseAABB.Intersects(enlargedAABB)) continue;

                    // Logger.DebugS("physics", $"Checking proxy for {proxy.Fixture.Body.Owner} on {broadphase.Owner}");
                    Box2 aabb;
                    var proxyBroad = proxyBody.Broadphase!;

                    // If it's the same broadphase as our body's one then don't need to translate the AABB.
                    if (proxyBroad == broadphase)
                    {
                        aabb = proxy.AABB;
                    }
                    else
                    {
                        aabb = _broadphaseInvMatrices[broadphase.OwnerUid].TransformBox(worldAABB);
                    }

                    foreach (var other in broadphase.Tree.QueryAabb(_queryBuffer, aabb))
                    {
                        // Logger.DebugS("physics", $"Checking {proxy.Fixture.Body.Owner} against {other.Fixture.Body.Owner} at {aabb}");

                        // Do fast checks first and slower checks after (in ContactManager).
                        if (proxy == other ||
                            proxy.Fixture.Body == other.Fixture.Body ||
                            !ContactManager.ShouldCollide(proxy.Fixture, other.Fixture)) continue;

                        // Don't add duplicates.
                        // Look it disgusts me but we can't do it Box2D's way because we're getting pairs
                        // with different broadphases so can't use Proxy sorting to skip duplicates.
                        // TODO: This needs to be better
                        if (_pairBuffer.TryGetValue(other, out var existing) &&
                            existing.Contains(proxy))
                        {
                            continue;
                        }

                        if (!_pairBuffer.TryGetValue(proxy, out var proxyExisting))
                        {
                            proxyExisting = new HashSet<FixtureProxy>();
                            _pairBuffer[proxy] = proxyExisting;
                        }

                        proxyExisting.Add(other);
                    }

                    _queryBuffer.Clear();
                }
            }

            foreach (var (proxyA, proxies) in _pairBuffer)
            {
                if (proxyA.Fixture.Body.Deleted) continue;

                foreach (var other in proxies)
                {
                    if (other.Fixture.Body.Deleted) continue;

                    // Because we may be colliding with something asleep (due to the way grid movement works) need
                    // to make sure the contact doesn't fail.
                    // This is because we generate a contact across 2 different broadphases where both bodies aren't
                    // moving locally but are moving in world-terms.
                    if (proxyA.Fixture.Hard && other.Fixture.Hard)
                    {
                        proxyA.Fixture.Body.WakeBody();
                        other.Fixture.Body.WakeBody();
                    }

                    contactManager.AddPair(proxyA, other);
                }
            }

            _pairBuffer.Clear();
            _moveBuffer[mapId].Clear();
            _gridMoveBuffer.Clear();
        }

        #endregion

        internal void Cleanup()
        {
            // Can't just clear movebuffer / movedgrids here because this is called after transforms update.
            _broadphaseBounding.Clear();
            _broadphaseTransforms.Clear();
            _broadphaseInvMatrices.Clear();
        }

        private void HandleParentChange(EntityUid uid, PhysicsComponent component, ref EntParentChangedMessage args)
        {
            _queuedParents.Enqueue(args);
        }

        /// <summary>
        /// If our broadphase has changed then remove us from our old one and add to our new one.
        /// </summary>
        /// <param name="body"></param>
        private void UpdateBroadphase(PhysicsComponent body)
        {
            var oldBroadphase = body.Broadphase;
            var newBroadphase = GetBroadphase(body);

            if (oldBroadphase == newBroadphase) return;

            DestroyProxies(body);

            // Shouldn't need to null-check as this already checks for nullspace so should be okay...?
            CreateProxies(body, true);
        }

        /// <summary>
        /// Remove all of our fixtures from the broadphase.
        /// </summary>
        /// <param name="body"></param>
        private void DestroyProxies(PhysicsComponent body)
        {
            var broadphase = body.Broadphase;

            if (broadphase == null) return;

            foreach (var fixture in body.Fixtures)
            {
                DestroyProxies(broadphase, fixture);
            }

            body.Broadphase = null;
        }

        private void HandlePhysicsUpdate(PhysicsUpdateMessage ev)
        {
            _queuedBodyUpdates.Enqueue(ev);
        }

        private void AddBody(PhysicsComponent body)
        {
            // TODO: Good idea? Ehhhhhhhhhhhh
            // The problem is there's some fuckery with events while an entity is initializing.
            // Can probably just bypass this by doing stuff in Update / FrameUpdate again but future problem
            //
            if (body.Broadphase != null) return;

            CreateProxies(body, true);
        }

        internal void RemoveBody(PhysicsComponent body)
        {
            DestroyProxies(body);
        }

        private void OnGridMove(EntityUid uid, MapGridComponent component, ref MoveEvent args)
        {
            var mapId = EntityManager.GetComponent<TransformComponent>(uid).MapID;

            if (!_movedGrids.TryGetValue(mapId, out var gridMap))
            {
                gridMap = new HashSet<GridId>();
                _movedGrids[mapId] = gridMap;
            }

            gridMap.Add(component.GridIndex);
        }

        private void OnGridMapChange(EntityUid uid, MapGridComponent component, EntMapIdChangedMessage args)
        {
            // Make sure we cleanup old map for moved grid stuff.
            var mapId = EntityManager.GetComponent<TransformComponent>(uid).MapID;

            if (!_movedGrids.TryGetValue(mapId, out var movedGrids)) return;

            movedGrids.Remove(component.GridIndex);
        }

        public void RegenerateContacts(PhysicsComponent body)
        {
            var edge = body.ContactEdges;

            // TODO: PhysicsMap actually needs to be made nullable (or needs a re-design to not be on the body).
            // Eventually it'll be a component on the map so nullspace won't have one anyway and we need to handle that scenario.
            // Technically it is nullable coz of networking (previously it got away with being able to ignore it
            // but anchoring can touch BodyType in HandleComponentState so we need to handle this here).
            if (body.PhysicsMap != null)
            {
                var contactManager = body.PhysicsMap.ContactManager;

                while (edge != null)
                {
                    var ce0 = edge;
                    edge = edge.Next;
                    contactManager.Destroy(ce0.Contact!);
                }
            }
            else
            {
                DebugTools.Assert(body.ContactEdges == null);
            }

            body.ContactEdges = null;

            var broadphase = body.Broadphase;

            if (broadphase != null)
            {
                var mapId = body.Owner.Transform.MapID;

                foreach (var fixture in body.Fixtures)
                {
                    TouchProxies(mapId, broadphase, fixture);
                }
            }
        }

        public void Refilter(Fixture fixture)
        {
            // TODO: Call this method whenever collisionmask / collisionlayer changes
            if (fixture.Body == null) return;

            var body = fixture.Body;

            var edge = body.ContactEdges;

            while (edge != null)
            {
                var contact = edge.Contact!;
                var fixtureA = contact.FixtureA;
                var fixtureB = contact.FixtureB;

                if (fixtureA == fixture || fixtureB == fixture)
                {
                    contact.FilterFlag = true;
                }

                edge = edge.Next;
            }

            var broadphase = body.Broadphase;

            // If nullspace or whatever ignore it.
            if (broadphase == null) return;

            TouchProxies(fixture.Body.Owner.Transform.MapID, broadphase, fixture);
        }

        private void TouchProxies(MapId mapId, BroadphaseComponent broadphase, Fixture fixture)
        {
            var broadphasePos = broadphase.Owner.Transform.WorldPosition;

            foreach (var proxy in fixture.Proxies)
            {
                AddToMoveBuffer(mapId, proxy, proxy.AABB.Translated(broadphasePos));
            }
        }

        private void HandleMove(EntityUid uid, PhysicsComponent component, ref MoveEvent args)
        {
            _queuedMoves.Enqueue(args);
        }

        private void HandleRotate(EntityUid uid, PhysicsComponent component, ref RotateEvent args)
        {
            _queuedRotates.Enqueue(args);
        }

<<<<<<< HEAD
=======
        public void CreateFixture(PhysicsComponent body, Fixture fixture)
        {
            fixture.ID = body.GetFixtureName(fixture);
            body._fixtures.Add(fixture);
            body.FixtureCount += 1;
            fixture.Body = body;

            // TODO: Assert world locked
            // Broadphase should be set in the future TM
            // Should only happen for nullspace / initializing entities
            if (body.Broadphase != null)
            {
                UpdateBroadphaseCache(body.Broadphase);
                CreateProxies(fixture, body.Owner.Transform.WorldPosition, false);
            }

            // Supposed to be wrapped in density but eh
            body.ResetMassData();
            body.Dirty();
            // TODO: Set newcontacts to true.
        }

        public Fixture CreateFixture(PhysicsComponent body, IPhysShape shape)
        {
            var fixture = new Fixture(body, shape);
            CreateFixture(body, fixture);
            return fixture;
        }

        public void CreateFixture(PhysicsComponent body, IPhysShape shape, float mass)
        {
            // TODO: Make it take in density instead
            var fixture = new Fixture(body, shape) {Mass = mass};
            CreateFixture(body, fixture);
        }

        public void DestroyFixture(PhysicsComponent body, string id)
        {
            var fixture = body.GetFixture(id);
            if (fixture == null) return;
            DestroyFixture(body, fixture);
        }

        public void DestroyFixture(Fixture fixture)
        {
            DestroyFixture(fixture.Body, fixture);
        }

        public void DestroyFixture(PhysicsComponent body, Fixture fixture)
        {
            // TODO: Assert world locked
            DebugTools.Assert(fixture.Body == body);
            DebugTools.Assert(body.FixtureCount > 0);

            if (!body._fixtures.Remove(fixture))
                return;

            var edge = body.ContactEdges;

            while (edge != null)
            {
                var contact = edge.Contact!;
                edge = edge.Next;

                var fixtureA = contact.FixtureA;
                var fixtureB = contact.FixtureB;

                if (fixture == fixtureA || fixture == fixtureB)
                {
                    body.PhysicsMap?.ContactManager.Destroy(contact);
                }
            }

            var broadphase = GetBroadphase(fixture.Body);

            if (broadphase != null)
            {
                DestroyProxies(broadphase, fixture);
            }

            body.FixtureCount -= 1;
            body.ResetMassData();
            body.Dirty();
        }

>>>>>>> a9ee78e4
        private void SynchronizeFixtures(PhysicsComponent body, Vector2 worldPos, float worldRot)
        {
            // Logger.DebugS("physics", $"Synchronizing fixtures for {body.Owner}");
            // Don't cache this as controllers may change it freely before we run physics!
            var xf = new Transform(worldPos, worldRot);

            if (body.Awake)
            {
                // TODO: SWEPT HERE
                // Check if we need to use the normal synchronize which also supports TOI
                // Otherwise, use the slightly faster one.

                // For now we'll just use the normal one as no TOI support
                foreach (var fixture in body.Fixtures)
                {
                    if (fixture.ProxyCount == 0) continue;

                    // SynchronizezTOI(fixture, xf1, xf2);

                    Synchronize(fixture, xf);
                }
            }
            else
            {
                foreach (var fixture in body.Fixtures)
                {
                    if (fixture.ProxyCount == 0) continue;

                    Synchronize(fixture, xf);
                }
            }

            // Ensure cache remains up to date if the broadphase is moving.
            var uid = body.OwnerUid;

            if (EntityManager.TryGetComponent(uid, out BroadphaseComponent? broadphase))
            {
                UpdateBroadphaseCache(broadphase);
            }
        }

        /// <summary>
        /// A more efficient Synchronize for 1 transform.
        /// </summary>
        private void Synchronize(Fixture fixture, Transform transform1)
        {
            // tl;dr update our bounding boxes stored in broadphase.
            var broadphase = fixture.Body.Broadphase!;
            var proxyCount = fixture.ProxyCount;

            var broadphaseMapId = broadphase.Owner.Transform.MapID;
            var broadphaseInvMatrix = _broadphaseInvMatrices[broadphase.OwnerUid];
            var broadphaseXform = _broadphaseTransforms[broadphase];

            var relativePos1 = new Transform(
                broadphaseInvMatrix.Transform(transform1.Position),
                transform1.Quaternion2D.Angle - broadphaseXform.Rotation);

            for (var i = 0; i < proxyCount; i++)
            {
                var proxy = fixture.Proxies[i];
                var bounds = fixture.Shape.ComputeAABB(relativePos1, i);
                proxy.AABB = bounds;
                var displacement = Vector2.Zero;
                broadphase.Tree.MoveProxy(proxy.ProxyId, bounds, displacement);

                var worldAABB = new Box2Rotated(bounds, broadphaseXform.Rotation, Vector2.Zero)
                    .CalcBoundingBox()
                    .Translated(broadphaseXform.Position);

                AddToMoveBuffer(broadphaseMapId, proxy, worldAABB);
            }
        }

        private void AddToMoveBuffer(MapId mapId, FixtureProxy proxy, Box2 aabb)
        {
            _moveBuffer[mapId][proxy] = aabb;
        }

        /// <summary>
        /// Get broadphase proxies from the body's fixtures and add them to the relevant broadphase.
        /// </summary>
        /// <param name="body">The body to update the proxies for.</param>
        /// <param name="useCache">Whether we should use cached broadphase data. This is only valid during the physics step.</param>
        /// <exception cref="InvalidBroadphaseException"></exception>
        private void CreateProxies(PhysicsComponent body, bool useCache)
        {
            if (body.Owner.Transform.MapID == MapId.Nullspace) return;

            var worldPos = body.Owner.Transform.WorldPosition;

            // Outside of PVS (TODO Remove when PVS is better)
            if (float.IsNaN(worldPos.X) || float.IsNaN(worldPos.Y))
            {
                return;
            }

            var broadphase = GetBroadphase(body);

            if (broadphase == null)
            {
                throw new InvalidBroadphaseException($"Unable to find broadphase for {body.Owner}");
            }

            if (body.Broadphase != null)
            {
                throw new InvalidBroadphaseException($"{body.Owner} already has proxies on a broadphase?");
            }

            body.Broadphase = broadphase;

            foreach (var fixture in body.Fixtures)
            {
                CreateProxies(fixture, worldPos, useCache);
            }

            // Ensure cache remains up to date if the broadphase is moving.
            var uid = body.OwnerUid;

            if (EntityManager.TryGetComponent(uid, out BroadphaseComponent? broadphaseComp))
            {
                UpdateBroadphaseCache(broadphaseComp);
            }

            // Logger.DebugS("physics", $"Created proxies for {body.Owner} on {broadphase.Owner}");
        }

        /// <summary>
        /// Create the proxies for this fixture on the body's broadphase.
        /// </summary>
        internal void CreateProxies(Fixture fixture, Vector2 worldPos, bool useCache)
        {
            // Ideally we would always just defer this until Update / FrameUpdate but that will have to wait for a future
            // PR for my own sanity.

            DebugTools.Assert(fixture.ProxyCount == 0);
            DebugTools.Assert(fixture.Body.Owner.Transform.MapID != MapId.Nullspace);

            var proxyCount = fixture.Shape.ChildCount;

            if (proxyCount == 0) return;

            var broadphase = fixture.Body.Broadphase;

            if (broadphase == null)
            {
                throw new InvalidBroadphaseException($"Unable to find broadphase for create on {fixture.Body.Owner}");
            }

            fixture.ProxyCount = proxyCount;
            var proxies = fixture.Proxies;

            Array.Resize(ref proxies, proxyCount);
            fixture.Proxies = proxies;

            Matrix3 broadphaseInvMatrix;
            (Vector2 Position, float Rotation) broadphaseTransform;
            var xform = broadphase.Owner.Transform;

            if (useCache)
            {
                broadphaseInvMatrix = _broadphaseInvMatrices[broadphase.OwnerUid];
                broadphaseTransform = _broadphaseTransforms[broadphase];
            }
            else
            {
                broadphaseInvMatrix = xform.InvWorldMatrix;
                broadphaseTransform = (xform.WorldPosition, (float) xform.WorldRotation.Theta);
            }

            var worldRot = fixture.Body.Owner.Transform.WorldRotation;
            var localPos = broadphaseInvMatrix.Transform(worldPos);

            var transform = new Transform(localPos, worldRot - broadphaseTransform.Rotation);
            var mapId = xform.MapID;

            for (var i = 0; i < proxyCount; i++)
            {
                var bounds = fixture.Shape.ComputeAABB(transform, i);
                var proxy = new FixtureProxy(bounds, fixture, i);
                proxy.ProxyId = broadphase.Tree.AddProxy(ref proxy);
                fixture.Proxies[i] = proxy;

                var worldAABB = new Box2Rotated(bounds, broadphaseTransform.Rotation, Vector2.Zero)
                    .CalcBoundingBox()
                    .Translated(broadphaseTransform.Position);

                AddToMoveBuffer(mapId, proxy, worldAABB);
            }
        }

        /// <summary>
        /// Destroy the proxies for this fixture on the broadphase.
        /// </summary>
        internal void DestroyProxies(BroadphaseComponent broadphase, Fixture fixture)
        {
            if (broadphase == null)
            {
                throw new InvalidBroadphaseException($"Unable to find broadphase for destroy on {fixture.Body}");
            }

            var proxyCount = fixture.ProxyCount;
            var moveBuffer = _moveBuffer[broadphase.Owner.Transform.MapID];

            for (var i = 0; i < proxyCount; i++)
            {
                var proxy = fixture.Proxies[i];
                broadphase.Tree.RemoveProxy(proxy.ProxyId);
                proxy.ProxyId = DynamicTree.Proxy.Free;
                moveBuffer.Remove(proxy);
            }

            fixture.ProxyCount = 0;
        }

        private void HandleContainerInsert(EntInsertedIntoContainerMessage ev)
        {
            if (ev.Entity.Deleted || !ev.Entity.TryGetComponent(out PhysicsComponent? physicsComponent)) return;

            physicsComponent.CanCollide = false;
            physicsComponent.Awake = false;
        }

        private void HandleContainerRemove(EntRemovedFromContainerMessage ev)
        {
            if (ev.Entity.Deleted || !ev.Entity.TryGetComponent(out PhysicsComponent? physicsComponent)) return;

            physicsComponent.CanCollide = true;
            physicsComponent.Awake = true;
        }

        private void OnMapCreated(object? sender, MapEventArgs e)
        {
            if (e.Map == MapId.Nullspace) return;

            var mapEnt = _mapManager.GetMapEntity(e.Map);
            mapEnt.EnsureComponent<BroadphaseComponent>();
            _moveBuffer[e.Map] = new Dictionary<FixtureProxy, Box2>(64);
        }

        private void OnMapDestroyed(object? sender, MapEventArgs e)
        {
            _moveBuffer.Remove(e.Map);
            _movedGrids.Remove(e.Map);
        }

        public override void Shutdown()
        {
            base.Shutdown();
            var configManager = IoCManager.Resolve<IConfigurationManager>();
            configManager.UnsubValueChanged(CVars.BroadphaseExpand, SetBroadphaseExpand);
            _mapManager.MapCreated -= OnMapCreated;
            _mapManager.MapDestroyed -= OnMapDestroyed;
        }

        private void HandleGridInit(GridInitializeEvent ev)
        {
            var grid = EntityManager.GetEntity(ev.EntityUid);
            grid.EnsureComponent<BroadphaseComponent>();
        }

        private void HandleBroadphaseInit(EntityUid uid, BroadphaseComponent component, ComponentInit args)
        {
            var capacity = (int) Math.Max(MinimumBroadphaseCapacity, Math.Ceiling(component.Owner.Transform.ChildCount / (float) MinimumBroadphaseCapacity) * MinimumBroadphaseCapacity);
            component.Tree = new DynamicTreeBroadPhase(capacity);
        }

        internal BroadphaseComponent? GetBroadphase(PhysicsComponent body)
        {
            return GetBroadphase(body.Owner);
        }

        /// <summary>
        /// Attempt to get the relevant broadphase for this entity.
        /// Can return null if it's the map entity.
        /// </summary>
        /// <param name="entity"></param>
        /// <returns></returns>
        private BroadphaseComponent? GetBroadphase(IEntity entity)
        {
            if (entity.Transform.MapID == MapId.Nullspace)
            {
                return null;
            }

            // if it's map return null. Grids should return the map's broadphase.
            if (entity.HasComponent<BroadphaseComponent>() &&
                entity.Transform.Parent == null)
            {
                return null;
            }

            var parent = entity.Transform.Parent?.Owner;

            while (true)
            {
                if (parent == null) break;

                if (parent.TryGetComponent(out BroadphaseComponent? comp)) return comp;
                parent = parent.Transform.Parent?.Owner;
            }

            return null;
        }

        // TODO: The below is slow and should just query the map's broadphase directly. The problem is that
        // there's some ordering stuff going on where the broadphase has queued all of its updates but hasn't applied
        // them yet so this query will fail on initialization which chains into a whole lot of issues.
        internal IEnumerable<BroadphaseComponent> GetBroadphases(MapId mapId, Box2 aabb)
        {
            // TODO Okay so problem: If we just do Encloses that's a lot faster BUT it also means we don't return the
            // map's broadphase which avoids us iterating over it for 99% of bodies.

            if (mapId == MapId.Nullspace) yield break;

            foreach (var (broadphase, xform) in EntityManager.EntityQuery<BroadphaseComponent, TransformComponent>(true))
            {
                if (xform.MapID != mapId) continue;

                if (!EntityManager.TryGetComponent(broadphase.OwnerUid, out IMapGridComponent? mapGrid))
                {
                    yield return broadphase;
                    continue;
                }

                var grid = (IMapGridInternal) _mapManager.GetGrid(mapGrid.GridIndex);

                // Won't worry about accurate bounds checks as it's probably slower in most use cases.
                grid.GetMapChunks(aabb, out var chunkEnumerator);

                if (chunkEnumerator.MoveNext(out _))
                {
                    yield return broadphase;
                }
            }
        }

        internal IEnumerable<BroadphaseComponent> GetBroadphases(MapId mapId, Vector2 worldPos)
        {
            return GetBroadphases(mapId, new Box2(worldPos, worldPos));
        }

        private sealed class InvalidBroadphaseException : Exception
        {
            public InvalidBroadphaseException() {}

            public InvalidBroadphaseException(string message) : base(message) {}
        }
    }
}<|MERGE_RESOLUTION|>--- conflicted
+++ resolved
@@ -558,94 +558,6 @@
             _queuedRotates.Enqueue(args);
         }
 
-<<<<<<< HEAD
-=======
-        public void CreateFixture(PhysicsComponent body, Fixture fixture)
-        {
-            fixture.ID = body.GetFixtureName(fixture);
-            body._fixtures.Add(fixture);
-            body.FixtureCount += 1;
-            fixture.Body = body;
-
-            // TODO: Assert world locked
-            // Broadphase should be set in the future TM
-            // Should only happen for nullspace / initializing entities
-            if (body.Broadphase != null)
-            {
-                UpdateBroadphaseCache(body.Broadphase);
-                CreateProxies(fixture, body.Owner.Transform.WorldPosition, false);
-            }
-
-            // Supposed to be wrapped in density but eh
-            body.ResetMassData();
-            body.Dirty();
-            // TODO: Set newcontacts to true.
-        }
-
-        public Fixture CreateFixture(PhysicsComponent body, IPhysShape shape)
-        {
-            var fixture = new Fixture(body, shape);
-            CreateFixture(body, fixture);
-            return fixture;
-        }
-
-        public void CreateFixture(PhysicsComponent body, IPhysShape shape, float mass)
-        {
-            // TODO: Make it take in density instead
-            var fixture = new Fixture(body, shape) {Mass = mass};
-            CreateFixture(body, fixture);
-        }
-
-        public void DestroyFixture(PhysicsComponent body, string id)
-        {
-            var fixture = body.GetFixture(id);
-            if (fixture == null) return;
-            DestroyFixture(body, fixture);
-        }
-
-        public void DestroyFixture(Fixture fixture)
-        {
-            DestroyFixture(fixture.Body, fixture);
-        }
-
-        public void DestroyFixture(PhysicsComponent body, Fixture fixture)
-        {
-            // TODO: Assert world locked
-            DebugTools.Assert(fixture.Body == body);
-            DebugTools.Assert(body.FixtureCount > 0);
-
-            if (!body._fixtures.Remove(fixture))
-                return;
-
-            var edge = body.ContactEdges;
-
-            while (edge != null)
-            {
-                var contact = edge.Contact!;
-                edge = edge.Next;
-
-                var fixtureA = contact.FixtureA;
-                var fixtureB = contact.FixtureB;
-
-                if (fixture == fixtureA || fixture == fixtureB)
-                {
-                    body.PhysicsMap?.ContactManager.Destroy(contact);
-                }
-            }
-
-            var broadphase = GetBroadphase(fixture.Body);
-
-            if (broadphase != null)
-            {
-                DestroyProxies(broadphase, fixture);
-            }
-
-            body.FixtureCount -= 1;
-            body.ResetMassData();
-            body.Dirty();
-        }
-
->>>>>>> a9ee78e4
         private void SynchronizeFixtures(PhysicsComponent body, Vector2 worldPos, float worldRot)
         {
             // Logger.DebugS("physics", $"Synchronizing fixtures for {body.Owner}");
