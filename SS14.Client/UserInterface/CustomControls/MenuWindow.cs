--- conflicted
+++ resolved
@@ -59,11 +59,7 @@
         {
             // request disconnect
             _netMgr.ClientDisconnect("Client disconnected from game.");
-<<<<<<< HEAD
-            IoCManager.Resolve<IStateManager>().RequestStateChange<MainScreen>();
             Destroy();
-=======
->>>>>>> f01b89af
         }
 
         private void button_tile_Clicked(Button sender)
