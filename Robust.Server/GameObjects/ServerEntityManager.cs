using System;
using System.Collections.Generic;
using JetBrains.Annotations;
using Prometheus;
using Robust.Server.Player;
using Robust.Shared;
using Robust.Shared.Configuration;
using Robust.Shared.Enums;
#if EXCEPTION_TOLERANCE
using Robust.Shared.Exceptions;
#endif
using Robust.Shared.GameObjects;
using Robust.Shared.IoC;
using Robust.Shared.Log;
using Robust.Shared.Network;
using Robust.Shared.Network.Messages;
using Robust.Shared.Prototypes;
using Robust.Shared.Timing;
using Robust.Shared.Utility;

namespace Robust.Server.GameObjects
{
    /// <summary>
    /// Manager for entities -- controls things like template loading and instantiation
    /// </summary>
    [UsedImplicitly] // DI Container
    public sealed class ServerEntityManager : EntityManager, IServerEntityManagerInternal
    {
        private static readonly Gauge EntitiesCount = Metrics.CreateGauge(
            "robust_entities_count",
            "Amount of alive entities.");

        [Dependency] private readonly IServerNetManager _networkManager = default!;
        [Dependency] private readonly IGameTiming _gameTiming = default!;
        [Dependency] private readonly IPlayerManager _playerManager = default!;
<<<<<<< HEAD
        [Dependency] private readonly INetConfigurationManager _configurationManager = default!;
=======
        [Dependency] private readonly IConfigurationManager _configurationManager = default!;
#if EXCEPTION_TOLERANCE
        [Dependency] private readonly IRuntimeLog _runtimeLog = default!;
#endif
>>>>>>> 582e7050

        protected override int NextEntityUid { get; set; } = (int) EntityUid.FirstUid;

        public override void Initialize()
        {
            SetupNetworking();
            ReceivedSystemMessage += (_, systemMsg) => EventBus.RaiseEvent(EventSource.Network, systemMsg);

            base.Initialize();
        }

        EntityUid IServerEntityManagerInternal.AllocEntity(string? prototypeName, EntityUid uid)
        {
            return AllocEntity(prototypeName, out _, uid);
        }

        void IServerEntityManagerInternal.FinishEntityLoad(EntityUid entity, IEntityLoadContext? context)
        {
            LoadEntity(entity, context);
        }

        void IServerEntityManagerInternal.FinishEntityLoad(EntityUid entity, EntityPrototype? prototype, IEntityLoadContext? context)
        {
            LoadEntity(entity, context, prototype);
        }

        void IServerEntityManagerInternal.FinishEntityInitialization(EntityUid entity, MetaDataComponent? meta)
        {
            InitializeEntity(entity, meta);
        }

        void IServerEntityManagerInternal.FinishEntityStartup(EntityUid entity)
        {
            StartEntity(entity);
        }

        private protected override EntityUid CreateEntity(string? prototypeName, EntityUid uid = default)
        {
            var entity = base.CreateEntity(prototypeName, uid);

            if (!string.IsNullOrWhiteSpace(prototypeName))
            {
                var prototype = PrototypeManager.Index<EntityPrototype>(prototypeName);

                // At this point in time, all data configure on the entity *should* be purely from the prototype.
                // As such, we can reset the modified ticks to Zero,
                // which indicates "not different from client's own deserialization".
                // So the initial data for the component or even the creation doesn't have to be sent over the wire.
                foreach (var (netId, component) in GetNetComponents(entity))
                {
                    // Make sure to ONLY get components that are defined in the prototype.
                    // Others could be instantiated directly by AddComponent (e.g. ContainerManager).
                    // And those aren't guaranteed to exist on the client, so don't clear them.
                    var compName = ComponentFactory.GetComponentName(component.GetType());
                    if (prototype.Components.ContainsKey(compName))
                        component.ClearTicks();
                }
            }

            return entity;
        }

        public override EntityStringRepresentation ToPrettyString(EntityUid uid)
        {
            TryGetComponent(uid, out ActorComponent? actor);

            return base.ToPrettyString(uid) with { Session = actor?.PlayerSession };
        }

        #region IEntityNetworkManager impl

        public override IEntityNetworkManager EntityNetManager => this;

        /// <inheritdoc />
        public event EventHandler<object>? ReceivedSystemMessage;

        private readonly PriorityQueue<MsgEntity> _queue = new(new MessageSequenceComparer());

        private readonly Dictionary<IPlayerSession, uint> _lastProcessedSequencesCmd =
            new();

        private readonly Dictionary<EntityUid, List<(GameTick tick, ushort netId)>> _componentDeletionHistory = new();

        private bool _logLateMsgs;

        /// <inheritdoc />
        public void SetupNetworking()
        {
            _networkManager.RegisterNetMessage<MsgEntity>(HandleEntityNetworkMessage);

            // For syncing component deletions.
            EntityDeleted += OnEntityRemoved;
            ComponentRemoved += OnComponentRemoved;

            _playerManager.PlayerStatusChanged += OnPlayerStatusChanged;

            _configurationManager.OnValueChanged(CVars.NetLogLateMsg, b => _logLateMsgs = b, true);
        }

        /// <inheritdoc />
        public override void TickUpdate(float frameTime, bool noPredictions, Histogram? histogram)
        {
            using (histogram?.WithLabels("EntityNet").NewTimer())
            {
                while (_queue.Count != 0 && _queue.Peek().SourceTick <= _gameTiming.CurTick)
                {
                    DispatchEntityNetworkMessage(_queue.Take());
                }
            }

            base.TickUpdate(frameTime, noPredictions, histogram);

            EntitiesCount.Set(Entities.Count);
        }

        public uint GetLastMessageSequence(IPlayerSession session)
        {
            return _lastProcessedSequencesCmd[session];
        }

        private void OnEntityRemoved(EntityUid e)
        {
            if (_componentDeletionHistory.ContainsKey(e))
                _componentDeletionHistory.Remove(e);
        }

        private void OnComponentRemoved(RemovedComponentEventArgs e)
        {
            var reg = ComponentFactory.GetRegistration(e.BaseArgs.Component.GetType());

            // We only keep track of networked components being removed.
            if (reg.NetID is not {} netId)
                return;

            var uid = e.BaseArgs.Owner;

            if (!_componentDeletionHistory.TryGetValue(uid, out var list))
            {
                list = new List<(GameTick tick, ushort netId)>();
                _componentDeletionHistory[uid] = list;
            }

            list.Add((_gameTiming.CurTick, netId));
        }

        public List<ushort> GetDeletedComponents(EntityUid uid, GameTick fromTick)
        {
            // TODO: Maybe make this a struct enumerator? Right now it's a list for consistency...
            var list = new List<ushort>();

            if (!_componentDeletionHistory.TryGetValue(uid, out var history))
                return list;

            foreach (var (tick, id) in history)
            {
                if (tick >= fromTick) list.Add(id);
            }

            return list;
        }

        public void CullDeletionHistory(GameTick oldestAck)
        {
            var remQueue = new RemQueue<EntityUid>();

            foreach (var (uid, list) in _componentDeletionHistory)
            {
                list.RemoveAll(hist => hist.tick < oldestAck);

                if(list.Count == 0)
                    remQueue.Add(uid);
            }

            foreach (var uid in remQueue)
            {
                _componentDeletionHistory.Remove(uid);
            }
        }

        /// <inheritdoc />
        public void SendSystemNetworkMessage(EntityEventArgs message)
        {
            var newMsg = new MsgEntity();
            newMsg.Type = EntityMessageType.SystemMessage;
            newMsg.SystemMessage = message;
            newMsg.SourceTick = _gameTiming.CurTick;

            _networkManager.ServerSendToAll(newMsg);
        }

        /// <inheritdoc />
        public void SendSystemNetworkMessage(EntityEventArgs message, INetChannel targetConnection)
        {
            var newMsg = new MsgEntity();
            newMsg.Type = EntityMessageType.SystemMessage;
            newMsg.SystemMessage = message;
            newMsg.SourceTick = _gameTiming.CurTick;

            _networkManager.ServerSendMessage(newMsg, targetConnection);
        }

        private void HandleEntityNetworkMessage(MsgEntity message)
        {
            var msgT = message.SourceTick;
            var cT = _gameTiming.CurTick;

            if (msgT <= cT)
            {
                if (msgT < cT && _logLateMsgs && _configurationManager.GetClientCVar(message.MsgChannel, CVars.NetPredict))
                {
                    Logger.WarningS("net.ent", "Got late MsgEntity! Diff: {0}, msgT: {2}, cT: {3}, player: {1}",
                        (int) msgT.Value - (int) cT.Value, message.MsgChannel.UserName, msgT, cT);
                }

                DispatchEntityNetworkMessage(message);
                return;
            }

            _queue.Add(message);
        }

        private void DispatchEntityNetworkMessage(MsgEntity message)
        {
            // Don't try to retrieve the session if the client disconnected
            if (!message.MsgChannel.IsConnected)
            {
                return;
            }

            var player = _playerManager.GetSessionByChannel(message.MsgChannel);

            if (message.Sequence != 0)
            {
                if (_lastProcessedSequencesCmd[player] < message.Sequence)
                {
                    _lastProcessedSequencesCmd[player] = message.Sequence;
                }
            }

#if EXCEPTION_TOLERANCE
            try
#endif
            {
                switch (message.Type)
                {
                    case EntityMessageType.SystemMessage:
                        var msg = message.SystemMessage;
                        var sessionType = typeof(EntitySessionMessage<>).MakeGenericType(msg.GetType());
                        var sessionMsg =
                            Activator.CreateInstance(sessionType, new EntitySessionEventArgs(player), msg)!;
                        ReceivedSystemMessage?.Invoke(this, msg);
                        ReceivedSystemMessage?.Invoke(this, sessionMsg);
                        return;
                }
            }
#if EXCEPTION_TOLERANCE
            catch (Exception e)
            {
                _runtimeLog.LogException(e, $"{nameof(DispatchEntityNetworkMessage)}({message.Type})");
            }
#endif
        }

        private void OnPlayerStatusChanged(object? sender, SessionStatusEventArgs args)
        {
            switch (args.NewStatus)
            {
                case SessionStatus.Connected:
                    _lastProcessedSequencesCmd.Add(args.Session, 0);
                    break;

                case SessionStatus.Disconnected:
                    _lastProcessedSequencesCmd.Remove(args.Session);
                    break;
            }
        }

        internal sealed class MessageSequenceComparer : IComparer<MsgEntity>
        {
            public int Compare(MsgEntity? x, MsgEntity? y)
            {
                DebugTools.AssertNotNull(x);
                DebugTools.AssertNotNull(y);

                var cmp = y!.SourceTick.CompareTo(x!.SourceTick);
                if (cmp != 0)
                {
                    return cmp;
                }

                return y.Sequence.CompareTo(x.Sequence);
            }
        }

        #endregion
    }
}<|MERGE_RESOLUTION|>--- conflicted
+++ resolved
@@ -33,14 +33,10 @@
         [Dependency] private readonly IServerNetManager _networkManager = default!;
         [Dependency] private readonly IGameTiming _gameTiming = default!;
         [Dependency] private readonly IPlayerManager _playerManager = default!;
-<<<<<<< HEAD
         [Dependency] private readonly INetConfigurationManager _configurationManager = default!;
-=======
-        [Dependency] private readonly IConfigurationManager _configurationManager = default!;
 #if EXCEPTION_TOLERANCE
         [Dependency] private readonly IRuntimeLog _runtimeLog = default!;
 #endif
->>>>>>> 582e7050
 
         protected override int NextEntityUid { get; set; } = (int) EntityUid.FirstUid;
 
