using System;
using System.Collections.Generic;
using System.Linq;
using Robust.Shared.IoC;
using Robust.Shared.Serialization.Manager;
using Robust.Shared.Serialization.Manager.Attributes;
using Robust.Shared.Serialization.Markdown;
using Robust.Shared.Serialization.Markdown.Mapping;
using Robust.Shared.Serialization.Markdown.Validation;
using Robust.Shared.Serialization.TypeSerializers.Interfaces;

namespace Robust.Shared.Serialization.TypeSerializers.Implementations.Generic
{
    [TypeSerializer]
    public sealed class ValueTupleSerializer<T1, T2> : ITypeSerializer<ValueTuple<T1, T2>, MappingDataNode>
    {
        public (T1, T2) Read(ISerializationManager serializationManager, MappingDataNode node,
            IDependencyCollection dependencies,
            bool skipHook,
            ISerializationContext? context = null, (T1, T2) val = default)
        {
            if (node.Children.Count != 1)
                throw new InvalidMappingException("Less than or more than 1 mappings provided to ValueTupleSerializer");

            var entry = node.Children.First();
<<<<<<< HEAD
            var v1 = serializationManager.Read<T1>(entry.Key, context, skipHook);
            var v2 = serializationManager.Read<T2>(entry.Value, context, skipHook);
=======
            var v1 = serializationManager.ReadValueOrThrow<T1>(entry.Key, context, skipHook, val.Item1);
            var v2 = serializationManager.ReadValueOrThrow<T2>(entry.Value, context, skipHook, val.Item2);
>>>>>>> 5a066325

            return (v1, v2);
        }

        public ValidationNode Validate(ISerializationManager serializationManager, MappingDataNode node,
            IDependencyCollection dependencies,
            ISerializationContext? context = null)
        {
            if (node.Children.Count != 1) return new ErrorNode(node, "More or less than 1 Mapping for ValueTuple found.");

            var entry = node.Children.First();
            var dict = new Dictionary<ValidationNode, ValidationNode>
            {
                {
                    serializationManager.ValidateNode(typeof(T1), entry.Key, context),
                    serializationManager.ValidateNode(typeof(T2), entry.Value, context)
                }
            };

            return new ValidatedMappingNode(dict);
        }

        public DataNode Write(ISerializationManager serializationManager, (T1, T2) value, bool alwaysWrite = false,
            ISerializationContext? context = null)
        {
            var mapping = new MappingDataNode();

            mapping.Add(
                serializationManager.WriteValue(typeof(T1), value.Item1, alwaysWrite, context),
                serializationManager.WriteValue(typeof(T2), value.Item2, alwaysWrite, context)
            );

            return mapping;
        }

        public (T1, T2) Copy(ISerializationManager serializationManager, (T1, T2) source, (T1, T2) target,
            bool skipHook,
            ISerializationContext? context = null)
        {
            return (serializationManager.Copy(source.Item1, target.Item1)!,
                serializationManager.Copy(source.Item2, source.Item2)!);
        }
    }
}<|MERGE_RESOLUTION|>--- conflicted
+++ resolved
@@ -23,13 +23,8 @@
                 throw new InvalidMappingException("Less than or more than 1 mappings provided to ValueTupleSerializer");
 
             var entry = node.Children.First();
-<<<<<<< HEAD
-            var v1 = serializationManager.Read<T1>(entry.Key, context, skipHook);
-            var v2 = serializationManager.Read<T2>(entry.Value, context, skipHook);
-=======
-            var v1 = serializationManager.ReadValueOrThrow<T1>(entry.Key, context, skipHook, val.Item1);
-            var v2 = serializationManager.ReadValueOrThrow<T2>(entry.Value, context, skipHook, val.Item2);
->>>>>>> 5a066325
+            var v1 = serializationManager.Read<T1>(entry.Key, context, skipHook, val.Item1);
+            var v2 = serializationManager.Read<T2>(entry.Value, context, skipHook, val.Item2);
 
             return (v1, v2);
         }
