--- conflicted
+++ resolved
@@ -60,7 +60,7 @@
             IoCManager.InjectDependencies(this);
 
             mapManager.Startup();
-            
+
             inputManager.KeyBindStateChanged += OnKeyBindStateChanged;
 
             escapeMenu = new EscapeMenu
@@ -138,17 +138,7 @@
         {
             placementManager.FrameUpdate(e);
             _entityManager.FrameUpdate(e.Elapsed);
-<<<<<<< HEAD
-
-            if (playerManager.LocalPlayer?.ControlledEntity == null)
-            {
-                return;
-            }
-
-            var map = playerManager.LocalPlayer.ControlledEntity.GetComponent<ITransformComponent>().MapID;
-=======
-            
->>>>>>> 0c663132
+
             var mousePosWorld = eyeManager.ScreenToWorld(new ScreenCoordinates(inputManager.MouseScreenPosition));
             var entityToClick = GetEntityUnderPosition(mousePosWorld);
             if (entityToClick == lastHoveredEntity)
@@ -236,7 +226,7 @@
         private void OnKeyBindStateChanged(BoundKeyEventArgs args)
         {
             var inputSys = entitySystemManager.GetEntitySystem<InputSystem>();
-            
+
             var func = args.Function;
             var funcId = inputManager.NetworkBindMap.KeyFunctionID(func);
 
