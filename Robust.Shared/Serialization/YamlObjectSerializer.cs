﻿using System;
using System.Collections;
using System.Collections.Generic;
using System.ComponentModel;
using System.Diagnostics.CodeAnalysis;
using System.Globalization;
using System.Linq;
using System.Linq.Expressions;
using System.Reflection;
using Robust.Shared.Interfaces.Reflection;
using Robust.Shared.Interfaces.Serialization;
using Robust.Shared.IoC;
using Robust.Shared.Log;
using Robust.Shared.Map;
using Robust.Shared.Maths;
using Robust.Shared.Utility;
using YamlDotNet.Core;
using YamlDotNet.RepresentationModel;

namespace Robust.Shared.Serialization
{
    /// <summary>
    ///     Object serializer that serializes to/from YAML.
    /// </summary>
    public class YamlObjectSerializer : ObjectSerializer
    {
        private static readonly Dictionary<Type, TypeSerializer> _typeSerializers;
        public static IReadOnlyDictionary<Type, TypeSerializer> TypeSerializers => _typeSerializers;
        private static readonly StructSerializer _structSerializer;

        private YamlMappingNode? WriteMap;
        private List<YamlMappingNode>? ReadMaps;
        private Context? _context;

        static YamlObjectSerializer()
        {
            _structSerializer = new StructSerializer();
            _typeSerializers = new Dictionary<Type, TypeSerializer>
            {
                { typeof(Color), new ColorSerializer() },
                { typeof(Vector2), new Vector2Serializer() },
                { typeof(Vector3), new Vector3Serializer() },
                { typeof(Vector4), new Vector4Serializer() },
                { typeof(Angle), new AngleSerializer() },
                { typeof(UIBox2), new UIBox2Serializer() },
                { typeof(Box2), new Box2Serializer() },
                { typeof(ResourcePath), new ResourcePathSerializer() },
                { typeof(GridId), new GridIdSerializer() },
                { typeof(MapId), new MapIdSerializer() },
                { typeof(SpriteSpecifier), new SpriteSpecifierSerializer() },
            };
        }

        // Use NewReader or NewWriter instead.
        private YamlObjectSerializer()
        {
        }

        /// <summary>
        ///     Creates a new serializer to be used for reading from YAML data.
        /// </summary>
        /// <param name="readMap">
        ///     The YAML mapping to read data from.
        /// </param>
        /// <param name="context">
        ///     An optional context that can provide additional capabitilies such as caching and custom type serializers.
        /// </param>
        public static YamlObjectSerializer NewReader(YamlMappingNode readMap, Context? context = null)
        {
            return NewReader(new List<YamlMappingNode>(1) { readMap }, context);
        }

        /// <summary>
        ///     Creates a new serializer to be used for reading from YAML data.
        /// </summary>
        /// <param name="readMaps">
        ///     A list of maps to read from. The first list will be used first,
        ///     then the second if the first does not contain a specific key, and so on.
        /// </param>
        /// <param name="context">
        ///     An optional context that can provide additional capabilities such as caching and custom type serializers.
        /// </param>
        public static YamlObjectSerializer NewReader(List<YamlMappingNode> readMaps, Context? context = null)
        {
            return new YamlObjectSerializer
            {
                ReadMaps = readMaps,
                _context = context,
                Reading = true,
            };
        }

        /// <summary>
        ///     Creates a new serializer to be used from writing into YAML data.
        /// </summary>
        /// <param name="writeMap">
        ///     The mapping to write into.
        ///     Gets modified directly in place.
        /// </param>
        /// <param name="context">
        ///     An optional context that can provide additional capabitilies such as caching and custom type serializers.
        /// </param>
        public static YamlObjectSerializer NewWriter(YamlMappingNode writeMap, Context? context = null)
        {
            return new YamlObjectSerializer
            {
                WriteMap = writeMap,
                _context = context,
                Reading = false,
            };
        }

        // TODO: Theoretical optimization.
        // Might be a good idea to make DataField<T> use caching for value types without references too.
        /// <inheritdoc />
        public override void DataField<T>(ref T value, string name, T defaultValue, WithFormat<T> format, bool alwaysWrite = false)
        {
            if (Reading) // read
            {
                foreach (var map in ReadMaps!)
                {
                    if (map.TryGetNode(name, out var node))
                    {
                        var customFormatter = format.GetYamlSerializer();
                        value = (T)customFormatter.NodeToType(typeof(T), node, this);
                        return;
                    }
                }
                value = defaultValue;
                return;
            }
            else // write
            {
                // don't write if value is null or default
                if (!alwaysWrite && IsValueDefault(name, value, defaultValue, format))
                    return;

                // if value AND defaultValue are null then IsValueDefault above will abort.
                var customFormatter = format.GetYamlSerializer();
                var key = name;
                var val = value == null ? customFormatter.TypeToNode(defaultValue!, this) : customFormatter.TypeToNode(value, this);

                // write the concrete type tag
                if (typeof(T).IsAbstract || typeof(T).IsInterface)
                {
                    var concreteType = value == null ? defaultValue!.GetType() : value.GetType();
                    val.Tag = $"!type:{concreteType.Name}";
                }

                WriteMap!.Add(key, val);
            }
        }


<<<<<<< HEAD
=======
        public override void DataField<TRoot, T>(TRoot o, Expression<Func<TRoot,T>> expr, string name, T defaultValue, bool alwaysWrite = false)
        {
            if (o == null)
            {
                throw new ArgumentNullException(nameof(o));
            }

            if (expr == null)
            {
                throw new ArgumentNullException(nameof(expr));
            }

            if (!(expr.Body is MemberExpression mExpr))
            {
                throw new NotSupportedException("Cannot handle expressions of types other than MemberExpression.");
            }


            WriteFunctionDelegate<T> getter;
            ReadFunctionDelegate<T> setter;
            switch (mExpr.Member)
            {
                case FieldInfo fi:
                    getter = () => (T) fi.GetValue(o)!;
                    setter = v => fi.SetValue(o, v);
                    break;
                case PropertyInfo pi:
                    getter = () => (T) pi.GetValue(o)!;
                    setter = v => pi.SetValue(o, v);
                    break;
                default:
                    throw new NotSupportedException("Cannot handle member expressions of types other than FieldInfo or PropertyInfo.");
            }

            DataReadWriteFunction(name, defaultValue, setter, getter, alwaysWrite);
        }

>>>>>>> d7764765
        /// <inheritdoc />
        public override void DataFieldCached<T>(ref T value, string name, T defaultValue, WithFormat<T> format, bool alwaysWrite = false)
        {
            if (Reading) // read
            {
                if (_context != null && _context.TryGetCachedField(name, out T theValue))
                {
                    // Itermediate field so value doesn't get reset to default(T) if this fails.
                    value = theValue;
                    return;
                }
                foreach (var map in ReadMaps!)
                {
                    if (map.TryGetNode(name, out var node))
                    {
                        var customFormatter = format.GetYamlSerializer();
                        value = (T)customFormatter.NodeToType(typeof(T), node, this);
                        _context?.SetCachedField(name, value);
                        return;
                    }
                }
                value = defaultValue;
                _context?.SetCachedField(name, value);
                return;
            }
            else // write
            {
                DataField(ref value, name, defaultValue, format, alwaysWrite);
            }
        }

        /// <inheritdoc />
        public override void DataField<TTarget, TSource>(
            ref TTarget value,
            string name,
            TTarget defaultValue,
            ReadConvertFunc<TTarget, TSource> ReadConvertFunc,
            WriteConvertFunc<TTarget, TSource>? WriteConvertFunc = null,
            bool alwaysWrite = false)
        {
            if (Reading)
            {
                foreach (var map in ReadMaps!)
                {
                    if (map.TryGetNode(name, out var node))
                    {
                        value = ReadConvertFunc((TSource)NodeToType(typeof(TSource), node));
                        return;
                    }
                }
                value = defaultValue;
            }
            else
            {
                if (WriteConvertFunc == null)
                {
                    // TODO: More verbosity diagnostics.
                    Logger.WarningS(LogCategory, "Field '{0}' not written due to lack of WriteConvertFunc.", name);
                    return;
                }

                // don't write if value is null or default
                if (!alwaysWrite && IsValueDefault(name, value, defaultValue, WithFormat<TTarget>.NoFormat))
                {
                    return;
                }

                var key = name;
                var val = value == null ? TypeToNode(WriteConvertFunc(defaultValue!)) : TypeToNode(WriteConvertFunc(value!));

                // write the concrete type tag
                if (typeof(TTarget).IsAbstract || typeof(TTarget).IsInterface)
                {
                    var concreteType = value == null ? defaultValue!.GetType() : value.GetType();
                    val.Tag = $"!type:{concreteType.Name}";
                }

                WriteMap!.Add(key, val);
            }
        }

        /// <inheritdoc />
        public override void DataFieldCached<TTarget, TSource>(
            ref TTarget value,
            string name,
            TTarget defaultValue,
            ReadConvertFunc<TTarget, TSource> ReadConvertFunc,
            WriteConvertFunc<TTarget, TSource>? WriteConvertFunc = null,
            bool alwaysWrite = false)
        {
            if (Reading)
            {
                if (_context != null && _context.TryGetCachedField(name, out TTarget theValue))
                {
                    // Itermediate field so value doesn't get reset to default(T) if this fails.
                    value = theValue;
                    return;
                }
                foreach (var map in ReadMaps!)
                {
                    if (map.TryGetNode(name, out var node))
                    {
                        value = ReadConvertFunc((TSource)NodeToType(typeof(TSource), node));
                        _context?.SetCachedField(name, value);
                        return;
                    }
                }
                value = defaultValue;
                _context?.SetCachedField(name, value);
            }
            else
            {
                DataField(ref value, name, defaultValue, ReadConvertFunc, WriteConvertFunc, alwaysWrite);
            }
        }

        /// <inheritdoc />
        public override T ReadDataField<T>(string name, T defaultValue)
        {
            if (!Reading)
            {
                throw new InvalidOperationException("Cannot use ReadDataField while not reading.");
            }

            foreach (var map in ReadMaps!)
            {
                if (map.TryGetNode(name, out var node))
                {
                    return (T)NodeToType(typeof(T), node);

                }
            }
            return defaultValue;
        }

        /// <inheritdoc />
        public override T ReadDataFieldCached<T>(string name, T defaultValue)
        {
            if (!Reading)
            {
                throw new InvalidOperationException("Cannot use ReadDataField while not reading.");
            }

            if (_context != null && _context.TryGetCachedField(name, out T val))
            {
                return val;
            }

            foreach (var map in ReadMaps!)
            {
                if (map.TryGetNode(name, out var node))
                {
                    val = (T)NodeToType(typeof(T), node);
                    _context?.SetCachedField(name, val);
                    return val;
                }
            }
            _context?.SetCachedField(name, defaultValue);
            return defaultValue;
        }

        /// <inheritdoc />
        public override bool TryReadDataField<T>(string name, WithFormat<T> format, [MaybeNullWhen(false)] out T value)
        {
            if (!Reading)
            {
                throw new InvalidOperationException("Cannot use ReadDataField while not reading.");
            }

            foreach (var map in ReadMaps!)
            {
                if (map.TryGetNode(name, out var node))
                {
                    var customFormatter = format.GetYamlSerializer();
                    value = (T)customFormatter.NodeToType(typeof(T), node, this);
                    return true;
                }
            }
            value = default;
            return false;
        }

        public override bool TryReadDataFieldCached<T>(string name, WithFormat<T> format, [MaybeNullWhen(false)] out T value)
        {
            if (!Reading)
            {
                throw new InvalidOperationException("Cannot use ReadDataField while not reading.");
            }

            if (_context != null && _context.TryGetCachedField(name, out value))
            {
                return true;
            }

            foreach (var map in ReadMaps!)
            {
                if (map.TryGetNode(name, out var node))
                {
                    var customFormatter = format.GetYamlSerializer();
                    value = (T)customFormatter.NodeToType(typeof(T), node, this);
                    _context?.SetCachedField(name, value);
                    return true;
                }
            }
            value = default;
            return false;
        }


        /// <inheritdoc />
        public override void DataReadFunction<T>(string name, T defaultValue, ReadFunctionDelegate<T> func)
        {
            if (!Reading) return;

            foreach (var map in ReadMaps!)
            {
                if (map.TryGetNode(name, out var node))
                {
                    func((T)NodeToType(typeof(T), node));
                    return;
                }
            }

            func(defaultValue);
        }

        /// <inheritdoc />
        public override void DataWriteFunction<T>(string name, T defaultValue, WriteFunctionDelegate<T> func, bool alwaysWrite = false)
        {
            if (Reading) return;

            var value = func.Invoke();

            // don't write if value is null or default
            if (!alwaysWrite && IsValueDefault(name, value, defaultValue, WithFormat<T>.NoFormat))
                return;

            var key = name;
            var val = value == null ? TypeToNode(defaultValue!) : TypeToNode(value);

            // write the concrete type tag
            if (typeof(T).IsAbstract || typeof(T).IsInterface)
            {
                var concreteType = value == null ? defaultValue!.GetType() : value.GetType();
                val.Tag = $"!type:{concreteType.Name}";
            }

            WriteMap!.Add(key, val);
        }

        /// <inheritdoc />
        public override void SetCacheData(string key, object value)
        {
            _context?.SetDataCache(key, value);
        }

        /// <inheritdoc />
        public override T GetCacheData<T>(string key)
        {
            if (_context != null && _context.TryGetDataCache(key, out var value))
            {
                return (T) value!;
            }
            throw new KeyNotFoundException();
        }

        /// <inheritdoc />
        public override bool TryGetCacheData<T>(string key, [MaybeNullWhen(false)] out T data)
        {
            if (_context != null && _context.TryGetDataCache(key, out var value))
            {
                data = (T) value!;
                return true;
            }

            data = default;
            return false;
        }

        public object NodeToType(Type type, YamlNode node)
        {
            // special snowflake string
            if (type == typeof(String))
                return node.ToString();

            // val primitives
            if (type.IsPrimitive || type == typeof(decimal))
            {
                return StringToType(type, node.ToString());
            }

            // val enum
            if (type.IsEnum)
                return Enum.Parse(type, node.ToString());

            // List<T>
            if (TryGenericListType(type, out var listType))
            {
                var listNode = (YamlSequenceNode)node;
                var newList = (IList)Activator.CreateInstance(type)!;

                foreach (var entryNode in listNode)
                {
                    var value = NodeToType(listType, entryNode);
                    newList.Add(value);
                }

                return newList;
            }

            // Dictionary<K,V>
            if (TryGenericDictType(type, out var keyType, out var valType))
            {
                var dictNode = (YamlMappingNode)node;
                var newDict = (IDictionary)Activator.CreateInstance(type)!;

                foreach (var kvEntry in dictNode.Children)
                {
                    var keyValue = NodeToType(keyType, kvEntry.Key);
                    var valValue = NodeToType(valType, kvEntry.Value);

                    newDict.Add(keyValue, valValue);
                }

                return newDict;
            }

            // Hand it to the context.
            if (_context != null && _context.TryNodeToType(node, type, out var contextObj))
            {
                return contextObj;
            }

            // custom TypeSerializer
            if (_typeSerializers.TryGetValue(type, out var serializer))
                return serializer.NodeToType(type, node, this);

            // IExposeData.
            if (typeof(IExposeData).IsAssignableFrom(type))
            {
                if (!(node is YamlMappingNode mapNode))
                {
                    throw new InvalidOperationException("Cannot read from IExposeData on non-mapping node.");
                }

                var concreteType = type;
                if (type.IsAbstract || type.IsInterface)
                {
                    var tag = node.Tag;
                    if (string.IsNullOrWhiteSpace(tag))
                        throw new YamlException($"Type '{type}' is abstract, but there is no yaml tag for the concrete type.");

                    var args = tag.Split(':');
                    if (args.Length == 2 && args[0] == "!type")
                    {
                        concreteType = ResolveConcreteType(type, args[1]);
                    }
                    else
                    {
                        throw new YamlException($"Malformed type tag.");
                    }
                }

                var instance = (IExposeData)Activator.CreateInstance(concreteType)!;
                // TODO: Might be worth it to cut down on allocations here by using ourselves instead of creating a fork.
                // Seems doable.
                if (_context != null)
                {
                    _context.StackDepth++;
                }
                var fork = NewReader(mapNode, _context);
                if (_context != null)
                {
                    _context.StackDepth--;
                }
                instance.ExposeData(fork);
                return instance;
            }

            // ISelfSerialize
            if (typeof(ISelfSerialize).IsAssignableFrom(type))
            {
                var instance = (ISelfSerialize)Activator.CreateInstance(type)!;
                instance.Deserialize(node.ToString());
                return instance;
            }

            // other val (struct)
            if (type.IsValueType)
                return _structSerializer.NodeToType(type, (YamlMappingNode)node, this);

            // ref type that isn't a custom TypeSerializer
            throw new ArgumentException($"Type {type.FullName} is not supported.", nameof(type));
        }

        private static Type ResolveConcreteType(Type baseType, string typeName)
        {
            var reflection = IoCManager.Resolve<IReflectionManager>();
            foreach (var derivedType in reflection.GetAllChildren(baseType))
            {
                if (derivedType.Name == typeName)
                {
                    return derivedType;
                }
            }

            throw new YamlException($"Type '{baseType}' is abstract, but could not find concrete type '{typeName}'.");
        }

        public YamlNode TypeToNode(object obj)
        {
            // special snowflake string
            if (obj is string s)
                return s;

            var type = obj.GetType();

            // val primitives and val enums
            if (type.IsPrimitive || type.IsEnum || type == typeof(decimal))
            {
                // All primitives and enums implement IConvertible.
                // Need it for the culture overload.
                var convertible = (IConvertible) obj;
                return convertible.ToString(CultureInfo.InvariantCulture);
            }

            // List<T>
            if (TryGenericListType(type, out var listType))
            {
                var node = new YamlSequenceNode();

                foreach (var entry in (IEnumerable)obj)
                {
                    if (entry == null)
                    {
                        throw new ArgumentException("Cannot serialize null value inside list.");
                    }

                    var entryNode = TypeToNode(entry);

                    // write the concrete type tag
                    if (listType.IsAbstract || listType.IsInterface)
                    {
                        var concreteType =  entry.GetType();
                        entryNode.Tag = $"!type:{concreteType.Name}";
                    }

                    node.Add(entryNode);
                }

                return node;
            }

            // Dictionary<K,V>
            if (TryGenericDictType(type, out var keyType, out var valType))
            {
                var node = new YamlMappingNode();

                foreach (var oEntry in (IDictionary)obj)
                {
                    var entry = (DictionaryEntry) oEntry!;
                    var keyNode = TypeToNode(entry.Key);
                    if (entry.Value == null)
                    {
                        throw new ArgumentException("Cannot serialize null value inside dictionary.");
                    }

                    var valNode = TypeToNode(entry.Value);

                    // write the concrete type tag
                    if (valType.IsAbstract || valType.IsInterface)
                    {
                        var concreteType = entry.GetType();
                        valNode.Tag = $"!type:{concreteType.Name}";
                    }

                    node.Add(keyNode, valNode);
                }

                return node;
            }

            // Hand it to the context.
            if (_context != null && _context.TryTypeToNode(obj, out var contextNode))
            {
                return contextNode;
            }

            // custom TypeSerializer
            if (_typeSerializers.TryGetValue(type, out var serializer))
                return serializer.TypeToNode(obj, this);

            // IExposeData.
            if (obj is IExposeData exposable)
            {
                var mapping = new YamlMappingNode();
                if (_context != null)
                {
                    _context.StackDepth++;
                }
                var fork = NewWriter(mapping, _context);
                if (_context != null)
                {
                    _context.StackDepth--;
                }
                exposable.ExposeData(fork);
                return mapping;
            }

            // ISelfSerialize
            if (typeof(ISelfSerialize).IsAssignableFrom(type))
            {
                var instance = (ISelfSerialize)Activator.CreateInstance(type)!;
                return instance.Serialize();
            }

            // other val (struct)
            if (type.IsValueType)
                return _structSerializer.TypeToNode(obj, this);

            // ref type that isn't a custom TypeSerializer
            throw new ArgumentException($"Type {type.FullName} is not supported.", nameof(obj));
        }

        bool IsValueDefault<T>(string field, T value, T providedDefault, WithFormat<T> format)
        {
            if ((value != null || providedDefault == null) && (value == null || IsSerializedEqual(value, providedDefault)))
            {
                return true;
            }

            if (_context != null)
            {
                return _context.IsValueDefault(field, value, format);
            }

            return false;

        }

        internal static bool IsSerializedEqual(object? a, object? b)
        {
            var type = a?.GetType();
            if (type != b?.GetType())
            {
                return false;
            }

            if (a == null) // Also implies b is null since it'd have failed the type equality check otherwise.
            {
                return true;
            }

            if (TryGenericListType(type!, out _))
            {
                var listA = (IList) a;
                var listB = (IList) b!;

                if (listA.Count != listB.Count)
                {
                    return false;
                }

                for (var i = 0; i < listA.Count; i++)
                {
                    var elemA = listA[i];
                    var elemB = listB[i];

                    if (!IsSerializedEqual(elemA, elemB))
                    {
                        return false;
                    }
                }

                return true;
            }

            if (typeof(IExposeData).IsAssignableFrom(type))
            {
                // Serialize both, see if output matches.
                var testA = new YamlMappingNode();
                var testB = new YamlMappingNode();
                var serA = NewWriter(testA);
                var serB = NewWriter(testB);

                var expA = (IExposeData) a;
                var expB = (IExposeData) b!;

                expA.ExposeData(serA);
                expB.ExposeData(serB);

                // Does deep equality.
                return testA.Equals(testB);
            }

            return a.Equals(b);
        }


        private static object StringToType(Type type, string str)
        {
            var foo = TypeDescriptor.GetConverter(type);
            return foo.ConvertFromInvariantString(str);
        }

        public static void RegisterTypeSerializer(Type type, TypeSerializer serializer)
        {
            if (!_typeSerializers.ContainsKey(type))
                _typeSerializers.Add(type, serializer);
        }

        private static bool TryGenericListType(Type type, [NotNullWhen(true)] out Type? listType)
        {
            var isList = type.GetTypeInfo().IsGenericType && type.GetGenericTypeDefinition() == typeof(List<>);

            if (isList)
            {
                listType = type.GetGenericArguments()[0];
                return true;
            }

            listType = default;
            return false;
        }

        private static bool TryGenericDictType(Type type, [NotNullWhen(true)] out Type? keyType, [NotNullWhen(true)] out Type? valType)
        {
            var isDict = type.GetTypeInfo().IsGenericType && type.GetGenericTypeDefinition() == typeof(Dictionary<,>);

            if (isDict)
            {
                var genArgs = type.GetGenericArguments();
                keyType = genArgs[0];
                valType = genArgs[1];
                return true;
            }

            keyType = default;
            valType = default;
            return false;
        }

        public abstract class TypeSerializer
        {
            public abstract object NodeToType(Type type, YamlNode node, YamlObjectSerializer serializer);
            public abstract YamlNode TypeToNode(object obj, YamlObjectSerializer serializer);
        }

        /// <summary>
        ///     Basically, when you're serializing say a map file, you gotta be a liiiittle smarter than "dump all these variables to YAML".
        ///     Stuff like entity references need to handled, for example.
        ///     This can do that.
        /// </summary>
        public abstract class Context
        {
            /// <summary>
            ///     Current depth of the serialization "stack".
            ///     Basically, when another sub-serializer gets made (e.g. to handle <see cref="IExposeData" />),
            ///     This context will be passed around and this property increased to signal that.
            /// </summary>
            public int StackDepth { get; protected internal set; } = 0;

            public virtual bool TryTypeToNode(object obj, [NotNullWhen(true)] out YamlNode? node)
            {
                node = null;
                return false;
            }

            public virtual bool TryNodeToType(YamlNode node, Type type, [NotNullWhen(true)] out object? obj)
            {
                obj = default;
                return false;
            }

            public virtual bool IsValueDefault<T>(string field, T value, WithFormat<T> format)
            {
                return false;
            }

            public virtual bool TryGetCachedField<T>(string field, [MaybeNullWhen(false)] out T value)
            {
                value = default;
                return false;
            }

            public virtual void SetCachedField<T>(string field, T value)
            {
            }

            public virtual bool TryGetDataCache(string field, out object? value)
            {
                value = null;
                return false;
            }

            public virtual void SetDataCache(string field, object value)
            {
            }
        }

        class StructSerializer : TypeSerializer
        {
            public override object NodeToType(Type type, YamlNode node, YamlObjectSerializer serializer)
            {
                var mapNode = (YamlMappingNode)node;

                var fields = type.GetFields(BindingFlags.Instance | BindingFlags.Public | BindingFlags.NonPublic);
                var instance = Activator.CreateInstance(type)!;
                var scalarNode = new YamlScalarNode();

                foreach (var field in fields)
                {
                    if (field.IsNotSerialized)
                        continue;

                    var fName = field.Name;
                    var fType = field.FieldType;

                    scalarNode.Value = fName;

                    if (mapNode.Children.TryGetValue(scalarNode, out var fNode))
                    {
                        var fVal = serializer.NodeToType(fType, fNode);
                        field.SetValue(instance, fVal);
                    }
                }

                return instance;
            }

            public override YamlNode TypeToNode(object obj, YamlObjectSerializer serializer)
            {
                var node = new YamlMappingNode();
                var type = obj.GetType();
                var fields = type.GetFields(BindingFlags.Instance | BindingFlags.Public | BindingFlags.NonPublic);

                foreach (var field in fields)
                {
                    if (field.IsNotSerialized)
                        continue;

                    var fVal = field.GetValue(obj);

                    if (fVal == null)
                    {
                        throw new ArgumentException("Cannot serialize null value inside struct field.");
                    }

                    // Potential recursive infinite loop?
                    var fTypeNode = serializer.TypeToNode(fVal);
                    node.Add(field.Name, fTypeNode);
                }

                return node;
            }
        }

        class ColorSerializer : TypeSerializer
        {
            public override object NodeToType(Type type, YamlNode node, YamlObjectSerializer serializer)
            {
                return node.AsColor();
            }

            public override YamlNode TypeToNode(object obj, YamlObjectSerializer serializer)
            {
                var color = (Color)obj;

                return new YamlScalarNode(color.ToHex());
            }
        }

        class MapIdSerializer : TypeSerializer
        {
            public override object NodeToType(Type type, YamlNode node, YamlObjectSerializer serializer)
            {
                var val = int.Parse(node.ToString(), CultureInfo.InvariantCulture);
                return new MapId(val);
            }

            public override YamlNode TypeToNode(object obj, YamlObjectSerializer serializer)
            {
                var val = (int)(MapId)obj;
                return new YamlScalarNode(val.ToString());
            }
        }

        class GridIdSerializer : TypeSerializer
        {
            public override object NodeToType(Type type, YamlNode node, YamlObjectSerializer serializer)
            {
                return new GridId(node.AsInt());
            }

            public override YamlNode TypeToNode(object obj, YamlObjectSerializer serializer)
            {
                var val = (int)(GridId)obj;
                return new YamlScalarNode(val.ToString());
            }
        }

        class Vector2Serializer : TypeSerializer
        {
            public override object NodeToType(Type type, YamlNode node, YamlObjectSerializer serializer)
            {
                return node.AsVector2();
            }

            public override YamlNode TypeToNode(object obj, YamlObjectSerializer serializer)
            {
                var vec = (Vector2)obj;
                return new YamlScalarNode($"{vec.X.ToString(CultureInfo.InvariantCulture)},{vec.Y.ToString(CultureInfo.InvariantCulture)}");
            }
        }

        class Vector3Serializer : TypeSerializer
        {
            public override object NodeToType(Type type, YamlNode node, YamlObjectSerializer serializer)
            {
                return node.AsVector3();
            }

            public override YamlNode TypeToNode(object obj, YamlObjectSerializer serializer)
            {
                var vec = (Vector3)obj;
                return new YamlScalarNode($"{vec.X.ToString(CultureInfo.InvariantCulture)},{vec.Y.ToString(CultureInfo.InvariantCulture)},{vec.Z.ToString(CultureInfo.InvariantCulture)}");
            }
        }

        class Vector4Serializer : TypeSerializer
        {
            public override object NodeToType(Type type, YamlNode node, YamlObjectSerializer serializer)
            {
                return node.AsVector4();
            }

            public override YamlNode TypeToNode(object obj, YamlObjectSerializer serializer)
            {
                var vec = (Vector4)obj;
                return new YamlScalarNode($"{vec.X.ToString(CultureInfo.InvariantCulture)},{vec.Y.ToString(CultureInfo.InvariantCulture)},{vec.Z.ToString(CultureInfo.InvariantCulture)},{vec.W.ToString(CultureInfo.InvariantCulture)}");
            }
        }

        class AngleSerializer : TypeSerializer
        {
            public override object NodeToType(Type type, YamlNode node, YamlObjectSerializer serializer)
            {
                var nodeContents = node.AsString();
                if (nodeContents.EndsWith("rad"))
                {
                    return new Angle(double.Parse(nodeContents.Substring(0, nodeContents.Length - 3), CultureInfo.InvariantCulture));
                }
                return Angle.FromDegrees(double.Parse(nodeContents, CultureInfo.InvariantCulture));
            }

            public override YamlNode TypeToNode(object obj, YamlObjectSerializer serializer)
            {
                var val = ((Angle)obj).Theta;
                return new YamlScalarNode($"{val.ToString(CultureInfo.InvariantCulture)} rad");
            }
        }

        class UIBox2Serializer : TypeSerializer
        {
            public override object NodeToType(Type type, YamlNode node, YamlObjectSerializer serializer)
            {
                var args = node.ToString().Split(',');

                var t = float.Parse(args[0], CultureInfo.InvariantCulture);
                var l = float.Parse(args[1], CultureInfo.InvariantCulture);
                var b = float.Parse(args[2], CultureInfo.InvariantCulture);
                var r = float.Parse(args[3], CultureInfo.InvariantCulture);

                return new UIBox2(l, t, r, b);
            }

            public override YamlNode TypeToNode(object obj, YamlObjectSerializer serializer)
            {
                var box = (UIBox2)obj;
                return new YamlScalarNode($"{box.Top.ToString(CultureInfo.InvariantCulture)},{box.Left.ToString(CultureInfo.InvariantCulture)},{box.Bottom.ToString(CultureInfo.InvariantCulture)},{box.Right.ToString(CultureInfo.InvariantCulture)}");
            }
        }

        class Box2Serializer : TypeSerializer
        {
            public override object NodeToType(Type type, YamlNode node, YamlObjectSerializer serializer)
            {
                var args = node.ToString().Split(',');

                var b = float.Parse(args[0], CultureInfo.InvariantCulture);
                var l = float.Parse(args[1], CultureInfo.InvariantCulture);
                var t = float.Parse(args[2], CultureInfo.InvariantCulture);
                var r = float.Parse(args[3], CultureInfo.InvariantCulture);

                return new Box2(l, b, r, t);
            }

            public override YamlNode TypeToNode(object obj, YamlObjectSerializer serializer)
            {
                var box = (Box2)obj;
                return new YamlScalarNode($"{box.Bottom.ToString(CultureInfo.InvariantCulture)},{box.Left.ToString(CultureInfo.InvariantCulture)},{box.Top.ToString(CultureInfo.InvariantCulture)},{box.Right.ToString(CultureInfo.InvariantCulture)}");
            }
        }

        class ResourcePathSerializer : TypeSerializer
        {
            public override object NodeToType(Type type, YamlNode node, YamlObjectSerializer serializer)
            {
                return node.AsResourcePath();
            }

            public override YamlNode TypeToNode(object obj, YamlObjectSerializer serializer)
            {
                return new YamlScalarNode(obj.ToString());
            }
        }

        class SpriteSpecifierSerializer : TypeSerializer
        {
            public override object NodeToType(Type type, YamlNode node, YamlObjectSerializer serializer)
            {
                return SpriteSpecifier.FromYaml(node);
            }

            public override YamlNode TypeToNode(object obj, YamlObjectSerializer serializer)
            {
                switch (obj)
                {
                    case SpriteSpecifier.Texture tex:
                        return tex.TexturePath.ToString();
                    case SpriteSpecifier.Rsi rsi:
                        var mapping = new YamlMappingNode();
                        mapping.Add("sprite", rsi.RsiPath.ToString());
                        mapping.Add("state", rsi.RsiState);
                        return mapping;
                }
                throw new NotImplementedException();
            }
        }
    }
}<|MERGE_RESOLUTION|>--- conflicted
+++ resolved
@@ -152,46 +152,6 @@
         }
 
 
-<<<<<<< HEAD
-=======
-        public override void DataField<TRoot, T>(TRoot o, Expression<Func<TRoot,T>> expr, string name, T defaultValue, bool alwaysWrite = false)
-        {
-            if (o == null)
-            {
-                throw new ArgumentNullException(nameof(o));
-            }
-
-            if (expr == null)
-            {
-                throw new ArgumentNullException(nameof(expr));
-            }
-
-            if (!(expr.Body is MemberExpression mExpr))
-            {
-                throw new NotSupportedException("Cannot handle expressions of types other than MemberExpression.");
-            }
-
-
-            WriteFunctionDelegate<T> getter;
-            ReadFunctionDelegate<T> setter;
-            switch (mExpr.Member)
-            {
-                case FieldInfo fi:
-                    getter = () => (T) fi.GetValue(o)!;
-                    setter = v => fi.SetValue(o, v);
-                    break;
-                case PropertyInfo pi:
-                    getter = () => (T) pi.GetValue(o)!;
-                    setter = v => pi.SetValue(o, v);
-                    break;
-                default:
-                    throw new NotSupportedException("Cannot handle member expressions of types other than FieldInfo or PropertyInfo.");
-            }
-
-            DataReadWriteFunction(name, defaultValue, setter, getter, alwaysWrite);
-        }
-
->>>>>>> d7764765
         /// <inheritdoc />
         public override void DataFieldCached<T>(ref T value, string name, T defaultValue, WithFormat<T> format, bool alwaysWrite = false)
         {
