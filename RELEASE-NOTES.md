﻿# Release notes for RobustToolbox.

<!--
NOTE: automatically updated sometimes by version.py.
Don't change the format without looking at the script!
-->

<!--START TEMPLATE
## Master

### Breaking changes

*None yet*

### New features

*None yet*

### Bugfixes

*None yet*

### Other

*None yet*

### Internal

*None yet*


END TEMPLATE-->

## Master

### Breaking changes

*None yet*

### New features

<<<<<<< HEAD
* Add dotted line drawing to DrawingHandleScreen.
* Add LocalToTile method to SharedMapSystem for converting grid Vector2i tiles to Vector2s that accounts for the grid's TileSize.
=======
* Add GlobalRect and GlobalPixelRect for controls to get their UIBox2i in screen terms.
>>>>>>> 61f83a40

### Bugfixes

*None yet*

### Other

*None yet*

### Internal

*None yet*


## 208.0.0

### Breaking changes

* Metadata flags are no longer serialized as they get rebuilt on entity startup.

### Bugfixes

* Log failing to load user keybinds and handle the exception.


## 207.1.0

### New features

* Add the ability to merge grids via GridFixtureSystem.


## 207.0.0

### Breaking changes

* Update EntityLookup internally so non-approximate queries use the GJK solver and are much more accurate. This also means the approximate flag matters much more if you don't need narrowphase checks.
* Add shape versions of queries for both EntityLookup and MapManager.

### Bugfixes

* Fix PVS full state updates not clearing session entities and causing exceptions.

### Other

* Integration tests now run `NetMessage`s through serialization rather than passing the objects between client and server. This causes tests that missed `[NetSerializer]` attributes on any objects that need them to fail.

### Internal

* Remove a lot of duplicate code internally from EntityLookup and MapManager.


## 206.0.0

### Breaking changes

* tpto will teleport you to physics-center instead of transform center instead.
* Rename local EntityLookup methods to reflect they take local AABBs and not world AABBs.

### New features

* Add some additional EntityLookup methods for local queries.
* Add support to PrototypeManager for parsing specific files / directories as abstract.

### Bugfixes

* Fix tpto short-circuiting if one of the listed entities isn't found.
* Fix tpto not allowing grids as targets.

### Other

* Reduce MIDI source update rate from 10hz to 4hz.

### Internal

* Remove some duplicate internal code in EntityLookupSystem.
* Skip serialization sourcegen in GLFW and Lidgren.


## 205.0.0

### Breaking changes

* The unused `Robust.Physics` project has been deleted.
* The project now uses [Central Package Management](https://learn.microsoft.com/en-us/nuget/consume-packages/central-package-management).
* (Almost) all the NuGet packages have been updated. This causes many problems. I am so sorry.
* Cleaned up some unused packages as well.


## 204.1.0

### New features

* New `EntitySystem` subscription helper for working with Bound User Interface events. You can find them by doing `Subs.BuiEvents<>()` in a system.
* The `EntityManager.Subscriptions` type (for building helper extension methods) now uses

### Bugfixes

* Avoid loading assemblies from content `/Assemblies` if Robust ships its own copy. This avoid duplicate or weird mismatching version issues.

### Other

* Removed glibc version check warning.


## 204.0.0

### Breaking changes

* Make EntityManager abstract and make IEntityManager.EntityNetManager not nullable.
* Make VVAccess.ReadWrite default for all Datafields instead of VVAccess.ReadOnly

### New features

* `TextEdit.OnTextChanged`
* Add Pick and PickAndTake versions for System.Random for ICollections.

### Bugfixes

* Fix `IClipboardManager.GetText()` returning null in some cases.
* Fix possible NRE in server-side console command completion code.
* Fix possible NRE on DebugConsole logs.
* Fix exception when VVing non-networked components.

### Other

* Remove "Do not use from content" from IComponent.


## 203.0.0

### Breaking changes

* `IComponentFactory.RegisterIgnore()` no longer supports overwriting existing registrations, components should get ignored before they are registered.
* Event bus subscriptions are now locked after `IEntityManager` has started, instead of after the first component gets added. Any event subscriptions now need to happen before startup (but after init).
* Event bus subscriptions must now be locked before raising any events.
* Delete FodyWeavers.xsd as it hasn't been used for a long time.
* Remove physics sleep cancelling as it was, in hindsight, a bad idea.

### New features

* `RobustUnitTest` now has a `ExtraComponents` field for automatically registering additional components.
* `IComponentFactory.RegisterIgnore()` now accepts more than one string.
* Added `IComponentFactory.RegisterTypes` for simultaneously registering multiple components.

### Bugfixes

* Clamp volume calculations for audio rather than throwing.


## 202.1.1

### Bugfixes

* Reverted some map/grid initialisation changes that might've been causing broadphase/physics errors.
* Fixed PVS sometimes sending entities without first sending their children.
* Fixed a container state handling bug caused by containers not removing expected entities when shutting down.
* Fixed a `EnsureEntity<T>` state handling bug caused by improper handling of entity deletions.
* Fixed a bad NetSyncEnabled debug assert.


## 202.1.0

### New features

* Add GetLocalEntitiesIntersecting overload that takes in a griduid and a Vector2i tile.


## 202.0.0

### Breaking changes

* Various entity manager methods now have a new `where T : IComponent` constraint.
* The `IComponentFactory.ComponentAdded` event has been renamed to `ComponentsAdded` and now provides an array of component registrations.
* `IComponentFactory.RegisterIgnore()` no longer supports overwriting existing registrations, components should get ignored before they are registered.

### New features

* Added `IComponentFactory.GetAllRegistrations()`
* Add IComponentState interface support for component states so structs can be used in lieu of classes.


## 201.0.0

### Breaking changes

* The `zCircleGradient` shader function arguments have changed. It now requires a pixel-size to ensure that the gradient is properly entered.

### Bugfixes

* Fixed some PVS null reference errors.


## 200.0.0

### Breaking changes

* MappingDataNode is now ordered.
* Make invalid AutoNetworkedFields compiler errors.

### New features

* `OSWindowStyles.NoTitleBar` (supported only on Linux X11 for now).

### Bugfixes

* Avoid calling DirtyEntity when a component's last modified tick is not current.
* Fix `tpgrid` allowing moving grids to nullspace.

### Other

* `OSWindowStyles.NoTitleOptions` is now supported on Linux X11.


## 199.0.0

### Breaking changes

* Various `IEntityManager` C# events now use `Entity<MetadataComponent>` instead of `EntityUid`
* Entity visibility masks now use a ushort instead of an integer.
* Run grid traversal on entity spawn.

### New features

* Added two new `IEntityManager` C# events that get raiseed before and after deleting ("flushing") all entities.
* Added a new `DeleteEntity()` override that takes in the entity's metadata and transform components.
* Add better audio logs.
* Expand z-library shader.
* Add a Box2i union for Vector2i and add a Contains variant that assumes the Vector2i is a tile and not a point.

### Bugfixes

* Try to prevent some NREs in PVS.
* More PVS fixes and cleanup.


## 198.1.0

### New features

* `IClydeViewport` now provides access to the light render target.
* Added a style-class to the `MenuBar` popup control.
* Added `NextGaussian()` extension method for `System.Random`.
* Added per-session variant of `PvsOverrideSystem.AddForceSend()`.

### Bugfixes

* Stopped the client from logging errors when attempting to delete invalid entities.

### Other

* The `DevWindow` UI inspector has been improved a bit and it now groups properties by their defining type.


## 198.0.1

### Bugfixes

* Fix preprocessor flag for FULL_RELEASE preventing building.


## 198.0.0

### Breaking changes

* Disable DefaultMagicAczProvider for FULL_RELEASE as it's only meant for debugging.

### New features

* Automatic UI scale is disabled by default for non-main windows. If desired, it can be re-enabled per window by changing `WindowRoot.DisableAutoScaling`.
* Add UI click and hover sound support via IUserInterfaceManager.SetClickSound / .SetHoverSound

### Bugfixes

* Fix GetEntitiesIntersecting for map entities without grids.

### Other

* Print more diagnostics on server startup.


## 197.1.0

### New features

* ACZ improvements: `IStatusHost.InvalidateAcz()` and `IStatusHost.SetFullHybridAczProvider()`.

### Bugfixes

* Fixes a PVS bug that happens when grids moved across maps.
* Fixes sprite animations not working properly


## 197.0.0

### Breaking changes

* PvsOverrideSystem has been reworked:
  * Session and global overrides now default to always being recursive (i.e., sending all children).
  * Session & global overrides will always respect a client's PVS budgets.
  * Entities with an override will now still be sent in the same way as other entities if they are within a player's view. If you want to prevent them from being sent, you need to use visibility masks.
  * Entities can have more than one kind of override (i.e., multiple sessions).

### New features

* Added a `PvsSize ` field to `EyeComponent`, which can be used to modify the PVS range of an eye.
* Added a new `NetLowLodRange` cvar for reducing the number of distant entities that get sent to a player. If a PVS chunk is beyond this range (but still within PVS range), then only high-priority entities on that chunk will get sent.
* Added a new metadata flag for tagging an entity as a "high prority" entity that should get sent even on distant chunks. This only works for entities that are directly attached to a grid or map. This is currently used by lights & occluders.

### Other

* PVS has been reworked again, and should hopefully be noticeable faster.
* PVS now prioritizes sending chunks that are closer to a player's eyes.


## 196.0.0

### Breaking changes

* Dirtying a non-networked component will now fail a debug assert.
* The `IInvocationContext` interface for toolshed commands now requires a UserId field. The session field should be cleared if a player disconnects.

### New features

* `LocalizationManager` now supports multiple fallback cultures
* SpriteView now supports using a `NetEntity` to select an entity to draw.
* Added methods for simultaneously dirtying several components on the same entity.
* Animated sprite layers now have a "Cycle" option that will reverse an animation when it finishes.

### Bugfixes

* Fixed a recursion/stack-overflow in `GridTraversalSystem`
* Ensure `Robust.Client.WebView` processes get shut down if game process exits uncleanly.
* Fixed Toolshed commands not properly functioning after disconnecting and reconnecting.

### Other

* Console command completions no longer suggest toolshed commands for non-toolshed commands.



## 195.0.1

### Bugfixes

* Fixes playing audio using audio streams
* Fixes placement manager exceptions when placing self deleting / spawner entities
* Fixed `IPrototypeManager.EnumeratePrototypes<T>` throwing an exception when there are no instances.


## 195.0.0

### New features

* Generic versions of `DebugTools.AssertEquals()` functions.
* `[Prototype]` now does not need to have a name specified, the name is inferred from the class name.

### Bugfixes

* Fixes a physics bug that could cause deleted entities to remain on the physics map.
* Fixes a bug in entity lookup code that could cause clients to get stuck in an infinite loop.

### Other

* `Robust.Client.WebView` has been brought alive again.
* The addition of physics joints is no longer deferred to the next tick.
* Grid traversal is no longer deferred to the next tick.
* Integration tests now fail when console commands log errors.


## 194.1.0

### New features

* `IAudioManager` has APIs to directly load `AudioStream`s from data streams.
* `AudioSystem` has new `Play*` methods.
* `EntityCoordinates.TryDelta()`
* `EntityLookupSystem.GetEntitiesInRange()` untyped hashset overload has `flags` parameter.


## 194.0.2

### Internal

* Added some null-checks to PVS to try reduce the error spam.


## 194.0.1

### Bugfixes

* Fixed `Control.SetPositionInParent` failing to move an entity to the last position.
* Fixed audio occlusion not working.

### Internal

* Added some logs for grid/map deletion and movement to debug some map loading issues.
* Refactored some parts of PVS. It should be slightly faster, though the game may be unstable for a bit.

## 194.0.0

### Breaking changes

* MoveEvent is no longer raised broadcast, subscribe to the SharedTransformSystem.OnGlobalMoveEvent C# event instead

### Bugfixes

* Fixed the game sometimes freezing while trying to load specific audio files.


## 193.2.0

### Other

* Added more PVS error logs


## 193.1.1

### Bugfixes

* Fixed an exception when building in FULL_RELEASE


## 193.1.0

### New features

* Added FrozenDictionary and FrozenHashSet to sandbox whitelist
* Added yaml type serializers for FrozenDictionary and FrozenHashSet
* Added `IPrototypeManager.GetInstances<T>()`
* `IPrototypeManager` now also raises `PrototypesReloadedEventArgs` as a system event.

### Bugfixes

* Might fix some PVS bugs added in the last version.

### Internal

* Various static dictionaries have been converted into FrozenDictionary.


## 193.0.0

### Breaking changes

* The `TransformChildrenEnumerator`'s out values are now non-nullable

### New features

* Added `IPrototypeManager.TryGetInstances()`, which returns a dictionary of prototype instances for a given prototype kind/type.

### Bugfixes

* Fixed `BaseAudioSource.SetAuxiliary()` throwing errors on non-EFX systems

### Internal


* The internals of PVS system have been reworked to reduce the number of dictionary lookups.
* `RobustMappedStringSerializer` now uses frozen dictionaries
* `IPrototypeManager` now uses frozen dictionaries


## 192.0.0

### Breaking changes

* `EntitySystem.TryGetEntity` is now `protected`.

### Internal

* PVS message ack processing now happens asynchronously
* Dependency collections now use a `FrozenDictionary`


## 191.0.1

### Bugfixes

.* Fix sandbox being broken thanks to .NET 8.


## 191.0.0

### Breaking changes

* Robust now uses **.NET 8**. Nyoom.

### Bugfixes

* `IResourceCache.TryGetResource<T>` won't silently eat all exceptions anymore.


## 190.1.1

### Bugfixes

* Revert broadphase job to prevent OOM from logs.


## 190.1.0

### New features

* Add OnGrabbed / OnReleased to slider controls.
* Add Rotation method for matrices and also make the precision slightly better when angles are passed in by taking double-precision not single-precision floats.

### Bugfixes

* Fix some grid setting asserts when adding gridcomponent to existing maps.


## 190.0.0

### New features

* Add color gradients to sliders.

### Bugfixes

* Fix HSV / HSL producing black colors on 360 hue.
* Stop terminating entities from prematurely detaching to nullspace.
* Ensure shader parameters update when swapping instances.

### Other

* Add more verbose logging to OpenAL errors.

### Internal

* Change NetSyncEnabled to an assert and fix instances where it slips through to PVS.


## 189.0.0

### Breaking changes

* Use the base AudioParams for networking not the z-offset adjusted ones.
* Modulate SpriteView sprites by the control's color modulation.

### New features

* Improve YAML linter error messages for parent nodes.
* ExpandPvsEvent will also be raised directed to the session's attached entity.

### Bugfixes

* Client clientside entity error spam.

### Internal

* Set priorGain to 0 where no EFX is supported for audio rather than 0.5.
* Try to hotfix MIDI lock contention more via a semaphore.


## 188.0.0

### Breaking changes

* Return null buffered audio if there's an exception and use the dummy instance internally.
* Use entity name then suffix for entity spawn window ordering.
* Change MidiManager volume to gain.
* Remove EntityQuery from the MapVelocity API.

### Bugfixes

* Potentially fix some audio issues by setting gain to half where EFX not found and the prior gain was 0.
* Log errors upon trying to spawn audio attached to deleted entities instead of trying to spawn them and erroring later.
* Fixed predicted audio spawns not applying the adjusted audio params.
* Fix GetDimensions for the screenhandle where the text is only a single line.


## 187.2.0

### New features

* Added a cancellable bool to physics sleeping events where we may wish to cancel it.

### Bugfixes

* Fix corrupted physics awake state leading to client mispredicts.


## 187.1.2

### Bugfixes

* Hotfix contact nullrefs if they're modified during manifold generation.


## 187.1.1

### Bugfixes

* Revert physics solver job to fix crashes until box2d v3 rolls around.
* Don't RegenerateContacts if the body isn't collidable to avoid putting non-collidable proxies on the movebuffer.


## 187.1.0

### Bugfixes

* Apply default audio params to all audio sources not just non-buffered ones.
* Avoid re-allocating broadphase job every tick and maybe fix a rare nullref for it.


## 187.0.0

### New features

* Improved error message for network failing to initialize.

### Bugfixes

* Fix not being able to add multiple PVS session overrides in a single tick without overwriting each one. This should fix issues with audio filters.

### Other

* Changed toolshed initialisation logs to verbose.


## 186.1.0

### New features

* Add public method to get PVS session overrides for a specific session.

### Internal

* Add temporary audio debugging.


## 186.0.0

### Breaking changes

* Global audio is now stored on its own map to avoid contamination issues with nullspace.

### Bugfixes

* Fix MIDIs playing cross-map
* Only dispose audio on game closure and don't stop playing if it's disposed elsewhere i.e. MIDIs.


## 185.2.0

### Bugfixes

* Bandaid deleted MIDI source entities spamming velocity error logs.

### Other

* Reverted MIDI audio not updating every frame due to lock contention with the MIDI renderer for now.


## 185.1.1

### Bugfixes

* Fix Z-Offset for audio not being applied on initialization.

### Internal

* Flag some internal queries as approximate to avoid unnecessary AABB checks. Some of these are already covered off with TestOverlap calls and the rest will need updating to do so in a future update.


## 185.1.0

### New features

* Audio listener's velocity is set using the attached entity's velocity rather than ignored.

### Bugfixes

* Fix imprecision on audio position


## 185.0.0

### Breaking changes

* Added a flag for grid-based audio rather than implicitly doing it.

### New features

* Added IRobustJob and IParallelRobustJob (which splits out into IRobustJob). These can be passed to ParallelManager for work to be run on the threadpool without relying upon Task.Run / Parallel.For which can allocate significantly more. It also has conveniences such as being able to specify batch sizing via the interface implementation.


## 184.1.0

### New features

* Add API to get gain / volume for a provided value on SharedAudioSystem.
* Make GetOcclusion public for AudioSystem.
* Add SharedAudioSystem.SetGain to complement SharedAudioSystem.SetVolume


## 184.0.1

### Bugfixes

* Update MIDI position and occlusion every frame instead of at set intervals.
* Fix global audio not being global.


## 184.0.0

### Internal

* Add RobustMemoryManager with RecyclableIOMemoryStream to significantly reduce MsgState allocations until better memory management is implemented.


## 183.0.0

### Breaking changes

* Audio rework has been re-merged now that the issues with packaging on server have been rectified (thanks PJB!)
* Reverted Arch pending further performance work on making TryGetComponent competitive with live.


## 182.1.1

### Internal

* Remove AggressiveInlining from Arch for debugging.


## 182.1.0

### New features

* Add IRobustRandom.SetSeed

### Other

* Add Arch.TrimExcess() back to remove excess archetypes on map load / EntityManager flush.


## 182.0.0

### Breaking changes

* Add EntityUid's generation / version to the hashcode.


## 181.0.2

### Bugfixes

* Fix exceptions from having too many lights on screen and causing the game to go black.
* Fix components having events raised in ClientGameStateManager before fully set and causing nullable reference exceptions.
* Replace tile intersection IEnumerables with TileEnumerator internally. Also made it public for external callers that wish to avoid IEnumerable.


## 181.0.1

### Bugfixes

* Fix the non-generic HasComp and add a test for good measure.


## 181.0.0

### Breaking changes

- Arch is merged refactoring how components are stored on engine. There's minimal changes on the API end to facilitate component nullability with much internal refactoring.


## 180.2.1


## 180.2.0

### New features

* Add EnsureEntity variants that take in collections.
* Add more MapSystem helper methods.

### Internal

* Cache some more PVS data to avoid re-allocating every tick.


## 180.1.0

### New features

* Add the map name to lsmap.
* Add net.pool_size to CVars to control the message data pool size in Lidgren and to also toggle pooling.

### Bugfixes

* Fix physics contraints causing enormous heap allocations.
* Fix potential error when writing a runtime log.
* Fix shape lookups for non-hard fixtures in EntityLookupSystem from 180.0.0


## 180.0.0

### Breaking changes

* Removed some obsolete methods from EntityLookupSystem.

### New features

* PhysicsSystem.TryGetNearest now supports chain shapes.
* Add IPhysShape methods to EntityLookupSystem rather than relying on AABB checks.
* Add some more helper methods to SharedTransformSystem.
* Add GetOrNew dictionary extension that also returns a bool on whether the key existed.
* Add a GetAnchoredEntities overload that takes in a list.

### Other

* Use NetEntities for the F3 debug panel to align with command usage.


## 179.0.0

### Breaking changes

* EyeComponent.Eye is no longer nullable

### New features

* Light rendering can now be enabled or disable per eye.

### Bugfixes

* Deserializing old maps with empty grid chunks should now just ignore those chunks.

### Other

* UnknownPrototypeException now also tells you the prototype kind instead of just the unkown ID.
* Adding or removing networked components while resetting predicted entities now results in a more informative exception.


## 178.0.0

### Breaking changes

* Most methods in ActorSystem have been moved to ISharedPlayerManager.
* Several actor/player related components and events have been moved to shared.

### New features

* Added `NetListAsArray<T>.Value` to the sandbox whitelist


## 177.0.0

### Breaking changes

* Removed toInsertXform and added containerXform in SharedContainerSystem.CanInsert.
* Removed EntityQuery parameters from SharedContainerSystem.IsEntityOrParentInContainer.
* Changed the signature of ContainsEntity in SharedTransformSystem to use Entity<T>.
* Removed one obsoleted SharedTransformSystem.AnchorEntity method.
* Changed signature of SharedTransformSystem.SetCoordinates to use Entity<T>.

### New features

* Added more Entity<T> query methods.
* Added BeforeApplyState event to replay playback.

### Bugfixes

* Fixed inverted GetAllMapGrids map id check.
* Fixed transform test warnings.
* Fixed PlacementManager warnings.
* Fixed reparenting bug for entities that are being deleted.

### Other

* Changed VerticalAlignment of RichTextLabel to Center to be consistent with Label.
* Changed PVS error log to be a warning instead.
* Marked insert and remove container methods as obsolete, added container system methods to replace them.
* Marked TransformComponent.MapPosition as obsolete, added GetMapCoordinates system method to replace it.

### Internal

* Moved TryGetUi/TryToggleUi/ToggleUi/TryOpen/OpenUi/TryClose/CloseUi methods from UserInterfaceSystem to SharedUserInterfaceSystem.


## 176.0.0

### Breaking changes

* Reverted audio rework temporarily until packaging is fixed.
* Changes to Robust.Packaging to facilitate Content.Packaging ports from the python packaging scripts.

### New features

* Add a cvar for max game state buffer size.
* Add an overload for GetEntitiesInRange that takes in a set.

### Bugfixes

* Fix PVS initial list capacity always being 0.
* Fix replay lerp error spam.


## 175.0.0

### Breaking changes

* Removed static SoundSystem.Play methods.
* Moved IPlayingAudioStream onto AudioComponent and entities instead of an abstract stream.
* IResourceCache is in shared and IClientResourceCache is the client version to use for textures.
* Default audio attenuation changed from InverseDistanceClamped to LinearDistanceClamped.
* Removed per-source audio attenuation.

### New features

* Add preliminary support for EFX Reverb presets + auxiliary slots; these are also entities.
* Audio on grid entities is now attached to the grid.

### Bugfixes

* If an audio entity comes into PVS range its track will start at the relevant offset and not the beginning.
* Z-Axis offset is considered for ReferenceDistance / MaxDistance for audio.
* Audio will now pause if the attached entity is paused.

### Other

* Changed audio Z-Axis offset from -5m to -1m.


## 174.0.0

### Breaking changes

* ActorComponent has been moved to `Robust.Shared.Player` (namespace changed).

### New features

* Added `SpriteSystem.GetFrame()` method, which takes in an animated RSI and a time and returns a frame/texture.
* Added `IRobustRandom.NextAngle()`


## 173.1.0

### New features

* Add physics chain shapes from Box2D.


## 173.0.0

### Breaking changes

* Remove GridModifiedEvent in favor of TileChangedEvent.

### Bugfixes

* Fix some grid rendering bugs where chunks don't get destroyed correctly.


## 172.0.0

### Breaking changes

* Remove TryLifestage helper methods.
* Refactor IPlayerManager to remove more IPlayerSession, changed PlayerAttachedEvent etc on client to have the Local prefix, and shuffled namespaces around.

### New features

* Add EnsureComponent(ref Entity<\T?>)

### Bugfixes

* Re-add force ask threshold and fix other PVS bugs.


## 171.0.0

### Breaking changes

* Change PlaceNextTo method names to be more descriptive.
* Rename RefreshRelay for joints to SetRelay to match its behaviour.

### Bugfixes

* Fix PVS error spam for joint relays not being cleaned up.

### Other

* Set EntityLastModifiedTick on entity spawn.


## 170.0.0

### Breaking changes

* Removed obsolete methods and properties in VisibilitySystem, SharedContainerSystem and MetaDataComponent.

### Bugfixes

* Fixed duplicate command error.
* Fixed not being able to delete individual entities with the delete command.

### Other

* FileLogHandler logs can now be deleted while the engine is running.


## 169.0.1

### Other

* The client now knows about registered server-side toolshed commands.

## 169.0.0

### Breaking changes

* Entity<T> has been introduced to hold a component and its owning entity. Some methods that returned and accepted components directly have been removed or obsoleted to reflect this.

### Other

* By-value events may now be subscribed to by-ref.
* The manifest's assemblyPrefix value is now respected on the server.


## 168.0.0

### Breaking changes

* The Component.OnRemove method has been removed. Use SubscribeLocalEvent<TComp, ComponentRemove>(OnRemove) from an EntitySystem instead.


## 167.0.0

### Breaking changes

* Remove ComponentExtensions.
* Remove ContainerHelpers.
* Change some TransformSystem methods to fix clientside lerping.

### Bugfixes

* Fixed PVS bugs from dropped entity states.

### Other

* Add more joint debug asserts.


## 166.0.0

### Breaking changes

* EntityUid-NetEntity conversion methods now return null when given a null value, rather than returning an invalid id.
* ExpandPvsEvent now defaults to using null lists to reduce allocations.
* Various component lifestage related methods have been moved from the `Component` class to `EntityManager`.
* Session/client specific PVS overrides are now always recursive, which means that all children of the overriden entity will also get sent.

### New features

* Added a SortedSet yaml serializer.

### Other

* AddComponentUninitialized is now marked as obsolete and will be removed in the future.
* DebugTools.AssertOwner() now accepts null components.


## 165.0.0

### Breaking changes

* The arguments of `SplitContainer`s resize-finished event have changed.

### New features

* The YAML validator now checks the default values of ProtoId<T> and EntProtoId data fields.

### Bugfixes

* The minimum draggable area of split containers now blocks mouse inputs.


## 164.0.0

### Breaking changes

* Make automatic component states infer cloneData.
* Removed cloneData from AutoNetworkedFieldAttribute. This is now automatically inferred.

### Internal

* Reduce Transform GetComponents in RecursiveDeleteEntity.


## 163.0.0

### Breaking changes

* Moved TimedDespawn to engine for a component that deletes the attached entity after a timer has elapsed.

### New features

* Add ExecuteCommand for integration tests.
* Allow adding / removing widgets of cub-controls.
* Give maps / grids a default name to help with debugging.
* Use ToPrettyString in component resolve errors to help with debugging.

### Bugfixes

* Fix console backspace exception.
* Fix rendering invalid maps spamming exceptions every frame.

### Internal

* Move ClientGameStatemanager local variables to fields to avoid re-allocating every tick.


## 162.2.1


## 162.2.0

### New features

* Add support for automatically networking entity lists and sets.
* Add nullable conversion operators for ProtoIds.
* Add LocId serializer for validation.

### Bugfixes

* Fix deleting a contact inside of collision events throwing.
* Localize VV.

### Internal

* Use CollectionsMarshal in GameStateManager.


## 162.1.1

### Bugfixes

* Fixes "NoSpawn" entities appearing in the spawn menu.


## 162.1.0

### New features

* Mark ProtoId as NetSerializable.

### Bugfixes

* Temporarily revert NetForceAckThreshold change as it can lead to client stalling.
* Fix eye visibility layers not updating on children when a parent changes.

### Internal

* Use CollectionsMarshal in RobustTree and AddComponentInternal.


## 162.0.0

### New features

* Add entity categories for prototypes and deprecate the `noSpawn` tag.
* Add missing proxy method for `TryGetEntityData`.
* Add NetForceAckThreshold cvar to forcibly update acks for late clients.

### Internal

* Use CollectionMarshals in PVS and DynamicTree.
* Make the proxy methods use MetaQuery / TransformQuery.


## 161.1.0

### New features

* Add more DebugTools assert variations.

### Bugfixes

* Don't attempt to insert entities into deleted containers.
* Try to fix oldestAck not being set correctly leading to deletion history getting bloated for pvs.


## 161.0.0

### Breaking changes

* Point light animations now need to use different component fields in order to animate the lights. `Enabled` should be replaced with `AnimatedEnable` and `Radius` should be replaced with `AnimatedRadius`

### New features

* EntProtoId is now net-serializable
* Added print_pvs_ack command to debug PVS issues.

### Bugfixes

* Fixes AngleTypeParser not using InvariantCulture
* Fixed a bug that was causing `MetaDataComponent.LastComponentRemoved` to be updated improperly.

### Other

* The string representation of client-side entities now looks nicer and simply uses a 'c' prefix.


## 160.1.0

### New features

* Add optional MetaDataComponent args to Entitymanager methods.

### Internal

* Move _netComponents onto MetaDataComponent.
* Remove some component resolves internally on adding / removing components.


## 160.0.2

### Other

* Transform component and containers have new convenience fields to make using VIewVariables easier.


## 160.0.0

### Breaking changes

* ComponentReference has now been entirely removed.
* Sensor / non-hard physics bodies are now included in EntityLookup by default.


## 159.1.0


## 159.0.3

### Bugfixes

* Fix potentially deleted entities having states re-applied when NetEntities come in.


## 159.0.2

### Bugfixes

* Fix PointLight state handling not queueing ComponentTree updates.


## 159.0.1

### Bugfixes

* Fix pending entity states not being removed when coming in (only on entity deletion).

### Internal

* Remove PhysicsComponent ref from Fixture.


## 159.0.0

### Breaking changes

* Remove ComponentReference from PointLights.
* Move more of UserInterfaceSystem to shared.
* Mark some EntitySystem proxy methods as protected instead of public.

### New features

* Make entity deletion take in a nullable EntityUid.
* Added a method to send predicted messages via BUIs.

### Other

* Add Obsoletions to more sourcegen serv4 methods.
* Remove inactive reviewers from CODEOWNERs.


## 158.0.0

### Breaking changes

* Remove SharedEyeComponent.
* Add Tile Overlay edge priority.


## 157.1.0

### New features

* UI tooltips now use rich text labels.


## 157.0.0

### Breaking changes

* Unrevert container changes from 155.0.0.
* Added server-client EntityUid separation. A given EntityUid will no longer refer to the same entity on the server & client.
* EntityUid is no longer net-serializable, use NetEntity instead, EntityManager & entity systems have helper methods for converting between the two,


## 156.0.0

### Breaking changes

* Revert container changes from 155.0.0.


## 155.0.0

### Breaking changes

* MapInitEvent now gets raised for components that get added to entities that have already been map-initialized.

### New features

* VirtualWritableDirProvider now supports file renaming/moving.
* Added a new command for toggling the replay UI (`replay_toggleui`).

### Bugfixes

* Fixed formatting of localization file errors.
* Directed event subscriptions will no longer error if the corresponding component is queued for deletion.


## 154.2.0



### New features

* Added support for advertising to multiple hubs simultaneously.
* Added new functions to ContainerSystem that recursively look for a component on a contained entity's parents.

### Bugfixes

* Fix Direction.TurnCw/TurnCcw to South returning Invalid.


## 154.1.0

### New features

* Add MathHelper.Max for TimeSpans.

### Bugfixes

* Make joint initialisation only log under IsFirstTimePredicted on client.

### Other

* Mark the proxy Dirty(component) as obsolete in line with EntityManager (Dirty(EntityUid, Component) should be used in its place).


## 154.0.0

### Breaking changes

* Change ignored prototypes to skip prototypes even if the prototype type is found.
* Moved IPlayerData interface to shared.

### New features

* Added a multiline text submit keybind function.

### Bugfixes

* Fixed multiline edits scrollbar margins.

### Internal

* Added more event sources.
* Made Toolshed types oneOff IoC injections.


## 153.0.0

### Breaking changes

* Removed SharedUserInterfaceComponent component references.
* Removed EntityDeletedMessage.

### Other

* Performance improvements for replay recording.
* Lidgren has been updated to [v0.2.6](https://github.com/space-wizards/SpaceWizards.Lidgren.Network/blob/v0.2.6/RELEASE-NOTES.md).
* Make EntityManager.AddComponent with a component instance set the owner if its default, add system proxy for it.

### Internal

* Added some `EventSource` providers for PVS and replay recording: `Robust.Pvs` and `Robust.ReplayRecording`.
* Added RecursiveMoveBenchmark.
* Removed redundant prototype resolving.
* Removed CollisionWake component removal subscription.
* Removed redundant DebugTools.AssertNotNull(netId) in ClientGameStateManager


## 152.0.0

### Breaking changes

* `Robust.Server.GameObjects.BoundUserInterface.InteractionRangeSqrd` is now a get-only property. Modify `InteractionRange` instead if you want to change it on active UIs.
* Remove IContainerManager.
* Remove and obsolete ComponentExt methods.
* Remove EntityStarted and ComponentDeleted C# events.
* Convert Tile.TypeId to an int. Old maps that were saved with TypeId being an ushort will still be properly deserialized.

### New features

* `BoundUserInterfaceCheckRangeEvent` can be used to implement custom logic for BUI range checks.
* Add support for long values in CVars.
* Allow user code to implement own logic for bound user interface range checks.

### Bugfixes

* Fix timers counting down slower than real time and drifting.
* Add missing System using statement to generated component states.
* Fix build with USE_SYSTEM_SQLITE.
* Fix prototype manager not being initialized in robust server simulation tests.
* Fix not running serialization hooks when copying non-byref data definition fields without a custom type serializer.

### Other

* Remove warning for glibc 2.37.
* Remove personally-identifiable file paths from client logs.

### Internal

* Disable obsoletion and inherited member hidden warnings in serialization source generated code.
* Update CI workflows to use setup-dotnet 3.2.0 and checkout 3.6.0.
* Fix entity spawn tests having instance per test lifecycle with a non static OneTimeTearDown method.
* Add new PVS test to check that there is no issue with entity states referencing other entities that the client is not yet aware of.


## 151.0.0


## 150.0.1

### Bugfixes

* Fix some partial datadefs.


## 150.0.0

### Breaking changes

* Remove the Id field from Fixtures as the Id is already stored on FixturesComponent.

### New features

* Add AbstractDictionarySerializer for abstract classes.
* Add many new spawn functions for entities for common operations.


## 149.0.1

### Bugfixes

* Fix serialization sharing instances when copying data definitions and not assigning null when the source is null.
* Fixed resizing a window to be bigger than its set maxsize crashing the client.


## 149.0.0

### Breaking changes

* Data definitions must now be partial, their data fields must not be readonly and their data field properties must have a setter.

### Internal

* Copying data definitions through the serialization manager is now faster and consumes less memory.


## 148.4.0

### New features

* Add recursive PVS overrides and remove IsOverride()


## 148.3.0

### New features

* Happy eyeballs delay can be configured.
* Added more colors.
* Allow pre-startup components to be shut down.
* Added tile texture reload command.
* Add implementation of Random.Pick(ValueList<T> ..).
* Add IntegrationInstance fields for common dependencies.

### Bugfixes

* Prevent invalid prototypes from being spawned.
* Change default value of EntityLastModifiedTick from zero to one.
* Make DiscordRichPresence icon CVars server-side with replication.


## 148.2.0

### New features

* `SpinBox.LineEditControl` exposes the underlying `LineEdit`.
* Add VV attributes to various fields across overlay and sessions.
* Add IsPaused to EntityManager to check if an entity is paused.

### Bugfixes

* Fix SetActiveTheme not updating the theme.


## 148.1.0

### New features

* Added IgnoreUIChecksComponent that lets entities ignore bound user interface range checks which would normally close the UI.
* Add support for F16-F24 keybinds.

### Bugfixes

* Fix gamestate bug where PVS is disabled.

### Other

* EntityQuery.HasComponent override for nullable entity uids.


## 148.0.0

### Breaking changes

* Several NuGet dependencies are now private assets.
* Added `IViewportControl.PixelToMap()` and `PixelToMapEvent`. These are variants of the existing screen-to-map functions that should account for distortion effects.

### New features

* Added several new rich-text tags, including italic and bold-italic.

### Bugfixes

* Fixed log messages for unknown components not working due to threaded IoC issues.
* Replay recordings no longer record invalid prototype uploads.


## 147.0.0

### Breaking changes

* Renamed one of the EntitySystem.Dirty() methods to `DirtyEntity()` to avoid confusion with the component-dirtying methods.

### New features

* Added debug commands that return the entity system update order.

### Bugfixes

* Fixed a bug in MetaDataSystem that was causing the metadata component to not be marked as dirty.


## 146.0.0

### Breaking changes

* Remove readOnly for DataFields and rename some ShaderPrototype C# fields internally to align with the normal schema.

### Bugfixes

* Add InvariantCulture to angle validation.

### Internal

* Add some additional EntityQuery<T> usages and remove a redundant CanCollide call on fixture shutdown.


## 145.0.0

### Breaking changes

* Removed some old SpriteComponent data-fields ("rsi", and "layerDatums").

### New features

* Added `ActorSystem.TryGetActorFromUserId()`.
* Added IPrototypeManager.EnumerateKinds().

### Bugfixes

* Fixed SpriteSpecifierSerializer yaml validation not working properly.
* Fixed IoC/Threading exceptions in `Resource.Load()`.
* Fixed `TransformSystem.SetCoordinates()` throwing uninformative client-side errors.
* Fixed `IResourceManager.ContentFileExists()` and `TryContentFileRead()` throwing exceptions on windows when trying to open a directory.


## 144.0.1

### Bugfixes

* Fix some EntityLookup queries incorrectly being double transformed internally.
* Shrink TileEnlargement even further for EntityLookup default queries.


## 144.0.0

### Breaking changes

* Add new args to entitylookup methods to allow for shrinkage of tile-bounds checks. Default changed to shrink the grid-local AABB by the polygon skin to avoid clipping neighboring tile entities.
* Non-hard fixtures will no longer count by default for EntityLookup.

### New features

* Added new EntityLookup flag to return non-hard fixtures or not.


## 143.3.0

### New features

* Entity placement and spawn commands now raise informative events that content can handle.
* Replay clients can now optionally ignore some errors instead of refusing to load the replay.

### Bugfixes

* `AudioParams.PlayOffsetSecond` will no longer apply an offset that is larger then the length of the audio stream.
* Fixed yaml serialization of arrays of virtual/abstract objects.


### Other

* Removed an incorrect gamestate debug assert.


## 143.2.0

### New features

* Add support for tests to load extra prototypes from multiple sources.

### Bugfixes

* Fix named toolshed command.
* Unsubscribe from grid rendering events on shutdown.

### Other

* Remove unnecessary test prototypes.


## 143.1.0

### New features

* Add locale support for grammatical measure words.

### Bugfixes

* Don't raise contact events for entities that were QueueDeleted during the tick.
* Exception on duplicate broadcast subscriptions as this was unsupported behaviour.

### Other

* Add VV ReadWrite to PhysicsComponent BodyStatus.


## 143.0.0

### New features


- Toolshed, a tacit shell language, has been introduced.
  - Use Robust.Shared.ToolshedManager to invoke commands, with optional input and output.
  - Implement IInvocationContext for custom invocation contexts i.e. scripting systems.


## 142.1.2

### Other

* Don't log an error on failing to resolve for joint relay refreshing.


## 142.1.1

### Bugfixes

* Fixed a bad debug assert in `DetachParentToNull()`


## 142.1.0

### New features

* `IHttpClientHolder` holds a shared `HttpClient` for use by content. It has Happy Eyeballs fixed and an appropriate `User-Agent`.
* Added `DataNode.ToString()`. Makes it easier to save yaml files and debug code.
* Added some cvars to modify discord rich presence icons.
* .ogg files now read the `Artist` and `Title` tags and make them available via new fields in `AudioStream`.
* The default fragment shaders now have access to the local light level (`lowp vec3 lightSample`).
* Added `IPrototypeManager.ValidateAllPrototypesSerializable()`, which can be used to check that all currently loaded prototypes can be serialised & deserialised.

### Bugfixes

* Fix certain debug commands and tools crashing on non-SS14 RobustToolbox games due to a missing font.
* Discord rich presence strings are now truncated if they are too long.
* Fixed a couple of broadphase/entity-lookup update bugs that were affecting containers and entities attached to other (non-grid/map) entities.
* Fixed `INetChannel.Disconnect()` not properly disconnecting clients in integration tests.

### Other

* Outgoing HTTP requests now all use Happy Eyeballs to try to prioritize IPv6. This is necessary because .NET still does not support this critical feature itself.
* Made various physics related component properties VV-editable.
* The default EntitySystem sawmill log level now defaults to `Info` instead of `Verbose`. The level remains verbose when in debug mode.

### Internal

* The debug asserts in `DetachParentToNull()` are now more informative.


## 142.0.1

### Bugfixes

* Fix Enum serialization.


## 142.0.0

### Breaking changes

* `EntityManager.GetAllComponents()` now returns a (EntityUid, Component) tuple

### New features

* Added `IPrototypeManager.ValidateFields()`, which uses reflection to validate that the default values of c# string fields correspond to valid entity prototypes. Validates any fields with a `ValidatePrototypeIdAttribute`  and any data-field that uses the PrototypeIdSerializer custom type serializer.

### Other

* Replay playback will now log errors when encountering unhandled messages.
* Made `GetAssemblyByName()` throw descriptive error messages.
* Improved performance of various EntityLookupSystem functions


## 141.2.1

### Bugfixes

* Fix component trait dictionaries not clearing on reconnect leading to bad GetComponent in areas (e.g. entire game looks black due to no entities).


## 141.2.0

### Other

* Fix bug in `NetManager` that allowed exception spam through protocol abuse.


## 141.1.0

### New features

* MapInitEvent is run clientside for placementmanager entities to predict entity appearances.
* Add CollisionLayerChangeEvent for physics fixtures.


## 141.0.0

### Breaking changes

* Component.Initialize has been fully replaced with the Eventbus.

### Bugfixes

* Fixed potential crashes if buffered audio sources (e.g. MIDI) fail to create due to running out of audio streams.

### Other

* Pressing `^C` twice on the server will now cause it to hard-exit immediately.
* `Tools` now has `EXCEPTION_TOLERANCE` enabled.


## 140.0.0

### Breaking changes

* `IReplayRecordingManager.RecordingFinished` now takes a `ReplayRecordingFinished` object as argument.
* `IReplayRecordingManager.GetReplayStats` now returns a `ReplayRecordingStats` struct instead of a tuple. The units have also been normalized

### New features

* `IReplayRecordingManager` can now track a "state" object for an active recording.
* If the path given to `IReplayRecordingManager.TryStartRecording` is rooted, the base replay directory is ignored.

### Other

* `IReplayRecordingManager` no longer considers itself recording inside `RecordingFinished`.
* `IReplayRecordingManager.Initialize()` was moved to an engine-internal interface.


## 139.0.0

### Breaking changes

* Remove Component.Startup(), fully replacing it with the Eventbus.


## 138.1.0

### New features

* Add rotation methods to TransformSystem for no lerp.

### Bugfixes

* Fix AnimationCompleted ordering.


## 138.0.0

### Breaking changes

* Obsoleted unused `IMidiRenderer.VolumeBoost` property. Use `IMidiRenderer.VelocityOverride` instead.
* `IMidiRenderer.TrackedCoordinates` is now a `MapCoordinates`.

### New features

* Added `Master` property to `IMidiRenderer`, which allows it to copy all MIDI events from another renderer.
* Added `FilteredChannels` property to `IMidiRenderer`, which allows it to filter out notes from certain channels.
* Added `SystemReset` helper property to `IMidiRenderer`, which allows you to easily send it a SystemReset MIDI message.

### Bugfixes

* Fixed some cases were `MidiRenderer` would not respect the `MidiBank` and `MidiProgram.
* Fixed user soundfonts not loading.
* Fixed `ItemList` item selection unselecting everything when in `Multiple` mode.


## 137.1.0

### New features

* Added BQL `paused` selector.
* `ModUpdateLevel.PostInput` allows running content code after network and async task processing.

### Other

* BQL `with` now includes paused entities.
* The game loop now times more accurately and avoids sleeping more than necessary.
* Sandboxing (and thus, client startup) should be much faster when ran from the launcher.


## 137.0.0

### Breaking changes

* Component network state handler methods have been fully deprecated and replaced with the eventbus event equivalents (ComponentGetState and ComponentHandleState).


## 136.0.1

### Bugfixes

* Fixed debugging on Linux when CEF is enabled.


## 136.0.0

### New features

* Several more style box properties now scale with UI scale. Signature of some stylebox methods have been changed.

### Bugfixes

* Fixed OutputPanel scroll-bar not functioning properly.


## 135.0.0

### Breaking changes

* Style boxes now scale with the current UI scale. This affects how the the margins, padding, and style box textures are drawn and how controls are arranged. Various style box methods now need to be provided with the current UI scale.


## 134.0.0

### Breaking changes

* Several methods were moved out of the `UserInterface` components and into the UI system.
* The BUI constructor arguments have changed and now require an EntityUid to be given instead of a component.


## 133.0.0

### Breaking changes

* Replace Robust's Vector2 with System.Numerics.Vector2.

### New features

* `AssetPassPipe` has a new `CheckDuplicates` property that makes it explicitly check for and drop duplicate asset files passed through.

### Bugfixes

* Static entities that are parented to other entities will no longer collide with their parent.
* Fix some miscellaneous doc comments and typos (e.g. PvsSystem and EntityManager).
* Fix ContentGetDirectoryEntries.


## 132.2.0

### New features

* Add method to clear all joints + relayed joints on an entity.

### Other

* Lower default MTU to `1000`.

### Internal

* Resolved some warnings and unnecessary component resolves.


## 132.1.0

### New features

* `Robust.Shared.Physics.Events.CollisionChangeEvent` now has the `EntityUid` of the physics body.

### Other

* Paused entities now pause their animations. There's no guarantee they'll resume at the same point (use SyncSprite instead).

### Internal

* Fix ComponentTreeSystem warnings.
* Fix some miscellaneous other warnings.


## 132.0.1

### Bugfixes

* Return maps first from FindGridsIntersecting which fixes rendering order issues for grids.


## 132.0.0

### Breaking changes

* TimeOffsetSerializer now always reads & writes zeros unless it is reading/writing an initialized map. EntityPrototypes with TimeOffsetSerializer data-fields need to default to zero.\
* TimeOffsetSerializer now only applies a time offset when reading from yaml, not when copying.

### New features

* Added a function to count the number of prototypes of a given kind. See `IPrototypeManager.Count<T>()`.

### Bugfixes

* Fixed a bug in `IPrototypeManager.EnumerateParents()` that was causing it to not actually return the parent prototypes.

### Other

* Map serialisation will now log errors when saving an uninitialized map that contains initialized entities.


## 131.1.0

### New features

* Add NextByte method to random.
* Add method to get a random tile variant.

### Bugfixes

* Fix replay component state bug.

### Internal

* Remove some AggressiveOptimization attributes.


## 131.0.0

### Breaking changes

* `IWritableDirProvider` async functions have been removed.
* Replay recording & load API has been reworked to operate on zip files instead.
* Constants on `IReplayRecordingManager` have been moved to a new `ReplayConstants` class, renamed and values changed.

### New features

* Added `ISawmill.Verbose()` log functions.
* Replays are now written as `.zip` files. These will be [content bundles](https://docs.spacestation14.io/en/launcher/content-bundles) directly executable by the launcher if the server has the necessary build information.
* Client replays now use local time rather than UTC as default file name.


## 130.0.0

### Breaking changes

* Engine versions will no longer start with a leading 0.


## 0.129.0.1


## 129.0.0

### Breaking changes

* `AnchorSystem.Attach()` now behaves more like the obsolete `AttachToEntity()` methods as it will automatically detach a player from their current entity first.
* A chunk of server- and client-side `PrototypeLoadManager` code has been moved to shared.
* Replay recording and playback now supports client-side replays. Many replay related functions, cvars, and commands have changed.

### New features

* Richtext tags can now be overridden by content
* The LineEdit control now has a field to override the StyleBox
* `IWritableDirProvider` has new methods for async file writing.

### Bugfixes

* Updated Lidgren, fixing a bug where socket errors were not reported properly on Linux.

### Other

* The `Dirty()` method for networked components now has an override that takes  in an EntityUid. The old IEntityManager method being obsoleted.



## 0.128.0.0

### Breaking changes

* Add ILocalizationManager as a dependency on systems as `Loc`.


## 0.127.1.0

### New features

* Add SpriteSystem.Frame0 method for entity prototypes.


## 0.127.0.0

### Breaking changes

* Rename PVSSystem to PvsSystem.

### New features

* Added `launch.launcher` and `launch.content_bundle` CVars. These are intended to eventually replace the `InitialLaunchState` values.
* Allow `System.Net.IPAdress` through sandbox _properly_, add `System.Net.Sockets.AddressFamily` too.
* Systems now have their own logger sawmills automatically and can be access via `Log`.

### Bugfixes

* Make BoxContainer's MeasureOverride account for stretching.
* Fix IPAddress sandboxing.
* Revert physics contact getcomponents and also fix ShouldCollide ordering for PreventCollideEvent.


## 0.126.0.0

### Breaking changes

* Several `MapManager` methods were moved to `MapSystem`.
* The signature of grid lookup queries has changed, with a new optional `includeMap` bool added in-between other optional bools.

### New features

* `System.Net.IPAddress` is now accessible from the sandbox.

### Bugfixes

* Fixed RichText not rendering some tags properly for some UI scales.
* Text inside of `OutputPanel` controls should no longer overlap with the scrollbar.

### Other

* Obsoleted the following methods from `IPlayerSession`: `AttachToEntity`, `DetachFromEntity`. Use the methods in `ActorSystem` instead.
* Static Loggers (e.g., `Logger.Log()` are now obsoleted. Get a sawmill from ILogManager instead.
* Several `MetadataComponent` setters have been marked as obsolete. Use `MetaDataSystem` methods instead.

### Internal

* Removed several static logging calls.


## 0.125.0.1

### Other

* Use a logger sawmill in MapManager rather than the static logger.


## 0.125.0.0

### Breaking changes

* Several replay related cvars and commands have been renamed.

### New features

* Added support for basic replay playback. The API is likely to change in the next version or two.


## 0.124.0.1

### New features

* Added `CompletionHelper.ContentDirPath()`.
* Added `vfs_ls` command to list VFS contents.
* The resource manifest (`manifest.yml`) now accepts a `clientAssemblies` key. When given, only the assembly names listed will be loaded from `/Assemblies/` rather than automatically loading all assemblies found.

### Bugfixes

* Fix exception if running the `>` command (remote execute) without even a space after it.
* `ResPath.RelativeTo()` now considers non-rooted paths relative to `.`.
  * This fixes some things like `MemoryContentRoot`'s `FindFiles()` implementation.
* Fix `IContentRoot.GetEntries()` default implementation (used by all content roots except `DirLoader`) not working at all.
* Made `ResourceManager.ContentGetDirectoryEntries()` report content root mount paths as directories.

### Internal

* Made `ConfigurationManager` not-abstract anymore so we can instantiate it from tests.
* Added new tests for `ResourceManager`.


## 0.124.0.0

### Breaking changes

* PreventCollideEvent changes to align it with the other physics events.


## 0.123.1.1

### Bugfixes

* Also clone warmstarting data for joints in the physics solver.


## 0.123.1.0

### New features

* Add Box2.Rounded(int digits) method.
* Add Pure attributes to Box2 methods.


## 0.123.0.0

### New features

* Added `ValueList.RemoveSwap()`
* The Centroid property on polygon shapes is now available to content.

### Bugfixes

* Fixed keyboard events always propagating to the default viewport if `devwindow` is open.
* Fixed some map-manager queries not properly using the `approx` argument.

### Other

* Several build/version cvars are now replicated to clients, instead of being server exclusive.


## 0.122.0.0

### Breaking changes

* Obsolete some MapManager queries.
* Add EntityUid to some MapManager queries.


## 0.121.0.0

### Breaking changes

* Add replaying loading / reading.

### New features

* Add setter for PlayingStream that also updates source.
* Add IWritableDirProvider.OpenOSWindow.

### Bugfixes

* Fix component lookups not considering whether an entity is in a container and the flag is set.


## 0.120.0.0

### Breaking changes

* Relay contained joints to parents and no longer implicitly break them upon container changes.

### Bugfixes

* Fix upload folder command.
* Fix SpriteView scaling for aspect ratios.

### Internal

* Cleanup MapManager slightly.


## 0.119.0.1

### Bugfixes

* Fix non-hard kinematiccontroller fixtures not colliding.


## 0.119.0.0

### Breaking changes

* Move prototype upload commands to the engine.

### New features

* Add IContentRoot.FileExists(ResPath).


## 0.118.0.0

### Breaking changes

* ComponentRegistry has been re-namespaced.

### New features

* You can now provide a ComponentRegistry to SpawnEntity to override some components from the prototype.


## 0.117.0.0

### Breaking changes

* Deprecate some sprite methods and cleanup IconComponent.
* YAML Linter supports inheritance.


## 0.116.0.0

### Breaking changes

* Removed AppearanceVisualizers.
* Modify replay record directory selection.


## 0.115.0.0

### Breaking changes

* The signature and behaviour of `IClientGameStateManager.PartialStateReset()` has changed. By default it will no longer delete client-side entities, unless they are parented to a networked entity that is being deleted during the reset.


## 0.114.1.0

### New features

* Add a new method for physics joint removal.

### Other

* Slightly speedup entity deletion.

### Internal

* Remove static logs from EntityManager.


## 0.114.0.0

### Breaking changes

* The way that UI themes resolve textures has changed. Absolute texture paths will simply be read directly, while relative paths will attempt to find a theme specific texture before falling back to simply trying to read the given file path.
* The signature of public UI theme methods have changed, and some new methods have been added.

### New features

* Added non-generic versions of various component/entity lookup queries.

### Bugfixes

* Fixed an erroneous error that would get logged when clients reconnect to a server.
* Fixed a UI bug that was preventing some controls from being disposed and was causing the UI to become laggy.


## 0.113.0.3

### Bugfixes

* Fix PVS error log threading issue.


## 0.113.0.2

### Bugfixes

* Removed or fixed some erroneous debug asserts
* Fixed entity-deletion not being properly sent to clients


## 0.113.0.1

### Bugfixes

* Use ThemeResolve for TextureButton texture normals.


## 0.113.0.0

### Breaking changes

* Move JobQueue<T> from content to engine.

### New features

* Make InitializeEntity and StartEntity public. InitializeAndStartEntity was already public.

### Bugfixes

* Add padding to font glyphs in the atlas.
* Fix log for duplicate component references.
* Make Map-Grids set GridUid earlier.
* Fix hidden action numbers when updating UI theme.
* Fix joint change events subscribing to predictedphysics instead of just physics.

### Other

* Remove joint log as it's never been read and caused threading issues.
* Decouple vvwrite / vvread / vvinvoke perms slightly from vv so vv no longer implicitly grants the others.
* Add start line to duplicate prototype yaml error.
* Fix debug sprite assert.
* Fix some joint bugs


## 0.112.0.1


## 0.112.0.0

### Breaking changes

* Move default theme directory to /Interface/ from /UserInterface/
* Try to fix contact mispredicts with PredictedPhysicsComponent.

### Bugfixes

* Fix JSON Serialization of ResPath.

### Other

* Change prof tree style & add basic stylesheet support.


## 0.111.0.0

### Breaking changes

* Add default stylesheet for engine + debug connect screen.


## 0.110.0.0

### Breaking changes

* Remove name + authors from map files as these were unused and overwritten on every mapfile write.

### Bugfixes

* Fix Omnisharp failing to analyze the client by default.
* Fix EntityLookup not properly adding nested container entities.

### Other

* Sort NetSerializable types.
* Remove obsolete Fixture.Body references.


## 0.109.1.0

### New features

* Add "IsDefault" to EntityManager for basic checks on whether an entity has default prototype data.


## 0.109.0.0

### Breaking changes

* `BeforeSaveEvent` has been moved from `Robust.Server.Maps` to `Robust.Shared.Map.Events`

### New features

* Added `IMidiRenderer.ClearAllEvents()`, a new method that clears all scheduled midi events.
* Added a new event (`BeforeSaveEvent`) which gets raised before a map/entity gets serialized to yaml.
* Added a new `ROBUST_SOUNDFONT_OVERRIDE` environmental variable that can be used to override system soundfonts.

### Bugfixes

* Fixed `EndCollideEvent` not setting the EntityUid fields.
* Fixed a bug that would cause screen-space overlays to sometimes not be drawn.


## 0.108.0.0

### Breaking changes

* Physics fixtures are now serialized by id, fixture rather than as a list with ids attached.


## 0.107.0.1

### Bugfixes

* Fix bad logs on maploader not listing out bad prototypes.


## 0.107.0.0

### Breaking changes

* Pass in dependencies to LocalPlayer AttachEntity (was anyone even using this method?)

### Internal

* Light query changes for some optimisation.
* Remove Texture.White IoC resolves in a lot of rendering areas.


## 0.106.1.0

### New features

* Screen-space overlays now use call `BeforeDraw()` and can use the `RequestScreenTexture` and `OverwriteTargetFrameBuffer` options.
* Added the `LoadedMapComponent`. It can be used to identify maps created by loading them from a yml file.


### Other

* `GameShared` no longer has a finalizer that triggers in some cases like tests.


## 0.106.0.0

### Breaking changes

* Update map file schema validator for new format.
* TimeOffsetSerializer fixes to use serv3 copying.

### Bugfixes

* Fix ResPath null errors.
* Fix queued deletion error log on entitymanager shutdown.

### Other

* Added transform recursion check in debug.


## 0.105.1.0

### New features

* Add CompOrNull to the EntityQuery struct.
* Add basic maploader support for entity renaming.


## 0.105.0.0

### Breaking changes

* Removed server and shared sprite components.

### New features

* Add LayerExists to sprites for object keys (previously it was only integer keys).

### Bugfixes

* Fix placement overlay error and add exception tolerance to it.


## 0.104.1.0

### New features

* VV now automatically dirties components.

### Bugfixes

* Fix CompletionHelper paths having double // on the end.


## 0.104.0.0

### Breaking changes

* API Changes to SpriteView control to generalize it.


## 0.103.0.0

### Breaking changes

* Maps are now saved by prototype -> entities rather than as just entities. Maps are currently backwards compatible but this is liable to change.

### New features

* RobustServerSimulation is public and usable by content for tests or benchmarking.
* Add sf3 extension support to midis.

### Bugfixes

* Fix random.Prob inequality.

### Other

* Adjust centerpoint for spriteview sprites.
* Mark ComponentReference as obsolete.


## 0.102.1.0

### New features

* `echo` console command to echo things.
* Add some public methods to physics system for applying force/torque.

### Bugfixes

* Fix a NRE when no window icon is specified.

### Other

* Set console code page to UTF-8 explicitly on Windows to fix output of non-ASCII characters.


## 0.102.0.0

### Breaking changes

* Loading  maps with invalid entity UIDs should now log errors.

### New features

* The yaml linter should now error on duplicate entity prototypes

### Bugfixes

* Fix a PVS bug that could put one entity into two different PVS chunks.

### Other

* EntityUid indexing should now start at 1 when saving maps.


## 0.101.1.1

### Bugfixes

* Fix polygon deserialization leading to the last vert being 0,0.


## 0.101.1.0

### New features

* Added a mode to entity placement to allow replacing any existing entities on a tile.

### Other

* Re-order initialization so BroadcastRunLevel is run after userinterfacemanager PostInitialize.


## 0.101.0.0

### Breaking changes

* Port Quickhull from Box2D and replace GiftWrapping.
* Removed a lot of unused physics code.

### Bugfixes

* Fix damping for mouse joint.
* Fix Distance outputs for overlapping circles.


## 0.100.0.0

### Breaking changes

* `ILookupWorldBox2Component` has been removed. If an entity does not have fixtures/physics a `WorldAABBEvent` will now be raised.

### Bugfixes

* Fixes a concurrent hashset modification exception in PVS


## 0.99.0.0

### Breaking changes

* Revert the reversion of the ResPath removal from 0.98.0.0

### New features

* StartCollideEvent, EndCollideEvent, and physics contacts now have the relevant EntityUids.

### Bugfixes

* Remove initialization code that forced transform and physics components first.


## 0.98.0.0

### Breaking changes

* Revert bulk ResPath refactor due to instability.


## 0.97.1.1

### Bugfixes

* Fixed assembly paths being used having double //


## 0.97.1.0

### New features

* FastNoiseLite is now netserializable.
* PVS ack processing is now parallel and also improved grafana metrics for PVS.

### Other

* Add invalid broadphase check to EntityLookupSystem.
* Made NetGraph logarithmic.


## 0.97.0.0

### Breaking changes

* Fully replace ResourcePath (class) with ResPath (struct).

### Other

* Add stacktrace to transform logs.


## 0.96.9.0

### New features

* `RobustIntegrationTest` now has a `DoGuiEvent()` method that can directly pass `GUIBoundKeyEventArgs` to a control.


## 0.96.8.2

### New features

* The `LayerSetData()` function can now be used to clear a sprite layer's shader.

### Bugfixes

* Fixed sandboxing verifying against `Robust.` assemblies inside `Robust.Client.WebView`, causing an older assembly to be verified against.


## 0.96.8.1

### Bugfixes

* Fix MapInit not being run on entities in some instances.


## 0.96.8.0

### Bugfixes

* Create entities before applying entity states. This fixes parenting issues in some instances, for example on a freshly split grid the client would give an exception.

### Other

* Entities have their paused state set before initialisation rather than after.

### Internal

* Added a BroadphaseNetworkingTest.


## 0.96.7.0

### New features

* `IDynamicTypeFactory.CreateInstance` now has the option to not perform dependency injection.
* Added normal blend mode for shaders
* Added a new ResPath struct that is intended to eventually replace ResourcePath

### Bugfixes

* Hopefully fixed an IndexOutOfRange exception in AudioSystem
* Fixed a potential IndexOutOfRange exception in ContainerSystem


## 0.96.6.0

### New features

* Added overrides to shuffle Span<T> and ValueList<T> in IRobustRandom.
* Added hotkeys to close the most recent window and all windows.

### Other

* Improved some container assert messages.


## 0.96.5.0

### New features

* Added source generator for automatically generating component state getting & handling code. Significantly reduces boilerplate when creating networked components.


## 0.96.4.0

### Bugfixes

* Component delta states can now have an initial full state inferred by clients.


## 0.96.3.0

### Other

* Updated server SQLitePCLRaw to 2.1.4.


## 0.96.2.0


## 0.96.1.0

### New features

* Implemented deleting a full word at a time.

### Bugfixes

* Fixed `ContainerSystem.EmptyContainer` sometimes failing to empty containers.
* Fixed container state handling sometimes failing to insert or remove entities.
* Fix content test workflow.
* Text contents won't draw over the scrollbar for OutputPanel controls anymore.
* Invalidate OutputPanel entries upon it entering the UI tree. This fixes some bugs where text is added while it's outside of the tree without the UI scale cvar being set causing separate sizings in entries.


## 0.96.0.4

### Bugfixes

* Revert InRange entity lookup range change due to content bugs.
* Fix implicit appearance state data.


## 0.96.0.3

### Bugfixes

* Fix sprite error log to report the key not the layer.
* Fix log length for physics contact error.
* Fix discord null errors.
* Adjust InRange lookups to check if the centre of body is in range.

### Other

* Add more audio logs.


## 0.96.0.2

### Bugfixes

* Fix adding MapGridComponent to a map with pre-existing child entities.


## 0.96.0.1

### Other

* Set blend function for shaders with ShaderBlendMode.None
* Add logs around fixture lengths in contact updates.
* Revert previous contact changes to try to make physics slightly more stable until Box2D 3.0.
* Adjusted QueueDeleteEntity log on client to care if the entity is deleted in prediction.


## 0.96.0.0

### Breaking changes

* Removed `MapId` serializer. Serialize the map's EntityUid instead.
* Renamed `MapComponent.WorldMap` to `MapComponent.MapId`.

### New features

* Added showrot command as a counterpart to showpos.

### Other

* Added error logs when QueueDel is called on the client for networked entities.
* Added logs around physics contact errors that have been happening.


## 0.95.0.0

### Bugfixes

* Reverted making `MetaDataComponent.PauseTime` a yaml data-field, as it caused issues when saving uninitialised maps.

### Internal

* `TextEdit`'s `NextWordPosition` has been replaced with `EndWordPosition`


## 0.94.0.0

### Breaking changes

* `IGameTiming.IsFirstTimePredicted` is now false while applying game states.

### Bugfixes

* `MetaDataComponent.PauseTime` is now a yaml data-field
* The client-side `(un)pausemap` command is now disabled while connected to a server.

### Internal

* Use a List<Contact> for contacts instead of a shared arraypool to try to fix the contact indexing exception.
* Moved IoC dependencies off of physics contacts.


## 0.93.3.0

### New features

* Unnecessary tiles are no longer written to map file tilemaps.
* Added the ability to enable or disable grid splitting per grid.

### Other

* Added additional logs around contact issue


## 0.93.2.0

### New features

* Add CompletionHelpers for components and entityuids.


## 0.93.1.0

### New features

* Add PlayPredicted audio method for EntityCoordinates.

## 0.93.0.0

### Breaking changes

* Arguments of ContainerSystem's `EmptyContainer()` have changed. It now also returns removed entities.

### New features

* Added a TerminatingOrDeleted() helper function
* Added a `hub_advertise_now` command.

### Bugfixes

* Fixed some multi-threading IoC errors in the audio system.
* The map validator now allows entities to specify missing components.
* Fixed a potential stack overflow in the colour slider control.
* Fixed sprites sometimes not updating `IsInert`.

### Other

* `TransformComponentAttachToGridOrMap()` is now obsoleted. use the newly added system method instead.
* Made RSI preloading more error toletant.
* Added some new benchmarks for testing archetype ECS.


## 0.92.2.1

### Bugfixes

* Revert tile bound shrinkage as it was causing erroneous test failures on content.


## 0.92.2.0

### New features

* Added Box2iEdgeEnumerator for iterating its bounds.
* Added a CompletionResult helper for MapIds
* Added some helper methods for System.Random (useful for seeded RNG)

### Bugfixes

* Shrink tile bounds by 0.05. In some cases the polygon skin radius was causing overlap on other tiles and leading to erroneous lookup r
* Use preset matrixes for certain Matrix3 angles to avoid imprecision issues with transformations.


## 0.92.1.0

### New features

* Add option to SplitContainer for which split expands on parent resize

### Internal

* Updated Lidgren to v0.2.4.


## 0.92.0.0

### New features

* Exposed more properties on `FastNoiseLite`.
* Added fallback culture for localization.

### Bugfixes

* Fixed noise DD.

### Other

* Added new `DebugOpt` and `Tools` build configurations. These must be added to your solution file and apply to all projects importing `Robust.Properties.targets`.
  * `DebugOpt` is "`Debug` with optimizations enabled".
  * `Tools` has development tools (e.g. `launchauth` command) that release builds don't, while still having asserts (`DEBUG`) off and optimizations on.
* All configurations except `Release` now define `TOOLS`.
* `Release` is now intended to be "as close to published release as possible" with game configuration. Use `Tools` as build configuration instead for scenarios such as mapping.
* `Robust.Properties.targets` should now be included at the end of project files. `Robust.Analyzers.targets` and `Robust.DefineConstants.targets` are now included by it automatically.

### Internal

* General cleanup to MSBuild files.

## 0.91.0.0

### Breaking changes

* `ColorSelectorSliders` now uses SpinBox instead of FloatSpinBox.

### New features

* `IntegrationOptions` now allows changing the `ILogHandler` used by the integration test via `OverrideLogHandler`.

### Bugfixes

* Default integration test log output should more reliably capture `TestContext.Out` now.


## 0.90.0.0

### Breaking changes

* Add tile edge rendering support.

### New features

* Add .AsUint() for ValueDataNode.

### Bugfixes

* Fix AnchorEntity replication when the coordinate doesn't change
* Fix some PVS bugs.
* Fix rounding in GetGridOrMapTilePosition.


## 0.89.1.0

### New features

* `web.headless` CVar can now be used to avoid loading CEF with graphical client.

### Bugfixes

* `web.user_agent` CVar can now be overriden by content before WebView is initialized.

### Other

* WebView works again and is properly available from the launcher.

### Internal

* Clean up WebView initialization logic to avoid static `IoCManager`.


## 0.89.0.0

### Breaking changes

* Add EntityUid as an arg to SharedTransformSystem and remove more .Owner calls.

### New features

* Add by-ref event analyzer.
* Add option to hide scrollbars for ScrollContainers.
* Add an out EntityUid overload to EntityQueryEnumerator<T>.

### Bugfixes

* Fix exception on server shutdown.
* Fix concurrent update error in byref registrations for serializationmanager.
* New grids created from placement manager start at 0,0 rather than -1,-1.

### Other

* `dump_netserializer_type_map` command to debug desynchronization issues with NetSerializer's type map.


## 0.88.1.0

### New features

* Added a new OnScreenChanged event that gets invoked when `IUserInterfaceManager.ActiveScreen` changes.
* UI state interfaces such as `IOnStateEntered<TState>` now also get invoked whenever the current state inherits from `TState`.

### Bugfixes

* Fixed `WritableDirProvider.Find()`. This fixes custom MIDI soundfonts on Windows.
* Fixed server startup crash with string serializer length checks.
* Fixed `CS8981` errors in `Robust.Benchmarks`.
* Fixed C# interactive errors when engine started without content-start.
* Fixed FormattedMessage.IsEmpty() returning the wrong result.

### Other

* Map pausing now gets properly networked
* SplitContainers controls now have a minimum draggable area, so that they can function without any padding.

### Internal

* Fixed `CS8981` errors in `Robust.Benchmarks`.


## 0.88.0.0

### Breaking changes

* A `Default` font prototype is now required. I.e.:
    ```yaml
    - type: font
      id: Default
      path: /Fonts/NotoSans/NotoSans-Regular.ttf
    ```

### New features
* `FormattedText.MarkupParser` got refactored to be more robust and support arbitrary tags.
* New rich text tags can be added by implementing `IMarkupTag`



## 0.87.1.1

### Bugfixes

* Fixed source of PVS assert tripping in debug.


## 0.87.1.0

### Bugfixes

* Fixed a PVS bug that would sometimes cause it to attempt to send deleted entities.
* Fixed server commands not getting sent to clients after disconnecting and reconnecting.
* Fixed a text input error when using the right arrow key while at the second to last character.


### Other

* Sprite view controls now use the sprite's offset when rendering.
* The sprite system should now animate any rendered sprites with RSI animations, instead of only animating those visible in the main viewport and sprite view controls.


## 0.87.0.0

### Breaking changes

* `UIScreen.GetOrNewWidget()` has been replaced with `GetOrAddWidget()`.

### New features

* Added `IWritableDirProvider.OpenSubdirectory()`, which returns a new `IWritableDirProvider` with the root set to some subdirectory.
* Added `UiScreen.TryGetWidget()`
* Added a virtual `Shutdown()` method for game/module entry points.

### Bugfixes

* Fixed SyncSpriteComponent not properly syncing entities that are out of view.
* Fixed a bug preventing client-side commands from being properly registered.
* Fixed a bug causing PVS to unnecessarily send extra data.


## 0.86.0.0

### Breaking changes

* Undid `*.yaml` prototype loading change from previous version.
* `IConsoleHost`'s `RegisteredCommands` field has been renamed to `AvailableCommands`.
* Several light related cvars have been renamed. E.g., "display.softshadows" is now "light.softshadows".
* The "display.lightmapdivider" integer cvar has been replaced with a float multiplier named "light.resolution_scale".


### New features

* Command definitions have a new bool that restricts them to only be executable by the server or in single player mode. Several "server only" commands have been moved to to shared code and now use this option.
* The FOV color is now configurable via the "render.fov_color" cvar

### Bugfixes

* SDL2 backend now works if the client is started with fullscreen.

### Other

* SDL2 backend now handles quit events (⌘+Q on macOS).
* SDL2 backend now logs video driver backend used on initialization.
* The engine will now warn on startup if `*.yaml` files are found in resources, as this most likely indicates an accident.
* Added entity, occluder and shadow-casting light counts to the clyde debug panel.
* The HistoryLineEdit control now invokes `OnTextChanged` events when selecting history items

### Internal

* Changed thread safety around `ResourceManager`'s VFS roots, removing the use of error prone reader-writer locks.
* SDL2 log now shows log category.
* Removed OpenTK DllMap code.


## 0.85.2.0

### New features

* Threaded windowing API usage is now behind a CVar, disabled by default on macOS to avoid crashes.
* Box2i, ImmutableHashSet, ISet, and IReadonlySet can now be serialized.
* Added helpers for Box2i Center / Vector2i Up-Down-Left-Right.
* Implement blend modes for rendering.

### Bugfixes

* MacOS with the SDL2 backend now has DPI scaling enabled.
    * Fixed DPI scaling calculations on platforms outside Windows.
* Grids on top of maps that are also grids should render correctly now.
* Fixed bug in ScrollContainer that could cause permanent loops.
* Fixed occluder tree error.
* Fixed Texture.GetPixel.

### Other

* System F3 panel now correctly fetches processor model on Apple Silicon devices.
* UI content scale is now listed in the F3 coordinates panel.
* SDL2 backend is now wired up to update key names dynamically on keyboard mode change.
* The prototype reload event is no longer wrapped under #if !FULL_RELEASE.
* The engine now loads `*.yaml` files (previously loading only `*.yml`) for prototypes.

### Internal

* `keyinfo` command has enum completions.

## 0.85.1.1

### Bugfixes

* Fixed GameStateManager error when resetting client-side prediction


## 0.85.1.0

### New features

* RSI's now get combined into a large atlas.

### Bugfixes

* Removed bad PlayAudioPositionalMessage error log & fixed fallback coordinate check.
* Fixed MouseJoint parallelisation exception.

### Internal

* Fixed some warnings in GameStateManager


## 0.85.0.1

### Bugfixes

* Fix fixture client state handling not removing the existing fixture.
* Use a dummy entity for placement manager preview so offsets are applied correctly.


## 0.85.0.0

### Breaking changes

* Component.Shutdown() has now been removed and the eventbus should be used in its place.
* Component.Name has now been removed and IComponentFactory.GetComponentName(Type) should be used in its place.

### Bugfixes

* Ensure fixture contacts are destroyed even if no broadphase is found.
* Ensure fixtures are re-created in client state handling. There was a subtle bug introduced by updating existing ones where contacts were incorrectly being retained across prediction. This was most obvious with slipping in SS14.


## 0.84.0.0

### Breaking changes

* EffectSystem has been removed.

### New features

* Added Pidgin parser to the sandbox whitelisted.

### Bugfixes

* Fixed physics ignoring parallelisation cvars
* Global audio volume is no longer overridden every tick.
* Fix `SpriteComponent.CopyFrom()` not working properly.
* Fix cvar TOML parsing failing to read some numeric cvars.

### Other

* Improved physics joint logging.


## 0.83.0.0

### Breaking changes

* Physics has been ECSd with large API changes:
- Shapes can be updated via the system rather than requiring the caller to handle it.
- Access attributes have been added.
- Implemented IEquatable for Fixture Shapes
- Removed obsolete PhysicsComponent APIs.
- Removed usage of Component.Owner internally.


## 0.82.0.0

### Breaking changes

* `Box2Rotated.Centre` has been renamed to `.Center`
* `ISpriteComponent` has been removed. Just use `SpriteComponent` instead.

### Bugfixes

* Fixed prototype reloading/uploading.
* Fixed UI tooltips sometimes causing a null reference exception.

### Other

* Map/world velocity calculations should be slightly faster.
* `EnsureComp` will now re-add a component if it has been queued for removal.


## 0.81.0.0

### Breaking changes

* TransformComponent,Parent has been removed. Use the ParentUid & get the component manually.

### New features

* The Popup control now has an OnPopupOpen event.

### Other

* Various transform methods are now obsolete. Use the methods provided by the transform system instead.
* TransformComponent.MapUid is now cached (previously required a dictionary lookup)


## 0.80.2.0

### New features

* Tooltips now provide the option to track the mouse cursor.


## 0.80.1.0

### New features

* Added location of compile errors to XAML UI.
* Add CC-BY to RSI.json
* Allow customising radio buttons for RadioOptions.
* Added CVar to override CEF useragent.

### Bugfixes

* Fix incorrect size of second window in split container.
* Fix PreventCollideEvent fixture ordering.

### Other

* Obsoleted .Owner for future work in removing components storing a reference to their entityuid.


## 0.80.0.0

### Breaking changes

* Moved ConvexHullPolygons and MaxPolygonVertices cvars to constants.
* Moved the PhysicsMap Gravity property to its own controller.
* Made some layout changes to Split Container.

### New features

* Added the colliding fixtures to PreventCollideEvent.

### Bugfixes

* Grids overlapping entities will now flag the entity for grid traversal.

### Other

* The split container `Measure()` override now more accurately reflects the space available to children. Additionally, the split position is now publicly settable.

### Internal

* Removed manual component registrations.


## 0.79.0.1

### New features

* Add helper GetDirection to SharedMapSystem that offsets a Vector2i in the specified direction by the specified distance.
* UIController now implements IEntityEventSubscriber

### Bugfixes

* The fast TryFindGridAt overload will now also return the queried map's MapGridComponent if it exists.

### Other

* Updated window dragging movement constraints. By default windows can now be partially dragged off-screen to the left. This is configurable per window. This also fixes a bug where windows could become unreachable.

### Internal

* Remove 2 TryGetComponents per physics contact per tick.


## 0.79.0.0

### Breaking changes

* EntityInitializedMessage has been removed; the C# event invoked on EntityManager (EntityInitialized) should be used in its place.
* TileChangedEventArgs has been removed.

### Bugfixes

* Fix tooltip panels being incorrectly sized for their first frame.
* Client will no longer predict physics sleeping on bodies that are unable to sleep.
* Style box texture scaling has been fixed.

### Other

* Added TaskCompletionSource to the sandbox.

### Internal

* IPhysManager has been removed for a slight physics contacts optimisation.
* Optimise TryFindGridAt, particularly for grid traversals.
* MapGridComponent now uses delta component states.
* Removed some TryGetComponent from IsMapPaused, speeding up entity initialization in some instances.


## 0.78.0.0

### Breaking changes

* Removed the obsoleted `GlobalLinearVelocity()` EntityUid helper method.
* INetConfigurationManager now has client & server side variants. Clients can now properly set server authoritative cvars when in singleplayer mode
* IPhysBody has been removed. Just use the physics component.
* Physics joints haven been slightly refactored and some method signatures have changed.

### New features

* Added a new cvar to limit audio occlusion raycast lengths ("audio.raycast_length").
* IRobustSerializer has new public methods for getting hashes and setting string serializer data.

### Bugfixes

* Fixed broken click bound checks in the `Tree` UI Control.
* Removed erroneous debug assert in render code that was causing issued in debug mode.
* Fixed some instances where rotation-less entities were gaining non-zero local rotation.

### Other

* Tickrate is now shown in the f3 debug monitors


## 0.77.0.2

### New features

* Scroll containers now have public methods to get & set their scroll positions.

### Bugfixes

* Fixed entity spawn menu sometimes not properly updating when filtering entities.

### Other

* Physics contacts are now stored per-world rather than per-map. This allows the multi-threading to be applicable to every contact rather than per-map.
* Contacts will no longer implicitly be destroyed upon bodies changing maps.


## 0.77.0.1

### Bugfixes

* Fix AttachToGridOrMap not retaining an entity's map position.


## 0.77.0.0

### Breaking changes

* ClientOccluderComponent has been removed & OccluderComponent component functions have been moved to the occluder system.
* The OccluderDirectionsEvent namespace and properties have changed.
* The rendering and occluder trees have been refactored to use generic render tree systems.
* Several pointlight and occluder component properties now need to be set via system methods.
* SharedPhysicsMap and PhysicsMap have been combined.
* RunDeferred has been removed from transformcomponent and updates are no longer deferred.

## 0.76.0.0

### Breaking changes

* Physics contact multi-threading cvars have been removed as the parallelism is now handled by IParallelManager.

### New features

* Physics now supports substepping, this is under physics.target_minimum_tickrate. This means physics steps will run at a constant rate and not be affected by the server's tickrate which can reduce the prevalence of tunneling.
* FastNoise API is now public.

### Other

* UPnP port forwarding now has better logging.
* Physics solver has been refactored to take more advantage of parallelism and ECS some internal code.
* Sprite processing & bounding box calculations should be slightly faster now.
* Nullspace maps no longer have entities attached.


## 0.75.1.0

### New features

* Serv4's notNullableOverride parameter is now enforced by analyzer. For more info, see [the docs](https://docs.spacestation14.io/en/engine/serialization).
* Added command to dump injector cache list.

### Bugfixes

* Fix generic visualisers not working because of recent appearance system changes in v0.75.0.0
* Fix physics not working properly on moving grids (transform matrix deferral).

### Other

* Transform matrix dirtying is deferred again (undo change in v0.75.0.0
* Added two new serv3 analysers (NotNullableFlagAnalyzer and PreferGenericVariantAnalyzer)


## 0.75.0.0

### Breaking changes

* Changed default for `net.buffer_size` to `2`.
* Changed default for `auth.mode` to `Required`. On development builds, the default is overriden to remain at `Optional`, so this only affects published servers.
* The default value for the `outsidePrediction` argument of the `InputCmdHandler.FromDelegate()`  has changed from false to true.

### New features

* Appearance system now has generic `TryGetData<T>()` functions.

### Bugfixes

* Mapped string serializer once again is initialized with prototype strongs, reducing bandwidth usage.
* Fixed various keybindings not working while prediction was disabled.
* Fixed a bug causing rendering trees to not properly recursively update when entities move.

### Other

* Transform matrix dirtying is no longer deferred.
* Cleaned up some `FULL_RELEASE` CVar default value overrides into `CVarDefaultOverrides.cs`.
* VVRead now attempts to serialize data to yaml


## 0.74.0.0

### Breaking changes

* `ITypeReader<,>.Read(...)` and `ITypeCopier<>.Copy(...)` have had their `bool skipHook` parameter replaced with a `SerializationHookContext` to facilitate multithreaded prototype loading.
* Prototypes are now loaded in parallel across multiple threads. Type serializers, property setters, etc... must be thread safe and not rely on an active IoC instance.

### Bugfixes

* Mapped string serializer once again is initialized with prototype strongs, reducing bandwidth usage.

### Other

* Drastically improved startup time by running prototype loading in parallel.
  * `AfterDeserialization` hooks are still ran on the main thread during load to avoid issues.
* Various systems in the serialization system such as `SerializationManager` or `ReflectionManager` have had various methods made thread safe.
* `TileAliasPrototype` no longer has a load priority set.
* Straightened out terminology in prototypes: to refer to the type of a prototype (e.g. `EntityPrototype` itself), use "kind".
  * This was previously mixed between "type" and "variant".

### Internal

* `SpanSplitExtensions` has been taken behind the shed for being horrifically wrong unsafe code that should never have been entered into a keyboard ever. A simpler helper method replaces its use in `Box2Serializer`.
* `PrototypeManager.cs` has been split apart into multiple files.

## 0.73.0.0

### Breaking changes

* The entity lookup flag `LookupFlags.Anchored` has been replaced with `LookupFlags.Static`.
* We are now using **.NET 7**.
* `IDependencyCollection`/`IoCManager` `RegisterInstance` does not automatically add the instance to object graph, so `BuildGraph()` must now be called to see the new instances.
  * `deferInject` parameteres have been removed.

### New features

* The server will now check for any unknown CVars at startup, to possibly locate typos in your config file.
* `IDependencyCollection` is now thread safe.

### Bugfixes

* Fixed config files not being truncated before write, resulting in corruption.

### Other

* Removed some cruft from the `server_config.toml` default config file that ships with Robust.
* Most usages of x86 SIMD intrinsics have been replaced with cross-platform versions using the new .NET cross-platform intrinsics.
  * This reduces code to maintain and improves performance on ARM.
* Tiny optimization to rendering code.
* `RobustSerializer` no longer needs to be called from threads with an active IoC context.
  * This makes it possible to use from thread pool threads without `IoCManager.InitThread`.
* Removed finalizer dispose from `Overlay`.
* Stopped integration tests watching for prototype reload file changes, speeding stuff up.

### Internal

* Moved `SerializationManager`'s data definition storage over to a `ConcurrentDictionary` to improve GC behavior in integration tests.

## 0.72.0.0

### Breaking changes

* EntityPausedEvent has been split into EntityPausedEvent and EntityUnpausedEvent. The unpaused version now has information about how long an entity has been paused.

## 0.71.1.4

### Bugfixes

* Fixed CVars not being saved correctly to config file.

### Other

* Mark `validate_rsis.py` as `+x` in Git.
* Made config system more robust against accidental corruption when saving.


## 0.71.1.3


## 0.71.1.2

### Bugfixes

* Fixed UI ScrollContainer infinite loop freezing client.


## 0.71.1.1

### Bugfixes

* Fixed client memory leaks and improved performance in integration testing.


## 0.71.1.0

### New features

* Better RSI validator script.
* When a new map file is loaded onto an existing map the entities will be transferred over.
* Add an API to get the hard layer / mask for a particular physics body.

### Bugfixes

* Fixed non-filled circle drawing via world handle.
* Fix max_connections in the default server config.
* Fix removal of PVS states for players without ingame status.
* Fix max rotation from the physics solver.

### Internal

* Wrap window rendering in a try-catch.


## 0.71.0.0

### Breaking changes

* `DebugTimePanel`, `DebugNetPanel` and `DebugNetBandwidthPanel` have been made internal.
* RSIs with trailing commas in the JSON metadata are no longer allowed.

### Bugfixes

* `csi` doesn't throw a `NullReferenceException` anymore.

### Other

* The `game.maxplayers` CVar has been deprecated in favor of the new `net.max_connections` CVar. Functionality is the same, just renamed to avoid confusion. The old CVar still exists, so if `game.maxplayers` is set it will be preferred over the new one.
* The new default for `net.max_connections` is 256.
* Debug monitors (F3) now have margin between them.
* F3 (clyde monitor) now lists the windowing API and version in use.
* Added system monitor to F3 with various info like OS version, .NET runtime version, etc...
* The engine now warns when loading `.png` textures inside a `.rsi`. This will be blocked in the future.


## 0.70.0.0

### New features

* `game.desc` CVar for a server description to show in the launcher.
* New system for exposing links to e.g. a Discord in the launcher.
  * The engine does not have a built-in method for configuring these, but it does now have a `StatusHostHelpers.AddLink` method to correctly format these from content. The idea is that content wires the types of links (with icon names) up itself via `IStatusHost.OnInfoRequest`.
  * See also [the HTTP API documentation](https://docs.spacestation14.io/en/engine/http-api) for reference.
* `GameShared` now has a `Dependencies` property to allow access to the game's `IDependencyCollection`. This makes it possible to avoid using static `IoCManager` in `EntryPoint`-type content code.
* A new define constant `DEVELOPMENT` has been defined, equivalent to `!FULL_RELEASE`. See [the docs](https://docs.spacestation14.io/en/technical-docs/preprocessor-defines) for details.
* `IConfigurationManager` has new functions for reading and writing CVar directly from a TOML file `Stream`.
* New `IConfigurationManager.LoadDefaultsFromTomlStream` to load a TOML file as CVar default overrides.
* Added new serializers to support Queue<T> data-fields.
* Added a `FromParent()` function to `IDependencyCollection`, enabling dependencies to be passed to parallel threads.
* `IClientStateManager` now has a `PartialStateReset()` function to make it easier for content to rewind to previous game states.
* Added `IClientNetManager.DispatchLocalNetMessage()`, which allows a client to raise a local message that triggers networked event subscriptions.

### Bugfixes

* `IPlayerSession.OnConnect()` now actually gets called when players connect.
* `MapLoaderSystem.TryLoad(.., out rootUids)` now properly only returns entities parented to the map.

### Other

* Invalid placement types for the entity spawn menu now log warnings.
* Slightly improved sprite y-sorting performance.

### Internal

* The current physics map that an entity is on is now cached in the transform component alongside other cached broadphase data. This helps to fix some broadphase/lookup bugs.

## 0.69.0.0


## 0.68.0.0

### Breaking changes

* Updated yml schema validator to remove the `grids` node.

### Bugfixes

* Fixed position-less audio playing.
* Stop mapgrids from serializing their fixtures.

### Other

* Removed the `restart` command, since it never worked properly and just confused people.
* Add virtual to some UIScreen methods.
* Add public parameterless ctor to MenuBar.


## 0.67.2.2

### Bugfixes

* Fix double MapGrid chunk subscription.
* Fix grid contacts short-circuiting collision.


## 0.67.2.1

### Bugfixes

* Fix MapChunks not being subscribed to by MapGridComponents in some instances.


## 0.67.2.0

### New features

* Add submenu support to menubar controls.

### Bugfixes

* Fix gridtree returning mapgrid maps twice.


## 0.67.1.3

### Bugfixes

* Fix Map regression so now they can be MapGrids again without the client crashing.


## 0.67.1.2

### Bugfixes

* Fix some mapgrids not being marked as dirty and never being sent to clients (thanks checkraze).


## 0.67.1.1

### Bugfixes

* Fix some merge artifacts from mapgrid support for maps.


## 0.67.1.0

### New features

- Maps can now have MapGridComponent added to them.


## 0.67.0.0

### Breaking changes

* MapGrid is deprecated and has been merged into MapGridComponent. This is subject to further changes as it gets ECSd more in future.
* The `grids` yaml node on map files is deprecated and has been merged onto MapGridComponent. Loading maps is backwards compatible for now but is subject to change in future. Saving maps will save in the new format.


## 0.66.0.0

### Breaking changes

* AudioSystem functions for playing audio have changed. Functions that take in filters now require an additional argument that will determine whether sounds are recorded by replays. Additionally, there are several new overrides that take in a recipient session or entity.

### Bugfixes

* Script globals for C# interactive were not having dependencies injected correctly.
* GetWorldPosition() now returns the correct positions even prior to transform initialization.
* Fix map loading not properly offsetting some entities that were directly parented to the map.

### Internal

* Added lookup/broadphase re-parenting tests.


## 0.65.2.1

### Bugfixes

* Fix empty MetaData components being serialized to map files.
* Fix saving a grid as a map not marking it as pre-mapinit.

### Other

* Set `ValidateExecutableReferencesMatchSelfContained` in the server project, which may help with publishing issues. I hope.
* Move pinned font data over to Pinned Object Heap.
* Improved shader code generation for uniform arrays to be more compatible.
* Server now has server GC enabled by default.

### Internal

* Remove some unnecessary dependency resolves from filters making audio much more performant.


## 0.65.2.0

### New features

* Added ClydeAudio.StopAllAudio()
* Expose more tick logic to content.

### Bugfixes

* Fix bad reference in WebView.

### Internal

* Add Robust.Packaging to solution.
* Add WebView to solution.
* Physics contacts are now parallel and much faster.

## 0.65.1.0

### New features

* Implement value prototype id dictionary serializer.

### Bugfixes

* Fixes lerping clean up issue added in #3472.

### Internal

* Add test for (de)serializing data record structs.


## 0.65.0.1

### Bugfixes

- Fix SetLocalPositionRotation raising 2 moveevents. This should help physics performance significantly.
- Fix tpgrid responses and command error.


## 0.65.0.0

### Breaking changes

* Rename transform lerping properties alongside other minor internal changes.

### Bugfixes

* Fix physics testbeds.
* Force grids to always be collidable for now and stop them clipping.

### Other

* Slight optimization to `OutputPanel`'s handling of internal `RichTextEntry`s.
* Force non-collidable contacts to be destroyed. Previously these hung around until both entities became collidable again.

### Internal

* `Tools/version.py` has been updated to automatically update `RELEASE-NOTES.md`.
* General cleanup to `Tools/version.py`.

## 0.64.1.0

### Bugfixes

* Word-wrapping in `OutputPanel` and `RichTextLabel` has been fixed.

## 0.64.0.0

### Breaking changes

* IMapLoader has been refactored into MapLoaderSystem. The API is similar for now but is subject to change in the future.

## 0.63.0.0

### Breaking changes

* Thanks to new IME support with SDL2, `IClyde.TextInputStart()` and `IClyde.TextInputStop()` must now be appropriately called to start/stop receiving text input when focusing/unfocusing a UI control. This restriction is applied even on the (default) GLFW backend, to enforce consistent usage of these APIs.
* `[GUI]TextEventArgs` have been renamed to `[GUI]TextEnteredEventArgs`, turned into records, and made to carry a `string` rather than a single text `Rune`.
* IoC and `DependencyCollection` `Register` methods now have a `TInterface : class` constraint.
* [ABI] `IoCManager.InitThread` now returns the `IDependencyCollection`.

### New features

* Fixes for compiling & running on .NET 7. You'll still have to edit a bunch of project files to enable this though.
* `FormattedMessage.EnumerateRunes()`
* `OSWindow.Shown()` virtual function for child classes to hook into.
* `IUserInterfaceManager.DeferAction(...)` for running UI logic "not right now because that would cause an enumeration exception".
* New `TextEdit` control for multi-line editable text, complete with word-wrapping!
* `Rope` data structure for representing large editable text, used by the new `TextEdit`.
* Robust now has IME support matching SDL2's API. This only works on the SDL2 backend (which is not currently enabled by default) but the API is there:
    * `IClyde.TextInputStart()`, `IClyde.TextInputStop()`, `IClyde.TextInputSetRect()` APIs to control text input behavior.
    * `TextEditing` events for reporting in-progress IME compositions.
    * `LineEdit` and `TextEdit` have functional IME support when the game is running on SDL2. If you provide a font file with the relevant glyphs, CJK text input should now be usable.
* `Register<T>` (single type parameter) extension method for `IDependencyCollection`.

### Bugfixes

* Fixes erroneous literal "\\n" inside the Clyde debug panel.
* Fixed Lidgren connection status changes potentially getting mislogged.
* Fixed missing components not being correctly saved for maps
* Fixed map saving sometimes not including new components.
* Fix hot reload unit tests.

### Other

* Properly re-use `HttpClient` in `NetManager` meaning we properly pool connections to the auth server, improving performance.
* Hub advertisements have extended keep-alive pool timeout, so the connection can be kept active between advertisements.
* All HTTP requests from the engine now have appropriate `User-Agent` header.
* `bind` command has been made somewhat more clear thanks to a bit of help text and some basic completions.
* `BoundKeyEventArgs` and derivatives now have a `[DebuggerDisplay]`.
* Text cursors now have a fancy blinking animation.
* `SDL_HINT_MOUSE_FOCUS_CLICKTHROUGH` is set on the SDL2 windowing backend, so clicking on the game window to focus it will pass clicks through into the game itself, matching GLFW's behavior.
* Windows clipboard history paste now works.
* Improved multi-window UI keyboard focusing system: a single focused control is now tracked per UI root (OS window), and is saved/restored when switching between focused window. This means that you (ideally) only ever have a UI control focused on the current OS window.

### Internal

* `uitest2` is a new command that's like `uitest` but opens an OS window instead. It can also be passed an argument to open a specific tab immediately.
* Word-wrapping logic has been split off from `RichTextEntry`, into a new helper struct `WordWrap`.
* Some internal logic in `LineEdit` has been shared with `TextEdit` by moving it to a new `TextEditShared` file.
* SDL2 backend now uses `[UnmanagedCallersOnly]` instead of `GetFunctionPointerForDelegate`-style P/Invoke marshalling.
* Entity prototype reloading logic has been moved out of `PrototypeManager` and into a new `PrototypeReloadSystem`.
* Most usages of `IoCManager.` statically have been removed in favor of dependency injection.

## 0.62.1.0

### Bugfixes

* Fixed a PVS issue causing entities to be sent to clients without first sending their parents.
* Improved client-side state handling exception tolerance.

### Other

* Removed null-space map entities.

### Internal

* Added some more anchoring tests.

## 0.62.0.1

### Bugfixes

* Fixed sprites not animating when directly toggling layer visibility,
* Fixed anchored entities not being added to the anchored lookups.

## 0.62.0.0

### Breaking changes

* Removed some obsolete map event handlers.

### New features

* Added entity query struct enumerators

### Bugfixes

* Improved error tolerance during client state application.
* Added better error logs when a client deletes a predicted entity.
* Fixes command permissions not getting sent to clients.
* Fixes a broad-phase bug were entities were not properly updating their positions.

### Other

* Added the LocalizedCommands class, which automatically infer help and description loc strings from the commands name.

## 0.61.0.0

### Breaking changes

* IMap and IMapGrid have been removed. Just use the associated components directly.

### Other

* AudioSystem has been refactored.

## 0.60.0.0

### Breaking changes

* ISerializationHooks.BeforeSerialization() has been removed. Use custom type serializers instead.

### New features

* Added function to UserInterfaceSystem that returns list of BUIs that a client has open.

### Bugfixes

* Fixed various container related broadphase bugs which could result in entities getting stuck with a null-broadphase.
* Fixed client fixture state handling bug that caused the client to incorrectly disable collision.

### Other

* Misc PVS optimisations

### Internal

* Removed redundant grid-init physics logic
* Modified garbage collection for entity spawning profiling.

## 0.59.0.0

### Breaking changes

* Various transform related methods have been removed from MapGrids
* TransformSystem.SetCoordinates() arguments have changed and now allow an entity to be sent to nullspace

### Bugfixes

* Fixed an entity lookup bug that sometimes failed to return entities in StaticSundriesTrees

### Other

* The EntitySystem.Resolve<> methods have been change to protected

## 0.58.1.1

### Bugfixes

* Fixed some container shutdown errors
* Fixed LookupFlags.Static not acting as a full replacement for LookupFlags.Anchored

## 0.58.1.0

### Other

* Physics collision changed and body type changed events no longer get raised before initialisation

## 0.58.0.0

### Breaking changes

* Some TransformComponent functions have been moved to the system.
* Container insert, remove, and shutdown function arguments and functionality has changed.
* Physics entities without fixtures now automatically disable collision.

### New features

* Added command to profile entity spawning

### Bugfixes

* EntityLookup/BroadphaseComponent tracking has been overhauled, which should hopefully fix various broadphase bugs.

### Other

* Component.Owner is now marked as obsolete.

## 0.57.0.4

### Bugfixes

* Made entity deletion more resilient against exceptions. Should fix several bugs.

## 0.57.0.2 and 0.57.0.3

### Bugfixes

* Fixed more entity-lookup bugs.

## 0.57.0.1

### Bugfixes

* Fixed entity lookup bug that was causing crashes.

### 0.57.0.0

### Breaking changes

* EntityLookupComponent has been merged into BroadphaseComponent. The data that was previously stored in this tree is now stored across the 3 trees on BroadphaseComponent.

### New features

* EntityLookup has had its flags updated to reflect the merge of EntityLookupComponent and BroadphaseComponent, with the new flags reflecting each tree: Dynamic, Static, and Sundries. Dynamic and Static store physics bodies that are collidable and Sundries stores everything else (apart from grids).

### Internal

* EntityLookup and Broadphase have had their data de-duplicated, dropping the AABBs stored on the server by half. This also means MoveEvent updates will be much faster.
* PVS mover updates has had their performance improved slightly.
* Physics LinkedList nodes for contacts will no longer be re-made for every contact and will just be cleared when re-used.
* Sprite / Light dynamictree allocations on the client have been dropped by using static lambdas.
* The physics contact buffer for each FixtureProxy is now pooled.

## 0.56.1.1

### Bugfixes

* Fix PVS sometimes not sending an entity's parents.
* Fix velocity preservation on parenting changes.

## 0.56.1.0

### New features

* Update pt-BR locale with more localizations
* Separated PVS entity budget into an entity creation budget and a pvs-entry budget.

### Bugfixes

* Fix VV type handler removal.
* System errors during component removal should no longer result in undeletable entities.

### Other

* The ordering of component removals and shutdowns during entity deltion has changed (see #3355).
* Improved Box2Serializer
* Removed uses IEnumerables from EntityLookupSystem.
* Optimized client entity spawning by 15%.
* Modified how the rendering tree handles entity movement.
* Improved grid enumeration allocs.
* Fixed a bunch of build warnings (see #3329 and #3289 for details)

## 0.56.0.2

### Bugfixes

* Rename \_lib.ftl to \_engine_lib.ftl to avoid overwriting

## 0.56.0.1

### Bugfixes

* Fix instantiation of data records containing value types

## 0.56.0.0

### Breaking changes

* `CastShadows` moved to `SharedPointLightComponent` from clientside, now networked

### New features

* New type handler helpers added to V^3
* Added pt-BR locale

### Bugfixes

* Fixed audio fallback coords

### Other

* Improved PVS performance by using `for` over `forEach`
* Improved Vec2 inverse allocations

## 0.55.5.0

### New features

* Added a method to pass in physics transforms for getting nearest point.

### Bugfixes

* Prevent singular sprite matrices.
* Fix obsolete warnings in tests.

### Other

* Significantly reduce physics contact allocations.

## 0.55.4.1

### Breaking changes

* Removed `SI`, `SIoC`, `I`, `IoC`, `SE` and `CE` VV command prefixes.
  * `SI`, `SIoC`, `I` and `IoC` are replaced by VV paths under `/ioc/` and `/c/ioc/`.
  * `SE` and `CE` are replaced by VV paths under `/system/` and `/c/system`.

### New features

* Added CVars to control Lidgren's <abbr title="Maximum Transmission Unit">MTU</abbr> parameters:
  * `net.mtu`
  * `net.mtu_expand`
  * `net.mtu_expand_frequency`
  * `net.mtu_expand_fail_attempts`
* Added a whole load of features to ViewVariables.
  * Added VV Paths, which allow you to refer to an object by a path, e.g. `/entity/1234/Transform/WorldPosition`
  * Added VV Domains, which allow you to add "handlers" for the top-most VV Path segment, e.g. `/entity` is a domain and so is `/player`...
  * Added VV Type Handlers, which allow you to add "custom paths" under specific types, even dynamically!
  * Added VV Path networking, which allows you to read/write/invoke paths remotely, both from server to client and from client to server.
  * Added `vvread`, `vvwrite` and `vvinvoke` commands, which allow you to read, write and invoke VV paths.
  * Added autocompletion to all VV commands.
  * Please note that the VV GUI still remains the same. It will be updated to use these new features in the future.

### Other

* Changed Lidgren to be compiled against `net6.0`. This unlocks `Half` read/write methods.
* Lidgren has been updated to [0.2.2](https://github.com/space-wizards/SpaceWizards.Lidgren.Network/blob/v0.2.2/RELEASE-NOTES.md). Not all the changes since 0.1.0 are new here, since this is the first version where we're properly tracking this in release notes.
* Robust.Client now uses our own [NFluidsynth](https://github.com/space-wizards/SpaceWizards.NFluidsynth) [nuget package](https://www.nuget.org/packages/SpaceWizards.NFluidsynth).

### Internal

* Renamed Lidgren's assembly to `SpaceWizards.Lidgren.Network`.
* Rogue `obj/` folders inside Lidgren no longer break the build.
* Renamed NFluidsynth's assembly to `SpaceWizards.NFluidsynth`<|MERGE_RESOLUTION|>--- conflicted
+++ resolved
@@ -39,12 +39,9 @@
 
 ### New features
 
-<<<<<<< HEAD
+* Add GlobalRect and GlobalPixelRect for controls to get their UIBox2i in screen terms.
 * Add dotted line drawing to DrawingHandleScreen.
 * Add LocalToTile method to SharedMapSystem for converting grid Vector2i tiles to Vector2s that accounts for the grid's TileSize.
-=======
-* Add GlobalRect and GlobalPixelRect for controls to get their UIBox2i in screen terms.
->>>>>>> 61f83a40
 
 ### Bugfixes
 
