using System;
using System.Collections.Generic;
using Robust.Shared.ColorNaming;
using Robust.Shared.IoC;
using Robust.Shared.Localization;
using Robust.Shared.Maths;

namespace Robust.Client.UserInterface.Controls;

// condensed version of the original ColorSlider set
public sealed class ColorSelectorSliders : Control
{
    [Dependency] private readonly ILocalizationManager _localization = default!;

    public Color Color
    {
        get => _currentColor;
        set
        {
            _currentColor = value;
            _colorData = _strategy.ToColorData(value);

            UpdateAllSliders();
        }
    }

    public ColorSelectorType SelectorType
    {
        get => _currentType;
        set
        {
            _currentType = value;
            _typeSelector.Select(_types.IndexOf(value));

            _strategy = GetStrategy(value);
            _colorData = _strategy.ToColorData(_currentColor);

            UpdateType();
            UpdateAllSliders();
        }
    }

    public bool IsAlphaVisible
    {
        get => _isAlphaVisible;
        set
        {
            _isAlphaVisible = value;

            _alphaSliderBox.Visible = _isAlphaVisible;
        }
    }

    public Action<Color>? OnColorChanged;

    private const float AlphaDivisor = 100.0f;

    private Color _currentColor = Color.White;
    private Vector4 _colorData;
    private ColorSelectorType _currentType = ColorSelectorType.Rgb;
    private bool _isAlphaVisible = false;

    private IColorSliderStrategy _strategy { get; set; }

    private ColorableSlider _topColorSlider;
    private ColorableSlider _middleColorSlider;
    private ColorableSlider _bottomColorSlider;
    private Slider _alphaSlider;

    private BoxContainer _alphaSliderBox = new();

    private SpinBox _topInputBox;
    private SpinBox _middleInputBox;
    private SpinBox _bottomInputBox;
    private SpinBox _alphaInputBox;

    private Label _topSliderLabel = new();
    private Label _middleSliderLabel = new();
    private Label _bottomSliderLabel = new();
    private Label _alphaSliderLabel = new();
    private Label _colorDescriptionLabel = new();

    private OptionButton _typeSelector;
    private List<ColorSelectorType> _types = new();

    private ColorSelectorStyleBox _topStyle;
    private ColorSelectorStyleBox _middleStyle;
    private ColorSelectorStyleBox _bottomStyle;

    public ColorSelectorSliders()
    {
<<<<<<< HEAD
        _strategy = GetStrategy(SelectorType);
=======
        IoCManager.InjectDependencies(this);
>>>>>>> efa8975b

        _topColorSlider = new ColorableSlider
        {
            HorizontalExpand = true,
            VerticalAlignment = VAlignment.Center,
            BackgroundStyleBoxOverride = _topStyle = new(),
            MaxValue = 1.0f
        };

        _middleColorSlider = new ColorableSlider
        {
            HorizontalExpand = true,
            VerticalAlignment = VAlignment.Center,
            BackgroundStyleBoxOverride = _middleStyle = new(),
            MaxValue = 1.0f
        };

        _bottomColorSlider = new ColorableSlider
        {
            HorizontalExpand = true,
            VerticalAlignment = VAlignment.Center,
            BackgroundStyleBoxOverride = _bottomStyle = new(),
            MaxValue = 1.0f
        };

        _alphaSlider = new Slider
        {
            HorizontalExpand = true,
            VerticalAlignment = VAlignment.Center,
            MaxValue = 1.0f,
        };

        _topColorSlider.OnValueChanged += r => { OnSliderValueChanged(ColorSliderOrder.Top); };
        _middleColorSlider.OnValueChanged += r => { OnSliderValueChanged(ColorSliderOrder.Middle); };
        _bottomColorSlider.OnValueChanged += r => { OnSliderValueChanged(ColorSliderOrder.Bottom); };
        _alphaSlider.OnValueChanged += r => { OnSliderValueChanged(ColorSliderOrder.Alpha); };

        _topInputBox = new SpinBox
        {
            IsValid = value => IsSpinBoxValid(value, ColorSliderOrder.Top)
        };
        _topInputBox.InitDefaultButtons();

        _middleInputBox = new SpinBox
        {
            IsValid = value => IsSpinBoxValid(value, ColorSliderOrder.Middle)
        };
        _middleInputBox.InitDefaultButtons();

        _bottomInputBox = new SpinBox
        {
            IsValid = value => IsSpinBoxValid(value, ColorSliderOrder.Bottom)
        };
        _bottomInputBox.InitDefaultButtons();

        _alphaInputBox = new SpinBox
        {
            IsValid = value => IsSpinBoxValid(value, ColorSliderOrder.Alpha)
        };
        _alphaInputBox.InitDefaultButtons();

        _topInputBox.ValueChanged += value => { OnInputBoxValueChanged(value, ColorSliderOrder.Top); };
        _middleInputBox.ValueChanged += value => { OnInputBoxValueChanged(value, ColorSliderOrder.Middle); };
        _bottomInputBox.ValueChanged += value => { OnInputBoxValueChanged(value, ColorSliderOrder.Bottom); };
        _alphaInputBox.ValueChanged += value => { OnInputBoxValueChanged(value, ColorSliderOrder.Alpha); };

        _alphaSliderLabel.Text = Loc.GetString("color-selector-sliders-alpha");

        _typeSelector = new OptionButton();
        foreach (var ty in Enum.GetValues<ColorSelectorType>())
        {
            _typeSelector.AddItem(Loc.GetString($"color-selector-sliders-{ty.ToString().ToLower()}"));
            _types.Add(ty);
        }

        _typeSelector.OnItemSelected += args =>
        {
            SelectorType = _types[args.Id];
            _typeSelector.Select(args.Id);
        };

        _colorDescriptionLabel.Text = ColorNaming.Describe(_currentColor, _localization);

        // TODO: Maybe some engine widgets could be laid out in XAML?

        var rootBox = new BoxContainer
        {
            Orientation = BoxContainer.LayoutOrientation.Vertical
        };
        AddChild(rootBox);

        var headerBox = new BoxContainer();
        rootBox.AddChild(headerBox);

        headerBox.AddChild(_typeSelector);
        headerBox.AddChild(_colorDescriptionLabel);

        var bodyBox = new BoxContainer()
        {
            Orientation = BoxContainer.LayoutOrientation.Vertical
        };

        // pita
        var topSliderBox = new BoxContainer();

        topSliderBox.AddChild(_topSliderLabel);
        topSliderBox.AddChild(_topColorSlider);
        topSliderBox.AddChild(_topInputBox);

        var middleSliderBox = new BoxContainer();

        middleSliderBox.AddChild(_middleSliderLabel);
        middleSliderBox.AddChild(_middleColorSlider);
        middleSliderBox.AddChild(_middleInputBox);

        var bottomSliderBox = new BoxContainer();

        bottomSliderBox.AddChild(_bottomSliderLabel);
        bottomSliderBox.AddChild(_bottomColorSlider);
        bottomSliderBox.AddChild(_bottomInputBox);

        _alphaSliderBox.Visible = IsAlphaVisible;
        _alphaSliderBox.AddChild(_alphaSliderLabel);
        _alphaSliderBox.AddChild(_alphaSlider);
        _alphaSliderBox.AddChild(_alphaInputBox);

        bodyBox.AddChild(topSliderBox);
        bodyBox.AddChild(middleSliderBox);
        bodyBox.AddChild(bottomSliderBox);
        bodyBox.AddChild(_alphaSliderBox);

        rootBox.AddChild(bodyBox);

        UpdateType();
        Color = _currentColor;
    }

    private IColorSliderStrategy GetStrategy(ColorSelectorType selectorType)
    {
        return selectorType switch
        {
            ColorSelectorType.Rgb => new RgbSliderStategy(),
            ColorSelectorType.Hsv => new HsvSliderStategy(),
            _ => throw new NotImplementedException(),
        };
    }

    private (Slider slider, SpinBox inputBox) GetSliderByOrder(ColorSliderOrder order)
    {
        return order switch
        {
            ColorSliderOrder.Top => (_topColorSlider, _topInputBox),
            ColorSliderOrder.Middle => (_middleColorSlider, _middleInputBox),
            ColorSliderOrder.Bottom => (_bottomColorSlider, _bottomInputBox),
            ColorSliderOrder.Alpha => (_alphaSlider, _alphaInputBox),
            _ => throw new NotImplementedException(),
        };
    }

<<<<<<< HEAD
    private float GetColorValueDivisor(ColorSliderOrder order)
    {
        return order == ColorSliderOrder.Alpha
            ? AlphaDivisor
            : _strategy.GetColorValueDivisor(order);
=======
        _alphaSlider.Value = Color.A;
        _alphaInputBox.Value = (int)(Color.A * 100.0f);
        _colorDescriptionLabel.Text = ColorNaming.Describe(Color, _localization);
        _updating = false;
>>>>>>> efa8975b
    }

    private void UpdateType()
    {
        var labels = _strategy.GetSliderLabelTexts();
        _topSliderLabel.Text = labels.top;
        _middleSliderLabel.Text = labels.middle;
        _bottomSliderLabel.Text = labels.bottom;

        _topStyle.ConfigureSlider(_strategy.TopSliderStyle);
        _middleStyle.ConfigureSlider(_strategy.MiddleSliderStyle);
        _bottomStyle.ConfigureSlider(_strategy.BottomSliderStyle);
    }

    private void UpdateSlider(ColorSliderOrder order)
    {
        var (slider, inputBox) = GetSliderByOrder(order);
        var divisor = GetColorValueDivisor(order);

        var dataValue = order switch
        {
            ColorSliderOrder.Top => _colorData.X,
            ColorSliderOrder.Middle => _colorData.Y,
            ColorSliderOrder.Bottom => _colorData.Z,
            ColorSliderOrder.Alpha => _colorData.W,
            _ => throw new NotImplementedException(nameof(order))
        };

        slider.SetValueWithoutEvent(dataValue);
        inputBox.OverrideValue((int)(dataValue * divisor));
    }

    private void UpdateSliderVisuals()
    {
        _topStyle.SetBaseColor(_colorData);
        _middleStyle.SetBaseColor(_colorData);
        _bottomStyle.SetBaseColor(_colorData);
    }

    private void UpdateAllSliders()
    {
        UpdateSliderVisuals();
        UpdateSlider(ColorSliderOrder.Top);
        UpdateSlider(ColorSliderOrder.Middle);
        UpdateSlider(ColorSliderOrder.Bottom);
        UpdateSlider(ColorSliderOrder.Alpha);
    }

    private bool IsSpinBoxValid(int value, ColorSliderOrder ordering)
    {
        var divisor = GetColorValueDivisor(ordering);
        var channelValue = value / divisor;

        return channelValue >= 0.0f && channelValue <= 1.0f;
    }

    private void OnInputBoxValueChanged(ValueChangedEventArgs args, ColorSliderOrder order)
    {
        var (slider, _) = GetSliderByOrder(order);
        var value = args.Value / GetColorValueDivisor(order);

        // We are intentionally triggering the slider OnValueChanged event here.
        // This is so that the color data values of the sliders are updated accordingly.
        slider.Value = value;
    }

    private void OnSliderValueChanged(ColorSliderOrder order)
    {
        _colorData = new Vector4(
            _topColorSlider.Value,
            _middleColorSlider.Value,
            _bottomColorSlider.Value,
            _alphaSlider.Value);

        _currentColor = _strategy.FromColorData(_colorData);
        OnColorChanged?.Invoke(_currentColor);

        UpdateSliderVisuals();
        UpdateSlider(order);
    }

    private enum ColorSliderOrder
    {
        Top,
        Middle,
        Bottom,
        Alpha
    }

    public enum ColorSelectorType
    {
        Rgb,
        Hsv,
    }

    private interface IColorSliderStrategy
    {
        /// <summary>
        ///     The style preset used by the top slider.
        /// </summary>
        public ColorSelectorStyleBox.ColorSliderPreset TopSliderStyle { get; }

        /// <summary>
        ///     The style preset used by the middle slider.
        /// </summary>
        public ColorSelectorStyleBox.ColorSliderPreset MiddleSliderStyle { get; }

        /// <summary>
        ///     The style preset used by the bottom slider.
        /// </summary>
        public ColorSelectorStyleBox.ColorSliderPreset BottomSliderStyle { get; }

        /// <summary>
        ///     Converts a Color to a Vector4 representation of its components.
        /// </summary>
        /// <remarks>
        ///     Each value in the Vector4 must be between 0.0f and 1.0f; this is used in the
        ///     context of slider values, which are between these ranges.
        /// </remarks>
        /// <param name="color">A Color to convert into Vector4 slider values.</param>
        /// <returns>A Vector4 representation of a Color's slider values.</returns>
        public Vector4 ToColorData(Color color);

        /// <summary>
        ///     Converts a Vector4 representation of color slider values into a Color.
        /// </summary>
        /// <param name="colorData">A Vector4 representation of color slider values.</param>
        /// <returns>A color generated from slider values.</returns>
        public Color FromColorData(Vector4 colorData);

        /// <summary>
        ///     Gets a color component divisor for the given slider.
        /// </summary>
        /// <remarks>
        ///     This is used for converting slider values to/from color component values.
        ///     For example, in RGB coloration, each channel ranges from 0 to 255,
        ///     so if you had a slider value of 0.2, you would multiply 0.2 * 255 = 51
        ///     for the "channel" value.
        ///
        ///     This does not apply to the Alpha channel, as the Alpha channel
        ///     always uses the same divisor; this is defined in ColorSelectorSliders.
        /// </remarks>
        /// <param name="order">The slider to retrieve a divisor for.</param>
        /// <returns>The divisor for the given slider.</returns>
        public float GetColorValueDivisor(ColorSliderOrder order);

        /// <summary>
        ///     Gets a label text string for the first three color sliders.
        /// </summary>
        /// <returns>Label text strings for the top, middle, and bottom sliders.</returns>
        public (string top, string middle, string bottom) GetSliderLabelTexts();
    }

    private sealed class RgbSliderStategy : IColorSliderStrategy
    {
        private const float ChannelMaxValue = byte.MaxValue;

        public ColorSelectorStyleBox.ColorSliderPreset TopSliderStyle
            => ColorSelectorStyleBox.ColorSliderPreset.Red;
        public ColorSelectorStyleBox.ColorSliderPreset MiddleSliderStyle
            => ColorSelectorStyleBox.ColorSliderPreset.Green;
        public ColorSelectorStyleBox.ColorSliderPreset BottomSliderStyle
            => ColorSelectorStyleBox.ColorSliderPreset.Blue;

        public Vector4 ToColorData(Color color) => new(color.R, color.G, color.B, color.A);
        public Color FromColorData(Vector4 colorData) => new(colorData.X, colorData.Y, colorData.Z, colorData.W);

        public float GetColorValueDivisor(ColorSliderOrder order) => ChannelMaxValue;

        public (string top, string middle, string bottom) GetSliderLabelTexts()
        {
            return (
                Loc.GetString("color-selector-sliders-red"),
                Loc.GetString("color-selector-sliders-green"),
                Loc.GetString("color-selector-sliders-blue"));
        }
    }

    private sealed class HsvSliderStategy : IColorSliderStrategy
    {
        private const float HueMaxValue = 360.0f;
        private const float SliderMaxValue = 100.0f;

        public ColorSelectorStyleBox.ColorSliderPreset TopSliderStyle
            => ColorSelectorStyleBox.ColorSliderPreset.Hue;
        public ColorSelectorStyleBox.ColorSliderPreset MiddleSliderStyle
            => ColorSelectorStyleBox.ColorSliderPreset.Saturation;
        public ColorSelectorStyleBox.ColorSliderPreset BottomSliderStyle
            => ColorSelectorStyleBox.ColorSliderPreset.Value;

        public Vector4 ToColorData(Color color) => Color.ToHsv(color);
        public Color FromColorData(Vector4 colorData) => Color.FromHsv(colorData);

        public float GetColorValueDivisor(ColorSliderOrder order)
        {
            return order switch
            {
                ColorSliderOrder.Top => HueMaxValue,
                _ => SliderMaxValue,
            };
        }

        public (string top, string middle, string bottom) GetSliderLabelTexts()
        {
            return (
                Loc.GetString("color-selector-sliders-hue"),
                Loc.GetString("color-selector-sliders-saturation"),
                Loc.GetString("color-selector-sliders-value"));
        }
    }
}<|MERGE_RESOLUTION|>--- conflicted
+++ resolved
@@ -89,11 +89,8 @@
 
     public ColorSelectorSliders()
     {
-<<<<<<< HEAD
+        IoCManager.InjectDependencies(this);
         _strategy = GetStrategy(SelectorType);
-=======
-        IoCManager.InjectDependencies(this);
->>>>>>> efa8975b
 
         _topColorSlider = new ColorableSlider
         {
@@ -253,18 +250,11 @@
         };
     }
 
-<<<<<<< HEAD
     private float GetColorValueDivisor(ColorSliderOrder order)
     {
         return order == ColorSliderOrder.Alpha
             ? AlphaDivisor
             : _strategy.GetColorValueDivisor(order);
-=======
-        _alphaSlider.Value = Color.A;
-        _alphaInputBox.Value = (int)(Color.A * 100.0f);
-        _colorDescriptionLabel.Text = ColorNaming.Describe(Color, _localization);
-        _updating = false;
->>>>>>> efa8975b
     }
 
     private void UpdateType()
@@ -302,6 +292,7 @@
         _topStyle.SetBaseColor(_colorData);
         _middleStyle.SetBaseColor(_colorData);
         _bottomStyle.SetBaseColor(_colorData);
+        _colorDescriptionLabel.Text = ColorNaming.Describe(Color, _localization);
     }
 
     private void UpdateAllSliders()
