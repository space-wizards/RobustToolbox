using System;
using Robust.Client.GameObjects;
using Robust.Client.GameStates;
using Robust.Shared.Timing;
using Robust.Shared.Utility;

namespace Robust.Client.Replays.Playback;

// This partial class contains codes for modifying the current game tick/time.
internal sealed partial class ReplayPlaybackManager
{
    public event Action? ReplayCheckpointReset;
    public event Action? BeforeSetTick;
    public event Action? AfterSetTick;

    public void SetIndex(int value, bool pausePlayback = true)
    {
        if (Replay == null)
            throw new Exception("Not currently playing a replay");

        if (_timing.ApplyingState)
        {
            // This fixes a niche error. If scrubbing forward in time, and the currently spectated entity gets deleted
            // this can trigger events that cause the player to be attached to a new entity. This may cause game UI
            // state / screen changes, which then trigger key-up events, which in turn cause scrubbing to end, thus
            // causing this method to try apply a game state while already in the middle of applying another state. So
            // we will just do nothing instead.
            return;
        }

        Playing &= !pausePlayback;
        value = Math.Clamp(value, 0, Replay.States.Count - 1);
        if (value == Replay.CurrentIndex)
        {
            ScrubbingTarget = null;
            return;
        }

        BeforeSetTick?.Invoke();

        // Begin timing replay processing so we can abort when we run out of time (_replayMaxScrubTime)
        var st = RStopwatch.StartNew();

        bool skipEffectEvents = value > Replay.CurrentIndex + _visualEventThreshold;
        if (value < Replay.CurrentIndex)
        {
            skipEffectEvents = true;
            ResetToNearestCheckpoint(value, false);
        }
        else if (value > Replay.CurrentIndex + _checkpointMinInterval)
        {
            // If we are skipping many ticks into the future, we try to skip directly to a checkpoint instead of
            // applying every tick.
<<<<<<< HEAD
            var nextCheckpoint = GetLastCheckpoint(Replay, value);
            // Sanity-Check that the checkpoint is actually BEFORE the desired position.
            // Also check that it gets us closer to goal position than we already are.
            if (nextCheckpoint.Index <= value && nextCheckpoint.Index > Replay.CurrentIndex)
                ResetToNearestCheckpoint(value, false, nextCheckpoint);
=======
            var nextCheckpoint = GetNextCheckpoint(Replay, Replay.CurrentIndex);
            if (nextCheckpoint.Index < value && nextCheckpoint.Index > Replay.CurrentIndex)
                ResetToNearestCheckpoint(value, false);
>>>>>>> 3e3cd0e2
        }

        _entMan.EntitySysManager.GetEntitySystem<ClientDirtySystem>().Reset();

        while (Replay.CurrentIndex < value)
        {
            Replay.CurrentIndex++;
            var state = Replay.CurState;

            _timing.LastRealTick = _timing.LastProcessedTick = _timing.CurTick = Replay.CurTick;
            _gameState.UpdateFullRep(state, cloneDelta: true);

            // Clear existing lerps
            _entMan.EntitySysManager.GetEntitySystem<TransformSystem>().Reset();

            var next = Replay.NextState;
            BeforeApplyState?.Invoke((state, next));
            _gameState.ApplyGameState(state, next);
            ProcessMessages(Replay.CurMessages, skipEffectEvents);

            // TODO REPLAYS block audio
            // Just block audio/midi from ever starting, rather than repeatedly stopping it.
            StopAudio();
;
            DebugTools.Assert(Replay.LastApplied >= state.FromSequence);
            DebugTools.Assert(Replay.LastApplied + 1 <= state.ToSequence);
            Replay.LastApplied = state.ToSequence;

            if (st.Elapsed.TotalMilliseconds > _replayMaxScrubTime)
            {
                // Out of time to advance replay this tick
                //  Note: We check at end of loop so we always advance at least 1 tick.
                break;
            }
        }

        // Use ScrubbingTarget to force a later invocation to continue moving towards the target tick
        if (Replay.CurrentIndex < value)
        {
            ScrubbingTarget = value;
        }
        else
        {
            ScrubbingTarget = null;
        }

        AfterSetTick?.Invoke();
    }

    public int GetIndex(TimeSpan time)
    {
        if (Replay == null)
            throw new Exception("Not currently playing a replay");

        if (time <= TimeSpan.Zero)
            return 0;

        if (time >= Replay.ReplayTime[^1])
            return Replay.States.Count - 1;

        var index = Array.BinarySearch(Replay.ReplayTime, time);

        if (index < 0)
            index = Math.Max(0, ~index - 1);

        return index;
    }
}<|MERGE_RESOLUTION|>--- conflicted
+++ resolved
@@ -51,17 +51,12 @@
         {
             // If we are skipping many ticks into the future, we try to skip directly to a checkpoint instead of
             // applying every tick.
-<<<<<<< HEAD
+
             var nextCheckpoint = GetLastCheckpoint(Replay, value);
             // Sanity-Check that the checkpoint is actually BEFORE the desired position.
             // Also check that it gets us closer to goal position than we already are.
             if (nextCheckpoint.Index <= value && nextCheckpoint.Index > Replay.CurrentIndex)
                 ResetToNearestCheckpoint(value, false, nextCheckpoint);
-=======
-            var nextCheckpoint = GetNextCheckpoint(Replay, Replay.CurrentIndex);
-            if (nextCheckpoint.Index < value && nextCheckpoint.Index > Replay.CurrentIndex)
-                ResetToNearestCheckpoint(value, false);
->>>>>>> 3e3cd0e2
         }
 
         _entMan.EntitySysManager.GetEntitySystem<ClientDirtySystem>().Reset();
