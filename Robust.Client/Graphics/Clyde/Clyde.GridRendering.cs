--- conflicted
+++ resolved
@@ -224,63 +224,6 @@
                         if (tile.IsEmpty)
                             continue;
 
-<<<<<<< HEAD
-                    var gx = x + cScaled.X;
-                    var gy = y + cScaled.Y;
-
-                    var vIdx = i * 4;
-
-                    var rLeftBottom = (region.Left, region.Bottom);
-                    var rRightBottom = (region.Right, region.Bottom);
-                    var rRightTop = (region.Right, region.Top);
-                    var rLeftTop = (region.Left, region.Top);
-
-                    if (_tileDefinitionManager[tile.TypeId].AllowRotationMirror)
-                    {
-                        // Rotate the tile
-                        for (int r = 0; r < tile.RotationMirroring % 2; r++)
-                        {
-                            (rLeftBottom, rRightBottom, rRightTop, rLeftTop) =
-                                (rLeftTop, rLeftBottom, rRightBottom, rRightTop);
-                        }
-
-                        // Mirror on the x-axis
-                        if (tile.RotationMirroring >= 4)
-                        {
-                            if (tile.RotationMirroring % 2 == 0)
-                            {
-                                rLeftBottom = (rLeftBottom.Item1.Equals(region.Left) ? region.Right : region.Left,
-                                    rLeftBottom.Item2);
-                                rRightBottom = (rRightBottom.Item1.Equals(region.Left) ? region.Right : region.Left,
-                                    rRightBottom.Item2);
-                                rRightTop = (rRightTop.Item1.Equals(region.Left) ? region.Right : region.Left,
-                                    rRightTop.Item2);
-                                rLeftTop = (rLeftTop.Item1.Equals(region.Left) ? region.Right : region.Left,
-                                    rLeftTop.Item2);
-                            }
-                            else
-                            {
-                                rLeftBottom = (rLeftBottom.Item1,
-                                    rLeftBottom.Item2.Equals(region.Bottom) ? region.Top : region.Bottom);
-                                rRightBottom = (rRightBottom.Item1,
-                                    rRightBottom.Item2.Equals(region.Bottom) ? region.Top : region.Bottom);
-                                rRightTop = (rRightTop.Item1,
-                                    rRightTop.Item2.Equals(region.Bottom) ? region.Top : region.Bottom);
-                                rLeftTop = (rLeftTop.Item1,
-                                    rLeftTop.Item2.Equals(region.Bottom) ? region.Top : region.Bottom);
-                            }
-                        }
-                    }
-
-                    vertexBuffer[vIdx + 0] = new Vertex2D(gx, gy, rLeftBottom.Item1, rLeftBottom.Item2, Color.White);
-                    vertexBuffer[vIdx + 1] = new Vertex2D(gx + 1, gy, rRightBottom.Item1, rRightBottom.Item2, Color.White);
-                    vertexBuffer[vIdx + 2] = new Vertex2D(gx + 1, gy + 1, rRightTop.Item1, rRightTop.Item2, Color.White);
-                    vertexBuffer[vIdx + 3] = new Vertex2D(gx, gy + 1, rLeftTop.Item1, rLeftTop.Item2, Color.White);
-                    var nIdx = i * GetQuadBatchIndexCount();
-                    var tIdx = (ushort)(i * 4);
-                    QuadBatchIndexWrite(indexBuffer, ref nIdx, tIdx);
-                    i += 1;
-=======
                         var regionMaybe = _tileDefinitionManager.TileAtlasRegion(tile);
 
                         Box2 region;
@@ -293,10 +236,13 @@
                             region = regionMaybe[tile.Variant];
                         }
 
-                        WriteTileToBuffers(i, gridX, gridY, vertexBuffer, indexBuffer, region);
+                        var rotationMirroring = _tileDefinitionManager[tile.TypeId].AllowRotationMirror
+                            ? tile.RotationMirroring
+                            : 0;
+
+                        WriteTileToBuffers(i, gridX, gridY, vertexBuffer, indexBuffer, region, rotationMirroring);
                         i += 1;
                     }
->>>>>>> cf785c88
                 }
             }
 
@@ -363,7 +309,7 @@
                                 continue;
 
                             var region = regionMaybe[0];
-                            WriteTileToBuffers(i, gridX, gridY, vertexBuffer, indexBuffer, region);
+                            WriteTileToBuffers(i, gridX, gridY, vertexBuffer, indexBuffer, region, 0);
                             i += 1;
                         }
                     }
@@ -483,13 +429,57 @@
             int gridY,
             Span<Vertex2D> vertexBuffer,
             Span<ushort> indexBuffer,
-            Box2 region)
-        {
+            Box2 region,
+            int rotationMirroring)
+        {
+            var rLeftBottom = (region.Left, region.Bottom);
+            var rRightBottom = (region.Right, region.Bottom);
+            var rRightTop = (region.Right, region.Top);
+            var rLeftTop = (region.Left, region.Top);
+
+            // The vertices must be changed if there's any rotation or mirroring to the tile
+            if (rotationMirroring != 0)
+            {
+                // Rotate the tile
+                for (int r = 0; r < rotationMirroring % 2; r++)
+                {
+                    (rLeftBottom, rRightBottom, rRightTop, rLeftTop) =
+                        (rLeftTop, rLeftBottom, rRightBottom, rRightTop);
+                }
+
+                // Mirror on the x-axis
+                if (rotationMirroring >= 4)
+                {
+                    if (rotationMirroring % 2 == 0)
+                    {
+                        rLeftBottom = (rLeftBottom.Item1.Equals(region.Left) ? region.Right : region.Left,
+                            rLeftBottom.Item2);
+                        rRightBottom = (rRightBottom.Item1.Equals(region.Left) ? region.Right : region.Left,
+                            rRightBottom.Item2);
+                        rRightTop = (rRightTop.Item1.Equals(region.Left) ? region.Right : region.Left,
+                            rRightTop.Item2);
+                        rLeftTop = (rLeftTop.Item1.Equals(region.Left) ? region.Right : region.Left,
+                            rLeftTop.Item2);
+                    }
+                    else
+                    {
+                        rLeftBottom = (rLeftBottom.Item1,
+                            rLeftBottom.Item2.Equals(region.Bottom) ? region.Top : region.Bottom);
+                        rRightBottom = (rRightBottom.Item1,
+                            rRightBottom.Item2.Equals(region.Bottom) ? region.Top : region.Bottom);
+                        rRightTop = (rRightTop.Item1,
+                            rRightTop.Item2.Equals(region.Bottom) ? region.Top : region.Bottom);
+                        rLeftTop = (rLeftTop.Item1,
+                            rLeftTop.Item2.Equals(region.Bottom) ? region.Top : region.Bottom);
+                    }
+                }
+            }
+
             var vIdx = i * 4;
-            vertexBuffer[vIdx + 0] = new Vertex2D(gridX, gridY, region.Left, region.Bottom, Color.White);
-            vertexBuffer[vIdx + 1] = new Vertex2D(gridX + 1, gridY, region.Right, region.Bottom, Color.White);
-            vertexBuffer[vIdx + 2] = new Vertex2D(gridX + 1, gridY + 1, region.Right, region.Top, Color.White);
-            vertexBuffer[vIdx + 3] = new Vertex2D(gridX, gridY + 1, region.Left, region.Top, Color.White);
+            vertexBuffer[vIdx + 0] = new Vertex2D(gridX, gridY, rLeftBottom.Left, rLeftBottom.Bottom, Color.White);
+            vertexBuffer[vIdx + 1] = new Vertex2D(gridX + 1, gridY, rRightBottom.Right, rRightBottom.Bottom, Color.White);
+            vertexBuffer[vIdx + 2] = new Vertex2D(gridX + 1, gridY + 1, rRightTop.Right, rRightTop.Top, Color.White);
+            vertexBuffer[vIdx + 3] = new Vertex2D(gridX, gridY + 1, rLeftTop.Left, rLeftTop.Top, Color.White);
             var nIdx = i * GetQuadBatchIndexCount();
             var tIdx = (ushort)(i * 4);
             QuadBatchIndexWrite(indexBuffer, ref nIdx, tIdx);
