--- conflicted
+++ resolved
@@ -237,16 +237,11 @@
 
                 var mapComp = EntityManager.AddComponent<MapComponent>(newEnt);
                 mapComp.MapId = actualId;
-<<<<<<< HEAD
                 EntityManager.AddComponent<PhysicsMapComponent>(newEnt);
-                EntityManager.Dirty(mapComp);
-                EntityManager.InitializeComponents(newEnt);
-=======
                 var meta = EntityManager.GetComponent<MetaDataComponent>(newEnt);
                 EntityManager.System<MetaDataSystem>().SetEntityName(newEnt, $"map {actualId}", meta);
                 EntityManager.Dirty(newEnt, mapComp, meta);
                 EntityManager.InitializeComponents(newEnt, meta);
->>>>>>> 54529fdb
                 EntityManager.StartComponents(newEnt);
                 _sawmill.Debug($"Binding map {actualId} to entity {newEnt}");
             }
