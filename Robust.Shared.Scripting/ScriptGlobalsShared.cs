--- conflicted
+++ resolved
@@ -163,11 +163,7 @@
         public T Comp<T>(EntityUid uid) where T : Component
             => ent.GetComponent<T>(uid);
 
-<<<<<<< HEAD
         public bool TryComp<T>(EntityUid uid, out T? comp) where T : Component
-=======
-        public bool TryComp<T>(EntityUid uid, out T? comp)
->>>>>>> d4902a97
             => ent.TryGetComponent(uid, out comp);
 
         public bool HasComp<T>(EntityUid uid)
