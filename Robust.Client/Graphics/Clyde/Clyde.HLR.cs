--- conflicted
+++ resolved
@@ -69,12 +69,7 @@
 
             RenderOverlays(OverlaySpace.ScreenSpaceBelowWorld);
 
-<<<<<<< HEAD
             foreach (var weak in _viewports.Values)
-=======
-            _mainViewport.Eye = _eyeManager.CurrentEye;
-            RenderViewport(_mainViewport); //Worldspace overlays are rendered here.
->>>>>>> ddc91d05
             {
                 if(weak.TryGetTarget(out var viewport))
                     RenderViewport(viewport);
@@ -232,27 +227,14 @@
                 Vector2i roundedPos = default;
                 if (entry.sprite.PostShader != null)
                 {
-<<<<<<< HEAD
-                    _renderHandle.UseRenderTarget(EntityPostRenderTarget);
-                    _renderHandle.Clear(new Color());
-                    // Calculate viewport so that the entity thinks it's drawing to the same position,
-                    // which is necessary for light application,
-                    // but it's ACTUALLY drawing into the center of the render target.
-                    var spritePos = entry.sprite.Owner.Transform.WorldPosition;
-                    var screenPos = viewport.WorldToLocal(spritePos);
-                    var (roundedX, roundedY) = roundedPos = (Vector2i) screenPos;
-                    var flippedPos = new Vector2i(roundedX, screenSize.Y - roundedY);
-                    flippedPos -= EntityPostRenderTarget.Size / 2;
-                    _renderHandle.Viewport(Box2i.FromDimensions(-flippedPos, screenSize));
-=======
                     // calculate world bounding box
                     var spriteBB = entry.sprite.CalculateBoundingBox();
                     var spriteLB = spriteBB.BottomLeft;
                     var spriteRT = spriteBB.TopRight;
 
                     // finally we can calculate screen bounding in pixels
-                    var screenLB = _eyeManager.WorldToScreen(spriteLB);
-                    var screenRT = _eyeManager.WorldToScreen(spriteRT);
+                    var screenLB = viewport.WorldToLocal(spriteLB);
+                    var screenRT = viewport.WorldToLocal(spriteRT);
 
                     // we need to scale RT a for effects like emission or highlight
                     // scale can be passed with PostShader as variable in future
@@ -288,7 +270,6 @@
                         flippedPos -= entityPostRenderTarget.Size / 2;
                         _renderHandle.Viewport(Box2i.FromDimensions(-flippedPos, screenSize));
                     }
->>>>>>> ddc91d05
                 }
 
                 var matrix = entry.worldMatrix;
