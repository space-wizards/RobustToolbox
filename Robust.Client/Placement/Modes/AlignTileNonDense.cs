<<<<<<< HEAD
using Robust.Shared.GameObjects;
=======
﻿using Robust.Shared.GameObjects;
>>>>>>> e34935c9
using Robust.Shared.Map;

namespace Robust.Client.Placement.Modes
{
    public sealed class AlignTileNonDense : PlacementMode
    {
        public override bool HasLineMode => true;
        public override bool HasGridMode => true;

        public AlignTileNonDense(PlacementManager pMan) : base(pMan) { }

        public override void AlignPlacementMode(ScreenCoordinates mouseScreen)
        {
            MouseCoords = ScreenToCursorGrid(mouseScreen);

            var tileSize = 1f;

<<<<<<< HEAD
            var gridId = MouseCoords.GetGridEuid(pManager.EntityManager);
            if (gridId.IsValid())
=======
            var gridIdOpt = MouseCoords.GetGridUid(pManager.EntityManager);
            if (gridIdOpt is EntityUid gridId && gridId.IsValid())
>>>>>>> e34935c9
            {
                var mapGrid = pManager.MapManager.EntityManager.GetComponent<MapGridComponent>(gridId);
                tileSize = mapGrid.TileSize; //convert from ushort to float
            }

            CurrentTile = GetTileRef(MouseCoords);
            GridDistancing = tileSize;

            if (pManager.CurrentPermission!.IsTile)
            {
                MouseCoords = new EntityCoordinates(MouseCoords.EntityId,
                    (CurrentTile.X + tileSize / 2, CurrentTile.Y + tileSize / 2));
            }
            else
            {
                MouseCoords = new EntityCoordinates(MouseCoords.EntityId,
                    (CurrentTile.X + tileSize / 2 + pManager.PlacementOffset.X,
                        CurrentTile.Y + tileSize / 2 + pManager.PlacementOffset.Y));
            }
        }

        public override bool IsValidPosition(EntityCoordinates position)
        {
            if (!RangeCheck(position))
            {
                return false;
            }
            return pManager.CurrentPermission!.IsTile || !IsColliding(position);
        }
    }
}<|MERGE_RESOLUTION|>--- conflicted
+++ resolved
@@ -1,8 +1,4 @@
-<<<<<<< HEAD
-using Robust.Shared.GameObjects;
-=======
 ﻿using Robust.Shared.GameObjects;
->>>>>>> e34935c9
 using Robust.Shared.Map;
 
 namespace Robust.Client.Placement.Modes
@@ -20,15 +16,10 @@
 
             var tileSize = 1f;
 
-<<<<<<< HEAD
-            var gridId = MouseCoords.GetGridEuid(pManager.EntityManager);
-            if (gridId.IsValid())
-=======
             var gridIdOpt = MouseCoords.GetGridUid(pManager.EntityManager);
             if (gridIdOpt is EntityUid gridId && gridId.IsValid())
->>>>>>> e34935c9
             {
-                var mapGrid = pManager.MapManager.EntityManager.GetComponent<MapGridComponent>(gridId);
+                var mapGrid = pManager.MapManager.GetGrid(gridId);
                 tileSize = mapGrid.TileSize; //convert from ushort to float
             }
 
