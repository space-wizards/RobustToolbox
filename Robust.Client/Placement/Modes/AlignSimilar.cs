--- conflicted
+++ resolved
@@ -31,20 +31,12 @@
             }
 
             var transformSys = pManager.EntityManager.System<SharedTransformSystem>();
-<<<<<<< HEAD
-            var mapId = MouseCoords.GetMapId(pManager.EntityManager);
-=======
             var mapId = transformSys.GetMapId(MouseCoords);
->>>>>>> a6905151
 
             var snapToEntities = pManager.EntityManager.System<EntityLookupSystem>()
                 .GetEntitiesInRange(MouseCoords, SnapToRange)
                 .Where(entity => pManager.EntityManager.GetComponent<MetaDataComponent>(entity).EntityPrototype == pManager.CurrentPrototype && pManager.EntityManager.GetComponent<TransformComponent>(entity).MapID == mapId)
-<<<<<<< HEAD
-                .OrderBy(entity => (transformSys.GetWorldPosition(entity) - MouseCoords.ToMapPos(pManager.EntityManager, pManager.EntityManager.System<SharedTransformSystem>())).LengthSquared())
-=======
                 .OrderBy(entity => (transformSys.GetWorldPosition(entity) - transformSys.ToMapCoordinates(MouseCoords).Position).LengthSquared())
->>>>>>> a6905151
                 .ToList();
 
             if (snapToEntities.Count == 0)
