--- conflicted
+++ resolved
@@ -111,22 +111,10 @@
         FindGridsIntersecting(mapEnt, shape, shape.ComputeAABB(transform, 0), transform, callback, approx, includeMap);
     }
 
-<<<<<<< HEAD
-            if (state.Approximate)
-            {
-                if (!overlappingChunks.MoveNext(out _))
-                    return true;
-            }
-            else if (!state.MapManager.IsIntersecting(overlappingChunks, state.Shape, state.Transform, (data.Uid, data.Fixtures)))
-            {
-                return true;
-            }
-=======
     private void FindGridsIntersecting(EntityUid mapEnt, IPhysShape shape, Box2 worldAABB, Transform transform, GridCallback callback, bool approx = IMapManager.Approximate, bool includeMap = IMapManager.IncludeMap)
     {
         // This is here so we don't double up on code.
         var state = callback;
->>>>>>> ab6bd198
 
         FindGridsIntersecting(mapEnt, shape, worldAABB, transform, ref state,
             static (EntityUid uid, MapGridComponent grid, ref GridCallback state) => state.Invoke(uid, grid),
