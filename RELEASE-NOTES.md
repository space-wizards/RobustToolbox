# Release notes for RobustToolbox.

<!--
NOTE: automatically updated sometimes by version.py.
Don't change the format without looking at the script!
-->

<!--START TEMPLATE
## Master

### Breaking changes

*None yet*

### New features

*None yet*

### Bugfixes

*None yet*

### Other

*None yet*

### Internal

*None yet*


END TEMPLATE-->

## Master

### Breaking changes

*None yet*

### New features

* Added two new custom yaml serializers `CustomListSerializer` and `CustomArraySerializer`.
* CVars defined in `[CVarDefs]` can now be private or internal.
* Added config rollback system to `IConfigurationManager`. This enables CVars to be snapshot and rolled back, even in the event of client crash.
* `OptionButton` now has a `Filterable` property that gives it a text box to filter options.
* Added `FontTagHijackHolder` to replace fonts resolved by `FontTag`.
* Sandbox:
  * Exposed `System.Reflection.Metadata.MetadataUpdateHandlerAttribute`.
  * Exposed more overloads on `StringBuilder`.
* The engine can now load system fonts.
  * At the moment only available on Windows.
  * See `ISystemFontManager` for API.

### Bugfixes

* Fix `Menu` and `NumpadDecimal` key codes on SDL3.
<<<<<<< HEAD
* Fix Fixtures now correctly initialize on static physics bodies.
=======
* client-side predicted entity deletion ( `EntityManager.PredictedQueueDeleteEntity`) now behaves more like it does on the server. In particular, entities will be deleted on the same tick after all system have been updated. Previously, it would process deletions at the beginning of the next tick.
* Fix modifying `Label.FontOverride` not causing a layout update.
* Controls created by rich-text tags now get arranged to a proper size.
* Fix `OutputPanel` scrollbar breaking if a style update changes the font size.
>>>>>>> f3a3f564

### Other

* ComponentNameSerializer will now ignore any components that have been ignored via `IComponentFactory.RegisterIgnore`.
* Add pure to some SharedTransformSystem methods.
* `Control.Stylesheet` does not do any work if assigning the value it already has.

### Internal

* The `dmetamem` command now sorts its output, and doesn't output to log anymore to avoid output interleaving.


## 267.3.0

### New features

* Sandbox:
  * Added `System.DateOnly` and `System.TimeOnly`.
* `MapId`, `MapCoordinates`, and `EntityCoordinates` are now yaml serialisable
* The base component tree lookup system has new methods including several new `QueryAabb()` overloads that take in a collection and various new `IntersectRay()` overloads that should replace `IntersectRayWithPredicate`.
 * Added `OccluderSystem.InRangeUnoccluded()` for checking for occluders that lie between two points.
* `LocalizedCommands` now pass the command name as an argument to the localized help text.

### Bugfixes

* Fixed `MapLoaderSystem.SerializeEntitiesRecursive()` not properly serialising when given multiple root entities (e.g., multiple maps)
* Fixed yaml hot reloading throwing invalid path exceptions.
* The `EntityManager.CreateEntityUninitialized` overload that uses MapCoordinates now actually attaches entities to a grid if one is present at those coordinates, as was stated in it's documentation.
* Fixed physics joint relays not being properly updated when an entity is removed from a container.

### Other

* Updated natives again to attempt to fix issues caused by the previous update.


## 267.2.1


## 267.2.0

### New features

* Sprites and Sprite layers have a new `Loop` data field that can be set to false to automatically pause animations once they have finished.

### Bugfixes

* Fixed `CollectionExtensions.TryGetValue` throwing an exception when given a negative list index.
* Fixed `EntityManager.PredictedQueueDeleteEntity()` not deferring changes for networked entities until the end of the tick.
* Fixed `EntityManager.IsQueuedForDeletion` not returning true foe entities getting deleted via `PredictedQueueDeleteEntity()`

### Other

* `IResourceManager.GetContentRoots()` has been obsoleted and returns no more results.

### Internal

* `IResourceManager.GetContentRoots()` has been replaced with a similar method on `IResourceManagerInternal`. This new method returns `string`s instead of `ResPath`s, and usage code has been updated to use these paths correctly.


## 267.1.0

### New features

* Animation:
  * `AnimationTrackProperty.KeyFrame` can now have easings functions applied.
* Graphics:
  * `PointLightComponent` now has two fields, `falloff` and `curveFactor`, for controlling light falloff and the shape of the light attenuation curve.
  * `IClydeViewport` now has an `Id` and `ClearCachedResources` event. Together, these allow you to properly cache rendering resources per viewport.
* Miscellaneous:
  * Added `display.max_fps` CVar.
  * Added `IGameTiming.FrameStartTime`.
* Sandbox:
  * Added `System.WeakReference<T>`.
  * Added `SpaceWizards.Sodium.CryptoGenericHashBlake2B.Hash()`.
  * Added `System.Globalization.UnicodeCategory`.
* Serialization:
  * Added a new entity yaml deserialization option (`SerializationOptions.EntityExceptionBehaviour`) that can optionally make deserialization more exception tolerant.
* Tooling:
  * `devwindow` now has a tab listing active `IRenderTarget`s, allowing insight into resource consumption.
  * `loadgrid` now creates a map if passed an invalid map ID.
  * Added game version information to F3 overlay.
  * Added completions to more map commands.
* UI system:
  * `Control.OrderedChildCollection` (gotten from `.Children`) now implements `IReadOnlyList<Control>`, allowing it to be indexed directly.
    * Added `WrapContainer` control. This lays out multiple elements along an axis, wrapping them if there's not enough space. It comes with many options and can handle multiple axes.
  * Popups/modals now work in secondary windows. This entails putting roots for these on each UI root.
  * If you are not using `OSWindow` and are instead creating secondary windows manually, you need to call `WindowRoot.CreateRootControls()` manually for this to work.
  * Added `Axis` enum, `IAxisImplementation` interface and axis implementations. These allow writing general-purpose UI layout code that can work on multiple axis at once.
* WebView:
  * Added `web.remote_debug_port` CVar to change Chromium's remote debug port.

### Bugfixes

* Audio:
  * Fix audio occlusion & velocity being calculated with the audio entity instead of the source entity.
* Bound UI:
  * Try to fix an assert related to `UserInterfaceComponent` delta states.
* Configuration:
  * The client no longer tries to send `CLIENT | REPLICATED` CVars when not connected to a server. This could cause test failures.
* Math:
  * Fixed `Matrix3Helpers.TransformBounds()` returning an incorrect result. Now it effectively behaves like `Matrix3Helpers.TransformBox()` and has been marked as obsolete.
* Physics:
  * Work around an undiagnosed crash processing entities without parents.
* Serialization:
  * Fix `[DataRecord]`s with computed get-only properties.
* Resources:
  * Fix some edge case broken path joining in `DirLoader` and `WritableDirProvider`.
* Tests:
  * Fix `PlacementManager.CurrentMousePosition` in integration tests.
* UI system:
  * Animations for the debug console and scrolling are no longer framerate dependent.
  * Fix `OutputPanel.SetMessage` triggering a scrolling animation when editing messages other than the last one.
  * Fix word wrapping with two-`char` runes in `RichTextLabel` and `OutputPanel`.
* WebView:
  * Multiple clients with WebView can now run at the same time, thanks to better CEF cache management.

### Other

* Audio:
  * Improved error logging for invalid file names in `SharedAudioSystem`.
* Configuration:
  * Fix crash if more than 255 `REPLICATED` CVars exist. Also increased the max size of the CVar replication message.
* Entities:
  * Transform:
    * `AnchorEntity` logs instead of using an assert for invalid arguments.
  * Containers:
    * `SharedContainerSystem.CleanContainer` now uses `PredictedDel()` instead.
* Networking:
  * The client now logs an error when attempting to send a network message without server connection. Previously, it would be silently dropped.
  * `net.interp` and `net.buffer_size` CVars are now `REPLICATED`.
* Graphics:
  * The function used for pointlight attenuation has been modified to be c1 continuous as opposed to simply c0 continuous, resulting in smoother boundary behavior.
  * RSI validator no longer allows empty (`""`) state names.
* Packaging:
  * Server packaging now excludes all files in the `Audio/` directory.
  * Server packaging now excludes engine resources `EngineFonts/` and `Midi/`.
  * ACZ explicitly specifies manifest charset as UTF-8.
* Serialization:
  * `CurTime`-relative `TimeSpan` values that are `MaxValue` now deserialize without overflow.
  * `SpriteSpecifier.Texture` will now fail to validate if the path is inside a `.rsi`. Use RSI sprite specifiers instead.
* Resources:
  * `IWritableDirProvider.RootDir` is now null on clients.
* WebView:
  * CEF cache is no longer in the content-accessible user data directory.

### Internal

* Added some debug commands for debugging viewport resource management: `vp_clear_all_cached` & `vp_test_finalize`
* `uitest` command now supports command argument for tab selection, like `uitest2`.
* Rewrote `BoxContainer` implementation to make use of new axis system.
* Moved `uitest2` and `devwindow` to use the `OSWindow` control.
* SDL3 binding has been moved to `SpaceWizards.Sdl` NuGet package.
* `dmetamem` command has been moved from `DEBUG` to `TOOLS`.
* Consolidate `AttachToGridOrMap` with `TryGetMapOrGridCoordinates`.
* Secondary window render targets have clear names specified.
* Updated `SpaceWizards.NFluidsynth` to `0.2.2`.
* `Robust.Client.WebView.Cef.Program` is now internal.
* `download_manifest_file.py` script in repo now always decodes as UTF-8 correctly.
* Added a new debug assert to game state processing.

## 267.0.0

### Breaking changes

* When a player disconnects, the relevant callbacks are now fired *after* removing the channel from `INetManager`.

### New features

* Engine builds are now published for ARM64 & FreeBSD.
* CPU model names are now detected on Windows & Linux ARM64.
* Toolshed's `spawn:in` command now works on entities without `Physics` component.

### Bugfixes

* SDL3 windowing backend fixes:
  * Avoid macOS freezes with multiple windows.
  * Fix macOS rendering breaking when closing secondary windows.
  * File dialogs properly associate parent windows.
  * Fix IME positions not working with UI scaling properly.
  * Properly specify library names for loading native library.

* WinBit threads don't permanently stay stuck when their window closes.
* Checking for the "`null`" literal in serialization is now culture invariant.

### Other

* Compat mode on the client now defaults to on for Windows Snapdragon devices, to work around driver bugs.
* Update various libraries & natives. This enables out-of-the-box ARM64 support on all platforms and is a long-overdue modernization.
* Key name displays now use proper Unicode symbols for macOS ⌥ and ⌘.
* Automated CI for RobustToolbox runs on macOS again.
* Autocompletions for `ProtoId<T>` in Toolshed now use `PrototypeIdsLimited` instead of arbitrarily cutting out if more than 256 of a prototype exists.


## 266.0.0

### Breaking changes

* A new analyzer has been added that will error if you attempt to subscribe to `AfterAutoHandleStateEvent` on a
  component that doesn't have the `AutoGenerateComponentState` attribute, or doesn't have the first argument of that
  attribute set to `true`. In most cases you will want to set said argument to `true`.
* The fields on `AutoGenerateComponentStateAttribute` are now `readonly`. Setting these directly (instead of using the constructor arguments) never worked in the first place, so this change only catches existing programming errors.
* When a player disconnects, `ISharedPlayerManager.PlayerStatusChanged` is now fired *after* removing the session from the `Sessions` list.
* `.rsi` files are now compacted into individual `.rsic` files on packaging. This should significantly reduce file count & improve performance all over release builds, but breaks the ability to access `.png` files into RSIs directly. To avoid this, `"rsic": false` can be specified in the RSI's JSON metadata.
* The `scale` command has been removed, with the intent of it being moved to content instead.

### New features

* ViewVariables editors for `ProtoId` fields now have a Select button which opens a window listing all available prototypes of the appropriate type.
* added **IConfigurationManager**.*SubscribeMultiple* ext. method to provide simpler way to unsubscribe from multiple cvar at once
* Added `SharedMapSystem.QueueDeleteMap`, which deletes a map with the specified MapId in the next tick.
* Added generic version of `ComponentRegistry.TryGetComponent`.
* `AttributeHelper.HasAttribute` has had an overload's type signature loosened from `INamedTypeSymbol` to `ITypeSymbol`.
* Errors are now logged when sending messages to disconnected `INetChannel`s.
* Warnings are now logged if sending a message via Lidgren failed for some reason.
* `.yml` and `.ftl` files in the same directory are now concatenated onto each other, to reduce file count in packaged builds. This is done through the new `AssetPassMergeTextDirectories` pass.
* Added `System.Linq.ImmutableArrayExtensions` to sandbox.
* `ImmutableDictionary<TKey, TValue>` and `ImmutableHashSet<T>` can now be network serialized.
* `[AutoPausedField]` now works on fields of type `Dictionary<TKey, TimeSpan>`.
* `[NotYamlSerializable]` analyzer now detects nullable fields of the not-serializable type.
* `ItemList` items can now have a scale applied for the icon.
* Added new OS mouse cursor shapes for the SDL3 backend. These are not available on the GLFW backend.
* Added `IMidiRenderer.MinVolume` to scale the volume of MIDI notes.
* Added `SharedPhysicsSystem.ScaleFixtures`, to apply the physics-only changes of the prior `scale` command.

### Bugfixes

* `LayoutContainer.SetMarginsPreset` and `SetAnchorAndMarginPreset` now correctly use the provided control's top anchor when calculating the margins for its presets; it previously used the bottom anchor instead. This may result in a few UI differences, by a few pixels at most.
* `IConfigurationManager` no longer logs a warning when saving configuration in an integration test.
* Fixed impossible-to-source `ChannelClosedException`s when sending some net messages to disconnected `INetChannel`s.
* Fixed an edge case causing some color values to throw an error in `ColorNaming`.
* Fresh builds from specific projects should no longer cause errors related to `Robust.Client.Injectors` not being found.
* Stopped errors getting logged about `NoteOff` and `NoteOn` operations failing in MIDI.
* Fixed MIDI players not resuming properly when re-entering PVS range.

### Other

* Updated ImageSharp to 3.1.11 to stop the warning about a DoS vulnerability.
* Prototype YAML documents that are completely empty are now skipped by the prototype loader. Previously they would cause a load error for the whole file.
* `TileSpawnWindow` can now be localized.
* `BaseWindow` uses the new mouse cursor shapes for diagonal resizing.
* `NFluidsynth` has been updated to 0.2.0

### Internal

* Added `uitest` tab for standard mouse cursor shapes.


## 265.0.0

### Breaking changes

* More members in `IntegrationInstance` now enforce that the instance is idle before accessing it.
* `Prototype.ValidateDirectory` now requires that prototype IDs have no spaces or periods in them.
* `IPrototypeManager.TryIndex` no longer logs errors unless using the overload with an optional parameter. Use `Resolve()` instead if error logging is desired.
* `LocalizedCommands` now has a `Loc` property that refers to `LocalizationManager`. This can cause compile failures if you have static methods in child types that referenced static `Loc`.
* `[AutoGenerateComponentState]` now works on parent members for inherited classes. This can cause compile failures in certain formerly silently broken cases with overriden properties.
* `Vector3`, `Vector4`, `Quaternion`, and `Matrix4` have been removed from `Robust.Shared.Maths`. Use the `System.Numerics` types instead.

### New features

* `RobustClientPackaging.WriteClientResources()` and `RobustServerPackaging.WriteServerResources()` now have an overload taking in a set of things to ignore in the content resources directory.
* Added `IPrototypeManager.Resolve()`, which logs an error if the resolved prototype does not exist. This is effectively the previous (but not original) default behavior of `IPrototypeManager.TryIndex`.
* There's now a ViewVariables property editor for tuples.
* Added `ColorNaming` helper functions for getting textual descriptions of color values.
* Added Oklab/Oklch conversion functions for `Color`.
* `ColorSelectorSliders` now displays textual descriptions of color values.
* Added `TimeSpanExt.TryTimeSpan` to parse `TimeSpan`s with the `1.5h` format available in YAML.
* Added `ITestContextLike` and related classes to allow controlling pooled integration instances better.
* `EntProtoId` VV prop editors now don't allow setting invalid prototype IDs, inline with `ProtoId<T>`.
* Custom VV controls can now be registered using `IViewVariableControlFactory`.
* The entity spawn window now shows all placement modes registered with `IPlacementManager`.
* Added `VectorHelpers.InterpolateCubic` for `System.Numerics` `Vector3` and `Vector4`.
* Added deconstruct helpers for `System.Numerics` `Vector3` and `Vector4`.

### Bugfixes

* Pooled integration instances returned by `RobustIntegrationTest` are now treated as non-idle, for consistency with non-pooled startups.
* `SharedAudioSystem.SetState` no longer calls `DirtyField` on `PlaybackPosition`, an unnetworked field.
* Fix loading texture files from the root directory.
* Fix integration test pooling leaking non-reusable instances.
* Fix multiple bugs where VV displayed the wrong property editor for remote values.
* VV displays group headings again in member list.
* Fix a stack overflow that could occur with `ColorSelectorSliders`.
* `MidiRenderer` now properly handles `NoteOn` events with 0 velocity (which should actually be treated as `NoteOff` events).

### Other

* The debug assert for `RobustRandom.Next(TimeSpan, TimeSpan)` now allows for the two arguments to be equal.
* The configuration system will now report an error instead of warning if it fails to load the config file.
* Members in `IntegrationInstance` that enforce the instance is idle now always allow access from the instance's thread (e.g. from a callback).
* `IPrototypeManager` methods now have `[ForbidLiteral]` where appropriate.
* Performance improvements to physics system.
* `[ValidatePrototypeIdAttribute]` has been marked as obsolete.
* `ParallelManager` no longer cuts out exception information for caught job exceptions.
* Improved logging for PVS uninitialized/deleted entity errors.

### Internal

* General code & warning cleanup.
* Fix `VisibilityTest` being unreliable.
* `ColorSelectorSliders` has been internally refactored.
* Added CI workflows that test all RT build configurations.

## 264.0.0

### Breaking changes

* `IPrototypeManager.Index(Type kind, string id)` now throws `UnknownPrototypeException` instead of `KeyNotFoundException`, for consistency with `IPrototypeManager.Index<T>`.

### New features

* Types can now implement the new interface `IRobustCloneable<T>` to be cloned by the component state source generator.
* Added extra Roslyn Analyzers to detect some misuse of prototypes:
  * Network serializing prototypes (tagging them with `[Serializable, NetSerializable]`).
  * Constructing new instances of prototypes directly.
* Add `PrototypeManagerExt.Index` helper function that takes a nullable `ProtoId<T>`, returning null if the ID is null.
* Added an `AlwaysActive` field to `WebViewControl` to make a browser window active even when not in the UI tree.
* Made some common dependencies accessible through `IPlacementManager`.
* Added a new `GENITIVE()` localization helper function, which is useful for certain languages.

### Bugfixes

* Sprite scale is now correctly applied to sprite boundaries in `SpriteSystem.GetLocalBounds`.
* Fixed documentation for `IPrototypeManager.Index<T>` stating that `KeyNotFoundException` gets thrown, when in actuality `UnknownPrototypeException` gets thrown.

### Other

* More tiny optimizations to `DataDefinitionAnalyzer`.
* NetSerializer has been updated. On debug, it will now report *where* a type that can't be serialized is referenced from.

### Internal

* Minor internal code cleanup.


## 263.0.0

### Breaking changes

* Fully removed some non-`Entity<T>` container methods.

### New features

* `IMidiRenderer.LoadSoundfont` has been split into `LoadSoundfontResource` and `LoadSoundfontUser`, the original now being deprecated.
* Client command execution now properly catches errors instead of letting them bubble up through the input stack.
* Added `CompletionHelper.PrototypeIdsLimited` API to allow commands to autocomplete entity prototype IDs.
* Added `spawn:in` Toolshed command.
* Added `MapLoaderSystem.TryLoadGeneric` overload to load from a `Stream`.
* Added `OutputPanel.GetMessage()` and `OutputPanel.SetMessage()` to allow replacing individual messages.

### Bugfixes

* Fixed debug asserts when using MIDI on Windows.
* Fixed an error getting logged on startup on macOS related to window icons.
* `CC-BY-NC-ND-4.0` is now a valid license for the RGA validator.
* Fixed `TabContainer.CurrentTab` clamping against the wrong value.
* Fix culture-based parsing in `TimespanSerializer`.
* Fixed grid rendering blowing up on tile IDs that aren't registered.
* Fixed debug assert when loading MIDI soundfonts on Windows.
* Make `ColorSelectorSliders` properly update the dropdown when changing `SelectorType`.
* Fixed `tpto` allowing teleports to oneself, thereby causing them to be deleted.
* Fix OpenAL extensions being requested incorrectly, causing an error on macOS.
* Fixed horizontal measuring of markup controls in rich text.

### Other

* Improved logging for some audio entity errors.
* Avoided more server stutters when using `csci`.
* Improved physics performance.
* Made various localization functions like `GENDER()` not throw if passed a string instead of an `EntityUid`.
* The generic clause on `EntitySystem.AddComp<T>` has been changed to `IComponent` (from `Component`) for consistency with `IEntityManager.AddComponent<T>`.
* `DataDefinitionAnalyzer` has been optimized somewhat.
* Improved assert logging error message when static data fields are encountered.

### Internal

* Warning cleanup.
* Added more tests for `DataDefinitionAnalyzer`.
* Consistently use `EntitySystem` proxy methods in engine.


## 262.0.0

### Breaking changes

* Toolshed commands will now validate that each non-generic command argument is parseable (i.e., has a corresponding type parser). This check can be disabled by explicitly marking the argument as unparseable via `CommandArgumentAttribute.Unparseable`.

### New features

* `ToolshedManager.TryParse` now also supports nullable value types.
* Add an ignoredComponents arg to IsDefault.

### Bugfixes

* Fix `SpriteComponent.Layer.Visible` setter not marking a sprite's bounding box as dirty.
* The audio params in the passed SoundSpecifier for PlayStatic(SoundSpecifier, Filter, ...) will now be used as a default like other PlayStatic overrides.
* Fix windows not saving their positions correctly when their x position is <= 0.
* Fix transform state handling overriding PVS detachment.


## 261.2.0

### New features

* Implement IEquatable for ResolvedPathSpecifier & ResolvedCollectionSpecifier.
* Add NearestChunkEnumerator.

### Bugfixes

* Fix static entities not having the center of mass updated.
* Fix TryQueueDelete.
* Fix tpto potentially parenting grids to non-map entities.

### Other

* TileChangedEvent is now raised once in clientside grid state handling rather than per tile.
* Removed ITileDefinition.ID as it was redundant.
* Change the lifestage checks on predicted entity deletion to check for terminating.

### Internal

* Update some `GetComponentName<T>` uses to generic.


## 261.1.0

### New features

* Automatically create logger sawmills for `UIController`s similar to `EntitySystem`s.

### Bugfixes

* Fix physics forces not auto-clearing / respecting the cvar.

### Internal

* Cleanup more compiler warnings in unit tests.


## 261.0.0

### Breaking changes

* Remove unused TryGetContainingContainer override.
* Stop recursive FrameUpdates for controls that are not visible.
* Initialize LocMgr earlier in the callstack for GameController.
* Fix FastNoiseLise fractal bounding and remove its DataField property as it should be derived on other properties updating.
* Make RaiseMoveEvent internal.
* MovedGridsComponent and PhysicsMapComponent are now purged and properties on `SharedPhysicsSystem`. Additionally the TransformComponent for Awake entities is stored alongside the PhysicsComponent for them.
* TransformComponent is now stored on physics contacts.
* Gravity2DComponent and Gravity2DController were moved to SharedPhysicsSystem.

### New features

* `IFileDialogManager` now allows specifying `FileAccess` and `FileShare` modes.
* Add Intersects and Enlarged to Box2i in line with Box2.
* Make `KeyFrame`s on `AnimationTrackProperty` public settable.
* Add the spawned entities to a returned array from `SpawnEntitiesAttachedTo`.

### Bugfixes

* Fixed SDL3 file dialog implementation having a memory leak and not opening files read-write.
* Fix GetMapLinearVelocity.

### Other

* `uploadfile` and `loadprototype` commands now only open files with read access.
* Optimize `ToMapCoordinates`.

### Internal

* Cleanup on internals of `IFileDialogManager`, removing duplicate code.
* Fix Contacts not correctly being marked as `Touching` while contact is ongoing.


## 260.2.0

### New features

* Add `StringBuilder.Insert(int, string)` to sandbox.
* Add the WorldNormal to the StartCollideEvent.


## 260.1.0

### New features

* `ComponentFactory` is now exposed to `EntitySystem` as `Factory`

### Other

* Cleanup warnings in PLacementManager
* Cleanup warnings in Clide.Sprite

## 260.0.0

### Breaking changes

* Fix / change `StartCollideEvent.WorldPoint` to return all points for the collision which may be up to 2 instead of 1.

### New features

* Add SpriteSystem dependency to VisualizerSystem.
* Add Vertical property to progress bars
* Add some `EntProtoId` overloads for group entity spawn methods.


## 259.0.0

### Breaking changes

* TileChangedEvent now has an array of tile changed entries rather than raising an individual event for every single tile changed.

### Other

* `Entity<T>` methods were marked as `readonly` as appropriate.


## 258.0.1

### Bugfixes

* Fix static physics bodies not generating contacts if they spawn onto sleeping bodies.


## 258.0.0

### Breaking changes

* `IMarkupTag` and related methods in `MarkupTagManager` have been obsoleted and should be replaced with the new `IMarkupTagHandler` interface. Various engine tags (e.g., `BoldTag`, `ColorTag`, etc) no longer implement the old interface.

### New features

* Add IsValidPath to ResPath and make some minor performance improvements.

### Bugfixes

* OutputPanel and RichTextLabel now remove controls associated with rich text tags when the text is updated.
* Fix `SpriteComponent.Visible` datafield not being read from yaml.
* Fix container state handling not forcing inserts.

### Other

* `SpriteSystem.LayerMapReserve()` no longer throws an exception if the specified layer already exists. This makes it behave like the obsoleted `SpriteComponent.LayerMapReserveBlank()`.


## 257.0.2

### Bugfixes

* Fix unshaded sprite layers not rendering correctly.


## 257.0.1

### Bugfixes

* Fix sprite layer bounding box calculations. This was causing various sprite rendering & render-tree lookup issues.


## 257.0.0

### Breaking changes

* The client will now automatically pause any entities that leave their PVS range.
* Contacts for terminating entities no longer raise wake events.

### New features

* Added `IPrototypeManager.IsIgnored()` for checking whether a given prototype kind has been marked as ignored via `RegisterIgnore()`.
* Added `PoolManager` & `TestPair` classes to `Robust.UnitTesting`. These classes make it easier to create & use pooled server/client instance pairs in integration tests.
* Catch NotYamlSerializable DataFields with an analyzer.
* Optimized RSI preloading and texture atlas creation.

### Bugfixes

* Fix clients unintentionally un-pausing paused entities that re-enter pvs range

### Other

* The yaml prototype id serialiser now provides better feedback when trying to validate an id for a prototype kind that has been ignored via `IPrototypeManager.RegisterIgnore()`
* Several SpriteComponent methods have been marked as obsolete, and should be replaced with new methods in SpriteSystem.
* Rotation events no longer check for grid traversal.


## 256.0.0

### Breaking changes

* `ITypeReaderWriter<TType, TNode>` has been removed due to being unused. Implement `ITypeSerializer<TType, TNode>` instead
* Moved AsNullable extension methods to the Entity struct.

### New features

* Add DevWindow tab to show all loaded textures.
* Add Vector2i / bitmask converfsion helpers.
* Allow texture preload to be skipped for some textures.
* Check audio file signatures instead of extensions.
* Add CancellationTokenRegistration to sandbox.
* Add the ability to serialize TimeSpan from text.
* Add support for rotated / mirrored tiles.

### Bugfixes

* Fix yaml hot reloading.
* Fix a linear dictionary lookup in PlacementManager.

### Other

* Make ItemList not run deselection callback on all items if they aren't selected.
* Cleanup warnings for CS0649 & CS0414.

### Internal

* Move PointLight component states to shared.


## 255.1.0

### New features

* The client localisation manager now supports hot-reloading ftl files.
* TransformSystem can now raise `GridUidChangedEvent` and `MapUidChangedEvent` when a entity's grid or map changes. This event is only raised if the `ExtraTransformEvents` metadata flag is enabled.

### Bugfixes

* Fixed a server crash due to a `NullReferenceException` in PVS system when a player's local entity is also one of their view subscriptions.
* Fix CompileRobustXamlTask for benchmarks.
* .ftl files will now hot reload.
* Fix placementmanager sometimes not clearing.

### Other

* Container events are now documented.


## 255.0.0

### Breaking changes

* `RobustIntegrationTest` now pools server/client instances by default. If a custom settings class is provided, it will still disable pooling unless explicitly enabled.
  * Server/Client instances that are returned to the pool should be disconnected. This might require you to update some tests.
  * Pooled instances also require you to use `RobustIntegrationTest` methods like `WaitPost()` to ensure the correct thread is used.

### Bugfixes

* Fix `EntityDeserializer` improperly setting entity lifestages when loading a post-mapinit map.
* Fix `EntityManager.PredictedDeleteEntity()` not deleting pure client-side entities.
* Fix grid fixtures using a locale dependent id. This could cause some clients to crash/freeze when connected to a server with a different locale.

### Other

* Add logic to block cycles in master MIDI renderers, which could otherwise cause client freezes.


## 254.1.0

### New features

* Add CC ND licences to the RGA validator.
* Add entity spawn prediction and entity deletion prediction. This is currently limited as you are unable to predict interactions with these entities. These are done via the new methods prefixed with "Predicted". You can also manually flag an entity as a predicted spawn with the `FlagPredicted` method which will clean it up when prediction is reset.

### Bugfixes

* Fix tile edge rendering for neighbor tiles being the same priority.

### Other

* Fix SpawnAttachedTo's system proxy method not the rotation arg like EntityManager.


## 254.0.0

### Breaking changes

* Yaml mappings/dictionaries now only support string keys instead of generic nodes
  * Several MappingDataNode method arguments or return values now use strings instead of a DataNode object
  * The MappingDataNode class has various helper methods that still accept a ValueDataNode, but these methods are marked as obsolete and may be removed in the future.
  * yaml validators should use `MappingDataNode.GetKeyNode()` when validating mapping keys, so that errors can print node start & end information
* ValueTuple yaml serialization has changed
  * Previously they would get serialized into a single mapping with one entry (i.e., `{foo : bar }`)
  * Now they serialize into a sequence (i.e., `[foo, bar]`)
  * The ValueTuple serializer will still try to read mappings, but due to the MappingDataNode this may fail if the previously serialized "key" can't be read as a simple string

### New features

* Add cvar to disable tile edges.
* Add GetContainingContainers method to ContainerSystem to recursively get containers upwards on an entity.

### Internal

* Make component lifecycle methods use generics.


## 253.0.0

### New features

* Add a new `SerializationManager.PushComposition()` overload that takes in a single parent instead of an array of parents.
* `BoundUserInterfaceMessageAttempt` once again gets raised as a broadcast event, in addition to being directed.
  * This effectively reverts the breaking part of the changes made in v252.0.0
* Fix CreateDistanceJoint using an int instead of a float for minimum distance.

### Bugfixes

* Fix deferred component removal not setting the component's life stage to `ComponentLifeStage.Stopped` if the component has not yet been initialised.
* Fix some `EntitySystem.Resolve()` overloads not respecting the optional `logMissing` argument.
* Fix screen-space overlays not being useable without first initializing/starting entity manager & systems
* ItemList is now significantly optimized. VV's `AddComponent` window in particular should be much faster.
* Fix some more MapValidator fields.
* Fix popup text overflowing the sides of the screen.
* Improve location reporting for non-writeable datafields via analyzer.

### Other

* TestPoint now uses generics rather than IPhysShape directly.


## 252.0.0

### Breaking changes

* BoundUserInterfaceMessageAttempt is raised directed against entities and no longer broadcast.


## 251.0.0

### Breaking changes

* Localization is now separate between client and server and is handled via cvar.
* Contacting entities no longer can be disabled for CollisionWake to avoid destroying the contacts unnecessarily.

### New features

* Added `DirectionExtensions.AllDirections`, which contains a list of all `Direction`s for easy enumeration.
* Add ForbidLiteralAttribute.
* Log late MsgEntity again.
* Show entity name in `physics shapeinfo` output.
* Make SubscribeLocalEvent not require EntityEventArgs.
* Add autocomplete to `tp` command.
* Add button to jump to live chat when scrolled up.
* Add autocomplete to `savemap` and `savegrid`.

### Bugfixes

* Fix velocity not re-applying correctly on re-parenting.
* Fix Equatable on FormattedMessage.
* Fix SharedTransformSystem methods logging errors on resolves.

### Other

* Significantly optimized tile edge rendering.

### Internal

* Remove duplicate GetMassData method.
* Inline manifold points for physics.


## 250.0.0

### Breaking changes

* The default shader now interprets negative color modulation as a flag that indicates that the light map should be ignored.
  * This can be used to avoid having to change the light map texture, thus reducing draw batches.
  * Sprite layers that are set to use the "unshaded" shader prototype now use this.
  * Any fragment shaders that previously the `VtxModulate` colour modulation variable should instead use the new `MODULATE` variable, as the former may now contain negative values.

### New features

* Add OtherBody API to contacts.
* Make FormattedMessages Equatable.
* AnimationCompletionEvent now has the AnimationPlayerComponent.
* Add entity description as a tooltip on the entity spawn panel.

### Bugfixes

* Fix serialization source generator breaking if a class has two partial locations.
* Fix map saving throwing a `DirectoryNotFoundException` when given a path with a non-existent directory. Now it once again creates any missing directories.
* Fix map loading taking a significant time due to MappingDataNode.Equals calls being slow.

### Other

* Add Pure to some Angle methods.

### Internal

* Cleanup some warnings in classes.


## 249.0.0

### Breaking changes

* Layer is now read-only on VisibilityComponent and isn't serialized.

### New features

* Added a debug overlay for the linear and angular velocity of all entities on the screen. Use the `showvel` and `showangvel` commands to toggle it.
* Add a GetWorldManifold overload that doesn't require a span of points.
* Added a GetVisMaskEvent. Calling `RefreshVisibilityMask` will raise it and subscribers can update the vismask via the event rather than subscribers having to each manually try and handle the vismask directly.

### Bugfixes

* `BoxContainer` no longer causes stretching children to go below their minimum size.
* Fix lights on other grids getting clipped due to ignoring the light range cvar.
* Fix the `showvelocities` command.
* Fix the DirtyFields overload not being sandbox safe for content.

### Internal

* Polygon vertices are now inlined with FixedArray8 and a separate SlimPolygon using FixedArray4 for hot paths rather than using pooled arrays.


## 248.0.2

### Bugfixes

* Don't throw in overlay rendering if MapUid not found.

### Internal

* Reduce EntityManager.IsDefault allocations.


## 248.0.1

### Bugfixes

* Bump ImageSharp version.
* Fix instances of NaN gain for audio where a negative-infinity value is being used for volume.


## 248.0.0

### Breaking changes

* Use `Entity<MapGridComponent>` for TileChangedEvent instead of EntityUid.
* Audio files are no longer tempo perfect when being played if the offset is small. At some point in the future an AudioParams bool is likely to be added to enforce this.
* MoveProxy method args got changed in the B2DynamicTree update.
* ResPath will now assert in debug if you pass in an invalid path containing the non-standardized directory separator.

### New features

* Added a new `MapLoaderSystem.TryLoadGrid()` override that loads a grid onto a newly created map.
* Added a CVar for the endbuffer for audio. If an audio file will play below this length (for PVS reasons) it will be ignored.
* Added Regex.Count + StringBuilder.Chars setter to the sandbox.
* Added a public API for PhysicsHull.
* Made MapLoader log more helpful.
* Add TryLoadGrid override that also creates a map at the same time.
* Updated B2Dynamictree to the latest Box2D V3 version.
* Added SetItems to ItemList control to set items without removing the existing ones.
* Shaders, textures, and audio will now hot reload automatically to varying degrees. Also added IReloadManager to handle watching for file-system changes and relaying events.
* Wrap BUI disposes in a try-catch in case of exceptions.


### Bugfixes

* Fix some instances of invalid PlaybackPositions being set.
* Play audio from the start of a file if it's only just come into PVS range / had its state handled.
* Fix TryCopyComponents.
* Use shell.WriteError if TryLoad fails for mapping commands.
* Fix UI control position saving causing exceptions where the entity is cleaned-up alongside a state change.
* Fix Map NetId completions.
* Fix some ResPath calls using the wrong paths.

### Internal

* Remove some unused local variables and the associated warnings.


## 247.2.0

### New features

* Added functions for copying components to `IEntityManager` and `EntitySystem`.
* Sound played from sound collections is now sent as "collection ID + index" over the network instead of the final filename.
  * This enables integration of future accessibility systems.
  * Added a new `ResolvedSoundSpecifier` to represent played sounds. Methods that previously took a filename now take a `ResolvedSoundSpecifier`, with an implicit cast from string being interpreted as a raw filename.
* `VisibilitySystem` has been made accessible to shared as `SharedVisibilitySystem`.
* `ScrollContainer` now has properties exposing `Value` and `ValueTarget` on its internal scroll bars.

### Bugfixes

* Fix prototype hot reload crashing when adding a new component already exists on an entity.
* Fix maps failing to save in some cases related to tilemap IDs.
* Fix `Regex.Escape(string)` not being available in sandbox.
* Prototypes that parent themselves directly won't cause the game to hang on an infinite loop anymore.
* Fixed disconnecting during a connection attempt leaving the client stuck in a phantom state.

### Internal

* More warning cleanup.

## 247.1.0

### New features

* Added support for `Color[]` shader uniforms
* Added optional minimumDistance parameter to `SharedJointSystem.CreateDistanceJoint()`

### Bugfixes

* Fixed `EntitySystem.DirtyFields()` not actually marking fields as dirty.

### Other

* Updated the Yamale map file format validator to support v7 map/grid files.


## 247.0.0

### Breaking changes

* `ITileDefinitionManager.AssignAlias` and general tile alias functionality has been removed. `TileAliasPrototype` still exist, but are only used during entity deserialization.
* `IMapManager.AddUninitializedMap` has been removed. Use the map-init options on `CreateMap()` instead.
* Re-using a MapId will now log a warning. This may cause some integration tests to fail if they are configured to fail
  when warnings are logged.
* The minimum supported map format / version has been increased from 2 to 3.
* The server-side `MapLoaderSystem` and associated classes & structs has been moved to `Robust.Shared`, and has been significantly modified.
  * The `TryLoad` and `Save` methods have been replaced with grid, map, generic entity variants. I.e, `SaveGrid`, `SaveMap`, and `SaveEntities`.
  * Most of the serialization logic and methods have been moved out of `MapLoaderSystem` and into new `EntitySerializer`
    and `EntityDeserializer` classes, which also replace the old `MapSerializationContext`.
  * The `MapLoadOptions` class has been split into `MapLoadOptions`, `SerializationOptions`, and `DeserializationOptions`
    structs.
* The interaction between PVS overrides and visibility masks / layers have changed:
  * Any forced entities (i.e., `PvsOverrideSystem.AddForceSend()`) now ignore visibility masks.
  * Any global & session overrides (`PvsOverrideSystem.AddGlobalOverride()` & `PvsOverrideSystem.AddSessionOverride()`) now respect visibility masks.
  * Entities added via the `ExpandPvsEvent` respect visibility masks.
  * The mask used for any global/session overrides can be modified via `ExpandPvsEvent.Mask`.
* Toolshed Changes:
  * The signature of Toolshed type parsers have changed. Instead of taking in an optional command argument name string, they now take in a `CommandArgument` struct.
  * Toolshed commands can no longer contain a '|', as this symbol is now used for explicitly piping the output of one command to another. command pipes. The existing `|` and '|~' commands have been renamed to `bitor` and `bitnotor`.
  * Semicolon terminated command blocks in toolshed commands no longer return anything. I.e., `i { i 2 ; }` is no longer a valid command, as the block has no return value.

### New features

* The current map format/version has increased from 6 to 7 and now contains more information to try support serialization of maps with null-space entities and full game saves.
* `IEntitySystemManager` now provides access to the system `IDependencyCollection`.
* Toolshed commands now support optional and `params T[]` arguments. optional / variable length commands can be terminated using ';' or '|'.

### Bugfixes

* Fixed entity deserialization for components with a data fields that have a AlwaysPushInheritance Attribute
* Audio entities attached to invisible / masked entities should no longer be able to temporarily make those entities visible to all players.
* The map-like Toolshed commands now work when a collection is piped in.
* Fixed a bug in toolshed that could cause it to preferentially use the incorrect command implementation.
  * E.g., passing a concrete enumerable type would previously use the command implementation that takes in an unconstrained generic parameter `T` instead of a dedicated `IEnumeerable<T>` implementation.

### Other

* `MapChangedEvent` has been marked as obsolete, and should be replaced with `MapCreatedEvent` and `MapRemovedEvent.
* The default auto-completion hint for Toolshed commands have been changed and somewhat standardized. Most parsers should now generate a hint of the form:
  * `<name (Type)>` for mandatory arguments
  * `[name (Type)]` for optional arguments
  * `[name (Type)]...` for variable length arguments (i.e., for `params T[]`)


## 246.0.0

### Breaking changes

* The fixes to renderer state may have inadvertantly broken some rendering code that relied upon the old behavior.
* TileRenderFlag has been removed and now it's just a byte flag on the tile for content usage.

### New features

* Add BeforeLighting overlay draw space for overlays that need to draw directly to lighting and want to do it immediately beforehand.
* Change BlurLights to BlurRenderTarget and make it public for content usage.
* Add ContentFlag to tiles for content-flag usage.
* Add a basic mix shader for doing canvas blends.
* Add GetClearColorEvent for content to override the clear color behavior.

### Bugfixes

* Fix pushing renderer state not restoring stencil status, blend status, queued shader instance scissor state.


## 245.1.0

### New features

* Add more info to the AnchorEntity debug message.
* Make ParseObject public where it will parse a supplied Type and string into the specified object.

### Bugfixes

* Fix EntityPrototypeView not always updating the entity correctly.
* Tweak BUI shutdown to potentially avoid skipping closing.

### Other

* Increase Audio entity despawn buffer to avoid clipping.


## 245.0.0

### Breaking changes

* `BoundUserInterface.Open()` now has the `MustCallBase` attribute

### Bugfixes

* Fixed an error in `MappingDataNode.TryAddCopy()`, which was causing yaml inheritance/deserialization bugs.


## 244.0.0

### Breaking changes

* Increase physics speedcap default from 35m/s to 400m/s in-line with box2d v3.

### New features

* Add EntityManager overloads for ComponentRegistration that's faster than the generic methods.
* Add CreateWindowCenteredRight for BUIs.

### Bugfixes

* Avoid calling UpdateState before opening a BUI.


## 243.0.1

### Bugfixes

* Fixed `BaseWindow` sometimes not properly updating the mouse cursor shape.
* Revert `BaseWindow` OnClose ordering due to prior reliance upon the ordering.


## 243.0.0

### Breaking changes

* RemoveChild is called after OnClose for BaseWindow.

### New features

* BUIs now have their positions saved when closed and re-used when opened when using the `CreateWindow<T>` helper or via manually registering it via RegisterControl.

### Other

* Ensure grid fixtures get updated in client state handling even if exceptions occur.


## 242.0.1

### Bugfixes

* Fixed prototype reloading/hotloading not properly handling data-fields with the `AlwaysPushInheritanceAttribute`
* Fix the pooled polygons using incorrect vertices for EntityLookup and MapManager.

### Internal

* Avoid normalizing angles constructed from vectors.


## 242.0.0

### Breaking changes

* The order in which the client initialises networked entities has changed. It will now always apply component states, initialise, and start an entity's parent before processing any children. This might break anything that was relying on the old behaviour where all component states were applied before any entities were initialised & started.
* `IClydeViewport` overlay rendering methods now take in an `IRenderHandle` instead of a world/screen handle.
* The `OverlayDrawArgs` struct now has an internal constructor.

### New features

* Controls can now be manually restyled via `Control.InvalidateStyleSheet()` and `Control.DoStyleUpdate()`
* Added `IUserInterfaceManager.RenderControl()` for manually drawing controls.
* `OverlayDrawArgs` struct now has an `IRenderHandle` field such that overlays can use the new `RenderControl()` methods.
* TileSpawnWindow will now take focus when opened.

### Bugfixes

* Fixed a client-side bug where `TransformComponent.GridUid` does not get set properly when an existing entity is attached to a new entity outside of the player's PVS range.
* EntityPrototypeView will only create entities when it's on the UI tree and not when the prototype is set.
* Make CollisionWake not log errors if it can't resolve.

### Other

* Replace IPhysShape API with generics on IMapManager and EntityLookupSystem.

### Internal

* Significantly reduce allocations for Box2 / Box2Rotated queries.


## 241.0.0

### Breaking changes

* Remove DeferredClose from BUIs.

### New features

* Added `EntityManager.DirtyFields()`, which allows components with delta states to simultaneously mark several fields as dirty at the same time.
* Add `CloserUserUIs<T>` to close keys of a specific key.

### Bugfixes

* Fixed `RaisePredictiveEvent()` not properly re-raising events during prediction for event handlers that did not take an `EntitySessionEventArgs` argument.
* BUI openings are now deferred to avoid having slight desync between deferred closes and opens occurring in the same tick.


## 240.1.2


## 240.1.1

### Bugfixes

* Fixed one of the `IOverlayManager.RemoveOverlay` overrides not fully removing the overlay.


## 240.1.0

### New features

* Added an `AsNullable` extension method for converting an `Entity<T>` into an `Entity<T?>`

### Bugfixes

* Fixed an exception in `PhysicsSystem.DestroyContacts()` that could result in entities getting stuck with broken physics.

### Other

* `GamePrototypeLoadManager` will now send all uploaded prototypes to connecting players in a single `GamePrototypeLoadMessage`, as opposed to one message per upload.


## 240.0.1

### Bugfixes

* Fixed `SharedBroadphaseSystem.GetBroadphases()` not returning the map itself, which was causing physics to not work properly off-grid.


## 240.0.0

### Breaking changes

* `ComponentRegistry` no longer implements `ISerializationContext`
* Tickrate values are now `ushort`, allowing them to go up to 65535.

### New features

* Console completion options now have new flags for preventing suggestions from being escaped or quoted.
* Added `ILocalizationManager.HasCulture()`.
* Static `EntProtoId<T>` fields are now validated to exist.

### Bugfixes

* Fixed a state handling bug in replays, which was causing exceptions to be thrown when applying delta states.

### Other

* Reduced amount of `DynamicMethod`s used by serialization system. This should improve performance somewhat.

### Internal

* Avoided sorting overlays every render frame.
* Various clean up to grid fixture code/adding asserts.

## 239.0.1

### Bugfixes

* Fix logging of received packets with `net.packet` logging level.
* Downgrade `VorbisPizza` to fix audio playback for systems without AVX2 support.

### Other

* Improved performance of some Roslyn analyzers and source generators, which should significantly improve compile times and IDE performance.


## 239.0.0

### Breaking changes

* Robust now uses **.NET 9**.
* `ISerializationManager` will now log errors if it encounters `Entity<T>` data-fields.
  * To be clear, this has never been supported and is not really a breaking change, but this will likely require manual intervention to prevent tests from failing.
* `IClyde.TextInputSetRect`, `TextInputStart` and `TextInputStop` have been moved to be on `IClydeWindow`.
* Updated various NuGet dependencies and removed some other ones, of note:
  * `FastAccessors`, which is a transitive dep we never used, is now gone. It might have snuck into some `using` statement thanks to your IDE, and those will now fail to compile. Remove them.
  * NUnit `Is.EqualTo(default)` seems to have ambiguous overload resolution in some cases now, this can be fixed by using an explicit `default(type)` syntax.
  * This also fixed various false-positive warnings reported by NuGet.

### New features

* Added `MockInterfaces.MakeConfigurationManager` for creating functional configuration managers for unit test mocking.
* Added `ISawmill.IsLogLevelEnabled()` to avoid doing expensive verbose logging operations when not necessary.
* ``string[] Split(System.ReadOnlySpan`1<char>)`` is now available in sandbox.

### Bugfixes

* Fixed auto-generated component delta-states not raising `AfterAutoHandleStateEvent`
* Fixed auto-generated component delta-states improperly implementing `IComponentDeltaState` methods. May have caused bugs in replays.
* Fixed `Robust.Client.WebView` on the launcher via a new release.
* Fixed an exception that could occur when saving a map that had tiles migrated by alias.

### Other

* The `loglevel` command now properly shows the "`null`" log level that resets the level to inheriting from parent. This was already supported by it, but the completions didn't list it.

### Internal

* Experimental SDL2 windowing backend has been replaced with SDL3. SDL3 backend is also more feature-complete, though it is still not in use.
* Updated CEF used by Robust.Client.WebView to 131.3.5.

## 238.0.1

### Bugfixes

* Fixed source generation for auto-networked EntityUid Dictionaries missing a semicolon
* Fixed PlacementManager using the wrong coordinates when deleting entities in an area.


## 238.0.0

### Breaking changes

* Some toolshed command syntax/parsing has changed slightly, and several toolshed related classes and interfaces have changed significantly, including ToolshedManager, type parsers, invocation contexts, and parser contexts. For more detail see the the description of PR #5455


## 237.4.0

### New features

* Implement automatic field-level delta states via AutoGenerateComponentState via opt-in.

### Bugfixes

* Remove redundant TransformComponentState bool.


## 237.3.0

### New features

* Added stack-like functions to `ValueList<T>` and added an `AddRange(ReadOnlySpan<T>)` overload.
* Added new `AssetPassFilterDrop`.
* Added a new RayCastSystem with the latest Box2D raycast + shapecasts implemented.

### Bugfixes

* Fixed `IPrototypeManager.TryGetKindFrom()` not working for prototypes with automatically inferred kind names.

### Other

* Sandbox error reference locator now works with generic method calls.


## 237.2.0

### Breaking changes

* `SharedEyeSystem..SetTarget()` will now also automatically remove the old target from the session's ViewSubscriptions

### New features

* `ImmutableArray<T>` can now be serialized by `RobustSerializer`.
* `RequiresLocationAttribute`, used by `ref readonly`, is now allowed by the sandbox.
* Added `DAT-OBJ()` localization function, for the dative case in certain languages.
* Client builds for FreeBSD are now made.
* Added `FormattedMessage.TrimEnd()`.
* Added Toolshed `with` for `ProtoId<T>`.

### Bugfixes

* Fix `UniqueIndex<,>.RemoveRange()` and`UniqueIndexHkm<,>.RemoveRange()` clearing the whole set instead of just removing the specified values.
* Avoid server crashes on some weird console setups (notably Pterodactyl).
* Avoid unhandled exceptions during server shutdown getting swallowed due logging into a disposed logger.
* Fix sandbox definitions for `Regex` functions returning `MatchCollection`.
* Fix minor layout bugs with `SplitContainer` and `BoxContainer`.

### Other

* Changed how multi-window rendering presents to the screen with a new CVar `display.thread_unlock_before_swap`. This is an experiment to see if it solves some synchronization issues.
* View Variables no longer clears the window on refresh while waiting on response from server.
* `SpinBox` buttons now have a `+` prefix for the positive ones.
* Improve Toolshed type intersection mechanism

### Internal

* Warning cleanup.

## 237.1.0

### New features

* csi's auto import-system can now handle generic types.
* csi's reflection helpers (like `fld()`) handle private members up the inheritance chain.

### Bugfixes

* Fix `UniqueIndexHkm<,>` and, by extension, entity data storage memory leaking.
* Fix bugs related to UIScale on `OSWindow`s.


## 237.0.0

### Breaking changes

* `IClydeWindow.Size` is now settable, allowing window sizes to be changed after creation.

### New features

* The game server's `/update` endpoint now supports passing more information on why an update is available.
  * This information is accessible via `IWatchdogApi.RestartRequested`.
  * Information can be specified by passing a JSON object with a `Reason` code and `Message` field.
* Added an "Erase" button to the tile spawn menu.
* Added `OSWindow.Create()`, which allows OS windows to be created & initialised without immediately opening/showing them.

### Other

* Made `WatchdogApi` and some members of `IWatchdogApi` private. These symbols should never have been accessed by content.


## 236.1.0

### New features

* `RequiredMemberAttribute` and `SetsRequiredMembersAttribute` have been added to the sandbox whitelist. I.e., you can now use the `required` keyword in client/shared code.
* Added `SwitchExpressionException` to sandbox. This type gets used if you have a `switch` expression with no default case.
* Added `LineEdit.SelectAllOnFocus`.
* `GameTitle`, `WindowIconSet` and `SplashLogo` are exposed in `IGameController`. These will return said information set in game options or whatever is set in `manifest.yml`.
* `BoundUserInterface` inheritors now have access to `PlayerManager`.
* Added `MuteSounds` bool to `BaseButton`.
* The engine has a new future-proof HWID system.
  * The auth server now manages HWIDs. This avoids HWID impersonation attacks.
  * The auth server can return multiple HWIDs. They are accessible in `NetUserData.ModernHWIds`.
  * The auth server also returns a trust score factor, accessible as `NetUserData.Trust`.
  * HWID can be disabled client side (`ROBUST_AUTH_ALLOW_HWID` env var) or server side (`net.hwid` cvar).
  * The old HWID system is still in place. It is intended that content switches to placing new bans against the new HWIDs.
  * Old HWIDs no longer work if the connection is not authenticated.
* `launchauth` command now recognizes `SS14_LAUNCHER_APPDATA_NAME`.
* Added new overload to `EntityLookupSystem.GetEntitiesIntersecting`.
* Added `Control.RemoveChild(int childIndex)`.
* `build.entities_category_filter` allows filtering the entity spawn panel to a specific category.

### Bugfixes

* Fixed `SpriteView` offset calculations when scaled.

### Other

* Sprite flicks are applied immediately when started.
* More warning fixes.
* If the server gets shut down before finishing startup, the reason is now logged properly.


## 236.0.0

### Breaking changes

* Revert IsTouching only being set to true if the contact were laready touching in clientside physics prediction.
* Don't touch IsTouching if both bodies are asleep for clientside physics contacts. This change and the one above should fix a lot of clientside contact issues, particularly around repeated incorrect clientside contact events.

### New features

* Added an analyzer to detect duplicate Dependency fields.

### Bugfixes

* Auto-networked dictionaries now use `TryAdd()` to avoid duplicate key errors when a dictionary contains multiple unknown networked entities.
* Fixed `ICommonSession.Ping` always returning zero instead of the ping. Note that this will still return zero for client-side code when trying to get the ping of other players.
* Hot reload XAML files on rename to fix them potentially not being reloaded with Visual Studio.
* Fix TabContainer click detection for non-1.0 UI scales.

### Other

* Obsolete some static localization methods.
* Tried to improve PVS tolerance to exceptions occurring.


## 235.0.0

### Breaking changes

* Several different `AudioSystem` methods were incorrectly given a `[return: NotNullIfNotNull]` attribute. Content code that uses these methods needs to be updated to perform null checks.
* noSpawn is no longer obsolete and is now removed in lieu of the EntityCategory HideSpawnMenu.

### Bugfixes

* physics.maxlinvelocity is now a replicated cvar.
* Fix DistanceJoint debug drawing in physics not using the local anchors.
* Fixed filtered AudioSystem methods playing a sound for all players when given an empty filter.
* Fixed equality checks for `MarkupNode` not properly handling attributes.
* Fixed `MarkupNode` not having a `GetHashCode()` implementation.
* Fixed a PVS error that could occur when trying to delete the first entity that gets created in a round.
* Fixed the "to" and "take" toolshed commands not working as intended.
* Rich text controls within an `OutputPanel` control will now become invisible when they are out of view.

### Other

* Improve precision for Quaternion2D constructor from angles.


## 234.1.0

### New features

* SharedAudioSystem now has PlayLocal which only runs audio locally on the client.

### Bugfixes

* Fix AudioParams not being passed through on PlayGlobal methods.


## 234.0.0

### Breaking changes

* Remove a lot of obsoleted code that has been obsoleted for a while.

### New features

* Add another GetLocalEntitiesIntersecting override.

### Other

* Mark large replays as requiring Server GC.
* Obsolete some IResourceCache proxies.


## 233.1.0

### New features

* Add GetGridEntities and another GetEntitiesIntersecting overload to EntityLookupSystem.
* `MarkupNode` is now `IEquatable<MarkupNode>`. It already supported equality checks, now it implements the interface.
* Added `Entity<T>` overloads to the following `SharedMapSystem` methods: `GetTileRef`, `GetAnchoredEntities`, `TileIndicesFor`.
* Added `EntityUid`-only overloads to the following `SharedTransformSystem` methods: `AnchorEntity`, `Unanchor`.

### Bugfixes

* Fixed equality checks for `MarkupNode` not properly handling attributes.
* Fixed toolshed commands failing to generate error messages when working with array types
* Fixed `MarkupNode` not having a `GetHashCode()` implementation.

### Other

* If `EntityManager.FlushEntities()` fails to delete all entities, it will now attempt to do so a second time before throwing an exception.


## 233.0.2

### Bugfixes

* Fix exceptions in client game state handling for grids. Now they will rely upon the networked fixture data and not try to rebuild in the grid state handler.


## 233.0.1

### Bugfixes

* Fix IsHardCollidable component to EntityUid references.


## 233.0.0

### Breaking changes

* Made EntityRenamed a broadcast event & added additional args.
* Made test runs parallelizable.
* Added a debug assert that other threads aren't touching entities.

### Bugfixes

* Fix some entitylookup method transformations and add more tests.
* Fix mousehover not updating if new controls showed up under the mouse.

### Internal

* `ClientGameStateManager` now only initialises or starts entities after their parents have already been initialized. There are also some new debug asserts to try ensure that this rule isn't broken elsewhere.
* Engine version script now supports dashes.


## 232.0.0

### Breaking changes

* Obsolete method `AppearanceComponent.TryGetData` is now access-restricted to `SharedAppearanceSystem`; use `SharedAppearanceSystem.TryGetData` instead.

### New features

* Added `SharedAppearanceSystem.AppendData`, which appends non-existing `AppearanceData` from one `AppearanceComponent` to another.
* Added `AppearanceComponent.AppearanceDataInit`, which can be used to set initial `AppearanceData` entries in .yaml.

### Bugfixes

* Fix BUI interfaces not deep-copying in state handling.
* Add Robust.Xaml.csproj to the solution to fix some XAML issues.

### Other

* Serialization will now add type tags (`!type:<T>`) for necessary `NodeData` when writing (currently only for `object` nodes).

### Internal

* Added `ObjectSerializer`, which handles serialization of the generic `object` type.


## 231.1.1

### Bugfixes

* Fixed a bug where the client might not add entities to the broadphase/lookup components.
* Fixed  various toolshed commands not working, including `sort`, `sortdown` `join` (for strings), and `emplace`

### Other

* Toolshed command blocks now stop executing if previous errors were not handled / cleared.


## 231.1.0

### New features

* Network `InterfaceData` on `UserInterfaceComponent`.
* Added `System.Decimal` to sandbox.
* Added XAML hot reloading.
* Added API for content to write custom files into replay through `IReplayFileWriter`.

### Other

* Optimized `EntityLookup` and other physics systems.

### Internal

* Added more tests related to physics.


## 231.0.1

### Other

* Add better logging to failed PVS sends.


## 231.0.0

### Breaking changes

* ViewSubscriber has been moved to shared; it doesn't actually do anything on the client but makes shared code easier.

### New features

* ContactEnumreator exists to iterate the contacts of a particular entity.
* Add FixturesChangeComponent as a generic way to add and remove fixtures easily.
* PointLightComponent enabling / disabling now has an attempt event if you wish to block it on content side.
* There's an OpenScreenAt overload for screen-relative coordinates.
* SpriteSystem has methods to get an entity's position in sprite terms.
* EntityManager and ComponentFactory now have additional methods that interact with ComponentRegistry and ComponentRegistryEntry.

### Bugfixes

* Fix PrototypeFlags Add not actually working.
* Fix BUIs going BRRT opening and closing repeatedly upon prediction. The closing now gets deferred to the update loop if it's still closed at the end of prediction.


## 230.2.0

### New features

* Add ProcessNow for IRobustJob as a convenience method where you may not want to run a job in the background sometimes.
* Add Vector2i helpers to all 8 neighbouring directions.

### Other

* Remove IThreadPoolWorkItem interface from IRobustJob.


## 230.1.0

### New features

* You can now pass `bool[]` parameters to shaders.
* Added `toolshed.nearby_entities_limit` CVar.
* Fix `RichTextLabel.Text` to clear and reset the message properly in all cases.
* `scene` command has tab completion now.
* `devwindow` UI inspector property catches exceptions for read properties.
* `SplitContainer.Flip()`

### Bugfixes

* Fix tile enlargement not being applied for some EntityLookup queries.
* `LocalizedEntityCommands` are now not initialized inside `RobustUnitTest`, fixing guaranteed test failures.
* Fixed issues with broadphase init breaking replays frequently.
* Fix uploaded prototypes and resources for clients connecting to a server.

### Other

* Improved error reporting for DataField analyzer.


## 230.0.1


## 230.0.0

### New features

* Added `InterpolatedStringHandlerArgumentAttribute` to the sandbox whitelist.
* `IUserInterfaceManager.Popup()` popups now have a copy to clipboard button.

### Bugfixes

* Security fixes
* Fix exception in `TimedDespawnComponent` spawning another `TimedDespawnComponent`.
* Fixed pool memory leak in physics `SolveIsland`.


## 229.1.2

### Bugfixes

* Fixed a bug where the client might not add entities to the broadphase/lookup components.


## 229.1.1

### Bugfixes

* Fix some teleportation commands not working in singleplayer or replays

### Other

* Audio entity names now include the filepath of the audio being played if relevant for debugging.


## 229.1.0

### Bugfixes

* Fix multithreading bug in ParallelTracker that caused the game to crash randomly.
* Fixed IPv6-only hosts not working properly with built-in HTTP clients.

### Other

* Added obsoletion warning for `Control.Dispose()`. New code should not rely on it.
* Reduced the default tickrate to 30 ticks.
* Encryption of network messages is now done concurrently to avoid spending main thread time. In profiles, this added up to ~8% of main thread time on RMC-14.


## 229.0.0

### Breaking changes

* Fixes large entities causing entity spawn menu to break.
* Made PhysicsHull an internal ref struct for some PolygonShape speedup.

### New features

* Audio ticks-per-second is now capped at 30 by default and controlled via `audio.tick_rate` cvar.
* Add CreateWindow and CreateDisposableControl helpers for BUIs.
* Add OnProtoReload virtual method to BUIs that gets called on prototype reloads.
* Add RemoveData to AppearanceSystem data.


## 228.0.0

### Breaking changes

* The `Color` struct's equality methods now check for exact equality. Use `MathHelper.CloseToPercent(Color, Color)` for the previous functionality.
* Added a toolshed.nearby_limit cvar to limit the maximum range of the nearby command. Defaults to 200.

### New features

* Added command usage with types to Toolshed command help.
* Add Text property to RichTextLabel.
* Whitelist System.Net.IPEndPoint.
* Add event for mass & angular inertia changes.
* Add SpriteSystem.IsVisible for layers.
* Add TryQueueDeleteEntity that checks if the entity is already deleted / queuedeleted first.

### Bugfixes

* Clients connecting to a server now always load prototype uploads after resource uploads, fixing ordering bugs that could cause various errors.


## 227.0.0

### Breaking changes

* Add a `loop` arg to SpriteSystem.GetFrame in case you don't want to get a looping animation.
* Remove obsolete VisibileSystem methods.

### New features

* Added `LocalizedEntityCommands`, which are console commands that have the ability to take entity system dependencies.
* Added `BeginRegistrationRegion` to `IConsoleHost` to allow efficient bulk-registration of console commands.
* Added `IConsoleHost.RegisterCommand` overload that takes an `IConsoleCommand`.
* Added a `Finished` boolean to `AnimationCompletedEvent` which allows distinguishing if an animation was removed prematurely or completed naturally.
* Add GetLocalTilesIntersecting for MapSystem.
* Add an analyzer for methods that should call the base implementation and use it for EntitySystems.

### Bugfixes

* Fix loading replays if string package is compressed inside a zip.

### Other

* Tab completions containing spaces are now properly quoted, so the command will actually work properly once entered.
* Mark EntityCoordinates.Offset as Pure so it shows as warnings if the variable is unused.
* Networked events will always be processed in order even if late.


## 226.3.0

### New features

* `System.Collections.IList` and `System.Collections.ICollection` are now sandbox safe, this fixes some collection expression cases.
* The sandboxing system will now report the methods responsible for references to illegal items.


## 226.2.0

### New features

* `Control.VisibilityChanged()` virtual function.
* Add some System.Random methods for NextFloat and NextPolarVector2.

### Bugfixes

* Fixes ContainerSystem failing client-side debug asserts when an entity gets unanchored & inserted into a container on the same tick.
* Remove potential race condition on server startup from invoking ThreadPool.SetMinThreads.

### Other

* Increase default value of res.rsi_atlas_size.
* Fix internal networking logic.
* Updates of `OutputPanel` contents caused by change in UI scale are now deferred until visible. Especially important to avoid updates from debug console.
* Debug console is now limited to only keep `con.max_entries` entries.
* Non-existent resources are cached by `IResourceCache.TryGetResource`. This avoids the game constantly trying to re-load non-existent resources in common patterns such as UI theme texture fallbacks.
* Default IPv4 MTU has been lowered to 700.
* Update Robust.LoaderApi.

### Internal

* Split out PVS serialization from compression and sending game states.
* Turn broadphase contacts into an IParallelRobustJob and remove unnecessary GetMapEntityIds for every contact.


## 226.1.0

### New features

* Add some GetLocalEntitiesIntersecting methods for `Entity<T>`.

### Other

* Fix internal networking logic


## 226.0.0

### Breaking changes

* `IEventBus.RaiseComponentEvent` now requires an EntityUid argument.
* The `AddedComponentEventArgs` and `RemovedComponentEventArgs` constructors are now internal

### New features

* Allow RequestScreenTexture to be set in overlays.

### Bugfixes

* Fix AnimationCompletedEvent not always going out.


## 225.0.0

### Breaking changes

* `NetEntity.Parse` and `TryParse` will now fail to parse empty strings.
* Try to prevent EventBus looping. This also caps the amount of directed component subscriptions for a particular component to 256.

### New features

* `IPrototypeManager.TryIndex` will now default to logging errors if passed an invalid prototype id struct (i,e., `EntProtoId` or `ProtoId<T>`). There is a new optional bool argument to disable logging errors.
* `Eye` now allows its `Position` to be set directly. Please only do this with the `FixedEye` child type constructed manually.
* Engine now respects the hub's `can_skip_build` parameter on info query, fixing an issue where the first hub advertisement fails due to ACZ taking too long.
* Add GetSession & TryGetSession to ActorSystem.
* Raise an event when an entity's name is changed.

### Bugfixes

* The `ent` toolshed command now takes `NetEntity` values, fixing parsing in practical uses.
* Fix ComponentFactory test mocks.
* Fix LookupFlags missing from a couple of EntityLookupSystem methods.

### Other

* Improved engine's Happy Eyeballs implementation, should result in more usage of IPv6 for HTTP APIs when available.
* Remove CompIdx locks to improve performance inside Pvs at higher player counts.
* Avoid a read lock in GetEntityQuery to also improve performance.
* Mark `EntityManager.System<T>` as Pure.


## 224.1.1

### Bugfixes

* Fixed UserInterfaceSystem sometimes throwing a key-not-found exception when trying to close UIs.


## 224.1.0

### New features

* `ServerIntegrationInstance` has new methods for adding dummy player sessions for tests that require multiple players.
* Linguini has been updated to v0.8.1. Errors will now be logged when a duplicate localization key is found.
* Added `UserInterfaceSystem.SetUi()` for modifying the `InterfaceData` associated with some BUI.
* Added the `EntityPrototypeView` control for spawning & rendering an entity prototype.

### Bugfixes

* Fix `UserInterfaceSystem` spamming client side errors when entities with UIs open are deleted while outside of PVS range.
* Fix Toolshed's EnumTypeParse not working enum values with upercase characters.
* Fixed `incmd` command not working due to an invalid cast.

### Other

* There have been various performance improvements to replay loading & playback.

### Internal

* Added `DummySession` and `DummyChannel` classes for use in integration tests and benchmarks to fool the server into thinking that there are multiple players connected.
* Added `ICommonSessionInternal` and updated `CommonSession` so that the internal setters now go through that interface.

## 224.0.1

### Bugfixes

* Fixes PVS throwing exceptions when invalid entities are passed to `ExpandPvsEvent`. Now it just logs an error.
* Fixes BUIs not properly closing, resulting in invalid entities in `UserInterfaceUserComponent.OpenInterfaces`
* Fixes an unknown/invalid prototype exception sometimes being thrown when running ``IPrototypeManager.ResolveResults()`


## 224.0.0

### Breaking changes

* `Matrix3` has been replaced with `System.Numerics.Matrix3x2`. Various Matrix related methods have been turned into extension methods in the `Matrix3Helpers` class.
* Engine `EntityCategory` prototype IDs have been changed to use CamelCase. I.e., `hideSpawnMenu` -> `HideSpawnMenu`
* Prototypes can now be implicitly cast `ProtoId<T>` or `EntProtoId` ID structs. The new implicit cast might cause previous function calls to be ambiguous.

### New features

* `Array.Clear(Array)` is now available in the sandbox.
* BUIs now use `ExpandPvsEvent`. I.e., if a player has a UI open, then the entity associated with that UI will always get sent to the player by the PVS system.
* Added `cvar_subs` command for listing all subscribers to cvar changes
* Entity categories have been reworked
  * Each category now has a `HideSpawnMenu` field. The old `HideSpawnMenu` category is now just a normal category with that field set to true.
  * Reworked category inheritance. Inheritance can now be disabled per category using a `Inheritable` field.
  * Entity prototypes can now be automatically added to categories based on the components that they have, either by specifying components when defining the category in yml, or by adding the EntityCategoryAttribute to the component class.

### Bugfixes

* Fixed client-side BUI error log spam if an unknown entity has a UI open.
* Fixed placement manager spawning entities with incorrect rotations.

### Other

* Added a try-catch block to BUI constructors, to avoid clients getting stuck in error loops while applying states.
* Attempting to play sounds on terminating entities no longer logs an error.


## 223.3.0

### New features

* Better exception logging for IRobustJob.
* Add SetGridAudio helper for SharedAudioSystem.

### Bugfixes

* Fix placement manager not setting entity rotation correctly.
* Fix grid-based audio not playing correctly.


## 223.2.0

### New features

* Added several new `FormattedMessage` methods for better exception tolerance when parsing markup. Several existing methods have been marked as obsolete, with new renamed methods taking their place.


## 223.1.2

### Bugfixes

* `MapGridComponent.LastTileModifiedTick` is now actually networked to clients.


## 223.1.1

### Bugfixes

* Fixed an exception caused by enum cvars using integer type values instead of enum values


## 223.1.0

### Other

* Various `ContainerSystem` methods have been obsoleted in favour of overrides that take in an `Entity` struct instead of `EntityUid`
* Various `EntityCoordinates` methods have been obsoleted with replacements added  to `SharedTransformSystem`


## 223.0.0

### Breaking changes

* The `ComponentState` class is now abstract. Networked components that don't have state information now just return a null state.
* The way that delta component states work has changed. It now expects there to be two different state classes, only one of which should implement `IComponentDeltaState<TFullState>`

### New features

* A new `replay.checkpoint_min_interval` cvar has been added. It can be used to limit the frequency at which checkpoints are generated when loading a replay.
* Added `IConfigurationManager.OnCVarValueChanged`. This is a c# event that gets invoked whenever any cvar value changes.

### Bugfixes

* `IEyeManager.GetWorldViewbounds()` and `IEyeManager.GetWorldViewbounds()` should now return the correct bounds if the main viewport does not take up the whole screen.

### Other

* The default values of various replay related cvars have been changed to try and reduce memory usage.


## 222.4.0

### New features

* Added the following types from `System.Numerics` to the sandbox: `Complex`, `Matrix3x2`, `Matrix4x4`, `Plane`, `Quaternion`, `Vector3`, `Vector4`.


## 222.3.0

### New features

* `ITileDefinition.EditorHidden` allows hiding a tile from the tile spawn panel.
* Ordered event subscriptions now take child types into account, so ordering based on a shared type will work.

### Bugfixes

* Cross-map BUI range checks now work.
* Paused entities update on prototype reload.

### Other

* Fixed build compatibility with .NET 8.0.300 SDK, due to changes in how Central Package Management behaves.
* Physics component has delta states to reduce network usage.


## 222.2.0

### New features

* Added `EntityQuery.Comp()` (abbreviation of `GetComponent()`)

### Bugfixes

* Fix `SerializationManager.TryGetVariableType` checking the wrong property.
* Fixed GrammarSystem mispredicting a character's gender

### Other

* User interface system now performs range checks in parallel


## 222.1.1

### Bugfixes

* Fixed never setting BoundUserInterface.State.

### Other

* Add truncate for filesaving.
* Add method for getting the type of a data field by name from ISerializationManager.


## 222.1.0

### New features

* Added `BoundKeyEventArgs.IsRepeat`.
* Added `net.lidgren_log_warning` and `net.lidgren_log_error` CVars.

### Bugfixes

* Fix assert trip when holding repeatable keybinds.

### Other

* Updated Lidgren to v0.3.1. This should provide performance improvements if warning/error logs are disabled.


## 222.0.0

### Breaking changes

* Mark IComponentFactory argument in EntityPrototype as mandatory.

### New features

* Add `EntProtoId<T>` to check for components on the attached entity as well.

### Bugfixes

* Fix PVS iterating duplicate chunks for multiple viewsubscriptions.

### Other

* Defer clientside BUI opens if it's the first state that comes in.


## 221.2.0

### New features

* Add SetMapAudio helper to SharedAudioSystem to setup map-wide audio entities.
* Add SetWorldRotNoLerp method to SharedTransformSystem to avoid client lerping.

### Bugfixes

* `SpriteComponent.CopyFrom` now copies `CopyToShaderParameters` configuration.


## 221.1.0


## 221.0.0

### Breaking changes

* `EntParentChangedMessage.OldMapId` is now an `EntityUid` instead of `MapId`
* `TransformSystem.DetachParentToNull()` is being renamed to `DetachEntity`
* The order in which `MoveEvent` handlers are invoked has been changed to prioritise engine subscriptions

### New features

* Added `UpdateHovered()` and `SetHovered()` to `IUserInterfaceManager`, for updating or modifying the currently hovered control.
* Add SwapPositions to TransformSystem to swap two entity's transforms.

### Bugfixes

* Improve client gamestate exception tolerance.

### Other

* If the currently hovered control is disposed, `UserInterfaceManager` will now look for a new control, rather than just setting the hovered control to null.

### Internal

* Use more `EntityQuery<T>` internally in EntityManager and PhysicsSystem.


## 220.2.0

### New features

* RSIs can now specify load parameters, mimicking the ones from `.png.yml`. Currently only disabling sRGB is supported.
* Added a second UV channel to Clyde's vertex format. On regular batched sprite draws, this goes 0 -> 1 across the sprite quad.
* Added a new `CopyToShaderParameters` system for `SpriteComponent` layers.


## 220.1.0

### Bugfixes

* Fix client-side replay exceptions due to dropped states when recording.

### Other

* Remove IP + HWId from ViewVariables.
* Close BUIs upon disconnect.


## 220.0.0

### Breaking changes

* Refactor UserInterfaceSystem.
  - The API has been significantly cleaned up and standardised, most noticeably callers don't need to worry about TryGetUi and can rely on either HasUi, SetUiState, CloseUi, or OpenUi to handle their code as appropriate.
  - Interface data is now stored via key rather than as a flat list which is a breaking change for YAML.
  - BoundUserInterfaces can now be completely handled via Shared code. Existing Server-side callers will behave similarly to before.
  - BoundUserInterfaces now properly close in many more situations, additionally they are now attached to the entity so reconnecting can re-open them and they can be serialized properly.


## 219.2.0

### New features

* Add SetMapCoordinates to TransformSystem.
* Improve YAML Linter and validation of static fields.

### Bugfixes

* Fix DebugCoordsPanel freezing when hovering a control.

### Other

* Optimise physics networking to not dirty every tick of movement.


## 219.1.3

### Bugfixes

* Fix map-loader not pausing pre-init maps when not actively overwriting an existing map.


## 219.1.2

### Bugfixes

* Fix map-loader not map-initialising grids when loading into a post-init map.


## 219.1.1

### Bugfixes

* Fix map-loader not map-initialising maps when overwriting a post-init map.


## 219.1.0

### New features

* Added a new optional arguments to various entity spawning methods, including a new argument to set the entity's rotation.

### Bugfixes

* Fixes map initialisation not always initialising all entities on a map.

### Other

* The default value of the `auth.mode` cvar has changed


## 219.0.0

### Breaking changes

* Move most IMapManager functionality to SharedMapSystem.


## 218.2.0

### New features

* Control layout properties such as `Margin` can now be set via style sheets.
* Expose worldposition in SpriteComponent.Render
* Network audio entity Play/Pause/Stop states and playback position.
* Add `Disabled` functionality to `Slider` control.


## 218.1.0

### New features

* Add IEquatable.Equals to the sandbox.
* Enable roslyn extensions tests in CI.
* Add a VerticalTabContainer control to match the horizontal one.

### Bugfixes

* Fix divison remainder issue for Colors, fixing purples.

### Other

* Default hub address (`hub.hub_urls`) has been changed to `https://hub.spacestation14.com/`.


## 218.0.0

### Breaking changes

* `Robust.Shared.Configuration.EnvironmentVariables` is now internal and no longer usable by content.

### New features

* Add TryGetRandom to EntityManager to get a random entity with the specified component and TryGetRandom to IPrototypeManager to return a random prototype of the specified type.
* Add CopyData to AppearanceSystem.
* Update UI themes on prototype reloads.
* Allow scaling the line height of a RichTextLabel.
* You can now specify CVar overrides via environment variable with the `ROBUST_CVAR_*` prefix. For example `ROBUST_CVAR_game__hostname=foobar` would set the appropriate CVar. Double underscores in the environment variable name are replaced with ".".
* Added non-generic variant of `GetCVar` to `IConfigurationManager`.
* Add type tracking to FieldNotFoundErrorNode for serialization.
* Distance between lines of a `RichTextLabel` can now be modified with `LineHeightScale`.
* UI theme prototypes are now updated when reloaded.
* New `RA0025` analyzer diagnostic warns for manual assignment to `[Dependency]` fields.

### Bugfixes

* Request headers in `IStatusHandlerContext` are now case-insensitive.
* SetWorldPosition rotation now more closely aligns with prior behavior.
* Fix exception when inspecting elements in some cases.
* Fix HTTP errors on watchdog ping not being reported.

### Other

* Add an analyzer for redundantly assigning to dependency fields.

### Internal

* Remove redundant Exists checks in ContainerSystem.
* Improve logging on watchdog pings.


## 217.2.1

### Bugfixes

* Fix LineEdit tests on engine.

### Internal

* Make various ValueList enumerators access the span directly for performance.


## 217.2.0

### New features

* Added `AddComponents` and `RemoveComponents` methods to EntityManager that handle EntityPrototype / ComponentRegistry bulk component changes.
* Add double-clicking to LineEdit.

### Bugfixes

* Properly ignore non-hard fixtures for IntersectRayWithPredicate.
* Fix nullable TimeSpan addition on some platforms.


## 217.1.0

### New features

* Added `IRobustRandom.GetItems` extension methods for randomly picking multiple items from a collections.
* Added `SharedPhysicsSystem.EffectiveCurTime`. This is effectively a variation of `IGameTiming.CurTime` that takes into account the current physics sub-step.

### Bugfixes

* Fix `MapComponent.LightingEnabled` not leaving FOV rendering in a broken state.

### Internal

* `Shuffle<T>(Span<T>, System.Random)` has been removed, just use the builtin method.


## 217.0.0

### Breaking changes

* TransformSystem.SetWorldPosition and SetWorldPositionRotation will now also perform parent updates as necessary. Previously it would just set the entity's LocalPosition which may break if they were inside of a container. Now they will be removed from their container and TryFindGridAt will run to correctly parent them to the new position. If the old functionality is desired then you can use GetInvWorldMatrix to update the LocalPosition (bearing in mind containers may prevent this).

### New features

* Implement VV for AudioParams on SoundSpecifiers.
* Add AddUi to the shared UI system.

### Bugfixes

* Fix the first measure of ScrollContainer bars.


## 216.0.0

### Breaking changes

* The `net.low_lod_distance` cvar has been replaced with a new `net.pvs_priority_range`. Instead of limiting the range at which all entities are sent to a player, it now extends the range at which high priorities can be sent. The default value of this new cvar is 32.5, which is larger than the default `net.pvs_range` value of 25.

### New features

* You can now specify a component to not be saved to map files with `[UnsavedComponent]`.
* Added `ITileDefinitionManager.TryGetDefinition`.
* The map loader now tries to preserve the `tilemap` contents of map files, which should reduce diffs when re-saving a map after the game's internal tile IDs have changed.

### Bugfixes

* Fix buffered audio sources not being disposed.


## 215.3.1

### Bugfixes

* Revert zstd update.


## 215.3.0

### New features

* `EntityQuery<T>` now has `HasComp` and `TryComp` methods that are shorter than its existing ones.
* Added `PlacementInformation.UseEditorContext`.
* Added `Vector2Helpers` functions for comparing ranges between vectors.

### Bugfixes

* `Texture.GetPixel()`: fixed off-by-one with Y coordinate.
* `Texture.GetPixel()`: fix stack overflow when reading large images.
* `Texture.GetPixel()`: use more widely compatible OpenGL calls.

### Other

* Disabled `net.mtu_expand` again by default, as it was causing issues.
* Updated `SharpZstd` dependency.


## 215.2.0

### New features

* Implement basic VV for SoundSpecifiers.

### Bugfixes

* Fix QueueDel during EndCollideEvents from throwing while removing contacts.


## 215.1.0

### New features

* Add a CompletionHelper for audio filepaths that handles server packaging.
* Add Random.NextAngle(min, max) method and Pick for `ValueList<T>`.
* Added an `ICommonSession` parser for toolshed commands.

### Bugfixes


## 215.0.0

### Breaking changes

* Update Lidgren to 0.3.0

### New features

* Made a new `IMetricsManager` interface with an `UpdateMetrics` event that can be used to update Prometheus metrics whenever they are scraped.
  * Also added a `metrics.update_interval` CVar to go along with this, when metrics are scraped without usage of Prometheus directly.
* IoC now contains an `IMeterFactory` implementation that you can use to instantiate metric meters.
* `net.mtu_ipv6` CVar allows specifying a different MTU value for IPv6.
* Allows `player:entity` to take a parameter representing the player name.
* Add collection parsing to the dev window for UI.
* Add a debug assert to Dirty(uid, comp) to catch mismatches being passed in.

### Bugfixes

* Support transform states with unknown parents.
* Fix serialization error logging.
* Fix naming of ResizableMemoryRegion metrics.
* Fix uncaught overflow exception when parsing NetEntities.

### Other

* The replay system now allows loading a replay with a mismatching serializer type hash. This means replays should be more robust against future version updates (engine security patches or .NET updates).
* `CheckBox`'s interior texture is now vertically centered.
* Lidgren.Network has been updated to [`v0.3.0`](https://github.com/space-wizards/SpaceWizards.Lidgren.Network/blob/v0.3.0/RELEASE-NOTES.md).
* Lowered default IPv4 MTU to 900 (from 1000).
* Automatic MTU expansion (`net.mtu_expand`) is now enabled by default.

### Internal

* Cleanup some Dirty component calls internally.


## 214.2.0

### New features

* Added a `Undetachable` entity metadata flag, which stops the client from moving an entity to nullspace when it moves out of PVS range.

### Bugfixes

* Fix tooltips not clamping to the left side of the viewport.
* Fix global audio property not being properly set.

### Internal

* The server game state / PVS code has been rewritten. It should be somewhat faster now, albeit at the cost of using more memory. The current engine version may be unstable.


## 214.1.1

### Bugfixes

* Fixed connection denial always causing redial.


## 214.1.0

### New features

* Added the `pvs_override_info` command for debugging PVS overrides.

### Bugfixes

* Fix VV for prototype structs.
* Fix audio limits for clientside audio.


## 214.0.0

### Breaking changes

* `NetStructuredDisconnectMessages` has received a complete overhaul and has been moved to `NetDisconnectMessage`. The API is no longer designed such that consumers must pass around JSON nodes, as they are not in sandbox (and clunky).

### New features

* Add a basic default concurrent audio limit of 16 for a single filepath to avoid overflowing audio sources.
* `NetConnectingArgs.Deny()` can now pass along structured data that will be received by the client.

### Bugfixes

* Fixed cursor position bugs when an empty `TextEdit` has a multi-line place holder.
* Fixed empty `TextEdit` throwing exception if cursor is moved left.


## 213.0.0

### Breaking changes

* Remove obsoleted BaseContainer methods.

### New features

* Add EntityManager.RaiseSharedEvent where the event won't go to the attached client but will be predicted locally on their end.
* Add GetEntitiesInRange override that takes in EntityCoordinates and an EntityUid hashset.

### Bugfixes

* Check if a sprite entity is deleted before drawing in SpriteView.


## 212.2.0

### New features

* Add IsHardCollidable to SharedPhysicsSystem to determine if 2 entities would collide.

### Other

* Double the default maximum replay size.


## 212.1.0

### New features

* Add nullable methods for TryIndex / HasIndex on IPrototypeManager.

### Bugfixes

* Fix TextureRect alignment where the strech mode is KeepCentered.


## 212.0.1

### Bugfixes

* Fix passing array by `this` instead of by `ref`.


## 212.0.0

### Breaking changes

* Change Collapsible controls default orientations to Vertical.

### New features

* Expose the Label control for Collapsible controls.
* Add GetGridPosition that considers physics center-of-mass.
* Add TileToVector methods to get the LocalPosition of tile-coords (taking into account tile size).
* Add some more helper methods to PVS filters around EntityUids.
* Add support for Dictionary AutoNetworkedFields.
* Add EnsureLength method for arrays.
* Add PushMarkup to FormattedMessage.
* Add DrawPrimitives overload for `List<Vector2>`
* Add more ValueList ctors that are faster.
* Add ToMapCoordinates method for NetCoordinates.

### Other

* Remove ISerializationHooks obsoletion as they are useful in some rare cases.

### Internal

* Bump max pool size for robust jobs.


## 211.0.2

### Bugfixes

* Fix TextureRect scaling not handling UIScale correctly.


## 211.0.1

### Bugfixes

* Fix GridChunkEnumerator on maps.


## 211.0.0

### Breaking changes

* Moved ChunkIndicesEnumerator to engine and to a re-useable namespace at Robust.Shared/Maps.

### New features

* Added an Enlarged method for Box2Rotated.

### Internal

* Significantly optimise ChunkEnumerator / FindGridsIntersecting in certain use cases by intersecting the grid's AABB with the local AABB to avoid iterating dummy chunks.


## 210.1.1

### Bugfixes

* Fixed multiple recent bugs with key binding storage.

### Other

* Change default of `ButtonGroup.IsNoneSetAllowed` to `true`. This makes it default again to the previous (unintentional) behavior.


## 210.1.0

### New features

* `NetUserId` implements `ISelfSerialize` so can be used in data fields.
* `ButtonGroup.IsNoneSetAllowed` to allow a button group to have no buttons pressed by default.


## 210.0.3


## 210.0.2

### Bugfixes

* Revert changes to `TextureRect` too.


## 210.0.1

### Bugfixes

* Revert changes to `TextureButton` that broke style property handling.


## 210.0.0

### New features

* Controls can now hook before, after, and during rendering of their children.
* IRenderHandle is now a public API, with the caveat that it's properties and methods are unstable.
* ButtonGroup now exposes what buttons it contains, alongside which is currently pressed.
* OptionButton has additional styleclasses, and has a hook for modifying it's internal buttons.
* PanelContainer.GetStyleBox() is now protected rather than private.
* TextureButton now uses a TextureRect instead of custom drawing code.
* TextureRect has additional style properties exposed.
    * A new property, TextureSizeTarget, was added, which allows specifying a size in virtual pixels that the control should attempt to draw at.
    * Stretch mode is now a style property.
    * Scale is now a style property.
* Avalonia.Metadata.XmlnsDefinitionAttribute is now permitted by the sandbox.
* Add MaxDimension property to Box2 to return the higher of the Width or Height.
* Add GetLocalPosition to convert ScreenCoordinates to coordinates relative to the control. Ignores window.
* Add GlobalRect and GlobalPixelRect for controls to get their UIBox2i in screen terms.
* Add dotted line drawing to DrawingHandleScreen.
* You can use `Subs.CVar()` from an entity systems to subscribe to CVar changes. This is more convenient than `IConfigurationManager.OnValueChanged` as it automatically unsubscribes on system shutdown.
* There is now a built-in type serializer for `DateTime`, so you can put `DateTime`s in your data fields.
* `System.Text.Unicode.UnicodeRange` and `UnicodeRanges` are now available in the sandbox.

### Bugfixes

* UI drawing now properly accounts for a control's draw routine potentially mangling the current matrix.
* UI roots now properly update when the global stylesheet is changed. They previously only did so if they had a dedicated stylesheet (which is the one case where they would be unaffected by a global sheet update.


## 209.0.1

### Bugfixes

* Fix missed import from 209.0.0.


## 209.0.0

### Breaking changes

* `replay.max_compressed_size` and `replay.max_uncompressed_size` CVars are now `long`.
* Remove obsolete CoordinatesExtension for ToEntityCoordinates from GridUid / Vector2i.

### New features

* Add GetEntitiesOnMap / GetChildEntities to EntityLookupSystem to return components on the specified map and components with the specified parent respectively.
* Add MaxDimension property to Box2 to return the higher of the Width or Height.
* Add GetLocalPosition to convert ScreenCoordinates to coordinates relative to the control. Ignores window.
* Add GlobalRect and GlobalPixelRect for controls to get their UIBox2i in screen terms.
* Add dotted line drawing to DrawingHandleScreen.
* `IConfigurationManager.LoadDefaultsFromTomlStream` properly does type conversions. This fixes scenarios like loading of `long` CVars.
* Add helper methods for TileRef / Vector2i to SharedMapSystem for ToCenterCoordinates (tile center EntityCoordinates) and ToCoordinates (tile origin to EntityCoordinates).
* Copy some of the coordinates extensions to SharedTransformSystem.

### Bugfixes

* Fixed integer overflows in replay max size calculation.
* Explicitly capped `replay.replay_tick_batchSize` internally to avoid high values causing allocation failures.

### Other

* Important MIDI performance improvements.


## 208.0.0

### Breaking changes

* Metadata flags are no longer serialized as they get rebuilt on entity startup.

### Bugfixes

* Log failing to load user keybinds and handle the exception.


## 207.1.0

### New features

* Add the ability to merge grids via GridFixtureSystem.


## 207.0.0

### Breaking changes

* Update EntityLookup internally so non-approximate queries use the GJK solver and are much more accurate. This also means the approximate flag matters much more if you don't need narrowphase checks.
* Add shape versions of queries for both EntityLookup and MapManager.

### Bugfixes

* Fix PVS full state updates not clearing session entities and causing exceptions.

### Other

* Integration tests now run `NetMessage`s through serialization rather than passing the objects between client and server. This causes tests that missed `[NetSerializer]` attributes on any objects that need them to fail.

### Internal

* Remove a lot of duplicate code internally from EntityLookup and MapManager.


## 206.0.0

### Breaking changes

* tpto will teleport you to physics-center instead of transform center instead.
* Rename local EntityLookup methods to reflect they take local AABBs and not world AABBs.

### New features

* Add some additional EntityLookup methods for local queries.
* Add support to PrototypeManager for parsing specific files / directories as abstract.

### Bugfixes

* Fix tpto short-circuiting if one of the listed entities isn't found.
* Fix tpto not allowing grids as targets.

### Other

* Reduce MIDI source update rate from 10hz to 4hz.

### Internal

* Remove some duplicate internal code in EntityLookupSystem.
* Skip serialization sourcegen in GLFW and Lidgren.


## 205.0.0

### Breaking changes

* The unused `Robust.Physics` project has been deleted.
* The project now uses [Central Package Management](https://learn.microsoft.com/en-us/nuget/consume-packages/central-package-management).
* (Almost) all the NuGet packages have been updated. This causes many problems. I am so sorry.
* Cleaned up some unused packages as well.


## 204.1.0

### New features

* New `EntitySystem` subscription helper for working with Bound User Interface events. You can find them by doing `Subs.BuiEvents<>()` in a system.
* The `EntityManager.Subscriptions` type (for building helper extension methods) now uses

### Bugfixes

* Avoid loading assemblies from content `/Assemblies` if Robust ships its own copy. This avoid duplicate or weird mismatching version issues.

### Other

* Removed glibc version check warning.


## 204.0.0

### Breaking changes

* Make EntityManager abstract and make IEntityManager.EntityNetManager not nullable.
* Make VVAccess.ReadWrite default for all Datafields instead of VVAccess.ReadOnly

### New features

* `TextEdit.OnTextChanged`
* Add Pick and PickAndTake versions for System.Random for ICollections.

### Bugfixes

* Fix `IClipboardManager.GetText()` returning null in some cases.
* Fix possible NRE in server-side console command completion code.
* Fix possible NRE on DebugConsole logs.
* Fix exception when VVing non-networked components.

### Other

* Remove "Do not use from content" from IComponent.


## 203.0.0

### Breaking changes

* `IComponentFactory.RegisterIgnore()` no longer supports overwriting existing registrations, components should get ignored before they are registered.
* Event bus subscriptions are now locked after `IEntityManager` has started, instead of after the first component gets added. Any event subscriptions now need to happen before startup (but after init).
* Event bus subscriptions must now be locked before raising any events.
* Delete FodyWeavers.xsd as it hasn't been used for a long time.
* Remove physics sleep cancelling as it was, in hindsight, a bad idea.

### New features

* `RobustUnitTest` now has a `ExtraComponents` field for automatically registering additional components.
* `IComponentFactory.RegisterIgnore()` now accepts more than one string.
* Added `IComponentFactory.RegisterTypes` for simultaneously registering multiple components.

### Bugfixes

* Clamp volume calculations for audio rather than throwing.


## 202.1.1

### Bugfixes

* Reverted some map/grid initialisation changes that might've been causing broadphase/physics errors.
* Fixed PVS sometimes sending entities without first sending their children.
* Fixed a container state handling bug caused by containers not removing expected entities when shutting down.
* Fixed a `EnsureEntity<T>` state handling bug caused by improper handling of entity deletions.
* Fixed a bad NetSyncEnabled debug assert.


## 202.1.0

### New features

* Add GetLocalEntitiesIntersecting overload that takes in a griduid and a Vector2i tile.


## 202.0.0

### Breaking changes

* Various entity manager methods now have a new `where T : IComponent` constraint.
* The `IComponentFactory.ComponentAdded` event has been renamed to `ComponentsAdded` and now provides an array of component registrations.
* `IComponentFactory.RegisterIgnore()` no longer supports overwriting existing registrations, components should get ignored before they are registered.

### New features

* Added `IComponentFactory.GetAllRegistrations()`
* Add IComponentState interface support for component states so structs can be used in lieu of classes.


## 201.0.0

### Breaking changes

* The `zCircleGradient` shader function arguments have changed. It now requires a pixel-size to ensure that the gradient is properly entered.

### Bugfixes

* Fixed some PVS null reference errors.


## 200.0.0

### Breaking changes

* MappingDataNode is now ordered.
* Make invalid AutoNetworkedFields compiler errors.

### New features

* `OSWindowStyles.NoTitleBar` (supported only on Linux X11 for now).

### Bugfixes

* Avoid calling DirtyEntity when a component's last modified tick is not current.
* Fix `tpgrid` allowing moving grids to nullspace.

### Other

* `OSWindowStyles.NoTitleOptions` is now supported on Linux X11.


## 199.0.0

### Breaking changes

* Various `IEntityManager` C# events now use `Entity<MetadataComponent>` instead of `EntityUid`
* Entity visibility masks now use a ushort instead of an integer.
* Run grid traversal on entity spawn.

### New features

* Added two new `IEntityManager` C# events that get raiseed before and after deleting ("flushing") all entities.
* Added a new `DeleteEntity()` override that takes in the entity's metadata and transform components.
* Add better audio logs.
* Expand z-library shader.
* Add a Box2i union for Vector2i and add a Contains variant that assumes the Vector2i is a tile and not a point.

### Bugfixes

* Try to prevent some NREs in PVS.
* More PVS fixes and cleanup.


## 198.1.0

### New features

* `IClydeViewport` now provides access to the light render target.
* Added a style-class to the `MenuBar` popup control.
* Added `NextGaussian()` extension method for `System.Random`.
* Added per-session variant of `PvsOverrideSystem.AddForceSend()`.

### Bugfixes

* Stopped the client from logging errors when attempting to delete invalid entities.

### Other

* The `DevWindow` UI inspector has been improved a bit and it now groups properties by their defining type.


## 198.0.1

### Bugfixes

* Fix preprocessor flag for FULL_RELEASE preventing building.


## 198.0.0

### Breaking changes

* Disable DefaultMagicAczProvider for FULL_RELEASE as it's only meant for debugging.

### New features

* Automatic UI scale is disabled by default for non-main windows. If desired, it can be re-enabled per window by changing `WindowRoot.DisableAutoScaling`.
* Add UI click and hover sound support via IUserInterfaceManager.SetClickSound / .SetHoverSound

### Bugfixes

* Fix GetEntitiesIntersecting for map entities without grids.

### Other

* Print more diagnostics on server startup.


## 197.1.0

### New features

* ACZ improvements: `IStatusHost.InvalidateAcz()` and `IStatusHost.SetFullHybridAczProvider()`.

### Bugfixes

* Fixes a PVS bug that happens when grids moved across maps.
* Fixes sprite animations not working properly


## 197.0.0

### Breaking changes

* PvsOverrideSystem has been reworked:
  * Session and global overrides now default to always being recursive (i.e., sending all children).
  * Session & global overrides will always respect a client's PVS budgets.
  * Entities with an override will now still be sent in the same way as other entities if they are within a player's view. If you want to prevent them from being sent, you need to use visibility masks.
  * Entities can have more than one kind of override (i.e., multiple sessions).

### New features

* Added a `PvsSize ` field to `EyeComponent`, which can be used to modify the PVS range of an eye.
* Added a new `NetLowLodRange` cvar for reducing the number of distant entities that get sent to a player. If a PVS chunk is beyond this range (but still within PVS range), then only high-priority entities on that chunk will get sent.
* Added a new metadata flag for tagging an entity as a "high prority" entity that should get sent even on distant chunks. This only works for entities that are directly attached to a grid or map. This is currently used by lights & occluders.

### Other

* PVS has been reworked again, and should hopefully be noticeable faster.
* PVS now prioritizes sending chunks that are closer to a player's eyes.


## 196.0.0

### Breaking changes

* Dirtying a non-networked component will now fail a debug assert.
* The `IInvocationContext` interface for toolshed commands now requires a UserId field. The session field should be cleared if a player disconnects.

### New features

* `LocalizationManager` now supports multiple fallback cultures
* SpriteView now supports using a `NetEntity` to select an entity to draw.
* Added methods for simultaneously dirtying several components on the same entity.
* Animated sprite layers now have a "Cycle" option that will reverse an animation when it finishes.

### Bugfixes

* Fixed a recursion/stack-overflow in `GridTraversalSystem`
* Ensure `Robust.Client.WebView` processes get shut down if game process exits uncleanly.
* Fixed Toolshed commands not properly functioning after disconnecting and reconnecting.

### Other

* Console command completions no longer suggest toolshed commands for non-toolshed commands.



## 195.0.1

### Bugfixes

* Fixes playing audio using audio streams
* Fixes placement manager exceptions when placing self deleting / spawner entities
* Fixed `IPrototypeManager.EnumeratePrototypes<T>` throwing an exception when there are no instances.


## 195.0.0

### New features

* Generic versions of `DebugTools.AssertEquals()` functions.
* `[Prototype]` now does not need to have a name specified, the name is inferred from the class name.

### Bugfixes

* Fixes a physics bug that could cause deleted entities to remain on the physics map.
* Fixes a bug in entity lookup code that could cause clients to get stuck in an infinite loop.

### Other

* `Robust.Client.WebView` has been brought alive again.
* The addition of physics joints is no longer deferred to the next tick.
* Grid traversal is no longer deferred to the next tick.
* Integration tests now fail when console commands log errors.


## 194.1.0

### New features

* `IAudioManager` has APIs to directly load `AudioStream`s from data streams.
* `AudioSystem` has new `Play*` methods.
* `EntityCoordinates.TryDelta()`
* `EntityLookupSystem.GetEntitiesInRange()` untyped hashset overload has `flags` parameter.


## 194.0.2

### Internal

* Added some null-checks to PVS to try reduce the error spam.


## 194.0.1

### Bugfixes

* Fixed `Control.SetPositionInParent` failing to move an entity to the last position.
* Fixed audio occlusion not working.

### Internal

* Added some logs for grid/map deletion and movement to debug some map loading issues.
* Refactored some parts of PVS. It should be slightly faster, though the game may be unstable for a bit.

## 194.0.0

### Breaking changes

* MoveEvent is no longer raised broadcast, subscribe to the SharedTransformSystem.OnGlobalMoveEvent C# event instead

### Bugfixes

* Fixed the game sometimes freezing while trying to load specific audio files.


## 193.2.0

### Other

* Added more PVS error logs


## 193.1.1

### Bugfixes

* Fixed an exception when building in FULL_RELEASE


## 193.1.0

### New features

* Added FrozenDictionary and FrozenHashSet to sandbox whitelist
* Added yaml type serializers for FrozenDictionary and FrozenHashSet
* Added `IPrototypeManager.GetInstances<T>()`
* `IPrototypeManager` now also raises `PrototypesReloadedEventArgs` as a system event.

### Bugfixes

* Might fix some PVS bugs added in the last version.

### Internal

* Various static dictionaries have been converted into FrozenDictionary.


## 193.0.0

### Breaking changes

* The `TransformChildrenEnumerator`'s out values are now non-nullable

### New features

* Added `IPrototypeManager.TryGetInstances()`, which returns a dictionary of prototype instances for a given prototype kind/type.

### Bugfixes

* Fixed `BaseAudioSource.SetAuxiliary()` throwing errors on non-EFX systems

### Internal


* The internals of PVS system have been reworked to reduce the number of dictionary lookups.
* `RobustMappedStringSerializer` now uses frozen dictionaries
* `IPrototypeManager` now uses frozen dictionaries


## 192.0.0

### Breaking changes

* `EntitySystem.TryGetEntity` is now `protected`.

### Internal

* PVS message ack processing now happens asynchronously
* Dependency collections now use a `FrozenDictionary`


## 191.0.1

### Bugfixes

.* Fix sandbox being broken thanks to .NET 8.


## 191.0.0

### Breaking changes

* Robust now uses **.NET 8**. Nyoom.

### Bugfixes

* `IResourceCache.TryGetResource<T>` won't silently eat all exceptions anymore.


## 190.1.1

### Bugfixes

* Revert broadphase job to prevent OOM from logs.


## 190.1.0

### New features

* Add OnGrabbed / OnReleased to slider controls.
* Add Rotation method for matrices and also make the precision slightly better when angles are passed in by taking double-precision not single-precision floats.

### Bugfixes

* Fix some grid setting asserts when adding gridcomponent to existing maps.


## 190.0.0

### New features

* Add color gradients to sliders.

### Bugfixes

* Fix HSV / HSL producing black colors on 360 hue.
* Stop terminating entities from prematurely detaching to nullspace.
* Ensure shader parameters update when swapping instances.

### Other

* Add more verbose logging to OpenAL errors.

### Internal

* Change NetSyncEnabled to an assert and fix instances where it slips through to PVS.


## 189.0.0

### Breaking changes

* Use the base AudioParams for networking not the z-offset adjusted ones.
* Modulate SpriteView sprites by the control's color modulation.

### New features

* Improve YAML linter error messages for parent nodes.
* ExpandPvsEvent will also be raised directed to the session's attached entity.

### Bugfixes

* Client clientside entity error spam.

### Internal

* Set priorGain to 0 where no EFX is supported for audio rather than 0.5.
* Try to hotfix MIDI lock contention more via a semaphore.


## 188.0.0

### Breaking changes

* Return null buffered audio if there's an exception and use the dummy instance internally.
* Use entity name then suffix for entity spawn window ordering.
* Change MidiManager volume to gain.
* Remove EntityQuery from the MapVelocity API.

### Bugfixes

* Potentially fix some audio issues by setting gain to half where EFX not found and the prior gain was 0.
* Log errors upon trying to spawn audio attached to deleted entities instead of trying to spawn them and erroring later.
* Fixed predicted audio spawns not applying the adjusted audio params.
* Fix GetDimensions for the screenhandle where the text is only a single line.


## 187.2.0

### New features

* Added a cancellable bool to physics sleeping events where we may wish to cancel it.

### Bugfixes

* Fix corrupted physics awake state leading to client mispredicts.


## 187.1.2

### Bugfixes

* Hotfix contact nullrefs if they're modified during manifold generation.


## 187.1.1

### Bugfixes

* Revert physics solver job to fix crashes until box2d v3 rolls around.
* Don't RegenerateContacts if the body isn't collidable to avoid putting non-collidable proxies on the movebuffer.


## 187.1.0

### Bugfixes

* Apply default audio params to all audio sources not just non-buffered ones.
* Avoid re-allocating broadphase job every tick and maybe fix a rare nullref for it.


## 187.0.0

### New features

* Improved error message for network failing to initialize.

### Bugfixes

* Fix not being able to add multiple PVS session overrides in a single tick without overwriting each one. This should fix issues with audio filters.

### Other

* Changed toolshed initialisation logs to verbose.


## 186.1.0

### New features

* Add public method to get PVS session overrides for a specific session.

### Internal

* Add temporary audio debugging.


## 186.0.0

### Breaking changes

* Global audio is now stored on its own map to avoid contamination issues with nullspace.

### Bugfixes

* Fix MIDIs playing cross-map
* Only dispose audio on game closure and don't stop playing if it's disposed elsewhere i.e. MIDIs.


## 185.2.0

### Bugfixes

* Bandaid deleted MIDI source entities spamming velocity error logs.

### Other

* Reverted MIDI audio not updating every frame due to lock contention with the MIDI renderer for now.


## 185.1.1

### Bugfixes

* Fix Z-Offset for audio not being applied on initialization.

### Internal

* Flag some internal queries as approximate to avoid unnecessary AABB checks. Some of these are already covered off with TestOverlap calls and the rest will need updating to do so in a future update.


## 185.1.0

### New features

* Audio listener's velocity is set using the attached entity's velocity rather than ignored.

### Bugfixes

* Fix imprecision on audio position


## 185.0.0

### Breaking changes

* Added a flag for grid-based audio rather than implicitly doing it.

### New features

* Added IRobustJob and IParallelRobustJob (which splits out into IRobustJob). These can be passed to ParallelManager for work to be run on the threadpool without relying upon Task.Run / Parallel.For which can allocate significantly more. It also has conveniences such as being able to specify batch sizing via the interface implementation.


## 184.1.0

### New features

* Add API to get gain / volume for a provided value on SharedAudioSystem.
* Make GetOcclusion public for AudioSystem.
* Add SharedAudioSystem.SetGain to complement SharedAudioSystem.SetVolume


## 184.0.1

### Bugfixes

* Update MIDI position and occlusion every frame instead of at set intervals.
* Fix global audio not being global.


## 184.0.0

### Internal

* Add RobustMemoryManager with RecyclableIOMemoryStream to significantly reduce MsgState allocations until better memory management is implemented.


## 183.0.0

### Breaking changes

* Audio rework has been re-merged now that the issues with packaging on server have been rectified (thanks PJB!)
* Reverted Arch pending further performance work on making TryGetComponent competitive with live.


## 182.1.1

### Internal

* Remove AggressiveInlining from Arch for debugging.


## 182.1.0

### New features

* Add IRobustRandom.SetSeed

### Other

* Add Arch.TrimExcess() back to remove excess archetypes on map load / EntityManager flush.


## 182.0.0

### Breaking changes

* Add EntityUid's generation / version to the hashcode.


## 181.0.2

### Bugfixes

* Fix exceptions from having too many lights on screen and causing the game to go black.
* Fix components having events raised in ClientGameStateManager before fully set and causing nullable reference exceptions.
* Replace tile intersection IEnumerables with TileEnumerator internally. Also made it public for external callers that wish to avoid IEnumerable.


## 181.0.1

### Bugfixes

* Fix the non-generic HasComp and add a test for good measure.


## 181.0.0

### Breaking changes

- Arch is merged refactoring how components are stored on engine. There's minimal changes on the API end to facilitate component nullability with much internal refactoring.


## 180.2.1


## 180.2.0

### New features

* Add EnsureEntity variants that take in collections.
* Add more MapSystem helper methods.

### Internal

* Cache some more PVS data to avoid re-allocating every tick.


## 180.1.0

### New features

* Add the map name to lsmap.
* Add net.pool_size to CVars to control the message data pool size in Lidgren and to also toggle pooling.

### Bugfixes

* Fix physics contraints causing enormous heap allocations.
* Fix potential error when writing a runtime log.
* Fix shape lookups for non-hard fixtures in EntityLookupSystem from 180.0.0


## 180.0.0

### Breaking changes

* Removed some obsolete methods from EntityLookupSystem.

### New features

* PhysicsSystem.TryGetNearest now supports chain shapes.
* Add IPhysShape methods to EntityLookupSystem rather than relying on AABB checks.
* Add some more helper methods to SharedTransformSystem.
* Add GetOrNew dictionary extension that also returns a bool on whether the key existed.
* Add a GetAnchoredEntities overload that takes in a list.

### Other

* Use NetEntities for the F3 debug panel to align with command usage.


## 179.0.0

### Breaking changes

* EyeComponent.Eye is no longer nullable

### New features

* Light rendering can now be enabled or disable per eye.

### Bugfixes

* Deserializing old maps with empty grid chunks should now just ignore those chunks.

### Other

* UnknownPrototypeException now also tells you the prototype kind instead of just the unkown ID.
* Adding or removing networked components while resetting predicted entities now results in a more informative exception.


## 178.0.0

### Breaking changes

* Most methods in ActorSystem have been moved to ISharedPlayerManager.
* Several actor/player related components and events have been moved to shared.

### New features

* Added `NetListAsArray<T>.Value` to the sandbox whitelist


## 177.0.0

### Breaking changes

* Removed toInsertXform and added containerXform in SharedContainerSystem.CanInsert.
* Removed EntityQuery parameters from SharedContainerSystem.IsEntityOrParentInContainer.
* Changed the signature of ContainsEntity in SharedTransformSystem to use Entity<T>.
* Removed one obsoleted SharedTransformSystem.AnchorEntity method.
* Changed signature of SharedTransformSystem.SetCoordinates to use Entity<T>.

### New features

* Added more Entity<T> query methods.
* Added BeforeApplyState event to replay playback.

### Bugfixes

* Fixed inverted GetAllMapGrids map id check.
* Fixed transform test warnings.
* Fixed PlacementManager warnings.
* Fixed reparenting bug for entities that are being deleted.

### Other

* Changed VerticalAlignment of RichTextLabel to Center to be consistent with Label.
* Changed PVS error log to be a warning instead.
* Marked insert and remove container methods as obsolete, added container system methods to replace them.
* Marked TransformComponent.MapPosition as obsolete, added GetMapCoordinates system method to replace it.

### Internal

* Moved TryGetUi/TryToggleUi/ToggleUi/TryOpen/OpenUi/TryClose/CloseUi methods from UserInterfaceSystem to SharedUserInterfaceSystem.


## 176.0.0

### Breaking changes

* Reverted audio rework temporarily until packaging is fixed.
* Changes to Robust.Packaging to facilitate Content.Packaging ports from the python packaging scripts.

### New features

* Add a cvar for max game state buffer size.
* Add an overload for GetEntitiesInRange that takes in a set.

### Bugfixes

* Fix PVS initial list capacity always being 0.
* Fix replay lerp error spam.


## 175.0.0

### Breaking changes

* Removed static SoundSystem.Play methods.
* Moved IPlayingAudioStream onto AudioComponent and entities instead of an abstract stream.
* IResourceCache is in shared and IClientResourceCache is the client version to use for textures.
* Default audio attenuation changed from InverseDistanceClamped to LinearDistanceClamped.
* Removed per-source audio attenuation.

### New features

* Add preliminary support for EFX Reverb presets + auxiliary slots; these are also entities.
* Audio on grid entities is now attached to the grid.

### Bugfixes

* If an audio entity comes into PVS range its track will start at the relevant offset and not the beginning.
* Z-Axis offset is considered for ReferenceDistance / MaxDistance for audio.
* Audio will now pause if the attached entity is paused.

### Other

* Changed audio Z-Axis offset from -5m to -1m.


## 174.0.0

### Breaking changes

* ActorComponent has been moved to `Robust.Shared.Player` (namespace changed).

### New features

* Added `SpriteSystem.GetFrame()` method, which takes in an animated RSI and a time and returns a frame/texture.
* Added `IRobustRandom.NextAngle()`


## 173.1.0

### New features

* Add physics chain shapes from Box2D.


## 173.0.0

### Breaking changes

* Remove GridModifiedEvent in favor of TileChangedEvent.

### Bugfixes

* Fix some grid rendering bugs where chunks don't get destroyed correctly.


## 172.0.0

### Breaking changes

* Remove TryLifestage helper methods.
* Refactor IPlayerManager to remove more IPlayerSession, changed PlayerAttachedEvent etc on client to have the Local prefix, and shuffled namespaces around.

### New features

* Add EnsureComponent(ref Entity<\T?>)

### Bugfixes

* Re-add force ask threshold and fix other PVS bugs.


## 171.0.0

### Breaking changes

* Change PlaceNextTo method names to be more descriptive.
* Rename RefreshRelay for joints to SetRelay to match its behaviour.

### Bugfixes

* Fix PVS error spam for joint relays not being cleaned up.

### Other

* Set EntityLastModifiedTick on entity spawn.


## 170.0.0

### Breaking changes

* Removed obsolete methods and properties in VisibilitySystem, SharedContainerSystem and MetaDataComponent.

### Bugfixes

* Fixed duplicate command error.
* Fixed not being able to delete individual entities with the delete command.

### Other

* FileLogHandler logs can now be deleted while the engine is running.


## 169.0.1

### Other

* The client now knows about registered server-side toolshed commands.

## 169.0.0

### Breaking changes

* Entity<T> has been introduced to hold a component and its owning entity. Some methods that returned and accepted components directly have been removed or obsoleted to reflect this.

### Other

* By-value events may now be subscribed to by-ref.
* The manifest's assemblyPrefix value is now respected on the server.


## 168.0.0

### Breaking changes

* The Component.OnRemove method has been removed. Use SubscribeLocalEvent<TComp, ComponentRemove>(OnRemove) from an EntitySystem instead.


## 167.0.0

### Breaking changes

* Remove ComponentExtensions.
* Remove ContainerHelpers.
* Change some TransformSystem methods to fix clientside lerping.

### Bugfixes

* Fixed PVS bugs from dropped entity states.

### Other

* Add more joint debug asserts.


## 166.0.0

### Breaking changes

* EntityUid-NetEntity conversion methods now return null when given a null value, rather than returning an invalid id.
* ExpandPvsEvent now defaults to using null lists to reduce allocations.
* Various component lifestage related methods have been moved from the `Component` class to `EntityManager`.
* Session/client specific PVS overrides are now always recursive, which means that all children of the overriden entity will also get sent.

### New features

* Added a SortedSet yaml serializer.

### Other

* AddComponentUninitialized is now marked as obsolete and will be removed in the future.
* DebugTools.AssertOwner() now accepts null components.


## 165.0.0

### Breaking changes

* The arguments of `SplitContainer`s resize-finished event have changed.

### New features

* The YAML validator now checks the default values of ProtoId<T> and EntProtoId data fields.

### Bugfixes

* The minimum draggable area of split containers now blocks mouse inputs.


## 164.0.0

### Breaking changes

* Make automatic component states infer cloneData.
* Removed cloneData from AutoNetworkedFieldAttribute. This is now automatically inferred.

### Internal

* Reduce Transform GetComponents in RecursiveDeleteEntity.


## 163.0.0

### Breaking changes

* Moved TimedDespawn to engine for a component that deletes the attached entity after a timer has elapsed.

### New features

* Add ExecuteCommand for integration tests.
* Allow adding / removing widgets of cub-controls.
* Give maps / grids a default name to help with debugging.
* Use ToPrettyString in component resolve errors to help with debugging.

### Bugfixes

* Fix console backspace exception.
* Fix rendering invalid maps spamming exceptions every frame.

### Internal

* Move ClientGameStatemanager local variables to fields to avoid re-allocating every tick.


## 162.2.1


## 162.2.0

### New features

* Add support for automatically networking entity lists and sets.
* Add nullable conversion operators for ProtoIds.
* Add LocId serializer for validation.

### Bugfixes

* Fix deleting a contact inside of collision events throwing.
* Localize VV.

### Internal

* Use CollectionsMarshal in GameStateManager.


## 162.1.1

### Bugfixes

* Fixes "NoSpawn" entities appearing in the spawn menu.


## 162.1.0

### New features

* Mark ProtoId as NetSerializable.

### Bugfixes

* Temporarily revert NetForceAckThreshold change as it can lead to client stalling.
* Fix eye visibility layers not updating on children when a parent changes.

### Internal

* Use CollectionsMarshal in RobustTree and AddComponentInternal.


## 162.0.0

### New features

* Add entity categories for prototypes and deprecate the `noSpawn` tag.
* Add missing proxy method for `TryGetEntityData`.
* Add NetForceAckThreshold cvar to forcibly update acks for late clients.

### Internal

* Use CollectionMarshals in PVS and DynamicTree.
* Make the proxy methods use MetaQuery / TransformQuery.


## 161.1.0

### New features

* Add more DebugTools assert variations.

### Bugfixes

* Don't attempt to insert entities into deleted containers.
* Try to fix oldestAck not being set correctly leading to deletion history getting bloated for pvs.


## 161.0.0

### Breaking changes

* Point light animations now need to use different component fields in order to animate the lights. `Enabled` should be replaced with `AnimatedEnable` and `Radius` should be replaced with `AnimatedRadius`

### New features

* EntProtoId is now net-serializable
* Added print_pvs_ack command to debug PVS issues.

### Bugfixes

* Fixes AngleTypeParser not using InvariantCulture
* Fixed a bug that was causing `MetaDataComponent.LastComponentRemoved` to be updated improperly.

### Other

* The string representation of client-side entities now looks nicer and simply uses a 'c' prefix.


## 160.1.0

### New features

* Add optional MetaDataComponent args to Entitymanager methods.

### Internal

* Move _netComponents onto MetaDataComponent.
* Remove some component resolves internally on adding / removing components.


## 160.0.2

### Other

* Transform component and containers have new convenience fields to make using VIewVariables easier.


## 160.0.0

### Breaking changes

* ComponentReference has now been entirely removed.
* Sensor / non-hard physics bodies are now included in EntityLookup by default.


## 159.1.0


## 159.0.3

### Bugfixes

* Fix potentially deleted entities having states re-applied when NetEntities come in.


## 159.0.2

### Bugfixes

* Fix PointLight state handling not queueing ComponentTree updates.


## 159.0.1

### Bugfixes

* Fix pending entity states not being removed when coming in (only on entity deletion).

### Internal

* Remove PhysicsComponent ref from Fixture.


## 159.0.0

### Breaking changes

* Remove ComponentReference from PointLights.
* Move more of UserInterfaceSystem to shared.
* Mark some EntitySystem proxy methods as protected instead of public.

### New features

* Make entity deletion take in a nullable EntityUid.
* Added a method to send predicted messages via BUIs.

### Other

* Add Obsoletions to more sourcegen serv4 methods.
* Remove inactive reviewers from CODEOWNERs.


## 158.0.0

### Breaking changes

* Remove SharedEyeComponent.
* Add Tile Overlay edge priority.


## 157.1.0

### New features

* UI tooltips now use rich text labels.


## 157.0.0

### Breaking changes

* Unrevert container changes from 155.0.0.
* Added server-client EntityUid separation. A given EntityUid will no longer refer to the same entity on the server & client.
* EntityUid is no longer net-serializable, use NetEntity instead, EntityManager & entity systems have helper methods for converting between the two,


## 156.0.0

### Breaking changes

* Revert container changes from 155.0.0.


## 155.0.0

### Breaking changes

* MapInitEvent now gets raised for components that get added to entities that have already been map-initialized.

### New features

* VirtualWritableDirProvider now supports file renaming/moving.
* Added a new command for toggling the replay UI (`replay_toggleui`).

### Bugfixes

* Fixed formatting of localization file errors.
* Directed event subscriptions will no longer error if the corresponding component is queued for deletion.


## 154.2.0



### New features

* Added support for advertising to multiple hubs simultaneously.
* Added new functions to ContainerSystem that recursively look for a component on a contained entity's parents.

### Bugfixes

* Fix Direction.TurnCw/TurnCcw to South returning Invalid.


## 154.1.0

### New features

* Add MathHelper.Max for TimeSpans.

### Bugfixes

* Make joint initialisation only log under IsFirstTimePredicted on client.

### Other

* Mark the proxy Dirty(component) as obsolete in line with EntityManager (Dirty(EntityUid, Component) should be used in its place).


## 154.0.0

### Breaking changes

* Change ignored prototypes to skip prototypes even if the prototype type is found.
* Moved IPlayerData interface to shared.

### New features

* Added a multiline text submit keybind function.

### Bugfixes

* Fixed multiline edits scrollbar margins.

### Internal

* Added more event sources.
* Made Toolshed types oneOff IoC injections.


## 153.0.0

### Breaking changes

* Removed SharedUserInterfaceComponent component references.
* Removed EntityDeletedMessage.

### Other

* Performance improvements for replay recording.
* Lidgren has been updated to [v0.2.6](https://github.com/space-wizards/SpaceWizards.Lidgren.Network/blob/v0.2.6/RELEASE-NOTES.md).
* Make EntityManager.AddComponent with a component instance set the owner if its default, add system proxy for it.

### Internal

* Added some `EventSource` providers for PVS and replay recording: `Robust.Pvs` and `Robust.ReplayRecording`.
* Added RecursiveMoveBenchmark.
* Removed redundant prototype resolving.
* Removed CollisionWake component removal subscription.
* Removed redundant DebugTools.AssertNotNull(netId) in ClientGameStateManager


## 152.0.0

### Breaking changes

* `Robust.Server.GameObjects.BoundUserInterface.InteractionRangeSqrd` is now a get-only property. Modify `InteractionRange` instead if you want to change it on active UIs.
* Remove IContainerManager.
* Remove and obsolete ComponentExt methods.
* Remove EntityStarted and ComponentDeleted C# events.
* Convert Tile.TypeId to an int. Old maps that were saved with TypeId being an ushort will still be properly deserialized.

### New features

* `BoundUserInterfaceCheckRangeEvent` can be used to implement custom logic for BUI range checks.
* Add support for long values in CVars.
* Allow user code to implement own logic for bound user interface range checks.

### Bugfixes

* Fix timers counting down slower than real time and drifting.
* Add missing System using statement to generated component states.
* Fix build with USE_SYSTEM_SQLITE.
* Fix prototype manager not being initialized in robust server simulation tests.
* Fix not running serialization hooks when copying non-byref data definition fields without a custom type serializer.

### Other

* Remove warning for glibc 2.37.
* Remove personally-identifiable file paths from client logs.

### Internal

* Disable obsoletion and inherited member hidden warnings in serialization source generated code.
* Update CI workflows to use setup-dotnet 3.2.0 and checkout 3.6.0.
* Fix entity spawn tests having instance per test lifecycle with a non static OneTimeTearDown method.
* Add new PVS test to check that there is no issue with entity states referencing other entities that the client is not yet aware of.


## 151.0.0


## 150.0.1

### Bugfixes

* Fix some partial datadefs.


## 150.0.0

### Breaking changes

* Remove the Id field from Fixtures as the Id is already stored on FixturesComponent.

### New features

* Add AbstractDictionarySerializer for abstract classes.
* Add many new spawn functions for entities for common operations.


## 149.0.1

### Bugfixes

* Fix serialization sharing instances when copying data definitions and not assigning null when the source is null.
* Fixed resizing a window to be bigger than its set maxsize crashing the client.


## 149.0.0

### Breaking changes

* Data definitions must now be partial, their data fields must not be readonly and their data field properties must have a setter.

### Internal

* Copying data definitions through the serialization manager is now faster and consumes less memory.


## 148.4.0

### New features

* Add recursive PVS overrides and remove IsOverride()


## 148.3.0

### New features

* Happy eyeballs delay can be configured.
* Added more colors.
* Allow pre-startup components to be shut down.
* Added tile texture reload command.
* Add implementation of Random.Pick(ValueList<T> ..).
* Add IntegrationInstance fields for common dependencies.

### Bugfixes

* Prevent invalid prototypes from being spawned.
* Change default value of EntityLastModifiedTick from zero to one.
* Make DiscordRichPresence icon CVars server-side with replication.


## 148.2.0

### New features

* `SpinBox.LineEditControl` exposes the underlying `LineEdit`.
* Add VV attributes to various fields across overlay and sessions.
* Add IsPaused to EntityManager to check if an entity is paused.

### Bugfixes

* Fix SetActiveTheme not updating the theme.


## 148.1.0

### New features

* Added IgnoreUIChecksComponent that lets entities ignore bound user interface range checks which would normally close the UI.
* Add support for F16-F24 keybinds.

### Bugfixes

* Fix gamestate bug where PVS is disabled.

### Other

* EntityQuery.HasComponent override for nullable entity uids.


## 148.0.0

### Breaking changes

* Several NuGet dependencies are now private assets.
* Added `IViewportControl.PixelToMap()` and `PixelToMapEvent`. These are variants of the existing screen-to-map functions that should account for distortion effects.

### New features

* Added several new rich-text tags, including italic and bold-italic.

### Bugfixes

* Fixed log messages for unknown components not working due to threaded IoC issues.
* Replay recordings no longer record invalid prototype uploads.


## 147.0.0

### Breaking changes

* Renamed one of the EntitySystem.Dirty() methods to `DirtyEntity()` to avoid confusion with the component-dirtying methods.

### New features

* Added debug commands that return the entity system update order.

### Bugfixes

* Fixed a bug in MetaDataSystem that was causing the metadata component to not be marked as dirty.


## 146.0.0

### Breaking changes

* Remove readOnly for DataFields and rename some ShaderPrototype C# fields internally to align with the normal schema.

### Bugfixes

* Add InvariantCulture to angle validation.

### Internal

* Add some additional EntityQuery<T> usages and remove a redundant CanCollide call on fixture shutdown.


## 145.0.0

### Breaking changes

* Removed some old SpriteComponent data-fields ("rsi", and "layerDatums").

### New features

* Added `ActorSystem.TryGetActorFromUserId()`.
* Added IPrototypeManager.EnumerateKinds().

### Bugfixes

* Fixed SpriteSpecifierSerializer yaml validation not working properly.
* Fixed IoC/Threading exceptions in `Resource.Load()`.
* Fixed `TransformSystem.SetCoordinates()` throwing uninformative client-side errors.
* Fixed `IResourceManager.ContentFileExists()` and `TryContentFileRead()` throwing exceptions on windows when trying to open a directory.


## 144.0.1

### Bugfixes

* Fix some EntityLookup queries incorrectly being double transformed internally.
* Shrink TileEnlargement even further for EntityLookup default queries.


## 144.0.0

### Breaking changes

* Add new args to entitylookup methods to allow for shrinkage of tile-bounds checks. Default changed to shrink the grid-local AABB by the polygon skin to avoid clipping neighboring tile entities.
* Non-hard fixtures will no longer count by default for EntityLookup.

### New features

* Added new EntityLookup flag to return non-hard fixtures or not.


## 143.3.0

### New features

* Entity placement and spawn commands now raise informative events that content can handle.
* Replay clients can now optionally ignore some errors instead of refusing to load the replay.

### Bugfixes

* `AudioParams.PlayOffsetSecond` will no longer apply an offset that is larger then the length of the audio stream.
* Fixed yaml serialization of arrays of virtual/abstract objects.


### Other

* Removed an incorrect gamestate debug assert.


## 143.2.0

### New features

* Add support for tests to load extra prototypes from multiple sources.

### Bugfixes

* Fix named toolshed command.
* Unsubscribe from grid rendering events on shutdown.

### Other

* Remove unnecessary test prototypes.


## 143.1.0

### New features

* Add locale support for grammatical measure words.

### Bugfixes

* Don't raise contact events for entities that were QueueDeleted during the tick.
* Exception on duplicate broadcast subscriptions as this was unsupported behaviour.

### Other

* Add VV ReadWrite to PhysicsComponent BodyStatus.


## 143.0.0

### New features


- Toolshed, a tacit shell language, has been introduced.
  - Use Robust.Shared.ToolshedManager to invoke commands, with optional input and output.
  - Implement IInvocationContext for custom invocation contexts i.e. scripting systems.


## 142.1.2

### Other

* Don't log an error on failing to resolve for joint relay refreshing.


## 142.1.1

### Bugfixes

* Fixed a bad debug assert in `DetachParentToNull()`


## 142.1.0

### New features

* `IHttpClientHolder` holds a shared `HttpClient` for use by content. It has Happy Eyeballs fixed and an appropriate `User-Agent`.
* Added `DataNode.ToString()`. Makes it easier to save yaml files and debug code.
* Added some cvars to modify discord rich presence icons.
* .ogg files now read the `Artist` and `Title` tags and make them available via new fields in `AudioStream`.
* The default fragment shaders now have access to the local light level (`lowp vec3 lightSample`).
* Added `IPrototypeManager.ValidateAllPrototypesSerializable()`, which can be used to check that all currently loaded prototypes can be serialised & deserialised.

### Bugfixes

* Fix certain debug commands and tools crashing on non-SS14 RobustToolbox games due to a missing font.
* Discord rich presence strings are now truncated if they are too long.
* Fixed a couple of broadphase/entity-lookup update bugs that were affecting containers and entities attached to other (non-grid/map) entities.
* Fixed `INetChannel.Disconnect()` not properly disconnecting clients in integration tests.

### Other

* Outgoing HTTP requests now all use Happy Eyeballs to try to prioritize IPv6. This is necessary because .NET still does not support this critical feature itself.
* Made various physics related component properties VV-editable.
* The default EntitySystem sawmill log level now defaults to `Info` instead of `Verbose`. The level remains verbose when in debug mode.

### Internal

* The debug asserts in `DetachParentToNull()` are now more informative.


## 142.0.1

### Bugfixes

* Fix Enum serialization.


## 142.0.0

### Breaking changes

* `EntityManager.GetAllComponents()` now returns a (EntityUid, Component) tuple

### New features

* Added `IPrototypeManager.ValidateFields()`, which uses reflection to validate that the default values of c# string fields correspond to valid entity prototypes. Validates any fields with a `ValidatePrototypeIdAttribute`  and any data-field that uses the PrototypeIdSerializer custom type serializer.

### Other

* Replay playback will now log errors when encountering unhandled messages.
* Made `GetAssemblyByName()` throw descriptive error messages.
* Improved performance of various EntityLookupSystem functions


## 141.2.1

### Bugfixes

* Fix component trait dictionaries not clearing on reconnect leading to bad GetComponent in areas (e.g. entire game looks black due to no entities).


## 141.2.0

### Other

* Fix bug in `NetManager` that allowed exception spam through protocol abuse.


## 141.1.0

### New features

* MapInitEvent is run clientside for placementmanager entities to predict entity appearances.
* Add CollisionLayerChangeEvent for physics fixtures.


## 141.0.0

### Breaking changes

* Component.Initialize has been fully replaced with the Eventbus.

### Bugfixes

* Fixed potential crashes if buffered audio sources (e.g. MIDI) fail to create due to running out of audio streams.

### Other

* Pressing `^C` twice on the server will now cause it to hard-exit immediately.
* `Tools` now has `EXCEPTION_TOLERANCE` enabled.


## 140.0.0

### Breaking changes

* `IReplayRecordingManager.RecordingFinished` now takes a `ReplayRecordingFinished` object as argument.
* `IReplayRecordingManager.GetReplayStats` now returns a `ReplayRecordingStats` struct instead of a tuple. The units have also been normalized

### New features

* `IReplayRecordingManager` can now track a "state" object for an active recording.
* If the path given to `IReplayRecordingManager.TryStartRecording` is rooted, the base replay directory is ignored.

### Other

* `IReplayRecordingManager` no longer considers itself recording inside `RecordingFinished`.
* `IReplayRecordingManager.Initialize()` was moved to an engine-internal interface.


## 139.0.0

### Breaking changes

* Remove Component.Startup(), fully replacing it with the Eventbus.


## 138.1.0

### New features

* Add rotation methods to TransformSystem for no lerp.

### Bugfixes

* Fix AnimationCompleted ordering.


## 138.0.0

### Breaking changes

* Obsoleted unused `IMidiRenderer.VolumeBoost` property. Use `IMidiRenderer.VelocityOverride` instead.
* `IMidiRenderer.TrackedCoordinates` is now a `MapCoordinates`.

### New features

* Added `Master` property to `IMidiRenderer`, which allows it to copy all MIDI events from another renderer.
* Added `FilteredChannels` property to `IMidiRenderer`, which allows it to filter out notes from certain channels.
* Added `SystemReset` helper property to `IMidiRenderer`, which allows you to easily send it a SystemReset MIDI message.

### Bugfixes

* Fixed some cases were `MidiRenderer` would not respect the `MidiBank` and `MidiProgram.
* Fixed user soundfonts not loading.
* Fixed `ItemList` item selection unselecting everything when in `Multiple` mode.


## 137.1.0

### New features

* Added BQL `paused` selector.
* `ModUpdateLevel.PostInput` allows running content code after network and async task processing.

### Other

* BQL `with` now includes paused entities.
* The game loop now times more accurately and avoids sleeping more than necessary.
* Sandboxing (and thus, client startup) should be much faster when ran from the launcher.


## 137.0.0

### Breaking changes

* Component network state handler methods have been fully deprecated and replaced with the eventbus event equivalents (ComponentGetState and ComponentHandleState).


## 136.0.1

### Bugfixes

* Fixed debugging on Linux when CEF is enabled.


## 136.0.0

### New features

* Several more style box properties now scale with UI scale. Signature of some stylebox methods have been changed.

### Bugfixes

* Fixed OutputPanel scroll-bar not functioning properly.


## 135.0.0

### Breaking changes

* Style boxes now scale with the current UI scale. This affects how the the margins, padding, and style box textures are drawn and how controls are arranged. Various style box methods now need to be provided with the current UI scale.


## 134.0.0

### Breaking changes

* Several methods were moved out of the `UserInterface` components and into the UI system.
* The BUI constructor arguments have changed and now require an EntityUid to be given instead of a component.


## 133.0.0

### Breaking changes

* Replace Robust's Vector2 with System.Numerics.Vector2.

### New features

* `AssetPassPipe` has a new `CheckDuplicates` property that makes it explicitly check for and drop duplicate asset files passed through.

### Bugfixes

* Static entities that are parented to other entities will no longer collide with their parent.
* Fix some miscellaneous doc comments and typos (e.g. PvsSystem and EntityManager).
* Fix ContentGetDirectoryEntries.


## 132.2.0

### New features

* Add method to clear all joints + relayed joints on an entity.

### Other

* Lower default MTU to `1000`.

### Internal

* Resolved some warnings and unnecessary component resolves.


## 132.1.0

### New features

* `Robust.Shared.Physics.Events.CollisionChangeEvent` now has the `EntityUid` of the physics body.

### Other

* Paused entities now pause their animations. There's no guarantee they'll resume at the same point (use SyncSprite instead).

### Internal

* Fix ComponentTreeSystem warnings.
* Fix some miscellaneous other warnings.


## 132.0.1

### Bugfixes

* Return maps first from FindGridsIntersecting which fixes rendering order issues for grids.


## 132.0.0

### Breaking changes

* TimeOffsetSerializer now always reads & writes zeros unless it is reading/writing an initialized map. EntityPrototypes with TimeOffsetSerializer data-fields need to default to zero.\
* TimeOffsetSerializer now only applies a time offset when reading from yaml, not when copying.

### New features

* Added a function to count the number of prototypes of a given kind. See `IPrototypeManager.Count<T>()`.

### Bugfixes

* Fixed a bug in `IPrototypeManager.EnumerateParents()` that was causing it to not actually return the parent prototypes.

### Other

* Map serialisation will now log errors when saving an uninitialized map that contains initialized entities.


## 131.1.0

### New features

* Add NextByte method to random.
* Add method to get a random tile variant.

### Bugfixes

* Fix replay component state bug.

### Internal

* Remove some AggressiveOptimization attributes.


## 131.0.0

### Breaking changes

* `IWritableDirProvider` async functions have been removed.
* Replay recording & load API has been reworked to operate on zip files instead.
* Constants on `IReplayRecordingManager` have been moved to a new `ReplayConstants` class, renamed and values changed.

### New features

* Added `ISawmill.Verbose()` log functions.
* Replays are now written as `.zip` files. These will be [content bundles](https://docs.spacestation14.io/en/launcher/content-bundles) directly executable by the launcher if the server has the necessary build information.
* Client replays now use local time rather than UTC as default file name.


## 130.0.0

### Breaking changes

* Engine versions will no longer start with a leading 0.


## 0.129.0.1


## 129.0.0

### Breaking changes

* `AnchorSystem.Attach()` now behaves more like the obsolete `AttachToEntity()` methods as it will automatically detach a player from their current entity first.
* A chunk of server- and client-side `PrototypeLoadManager` code has been moved to shared.
* Replay recording and playback now supports client-side replays. Many replay related functions, cvars, and commands have changed.

### New features

* Richtext tags can now be overridden by content
* The LineEdit control now has a field to override the StyleBox
* `IWritableDirProvider` has new methods for async file writing.

### Bugfixes

* Updated Lidgren, fixing a bug where socket errors were not reported properly on Linux.

### Other

* The `Dirty()` method for networked components now has an override that takes  in an EntityUid. The old IEntityManager method being obsoleted.



## 0.128.0.0

### Breaking changes

* Add ILocalizationManager as a dependency on systems as `Loc`.


## 0.127.1.0

### New features

* Add SpriteSystem.Frame0 method for entity prototypes.


## 0.127.0.0

### Breaking changes

* Rename PVSSystem to PvsSystem.

### New features

* Added `launch.launcher` and `launch.content_bundle` CVars. These are intended to eventually replace the `InitialLaunchState` values.
* Allow `System.Net.IPAdress` through sandbox _properly_, add `System.Net.Sockets.AddressFamily` too.
* Systems now have their own logger sawmills automatically and can be access via `Log`.

### Bugfixes

* Make BoxContainer's MeasureOverride account for stretching.
* Fix IPAddress sandboxing.
* Revert physics contact getcomponents and also fix ShouldCollide ordering for PreventCollideEvent.


## 0.126.0.0

### Breaking changes

* Several `MapManager` methods were moved to `MapSystem`.
* The signature of grid lookup queries has changed, with a new optional `includeMap` bool added in-between other optional bools.

### New features

* `System.Net.IPAddress` is now accessible from the sandbox.

### Bugfixes

* Fixed RichText not rendering some tags properly for some UI scales.
* Text inside of `OutputPanel` controls should no longer overlap with the scrollbar.

### Other

* Obsoleted the following methods from `IPlayerSession`: `AttachToEntity`, `DetachFromEntity`. Use the methods in `ActorSystem` instead.
* Static Loggers (e.g., `Logger.Log()` are now obsoleted. Get a sawmill from ILogManager instead.
* Several `MetadataComponent` setters have been marked as obsolete. Use `MetaDataSystem` methods instead.

### Internal

* Removed several static logging calls.


## 0.125.0.1

### Other

* Use a logger sawmill in MapManager rather than the static logger.


## 0.125.0.0

### Breaking changes

* Several replay related cvars and commands have been renamed.

### New features

* Added support for basic replay playback. The API is likely to change in the next version or two.


## 0.124.0.1

### New features

* Added `CompletionHelper.ContentDirPath()`.
* Added `vfs_ls` command to list VFS contents.
* The resource manifest (`manifest.yml`) now accepts a `clientAssemblies` key. When given, only the assembly names listed will be loaded from `/Assemblies/` rather than automatically loading all assemblies found.

### Bugfixes

* Fix exception if running the `>` command (remote execute) without even a space after it.
* `ResPath.RelativeTo()` now considers non-rooted paths relative to `.`.
  * This fixes some things like `MemoryContentRoot`'s `FindFiles()` implementation.
* Fix `IContentRoot.GetEntries()` default implementation (used by all content roots except `DirLoader`) not working at all.
* Made `ResourceManager.ContentGetDirectoryEntries()` report content root mount paths as directories.

### Internal

* Made `ConfigurationManager` not-abstract anymore so we can instantiate it from tests.
* Added new tests for `ResourceManager`.


## 0.124.0.0

### Breaking changes

* PreventCollideEvent changes to align it with the other physics events.


## 0.123.1.1

### Bugfixes

* Also clone warmstarting data for joints in the physics solver.


## 0.123.1.0

### New features

* Add Box2.Rounded(int digits) method.
* Add Pure attributes to Box2 methods.


## 0.123.0.0

### New features

* Added `ValueList.RemoveSwap()`
* The Centroid property on polygon shapes is now available to content.

### Bugfixes

* Fixed keyboard events always propagating to the default viewport if `devwindow` is open.
* Fixed some map-manager queries not properly using the `approx` argument.

### Other

* Several build/version cvars are now replicated to clients, instead of being server exclusive.


## 0.122.0.0

### Breaking changes

* Obsolete some MapManager queries.
* Add EntityUid to some MapManager queries.


## 0.121.0.0

### Breaking changes

* Add replaying loading / reading.

### New features

* Add setter for PlayingStream that also updates source.
* Add IWritableDirProvider.OpenOSWindow.

### Bugfixes

* Fix component lookups not considering whether an entity is in a container and the flag is set.


## 0.120.0.0

### Breaking changes

* Relay contained joints to parents and no longer implicitly break them upon container changes.

### Bugfixes

* Fix upload folder command.
* Fix SpriteView scaling for aspect ratios.

### Internal

* Cleanup MapManager slightly.


## 0.119.0.1

### Bugfixes

* Fix non-hard kinematiccontroller fixtures not colliding.


## 0.119.0.0

### Breaking changes

* Move prototype upload commands to the engine.

### New features

* Add IContentRoot.FileExists(ResPath).


## 0.118.0.0

### Breaking changes

* ComponentRegistry has been re-namespaced.

### New features

* You can now provide a ComponentRegistry to SpawnEntity to override some components from the prototype.


## 0.117.0.0

### Breaking changes

* Deprecate some sprite methods and cleanup IconComponent.
* YAML Linter supports inheritance.


## 0.116.0.0

### Breaking changes

* Removed AppearanceVisualizers.
* Modify replay record directory selection.


## 0.115.0.0

### Breaking changes

* The signature and behaviour of `IClientGameStateManager.PartialStateReset()` has changed. By default it will no longer delete client-side entities, unless they are parented to a networked entity that is being deleted during the reset.


## 0.114.1.0

### New features

* Add a new method for physics joint removal.

### Other

* Slightly speedup entity deletion.

### Internal

* Remove static logs from EntityManager.


## 0.114.0.0

### Breaking changes

* The way that UI themes resolve textures has changed. Absolute texture paths will simply be read directly, while relative paths will attempt to find a theme specific texture before falling back to simply trying to read the given file path.
* The signature of public UI theme methods have changed, and some new methods have been added.

### New features

* Added non-generic versions of various component/entity lookup queries.

### Bugfixes

* Fixed an erroneous error that would get logged when clients reconnect to a server.
* Fixed a UI bug that was preventing some controls from being disposed and was causing the UI to become laggy.


## 0.113.0.3

### Bugfixes

* Fix PVS error log threading issue.


## 0.113.0.2

### Bugfixes

* Removed or fixed some erroneous debug asserts
* Fixed entity-deletion not being properly sent to clients


## 0.113.0.1

### Bugfixes

* Use ThemeResolve for TextureButton texture normals.


## 0.113.0.0

### Breaking changes

* Move JobQueue<T> from content to engine.

### New features

* Make InitializeEntity and StartEntity public. InitializeAndStartEntity was already public.

### Bugfixes

* Add padding to font glyphs in the atlas.
* Fix log for duplicate component references.
* Make Map-Grids set GridUid earlier.
* Fix hidden action numbers when updating UI theme.
* Fix joint change events subscribing to predictedphysics instead of just physics.

### Other

* Remove joint log as it's never been read and caused threading issues.
* Decouple vvwrite / vvread / vvinvoke perms slightly from vv so vv no longer implicitly grants the others.
* Add start line to duplicate prototype yaml error.
* Fix debug sprite assert.
* Fix some joint bugs


## 0.112.0.1


## 0.112.0.0

### Breaking changes

* Move default theme directory to /Interface/ from /UserInterface/
* Try to fix contact mispredicts with PredictedPhysicsComponent.

### Bugfixes

* Fix JSON Serialization of ResPath.

### Other

* Change prof tree style & add basic stylesheet support.


## 0.111.0.0

### Breaking changes

* Add default stylesheet for engine + debug connect screen.


## 0.110.0.0

### Breaking changes

* Remove name + authors from map files as these were unused and overwritten on every mapfile write.

### Bugfixes

* Fix Omnisharp failing to analyze the client by default.
* Fix EntityLookup not properly adding nested container entities.

### Other

* Sort NetSerializable types.
* Remove obsolete Fixture.Body references.


## 0.109.1.0

### New features

* Add "IsDefault" to EntityManager for basic checks on whether an entity has default prototype data.


## 0.109.0.0

### Breaking changes

* `BeforeSaveEvent` has been moved from `Robust.Server.Maps` to `Robust.Shared.Map.Events`

### New features

* Added `IMidiRenderer.ClearAllEvents()`, a new method that clears all scheduled midi events.
* Added a new event (`BeforeSaveEvent`) which gets raised before a map/entity gets serialized to yaml.
* Added a new `ROBUST_SOUNDFONT_OVERRIDE` environmental variable that can be used to override system soundfonts.

### Bugfixes

* Fixed `EndCollideEvent` not setting the EntityUid fields.
* Fixed a bug that would cause screen-space overlays to sometimes not be drawn.


## 0.108.0.0

### Breaking changes

* Physics fixtures are now serialized by id, fixture rather than as a list with ids attached.


## 0.107.0.1

### Bugfixes

* Fix bad logs on maploader not listing out bad prototypes.


## 0.107.0.0

### Breaking changes

* Pass in dependencies to LocalPlayer AttachEntity (was anyone even using this method?)

### Internal

* Light query changes for some optimisation.
* Remove Texture.White IoC resolves in a lot of rendering areas.


## 0.106.1.0

### New features

* Screen-space overlays now use call `BeforeDraw()` and can use the `RequestScreenTexture` and `OverwriteTargetFrameBuffer` options.
* Added the `LoadedMapComponent`. It can be used to identify maps created by loading them from a yml file.


### Other

* `GameShared` no longer has a finalizer that triggers in some cases like tests.


## 0.106.0.0

### Breaking changes

* Update map file schema validator for new format.
* TimeOffsetSerializer fixes to use serv3 copying.

### Bugfixes

* Fix ResPath null errors.
* Fix queued deletion error log on entitymanager shutdown.

### Other

* Added transform recursion check in debug.


## 0.105.1.0

### New features

* Add CompOrNull to the EntityQuery struct.
* Add basic maploader support for entity renaming.


## 0.105.0.0

### Breaking changes

* Removed server and shared sprite components.

### New features

* Add LayerExists to sprites for object keys (previously it was only integer keys).

### Bugfixes

* Fix placement overlay error and add exception tolerance to it.


## 0.104.1.0

### New features

* VV now automatically dirties components.

### Bugfixes

* Fix CompletionHelper paths having double // on the end.


## 0.104.0.0

### Breaking changes

* API Changes to SpriteView control to generalize it.


## 0.103.0.0

### Breaking changes

* Maps are now saved by prototype -> entities rather than as just entities. Maps are currently backwards compatible but this is liable to change.

### New features

* RobustServerSimulation is public and usable by content for tests or benchmarking.
* Add sf3 extension support to midis.

### Bugfixes

* Fix random.Prob inequality.

### Other

* Adjust centerpoint for spriteview sprites.
* Mark ComponentReference as obsolete.


## 0.102.1.0

### New features

* `echo` console command to echo things.
* Add some public methods to physics system for applying force/torque.

### Bugfixes

* Fix a NRE when no window icon is specified.

### Other

* Set console code page to UTF-8 explicitly on Windows to fix output of non-ASCII characters.


## 0.102.0.0

### Breaking changes

* Loading  maps with invalid entity UIDs should now log errors.

### New features

* The yaml linter should now error on duplicate entity prototypes

### Bugfixes

* Fix a PVS bug that could put one entity into two different PVS chunks.

### Other

* EntityUid indexing should now start at 1 when saving maps.


## 0.101.1.1

### Bugfixes

* Fix polygon deserialization leading to the last vert being 0,0.


## 0.101.1.0

### New features

* Added a mode to entity placement to allow replacing any existing entities on a tile.

### Other

* Re-order initialization so BroadcastRunLevel is run after userinterfacemanager PostInitialize.


## 0.101.0.0

### Breaking changes

* Port Quickhull from Box2D and replace GiftWrapping.
* Removed a lot of unused physics code.

### Bugfixes

* Fix damping for mouse joint.
* Fix Distance outputs for overlapping circles.


## 0.100.0.0

### Breaking changes

* `ILookupWorldBox2Component` has been removed. If an entity does not have fixtures/physics a `WorldAABBEvent` will now be raised.

### Bugfixes

* Fixes a concurrent hashset modification exception in PVS


## 0.99.0.0

### Breaking changes

* Revert the reversion of the ResPath removal from 0.98.0.0

### New features

* StartCollideEvent, EndCollideEvent, and physics contacts now have the relevant EntityUids.

### Bugfixes

* Remove initialization code that forced transform and physics components first.


## 0.98.0.0

### Breaking changes

* Revert bulk ResPath refactor due to instability.


## 0.97.1.1

### Bugfixes

* Fixed assembly paths being used having double //


## 0.97.1.0

### New features

* FastNoiseLite is now netserializable.
* PVS ack processing is now parallel and also improved grafana metrics for PVS.

### Other

* Add invalid broadphase check to EntityLookupSystem.
* Made NetGraph logarithmic.


## 0.97.0.0

### Breaking changes

* Fully replace ResourcePath (class) with ResPath (struct).

### Other

* Add stacktrace to transform logs.


## 0.96.9.0

### New features

* `RobustIntegrationTest` now has a `DoGuiEvent()` method that can directly pass `GUIBoundKeyEventArgs` to a control.


## 0.96.8.2

### New features

* The `LayerSetData()` function can now be used to clear a sprite layer's shader.

### Bugfixes

* Fixed sandboxing verifying against `Robust.` assemblies inside `Robust.Client.WebView`, causing an older assembly to be verified against.


## 0.96.8.1

### Bugfixes

* Fix MapInit not being run on entities in some instances.


## 0.96.8.0

### Bugfixes

* Create entities before applying entity states. This fixes parenting issues in some instances, for example on a freshly split grid the client would give an exception.

### Other

* Entities have their paused state set before initialisation rather than after.

### Internal

* Added a BroadphaseNetworkingTest.


## 0.96.7.0

### New features

* `IDynamicTypeFactory.CreateInstance` now has the option to not perform dependency injection.
* Added normal blend mode for shaders
* Added a new ResPath struct that is intended to eventually replace ResourcePath

### Bugfixes

* Hopefully fixed an IndexOutOfRange exception in AudioSystem
* Fixed a potential IndexOutOfRange exception in ContainerSystem


## 0.96.6.0

### New features

* Added overrides to shuffle Span<T> and ValueList<T> in IRobustRandom.
* Added hotkeys to close the most recent window and all windows.

### Other

* Improved some container assert messages.


## 0.96.5.0

### New features

* Added source generator for automatically generating component state getting & handling code. Significantly reduces boilerplate when creating networked components.


## 0.96.4.0

### Bugfixes

* Component delta states can now have an initial full state inferred by clients.


## 0.96.3.0

### Other

* Updated server SQLitePCLRaw to 2.1.4.


## 0.96.2.0


## 0.96.1.0

### New features

* Implemented deleting a full word at a time.

### Bugfixes

* Fixed `ContainerSystem.EmptyContainer` sometimes failing to empty containers.
* Fixed container state handling sometimes failing to insert or remove entities.
* Fix content test workflow.
* Text contents won't draw over the scrollbar for OutputPanel controls anymore.
* Invalidate OutputPanel entries upon it entering the UI tree. This fixes some bugs where text is added while it's outside of the tree without the UI scale cvar being set causing separate sizings in entries.


## 0.96.0.4

### Bugfixes

* Revert InRange entity lookup range change due to content bugs.
* Fix implicit appearance state data.


## 0.96.0.3

### Bugfixes

* Fix sprite error log to report the key not the layer.
* Fix log length for physics contact error.
* Fix discord null errors.
* Adjust InRange lookups to check if the centre of body is in range.

### Other

* Add more audio logs.


## 0.96.0.2

### Bugfixes

* Fix adding MapGridComponent to a map with pre-existing child entities.


## 0.96.0.1

### Other

* Set blend function for shaders with ShaderBlendMode.None
* Add logs around fixture lengths in contact updates.
* Revert previous contact changes to try to make physics slightly more stable until Box2D 3.0.
* Adjusted QueueDeleteEntity log on client to care if the entity is deleted in prediction.


## 0.96.0.0

### Breaking changes

* Removed `MapId` serializer. Serialize the map's EntityUid instead.
* Renamed `MapComponent.WorldMap` to `MapComponent.MapId`.

### New features

* Added showrot command as a counterpart to showpos.

### Other

* Added error logs when QueueDel is called on the client for networked entities.
* Added logs around physics contact errors that have been happening.


## 0.95.0.0

### Bugfixes

* Reverted making `MetaDataComponent.PauseTime` a yaml data-field, as it caused issues when saving uninitialised maps.

### Internal

* `TextEdit`'s `NextWordPosition` has been replaced with `EndWordPosition`


## 0.94.0.0

### Breaking changes

* `IGameTiming.IsFirstTimePredicted` is now false while applying game states.

### Bugfixes

* `MetaDataComponent.PauseTime` is now a yaml data-field
* The client-side `(un)pausemap` command is now disabled while connected to a server.

### Internal

* Use a List<Contact> for contacts instead of a shared arraypool to try to fix the contact indexing exception.
* Moved IoC dependencies off of physics contacts.


## 0.93.3.0

### New features

* Unnecessary tiles are no longer written to map file tilemaps.
* Added the ability to enable or disable grid splitting per grid.

### Other

* Added additional logs around contact issue


## 0.93.2.0

### New features

* Add CompletionHelpers for components and entityuids.


## 0.93.1.0

### New features

* Add PlayPredicted audio method for EntityCoordinates.

## 0.93.0.0

### Breaking changes

* Arguments of ContainerSystem's `EmptyContainer()` have changed. It now also returns removed entities.

### New features

* Added a TerminatingOrDeleted() helper function
* Added a `hub_advertise_now` command.

### Bugfixes

* Fixed some multi-threading IoC errors in the audio system.
* The map validator now allows entities to specify missing components.
* Fixed a potential stack overflow in the colour slider control.
* Fixed sprites sometimes not updating `IsInert`.

### Other

* `TransformComponentAttachToGridOrMap()` is now obsoleted. use the newly added system method instead.
* Made RSI preloading more error toletant.
* Added some new benchmarks for testing archetype ECS.


## 0.92.2.1

### Bugfixes

* Revert tile bound shrinkage as it was causing erroneous test failures on content.


## 0.92.2.0

### New features

* Added Box2iEdgeEnumerator for iterating its bounds.
* Added a CompletionResult helper for MapIds
* Added some helper methods for System.Random (useful for seeded RNG)

### Bugfixes

* Shrink tile bounds by 0.05. In some cases the polygon skin radius was causing overlap on other tiles and leading to erroneous lookup r
* Use preset matrixes for certain Matrix3 angles to avoid imprecision issues with transformations.


## 0.92.1.0

### New features

* Add option to SplitContainer for which split expands on parent resize

### Internal

* Updated Lidgren to v0.2.4.


## 0.92.0.0

### New features

* Exposed more properties on `FastNoiseLite`.
* Added fallback culture for localization.

### Bugfixes

* Fixed noise DD.

### Other

* Added new `DebugOpt` and `Tools` build configurations. These must be added to your solution file and apply to all projects importing `Robust.Properties.targets`.
  * `DebugOpt` is "`Debug` with optimizations enabled".
  * `Tools` has development tools (e.g. `launchauth` command) that release builds don't, while still having asserts (`DEBUG`) off and optimizations on.
* All configurations except `Release` now define `TOOLS`.
* `Release` is now intended to be "as close to published release as possible" with game configuration. Use `Tools` as build configuration instead for scenarios such as mapping.
* `Robust.Properties.targets` should now be included at the end of project files. `Robust.Analyzers.targets` and `Robust.DefineConstants.targets` are now included by it automatically.

### Internal

* General cleanup to MSBuild files.

## 0.91.0.0

### Breaking changes

* `ColorSelectorSliders` now uses SpinBox instead of FloatSpinBox.

### New features

* `IntegrationOptions` now allows changing the `ILogHandler` used by the integration test via `OverrideLogHandler`.

### Bugfixes

* Default integration test log output should more reliably capture `TestContext.Out` now.


## 0.90.0.0

### Breaking changes

* Add tile edge rendering support.

### New features

* Add .AsUint() for ValueDataNode.

### Bugfixes

* Fix AnchorEntity replication when the coordinate doesn't change
* Fix some PVS bugs.
* Fix rounding in GetGridOrMapTilePosition.


## 0.89.1.0

### New features

* `web.headless` CVar can now be used to avoid loading CEF with graphical client.

### Bugfixes

* `web.user_agent` CVar can now be overriden by content before WebView is initialized.

### Other

* WebView works again and is properly available from the launcher.

### Internal

* Clean up WebView initialization logic to avoid static `IoCManager`.


## 0.89.0.0

### Breaking changes

* Add EntityUid as an arg to SharedTransformSystem and remove more .Owner calls.

### New features

* Add by-ref event analyzer.
* Add option to hide scrollbars for ScrollContainers.
* Add an out EntityUid overload to EntityQueryEnumerator<T>.

### Bugfixes

* Fix exception on server shutdown.
* Fix concurrent update error in byref registrations for serializationmanager.
* New grids created from placement manager start at 0,0 rather than -1,-1.

### Other

* `dump_netserializer_type_map` command to debug desynchronization issues with NetSerializer's type map.


## 0.88.1.0

### New features

* Added a new OnScreenChanged event that gets invoked when `IUserInterfaceManager.ActiveScreen` changes.
* UI state interfaces such as `IOnStateEntered<TState>` now also get invoked whenever the current state inherits from `TState`.

### Bugfixes

* Fixed `WritableDirProvider.Find()`. This fixes custom MIDI soundfonts on Windows.
* Fixed server startup crash with string serializer length checks.
* Fixed `CS8981` errors in `Robust.Benchmarks`.
* Fixed C# interactive errors when engine started without content-start.
* Fixed FormattedMessage.IsEmpty() returning the wrong result.

### Other

* Map pausing now gets properly networked
* SplitContainers controls now have a minimum draggable area, so that they can function without any padding.

### Internal

* Fixed `CS8981` errors in `Robust.Benchmarks`.


## 0.88.0.0

### Breaking changes

* A `Default` font prototype is now required. I.e.:
    ```yaml
    - type: font
      id: Default
      path: /Fonts/NotoSans/NotoSans-Regular.ttf
    ```

### New features
* `FormattedText.MarkupParser` got refactored to be more robust and support arbitrary tags.
* New rich text tags can be added by implementing `IMarkupTag`



## 0.87.1.1

### Bugfixes

* Fixed source of PVS assert tripping in debug.


## 0.87.1.0

### Bugfixes

* Fixed a PVS bug that would sometimes cause it to attempt to send deleted entities.
* Fixed server commands not getting sent to clients after disconnecting and reconnecting.
* Fixed a text input error when using the right arrow key while at the second to last character.


### Other

* Sprite view controls now use the sprite's offset when rendering.
* The sprite system should now animate any rendered sprites with RSI animations, instead of only animating those visible in the main viewport and sprite view controls.


## 0.87.0.0

### Breaking changes

* `UIScreen.GetOrNewWidget()` has been replaced with `GetOrAddWidget()`.

### New features

* Added `IWritableDirProvider.OpenSubdirectory()`, which returns a new `IWritableDirProvider` with the root set to some subdirectory.
* Added `UiScreen.TryGetWidget()`
* Added a virtual `Shutdown()` method for game/module entry points.

### Bugfixes

* Fixed SyncSpriteComponent not properly syncing entities that are out of view.
* Fixed a bug preventing client-side commands from being properly registered.
* Fixed a bug causing PVS to unnecessarily send extra data.


## 0.86.0.0

### Breaking changes

* Undid `*.yaml` prototype loading change from previous version.
* `IConsoleHost`'s `RegisteredCommands` field has been renamed to `AvailableCommands`.
* Several light related cvars have been renamed. E.g., "display.softshadows" is now "light.softshadows".
* The "display.lightmapdivider" integer cvar has been replaced with a float multiplier named "light.resolution_scale".


### New features

* Command definitions have a new bool that restricts them to only be executable by the server or in single player mode. Several "server only" commands have been moved to to shared code and now use this option.
* The FOV color is now configurable via the "render.fov_color" cvar

### Bugfixes

* SDL2 backend now works if the client is started with fullscreen.

### Other

* SDL2 backend now handles quit events (⌘+Q on macOS).
* SDL2 backend now logs video driver backend used on initialization.
* The engine will now warn on startup if `*.yaml` files are found in resources, as this most likely indicates an accident.
* Added entity, occluder and shadow-casting light counts to the clyde debug panel.
* The HistoryLineEdit control now invokes `OnTextChanged` events when selecting history items

### Internal

* Changed thread safety around `ResourceManager`'s VFS roots, removing the use of error prone reader-writer locks.
* SDL2 log now shows log category.
* Removed OpenTK DllMap code.


## 0.85.2.0

### New features

* Threaded windowing API usage is now behind a CVar, disabled by default on macOS to avoid crashes.
* Box2i, ImmutableHashSet, ISet, and IReadonlySet can now be serialized.
* Added helpers for Box2i Center / Vector2i Up-Down-Left-Right.
* Implement blend modes for rendering.

### Bugfixes

* MacOS with the SDL2 backend now has DPI scaling enabled.
    * Fixed DPI scaling calculations on platforms outside Windows.
* Grids on top of maps that are also grids should render correctly now.
* Fixed bug in ScrollContainer that could cause permanent loops.
* Fixed occluder tree error.
* Fixed Texture.GetPixel.

### Other

* System F3 panel now correctly fetches processor model on Apple Silicon devices.
* UI content scale is now listed in the F3 coordinates panel.
* SDL2 backend is now wired up to update key names dynamically on keyboard mode change.
* The prototype reload event is no longer wrapped under #if !FULL_RELEASE.
* The engine now loads `*.yaml` files (previously loading only `*.yml`) for prototypes.

### Internal

* `keyinfo` command has enum completions.

## 0.85.1.1

### Bugfixes

* Fixed GameStateManager error when resetting client-side prediction


## 0.85.1.0

### New features

* RSI's now get combined into a large atlas.

### Bugfixes

* Removed bad PlayAudioPositionalMessage error log & fixed fallback coordinate check.
* Fixed MouseJoint parallelisation exception.

### Internal

* Fixed some warnings in GameStateManager


## 0.85.0.1

### Bugfixes

* Fix fixture client state handling not removing the existing fixture.
* Use a dummy entity for placement manager preview so offsets are applied correctly.


## 0.85.0.0

### Breaking changes

* Component.Shutdown() has now been removed and the eventbus should be used in its place.
* Component.Name has now been removed and IComponentFactory.GetComponentName(Type) should be used in its place.

### Bugfixes

* Ensure fixture contacts are destroyed even if no broadphase is found.
* Ensure fixtures are re-created in client state handling. There was a subtle bug introduced by updating existing ones where contacts were incorrectly being retained across prediction. This was most obvious with slipping in SS14.


## 0.84.0.0

### Breaking changes

* EffectSystem has been removed.

### New features

* Added Pidgin parser to the sandbox whitelisted.

### Bugfixes

* Fixed physics ignoring parallelisation cvars
* Global audio volume is no longer overridden every tick.
* Fix `SpriteComponent.CopyFrom()` not working properly.
* Fix cvar TOML parsing failing to read some numeric cvars.

### Other

* Improved physics joint logging.


## 0.83.0.0

### Breaking changes

* Physics has been ECSd with large API changes:
- Shapes can be updated via the system rather than requiring the caller to handle it.
- Access attributes have been added.
- Implemented IEquatable for Fixture Shapes
- Removed obsolete PhysicsComponent APIs.
- Removed usage of Component.Owner internally.


## 0.82.0.0

### Breaking changes

* `Box2Rotated.Centre` has been renamed to `.Center`
* `ISpriteComponent` has been removed. Just use `SpriteComponent` instead.

### Bugfixes

* Fixed prototype reloading/uploading.
* Fixed UI tooltips sometimes causing a null reference exception.

### Other

* Map/world velocity calculations should be slightly faster.
* `EnsureComp` will now re-add a component if it has been queued for removal.


## 0.81.0.0

### Breaking changes

* TransformComponent,Parent has been removed. Use the ParentUid & get the component manually.

### New features

* The Popup control now has an OnPopupOpen event.

### Other

* Various transform methods are now obsolete. Use the methods provided by the transform system instead.
* TransformComponent.MapUid is now cached (previously required a dictionary lookup)


## 0.80.2.0

### New features

* Tooltips now provide the option to track the mouse cursor.


## 0.80.1.0

### New features

* Added location of compile errors to XAML UI.
* Add CC-BY to RSI.json
* Allow customising radio buttons for RadioOptions.
* Added CVar to override CEF useragent.

### Bugfixes

* Fix incorrect size of second window in split container.
* Fix PreventCollideEvent fixture ordering.

### Other

* Obsoleted .Owner for future work in removing components storing a reference to their entityuid.


## 0.80.0.0

### Breaking changes

* Moved ConvexHullPolygons and MaxPolygonVertices cvars to constants.
* Moved the PhysicsMap Gravity property to its own controller.
* Made some layout changes to Split Container.

### New features

* Added the colliding fixtures to PreventCollideEvent.

### Bugfixes

* Grids overlapping entities will now flag the entity for grid traversal.

### Other

* The split container `Measure()` override now more accurately reflects the space available to children. Additionally, the split position is now publicly settable.

### Internal

* Removed manual component registrations.


## 0.79.0.1

### New features

* Add helper GetDirection to SharedMapSystem that offsets a Vector2i in the specified direction by the specified distance.
* UIController now implements IEntityEventSubscriber

### Bugfixes

* The fast TryFindGridAt overload will now also return the queried map's MapGridComponent if it exists.

### Other

* Updated window dragging movement constraints. By default windows can now be partially dragged off-screen to the left. This is configurable per window. This also fixes a bug where windows could become unreachable.

### Internal

* Remove 2 TryGetComponents per physics contact per tick.


## 0.79.0.0

### Breaking changes

* EntityInitializedMessage has been removed; the C# event invoked on EntityManager (EntityInitialized) should be used in its place.
* TileChangedEventArgs has been removed.

### Bugfixes

* Fix tooltip panels being incorrectly sized for their first frame.
* Client will no longer predict physics sleeping on bodies that are unable to sleep.
* Style box texture scaling has been fixed.

### Other

* Added TaskCompletionSource to the sandbox.

### Internal

* IPhysManager has been removed for a slight physics contacts optimisation.
* Optimise TryFindGridAt, particularly for grid traversals.
* MapGridComponent now uses delta component states.
* Removed some TryGetComponent from IsMapPaused, speeding up entity initialization in some instances.


## 0.78.0.0

### Breaking changes

* Removed the obsoleted `GlobalLinearVelocity()` EntityUid helper method.
* INetConfigurationManager now has client & server side variants. Clients can now properly set server authoritative cvars when in singleplayer mode
* IPhysBody has been removed. Just use the physics component.
* Physics joints haven been slightly refactored and some method signatures have changed.

### New features

* Added a new cvar to limit audio occlusion raycast lengths ("audio.raycast_length").
* IRobustSerializer has new public methods for getting hashes and setting string serializer data.

### Bugfixes

* Fixed broken click bound checks in the `Tree` UI Control.
* Removed erroneous debug assert in render code that was causing issued in debug mode.
* Fixed some instances where rotation-less entities were gaining non-zero local rotation.

### Other

* Tickrate is now shown in the f3 debug monitors


## 0.77.0.2

### New features

* Scroll containers now have public methods to get & set their scroll positions.

### Bugfixes

* Fixed entity spawn menu sometimes not properly updating when filtering entities.

### Other

* Physics contacts are now stored per-world rather than per-map. This allows the multi-threading to be applicable to every contact rather than per-map.
* Contacts will no longer implicitly be destroyed upon bodies changing maps.


## 0.77.0.1

### Bugfixes

* Fix AttachToGridOrMap not retaining an entity's map position.


## 0.77.0.0

### Breaking changes

* ClientOccluderComponent has been removed & OccluderComponent component functions have been moved to the occluder system.
* The OccluderDirectionsEvent namespace and properties have changed.
* The rendering and occluder trees have been refactored to use generic render tree systems.
* Several pointlight and occluder component properties now need to be set via system methods.
* SharedPhysicsMap and PhysicsMap have been combined.
* RunDeferred has been removed from transformcomponent and updates are no longer deferred.

## 0.76.0.0

### Breaking changes

* Physics contact multi-threading cvars have been removed as the parallelism is now handled by IParallelManager.

### New features

* Physics now supports substepping, this is under physics.target_minimum_tickrate. This means physics steps will run at a constant rate and not be affected by the server's tickrate which can reduce the prevalence of tunneling.
* FastNoise API is now public.

### Other

* UPnP port forwarding now has better logging.
* Physics solver has been refactored to take more advantage of parallelism and ECS some internal code.
* Sprite processing & bounding box calculations should be slightly faster now.
* Nullspace maps no longer have entities attached.


## 0.75.1.0

### New features

* Serv4's notNullableOverride parameter is now enforced by analyzer. For more info, see [the docs](https://docs.spacestation14.io/en/engine/serialization).
* Added command to dump injector cache list.

### Bugfixes

* Fix generic visualisers not working because of recent appearance system changes in v0.75.0.0
* Fix physics not working properly on moving grids (transform matrix deferral).

### Other

* Transform matrix dirtying is deferred again (undo change in v0.75.0.0
* Added two new serv3 analysers (NotNullableFlagAnalyzer and PreferGenericVariantAnalyzer)


## 0.75.0.0

### Breaking changes

* Changed default for `net.buffer_size` to `2`.
* Changed default for `auth.mode` to `Required`. On development builds, the default is overriden to remain at `Optional`, so this only affects published servers.
* The default value for the `outsidePrediction` argument of the `InputCmdHandler.FromDelegate()`  has changed from false to true.

### New features

* Appearance system now has generic `TryGetData<T>()` functions.

### Bugfixes

* Mapped string serializer once again is initialized with prototype strongs, reducing bandwidth usage.
* Fixed various keybindings not working while prediction was disabled.
* Fixed a bug causing rendering trees to not properly recursively update when entities move.

### Other

* Transform matrix dirtying is no longer deferred.
* Cleaned up some `FULL_RELEASE` CVar default value overrides into `CVarDefaultOverrides.cs`.
* VVRead now attempts to serialize data to yaml


## 0.74.0.0

### Breaking changes

* `ITypeReader<,>.Read(...)` and `ITypeCopier<>.Copy(...)` have had their `bool skipHook` parameter replaced with a `SerializationHookContext` to facilitate multithreaded prototype loading.
* Prototypes are now loaded in parallel across multiple threads. Type serializers, property setters, etc... must be thread safe and not rely on an active IoC instance.

### Bugfixes

* Mapped string serializer once again is initialized with prototype strongs, reducing bandwidth usage.

### Other

* Drastically improved startup time by running prototype loading in parallel.
  * `AfterDeserialization` hooks are still ran on the main thread during load to avoid issues.
* Various systems in the serialization system such as `SerializationManager` or `ReflectionManager` have had various methods made thread safe.
* `TileAliasPrototype` no longer has a load priority set.
* Straightened out terminology in prototypes: to refer to the type of a prototype (e.g. `EntityPrototype` itself), use "kind".
  * This was previously mixed between "type" and "variant".

### Internal

* `SpanSplitExtensions` has been taken behind the shed for being horrifically wrong unsafe code that should never have been entered into a keyboard ever. A simpler helper method replaces its use in `Box2Serializer`.
* `PrototypeManager.cs` has been split apart into multiple files.

## 0.73.0.0

### Breaking changes

* The entity lookup flag `LookupFlags.Anchored` has been replaced with `LookupFlags.Static`.
* We are now using **.NET 7**.
* `IDependencyCollection`/`IoCManager` `RegisterInstance` does not automatically add the instance to object graph, so `BuildGraph()` must now be called to see the new instances.
  * `deferInject` parameteres have been removed.

### New features

* The server will now check for any unknown CVars at startup, to possibly locate typos in your config file.
* `IDependencyCollection` is now thread safe.

### Bugfixes

* Fixed config files not being truncated before write, resulting in corruption.

### Other

* Removed some cruft from the `server_config.toml` default config file that ships with Robust.
* Most usages of x86 SIMD intrinsics have been replaced with cross-platform versions using the new .NET cross-platform intrinsics.
  * This reduces code to maintain and improves performance on ARM.
* Tiny optimization to rendering code.
* `RobustSerializer` no longer needs to be called from threads with an active IoC context.
  * This makes it possible to use from thread pool threads without `IoCManager.InitThread`.
* Removed finalizer dispose from `Overlay`.
* Stopped integration tests watching for prototype reload file changes, speeding stuff up.

### Internal

* Moved `SerializationManager`'s data definition storage over to a `ConcurrentDictionary` to improve GC behavior in integration tests.

## 0.72.0.0

### Breaking changes

* EntityPausedEvent has been split into EntityPausedEvent and EntityUnpausedEvent. The unpaused version now has information about how long an entity has been paused.

## 0.71.1.4

### Bugfixes

* Fixed CVars not being saved correctly to config file.

### Other

* Mark `validate_rsis.py` as `+x` in Git.
* Made config system more robust against accidental corruption when saving.


## 0.71.1.3


## 0.71.1.2

### Bugfixes

* Fixed UI ScrollContainer infinite loop freezing client.


## 0.71.1.1

### Bugfixes

* Fixed client memory leaks and improved performance in integration testing.


## 0.71.1.0

### New features

* Better RSI validator script.
* When a new map file is loaded onto an existing map the entities will be transferred over.
* Add an API to get the hard layer / mask for a particular physics body.

### Bugfixes

* Fixed non-filled circle drawing via world handle.
* Fix max_connections in the default server config.
* Fix removal of PVS states for players without ingame status.
* Fix max rotation from the physics solver.

### Internal

* Wrap window rendering in a try-catch.


## 0.71.0.0

### Breaking changes

* `DebugTimePanel`, `DebugNetPanel` and `DebugNetBandwidthPanel` have been made internal.
* RSIs with trailing commas in the JSON metadata are no longer allowed.

### Bugfixes

* `csi` doesn't throw a `NullReferenceException` anymore.

### Other

* The `game.maxplayers` CVar has been deprecated in favor of the new `net.max_connections` CVar. Functionality is the same, just renamed to avoid confusion. The old CVar still exists, so if `game.maxplayers` is set it will be preferred over the new one.
* The new default for `net.max_connections` is 256.
* Debug monitors (F3) now have margin between them.
* F3 (clyde monitor) now lists the windowing API and version in use.
* Added system monitor to F3 with various info like OS version, .NET runtime version, etc...
* The engine now warns when loading `.png` textures inside a `.rsi`. This will be blocked in the future.


## 0.70.0.0

### New features

* `game.desc` CVar for a server description to show in the launcher.
* New system for exposing links to e.g. a Discord in the launcher.
  * The engine does not have a built-in method for configuring these, but it does now have a `StatusHostHelpers.AddLink` method to correctly format these from content. The idea is that content wires the types of links (with icon names) up itself via `IStatusHost.OnInfoRequest`.
  * See also [the HTTP API documentation](https://docs.spacestation14.io/en/engine/http-api) for reference.
* `GameShared` now has a `Dependencies` property to allow access to the game's `IDependencyCollection`. This makes it possible to avoid using static `IoCManager` in `EntryPoint`-type content code.
* A new define constant `DEVELOPMENT` has been defined, equivalent to `!FULL_RELEASE`. See [the docs](https://docs.spacestation14.io/en/technical-docs/preprocessor-defines) for details.
* `IConfigurationManager` has new functions for reading and writing CVar directly from a TOML file `Stream`.
* New `IConfigurationManager.LoadDefaultsFromTomlStream` to load a TOML file as CVar default overrides.
* Added new serializers to support Queue<T> data-fields.
* Added a `FromParent()` function to `IDependencyCollection`, enabling dependencies to be passed to parallel threads.
* `IClientStateManager` now has a `PartialStateReset()` function to make it easier for content to rewind to previous game states.
* Added `IClientNetManager.DispatchLocalNetMessage()`, which allows a client to raise a local message that triggers networked event subscriptions.

### Bugfixes

* `IPlayerSession.OnConnect()` now actually gets called when players connect.
* `MapLoaderSystem.TryLoad(.., out rootUids)` now properly only returns entities parented to the map.

### Other

* Invalid placement types for the entity spawn menu now log warnings.
* Slightly improved sprite y-sorting performance.

### Internal

* The current physics map that an entity is on is now cached in the transform component alongside other cached broadphase data. This helps to fix some broadphase/lookup bugs.

## 0.69.0.0


## 0.68.0.0

### Breaking changes

* Updated yml schema validator to remove the `grids` node.

### Bugfixes

* Fixed position-less audio playing.
* Stop mapgrids from serializing their fixtures.

### Other

* Removed the `restart` command, since it never worked properly and just confused people.
* Add virtual to some UIScreen methods.
* Add public parameterless ctor to MenuBar.


## 0.67.2.2

### Bugfixes

* Fix double MapGrid chunk subscription.
* Fix grid contacts short-circuiting collision.


## 0.67.2.1

### Bugfixes

* Fix MapChunks not being subscribed to by MapGridComponents in some instances.


## 0.67.2.0

### New features

* Add submenu support to menubar controls.

### Bugfixes

* Fix gridtree returning mapgrid maps twice.


## 0.67.1.3

### Bugfixes

* Fix Map regression so now they can be MapGrids again without the client crashing.


## 0.67.1.2

### Bugfixes

* Fix some mapgrids not being marked as dirty and never being sent to clients (thanks checkraze).


## 0.67.1.1

### Bugfixes

* Fix some merge artifacts from mapgrid support for maps.


## 0.67.1.0

### New features

- Maps can now have MapGridComponent added to them.


## 0.67.0.0

### Breaking changes

* MapGrid is deprecated and has been merged into MapGridComponent. This is subject to further changes as it gets ECSd more in future.
* The `grids` yaml node on map files is deprecated and has been merged onto MapGridComponent. Loading maps is backwards compatible for now but is subject to change in future. Saving maps will save in the new format.


## 0.66.0.0

### Breaking changes

* AudioSystem functions for playing audio have changed. Functions that take in filters now require an additional argument that will determine whether sounds are recorded by replays. Additionally, there are several new overrides that take in a recipient session or entity.

### Bugfixes

* Script globals for C# interactive were not having dependencies injected correctly.
* GetWorldPosition() now returns the correct positions even prior to transform initialization.
* Fix map loading not properly offsetting some entities that were directly parented to the map.

### Internal

* Added lookup/broadphase re-parenting tests.


## 0.65.2.1

### Bugfixes

* Fix empty MetaData components being serialized to map files.
* Fix saving a grid as a map not marking it as pre-mapinit.

### Other

* Set `ValidateExecutableReferencesMatchSelfContained` in the server project, which may help with publishing issues. I hope.
* Move pinned font data over to Pinned Object Heap.
* Improved shader code generation for uniform arrays to be more compatible.
* Server now has server GC enabled by default.

### Internal

* Remove some unnecessary dependency resolves from filters making audio much more performant.


## 0.65.2.0

### New features

* Added ClydeAudio.StopAllAudio()
* Expose more tick logic to content.

### Bugfixes

* Fix bad reference in WebView.

### Internal

* Add Robust.Packaging to solution.
* Add WebView to solution.
* Physics contacts are now parallel and much faster.

## 0.65.1.0

### New features

* Implement value prototype id dictionary serializer.

### Bugfixes

* Fixes lerping clean up issue added in #3472.

### Internal

* Add test for (de)serializing data record structs.


## 0.65.0.1

### Bugfixes

- Fix SetLocalPositionRotation raising 2 moveevents. This should help physics performance significantly.
- Fix tpgrid responses and command error.


## 0.65.0.0

### Breaking changes

* Rename transform lerping properties alongside other minor internal changes.

### Bugfixes

* Fix physics testbeds.
* Force grids to always be collidable for now and stop them clipping.

### Other

* Slight optimization to `OutputPanel`'s handling of internal `RichTextEntry`s.
* Force non-collidable contacts to be destroyed. Previously these hung around until both entities became collidable again.

### Internal

* `Tools/version.py` has been updated to automatically update `RELEASE-NOTES.md`.
* General cleanup to `Tools/version.py`.

## 0.64.1.0

### Bugfixes

* Word-wrapping in `OutputPanel` and `RichTextLabel` has been fixed.

## 0.64.0.0

### Breaking changes

* IMapLoader has been refactored into MapLoaderSystem. The API is similar for now but is subject to change in the future.

## 0.63.0.0

### Breaking changes

* Thanks to new IME support with SDL2, `IClyde.TextInputStart()` and `IClyde.TextInputStop()` must now be appropriately called to start/stop receiving text input when focusing/unfocusing a UI control. This restriction is applied even on the (default) GLFW backend, to enforce consistent usage of these APIs.
* `[GUI]TextEventArgs` have been renamed to `[GUI]TextEnteredEventArgs`, turned into records, and made to carry a `string` rather than a single text `Rune`.
* IoC and `DependencyCollection` `Register` methods now have a `TInterface : class` constraint.
* [ABI] `IoCManager.InitThread` now returns the `IDependencyCollection`.

### New features

* Fixes for compiling & running on .NET 7. You'll still have to edit a bunch of project files to enable this though.
* `FormattedMessage.EnumerateRunes()`
* `OSWindow.Shown()` virtual function for child classes to hook into.
* `IUserInterfaceManager.DeferAction(...)` for running UI logic "not right now because that would cause an enumeration exception".
* New `TextEdit` control for multi-line editable text, complete with word-wrapping!
* `Rope` data structure for representing large editable text, used by the new `TextEdit`.
* Robust now has IME support matching SDL2's API. This only works on the SDL2 backend (which is not currently enabled by default) but the API is there:
    * `IClyde.TextInputStart()`, `IClyde.TextInputStop()`, `IClyde.TextInputSetRect()` APIs to control text input behavior.
    * `TextEditing` events for reporting in-progress IME compositions.
    * `LineEdit` and `TextEdit` have functional IME support when the game is running on SDL2. If you provide a font file with the relevant glyphs, CJK text input should now be usable.
* `Register<T>` (single type parameter) extension method for `IDependencyCollection`.

### Bugfixes

* Fixes erroneous literal "\\n" inside the Clyde debug panel.
* Fixed Lidgren connection status changes potentially getting mislogged.
* Fixed missing components not being correctly saved for maps
* Fixed map saving sometimes not including new components.
* Fix hot reload unit tests.

### Other

* Properly re-use `HttpClient` in `NetManager` meaning we properly pool connections to the auth server, improving performance.
* Hub advertisements have extended keep-alive pool timeout, so the connection can be kept active between advertisements.
* All HTTP requests from the engine now have appropriate `User-Agent` header.
* `bind` command has been made somewhat more clear thanks to a bit of help text and some basic completions.
* `BoundKeyEventArgs` and derivatives now have a `[DebuggerDisplay]`.
* Text cursors now have a fancy blinking animation.
* `SDL_HINT_MOUSE_FOCUS_CLICKTHROUGH` is set on the SDL2 windowing backend, so clicking on the game window to focus it will pass clicks through into the game itself, matching GLFW's behavior.
* Windows clipboard history paste now works.
* Improved multi-window UI keyboard focusing system: a single focused control is now tracked per UI root (OS window), and is saved/restored when switching between focused window. This means that you (ideally) only ever have a UI control focused on the current OS window.

### Internal

* `uitest2` is a new command that's like `uitest` but opens an OS window instead. It can also be passed an argument to open a specific tab immediately.
* Word-wrapping logic has been split off from `RichTextEntry`, into a new helper struct `WordWrap`.
* Some internal logic in `LineEdit` has been shared with `TextEdit` by moving it to a new `TextEditShared` file.
* SDL2 backend now uses `[UnmanagedCallersOnly]` instead of `GetFunctionPointerForDelegate`-style P/Invoke marshalling.
* Entity prototype reloading logic has been moved out of `PrototypeManager` and into a new `PrototypeReloadSystem`.
* Most usages of `IoCManager.` statically have been removed in favor of dependency injection.

## 0.62.1.0

### Bugfixes

* Fixed a PVS issue causing entities to be sent to clients without first sending their parents.
* Improved client-side state handling exception tolerance.

### Other

* Removed null-space map entities.

### Internal

* Added some more anchoring tests.

## 0.62.0.1

### Bugfixes

* Fixed sprites not animating when directly toggling layer visibility,
* Fixed anchored entities not being added to the anchored lookups.

## 0.62.0.0

### Breaking changes

* Removed some obsolete map event handlers.

### New features

* Added entity query struct enumerators

### Bugfixes

* Improved error tolerance during client state application.
* Added better error logs when a client deletes a predicted entity.
* Fixes command permissions not getting sent to clients.
* Fixes a broad-phase bug were entities were not properly updating their positions.

### Other

* Added the LocalizedCommands class, which automatically infer help and description loc strings from the commands name.

## 0.61.0.0

### Breaking changes

* IMap and IMapGrid have been removed. Just use the associated components directly.

### Other

* AudioSystem has been refactored.

## 0.60.0.0

### Breaking changes

* ISerializationHooks.BeforeSerialization() has been removed. Use custom type serializers instead.

### New features

* Added function to UserInterfaceSystem that returns list of BUIs that a client has open.

### Bugfixes

* Fixed various container related broadphase bugs which could result in entities getting stuck with a null-broadphase.
* Fixed client fixture state handling bug that caused the client to incorrectly disable collision.

### Other

* Misc PVS optimisations

### Internal

* Removed redundant grid-init physics logic
* Modified garbage collection for entity spawning profiling.

## 0.59.0.0

### Breaking changes

* Various transform related methods have been removed from MapGrids
* TransformSystem.SetCoordinates() arguments have changed and now allow an entity to be sent to nullspace

### Bugfixes

* Fixed an entity lookup bug that sometimes failed to return entities in StaticSundriesTrees

### Other

* The EntitySystem.Resolve<> methods have been change to protected

## 0.58.1.1

### Bugfixes

* Fixed some container shutdown errors
* Fixed LookupFlags.Static not acting as a full replacement for LookupFlags.Anchored

## 0.58.1.0

### Other

* Physics collision changed and body type changed events no longer get raised before initialisation

## 0.58.0.0

### Breaking changes

* Some TransformComponent functions have been moved to the system.
* Container insert, remove, and shutdown function arguments and functionality has changed.
* Physics entities without fixtures now automatically disable collision.

### New features

* Added command to profile entity spawning

### Bugfixes

* EntityLookup/BroadphaseComponent tracking has been overhauled, which should hopefully fix various broadphase bugs.

### Other

* Component.Owner is now marked as obsolete.

## 0.57.0.4

### Bugfixes

* Made entity deletion more resilient against exceptions. Should fix several bugs.

## 0.57.0.2 and 0.57.0.3

### Bugfixes

* Fixed more entity-lookup bugs.

## 0.57.0.1

### Bugfixes

* Fixed entity lookup bug that was causing crashes.

### 0.57.0.0

### Breaking changes

* EntityLookupComponent has been merged into BroadphaseComponent. The data that was previously stored in this tree is now stored across the 3 trees on BroadphaseComponent.

### New features

* EntityLookup has had its flags updated to reflect the merge of EntityLookupComponent and BroadphaseComponent, with the new flags reflecting each tree: Dynamic, Static, and Sundries. Dynamic and Static store physics bodies that are collidable and Sundries stores everything else (apart from grids).

### Internal

* EntityLookup and Broadphase have had their data de-duplicated, dropping the AABBs stored on the server by half. This also means MoveEvent updates will be much faster.
* PVS mover updates has had their performance improved slightly.
* Physics LinkedList nodes for contacts will no longer be re-made for every contact and will just be cleared when re-used.
* Sprite / Light dynamictree allocations on the client have been dropped by using static lambdas.
* The physics contact buffer for each FixtureProxy is now pooled.

## 0.56.1.1

### Bugfixes

* Fix PVS sometimes not sending an entity's parents.
* Fix velocity preservation on parenting changes.

## 0.56.1.0

### New features

* Update pt-BR locale with more localizations
* Separated PVS entity budget into an entity creation budget and a pvs-entry budget.

### Bugfixes

* Fix VV type handler removal.
* System errors during component removal should no longer result in undeletable entities.

### Other

* The ordering of component removals and shutdowns during entity deltion has changed (see #3355).
* Improved Box2Serializer
* Removed uses IEnumerables from EntityLookupSystem.
* Optimized client entity spawning by 15%.
* Modified how the rendering tree handles entity movement.
* Improved grid enumeration allocs.
* Fixed a bunch of build warnings (see #3329 and #3289 for details)

## 0.56.0.2

### Bugfixes

* Rename \_lib.ftl to \_engine_lib.ftl to avoid overwriting

## 0.56.0.1

### Bugfixes

* Fix instantiation of data records containing value types

## 0.56.0.0

### Breaking changes

* `CastShadows` moved to `SharedPointLightComponent` from clientside, now networked

### New features

* New type handler helpers added to V^3
* Added pt-BR locale

### Bugfixes

* Fixed audio fallback coords

### Other

* Improved PVS performance by using `for` over `forEach`
* Improved Vec2 inverse allocations

## 0.55.5.0

### New features

* Added a method to pass in physics transforms for getting nearest point.

### Bugfixes

* Prevent singular sprite matrices.
* Fix obsolete warnings in tests.

### Other

* Significantly reduce physics contact allocations.

## 0.55.4.1

### Breaking changes

* Removed `SI`, `SIoC`, `I`, `IoC`, `SE` and `CE` VV command prefixes.
  * `SI`, `SIoC`, `I` and `IoC` are replaced by VV paths under `/ioc/` and `/c/ioc/`.
  * `SE` and `CE` are replaced by VV paths under `/system/` and `/c/system`.

### New features

* Added CVars to control Lidgren's <abbr title="Maximum Transmission Unit">MTU</abbr> parameters:
  * `net.mtu`
  * `net.mtu_expand`
  * `net.mtu_expand_frequency`
  * `net.mtu_expand_fail_attempts`
* Added a whole load of features to ViewVariables.
  * Added VV Paths, which allow you to refer to an object by a path, e.g. `/entity/1234/Transform/WorldPosition`
  * Added VV Domains, which allow you to add "handlers" for the top-most VV Path segment, e.g. `/entity` is a domain and so is `/player`...
  * Added VV Type Handlers, which allow you to add "custom paths" under specific types, even dynamically!
  * Added VV Path networking, which allows you to read/write/invoke paths remotely, both from server to client and from client to server.
  * Added `vvread`, `vvwrite` and `vvinvoke` commands, which allow you to read, write and invoke VV paths.
  * Added autocompletion to all VV commands.
  * Please note that the VV GUI still remains the same. It will be updated to use these new features in the future.

### Other

* Changed Lidgren to be compiled against `net6.0`. This unlocks `Half` read/write methods.
* Lidgren has been updated to [0.2.2](https://github.com/space-wizards/SpaceWizards.Lidgren.Network/blob/v0.2.2/RELEASE-NOTES.md). Not all the changes since 0.1.0 are new here, since this is the first version where we're properly tracking this in release notes.
* Robust.Client now uses our own [NFluidsynth](https://github.com/space-wizards/SpaceWizards.NFluidsynth) [nuget package](https://www.nuget.org/packages/SpaceWizards.NFluidsynth).

### Internal

* Renamed Lidgren's assembly to `SpaceWizards.Lidgren.Network`.
* Rogue `obj/` folders inside Lidgren no longer break the build.
* Renamed NFluidsynth's assembly to `SpaceWizards.NFluidsynth`<|MERGE_RESOLUTION|>--- conflicted
+++ resolved
@@ -54,14 +54,11 @@
 ### Bugfixes
 
 * Fix `Menu` and `NumpadDecimal` key codes on SDL3.
-<<<<<<< HEAD
-* Fix Fixtures now correctly initialize on static physics bodies.
-=======
 * client-side predicted entity deletion ( `EntityManager.PredictedQueueDeleteEntity`) now behaves more like it does on the server. In particular, entities will be deleted on the same tick after all system have been updated. Previously, it would process deletions at the beginning of the next tick.
 * Fix modifying `Label.FontOverride` not causing a layout update.
 * Controls created by rich-text tags now get arranged to a proper size.
 * Fix `OutputPanel` scrollbar breaking if a style update changes the font size.
->>>>>>> f3a3f564
+* Fix Physic bodies not being properly woken upon being moved from nullspace
 
 ### Other
 
