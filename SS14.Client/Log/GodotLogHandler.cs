--- conflicted
+++ resolved
@@ -14,14 +14,10 @@
         {
             var name = message.LogLevelToName();
             var msg = $"[{name}] {message.SawmillName}: {message.Message}";
-<<<<<<< HEAD
-            Godot.GD.Print(msg);
-=======
             lock (locker)
             {
-                GD.Print(msg);
+                Godot.GD.Print(msg);
             }
->>>>>>> 58fb11a9
         }
     }
 }