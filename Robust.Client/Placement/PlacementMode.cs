﻿using System;
using System.Collections.Generic;
using System.Diagnostics.CodeAnalysis;
using System.Linq;
using Robust.Client.Graphics;
using Robust.Client.ResourceManagement;
<<<<<<< HEAD
using Robust.Shared.GameObjects.Systems;
using Robust.Shared.Interfaces.GameObjects;
using Robust.Shared.IoC;
=======
>>>>>>> 5187040a
using Robust.Shared.Map;
using Robust.Shared.Maths;
using Robust.Shared.Physics.Broadphase;
using Robust.Shared.Utility;

namespace Robust.Client.Placement
{
    public abstract class PlacementMode
    {
        public readonly PlacementManager pManager;

        /// <summary>
        /// Holds the current tile we are hovering our mouse over
        /// </summary>
        public TileRef CurrentTile { get; set; }

        /// <summary>
        /// Local coordinates of our cursor on the map
        /// </summary>
        public EntityCoordinates MouseCoords { get; set; }

        /// <summary>
        /// Texture resources to draw to represent the entity we are trying to spawn
        /// </summary>
        public List<Texture>? TexturesToDraw { get; set; }

        /// <summary>
        /// Color set to the ghost entity when it has a valid spawn position
        /// </summary>
        public Color ValidPlaceColor { get; set; } = new(20, 180, 20); //Default valid color is green

        /// <summary>
        /// Color set to the ghost entity when it has an invalid spawn position
        /// </summary>
        public Color InvalidPlaceColor { get; set; } = new(180, 20, 20); //Default invalid placement is red

        /// <summary>
        /// Used for line and grid placement to determine how spaced apart the entities should be
        /// </summary>
        protected float GridDistancing = 1f;

        /// <summary>
        /// Whether this mode requires us to verify the player is spawning within a certain range of themselves
        /// </summary>
        public virtual bool RangeRequired => false;

        /// <summary>
        /// Whether this mode can use the line placement mode
        /// </summary>
        public virtual bool HasLineMode => false;

        /// <summary>
        /// Whether this mode can use the grid placement mode
        /// </summary>
        public virtual bool HasGridMode => false;

        protected PlacementMode(PlacementManager pMan)
        {
            pManager = pMan;
        }

        public virtual string ModeName => GetType().Name;

        /// <summary>
        /// Aligns the location of placement based on cursor location
        /// </summary>
        /// <param name="mouseScreen"></param>
        /// <returns>Returns whether the current position is a valid placement position</returns>
        public abstract void AlignPlacementMode(ScreenCoordinates mouseScreen);

        /// <summary>
        /// Verifies the location of placement is a valid position to place at
        /// </summary>
        /// <param name="mouseScreen"></param>
        /// <returns></returns>
        public abstract bool IsValidPosition(EntityCoordinates position);

        public virtual void Render(DrawingHandleWorld handle)
        {
            if (TexturesToDraw == null)
            {
                SetSprite();
                DebugTools.AssertNotNull(TexturesToDraw);
            }

            if (TexturesToDraw == null || TexturesToDraw.Count == 0)
                return;

            IEnumerable<EntityCoordinates> locationcollection;
            switch (pManager.PlacementType)
            {
                case PlacementManager.PlacementTypes.None:
                    locationcollection = SingleCoordinate();
                    break;
                case PlacementManager.PlacementTypes.Line:
                    locationcollection = LineCoordinates();
                    break;
                case PlacementManager.PlacementTypes.Grid:
                    locationcollection = GridCoordinates();
                    break;
                default:
                    locationcollection = SingleCoordinate();
                    break;
            }

            var size = TexturesToDraw[0].Size;
            foreach (var coordinate in locationcollection)
            {
                var worldPos = coordinate.ToMapPos(pManager.EntityManager);
                var pos = worldPos - (size/(float)EyeManager.PixelsPerMeter) / 2f;
                var color = IsValidPosition(coordinate) ? ValidPlaceColor : InvalidPlaceColor;

                foreach (var texture in TexturesToDraw)
                {
                    handle.DrawTexture(texture, pos, color);
                }
            }
        }

        public IEnumerable<EntityCoordinates> SingleCoordinate()
        {
            yield return MouseCoords;
        }

        public IEnumerable<EntityCoordinates> LineCoordinates()
        {
            var (x, y) = MouseCoords.ToMapPos(pManager.EntityManager) - pManager.StartPoint.ToMapPos(pManager.EntityManager);
            float iterations;
            Vector2 distance;
            if (Math.Abs(x) > Math.Abs(y))
            {
                iterations = Math.Abs(x / GridDistancing);
                distance = new Vector2(x > 0 ? 1 : -1, 0) * GridDistancing;
            }
            else
            {
                iterations = Math.Abs(y / GridDistancing);
                distance = new Vector2(0, y > 0 ? 1 : -1) * GridDistancing;
            }

            for (var i = 0; i <= iterations; i++)
            {
                yield return new EntityCoordinates(pManager.StartPoint.EntityId, pManager.StartPoint.Position + distance * i);
            }
        }

        // This name is a nice reminder of our origins. Never forget.
        public IEnumerable<EntityCoordinates> GridCoordinates()
        {
            var placementdiff = MouseCoords.ToMapPos(pManager.EntityManager) - pManager.StartPoint.ToMapPos(pManager.EntityManager);
            var distanceX = new Vector2(placementdiff.X > 0 ? 1 : -1, 0) * GridDistancing;
            var distanceY = new Vector2(0, placementdiff.Y > 0 ? 1 : -1) * GridDistancing;

            var iterationsX = Math.Abs(placementdiff.X / GridDistancing);
            var iterationsY = Math.Abs(placementdiff.Y / GridDistancing);

            for (var x = 0; x <= iterationsX; x++)
            {
                for (var y = 0; y <= iterationsY; y++)
                {
                    yield return new EntityCoordinates(pManager.StartPoint.EntityId, pManager.StartPoint.Position + distanceX * x + distanceY * y);
                }
            }
        }

        /// <summary>
        ///     Returns the tile ref for a grid, or a map.
        /// </summary>
        public TileRef GetTileRef(EntityCoordinates coordinates)
        {
            var mapCoords = coordinates.ToMap(pManager.EntityManager);
            var gridId = coordinates.GetGridId(pManager.EntityManager);
            return gridId.IsValid() ? pManager.MapManager.GetGrid(gridId).GetTileRef(MouseCoords)
                : new TileRef(mapCoords.MapId, gridId,
                    MouseCoords.ToVector2i(pManager.EntityManager, pManager.MapManager), Tile.Empty);
        }

        public TextureResource GetSprite(string key)
        {
            return pManager.ResourceCache.GetResource<TextureResource>(new ResourcePath("/Textures/") / key);
        }

        public bool TryGetSprite(string key, [NotNullWhen(true)] out TextureResource? sprite)
        {
            return pManager.ResourceCache.TryGetResource(new ResourcePath(@"/Textures/") / key, out sprite);
        }

        public void SetSprite()
        {
            if (pManager.CurrentTextures == null)
                return;

            TexturesToDraw = pManager.CurrentTextures.Select(o => o.TextureFor(pManager.Direction)).ToList();
        }

        /// <summary>
        /// Checks if the player is spawning within a certain range of his character if range is required on this mode
        /// </summary>
        /// <returns></returns>
        public bool RangeCheck(EntityCoordinates coordinates)
        {
            if (!RangeRequired)
                return true;

            if (pManager.PlayerManager.LocalPlayer?.ControlledEntity == null)
            {
                return false;
            }

            var range = pManager.CurrentPermission!.Range;
            if (range > 0 && !pManager.PlayerManager.LocalPlayer.ControlledEntity.Transform.Coordinates.InRange(pManager.EntityManager, coordinates, range))
                return false;
            return true;
        }

        public bool IsColliding(EntityCoordinates coordinates)
        {
            var bounds = pManager.ColliderAABB;
            var mapCoords = coordinates.ToMap(pManager.EntityManager);
            var (x, y) = mapCoords.Position;

            var collisionBox = Box2.FromDimensions(
                bounds.Left + x,
                bounds.Bottom + y,
                bounds.Width,
                bounds.Height);

            return EntitySystem.Get<SharedBroadPhaseSystem>().TryCollideRect(collisionBox, mapCoords.MapId);
        }

        protected Vector2 ScreenToWorld(Vector2 point)
        {
            return pManager.eyeManager.ScreenToMap(point).Position;
        }

        protected Vector2 WorldToScreen(Vector2 point)
        {
            return pManager.eyeManager.WorldToScreen(point);
        }

        protected EntityCoordinates ScreenToCursorGrid(ScreenCoordinates coords)
        {
            var mapCoords = pManager.eyeManager.ScreenToMap(coords.Position);
            if (!pManager.MapManager.TryFindGridAt(mapCoords, out var grid))
            {
                return EntityCoordinates.FromMap(pManager.EntityManager, pManager.MapManager, mapCoords);
            }

            return EntityCoordinates.FromMap(pManager.EntityManager, grid.GridEntityId, mapCoords);
        }
    }
}<|MERGE_RESOLUTION|>--- conflicted
+++ resolved
@@ -4,15 +4,8 @@
 using System.Linq;
 using Robust.Client.Graphics;
 using Robust.Client.ResourceManagement;
-<<<<<<< HEAD
-using Robust.Shared.GameObjects.Systems;
-using Robust.Shared.Interfaces.GameObjects;
-using Robust.Shared.IoC;
-=======
->>>>>>> 5187040a
 using Robust.Shared.Map;
 using Robust.Shared.Maths;
-using Robust.Shared.Physics.Broadphase;
 using Robust.Shared.Utility;
 
 namespace Robust.Client.Placement
@@ -237,7 +230,7 @@
                 bounds.Width,
                 bounds.Height);
 
-            return EntitySystem.Get<SharedBroadPhaseSystem>().TryCollideRect(collisionBox, mapCoords.MapId);
+            return pManager.PhysicsManager.TryCollideRect(collisionBox, mapCoords.MapId);
         }
 
         protected Vector2 ScreenToWorld(Vector2 point)
