using System;
using System.Collections.Generic;
using System.Linq;
using Robust.Server.Player;
using Robust.Shared.Console;
using Robust.Shared.Enums;
using Robust.Shared.GameObjects;
using Robust.Shared.GameStates;
using Robust.Shared.IoC;
using Robust.Shared.Player;
using Robust.Shared.Utility;

namespace Robust.Server.GameStates;

public sealed class PvsOverrideSystem : SharedPvsOverrideSystem
{
    [Dependency] private readonly IPlayerManager _player = default!;
    [Dependency] private readonly IConsoleHost _console = default!;

    private readonly HashSet<EntityUid> _hasOverride = new();

    internal HashSet<EntityUid> GlobalOverride = new();
    internal HashSet<EntityUid> ForceSend = new();
    internal Dictionary<ICommonSession, HashSet<EntityUid>> SessionOverrides = new();
    internal Dictionary<ICommonSession, HashSet<EntityUid>> SessionForceSend = new();

    public override void Initialize()
    {
        base.Initialize();
        EntityManager.EntityDeleted += OnDeleted;
        _player.PlayerStatusChanged += OnPlayerStatusChanged;
        SubscribeLocalEvent<MapRemovedEvent>(OnMapRemoved);
        SubscribeLocalEvent<MapCreatedEvent>(OnMapCreated);
        SubscribeLocalEvent<GridInitializeEvent>(OnGridCreated);
        SubscribeLocalEvent<GridRemovalEvent>(OnGridRemoved);

        // TODO console commands for adding/removing overrides?
        _console.RegisterCommand(
            "pvs_override_info",
            Loc.GetString("cmd-pvs-override-info-desc"),
            "pvs_override_info",
            GetPvsInfo,
            GetCompletion);
    }

    #region Console Commands

    /// <summary>
    /// Debug command for displaying PVS override information.
    /// </summary>
    private void GetPvsInfo(IConsoleShell shell, string argstr, string[] args)
    {
        if (args.Length != 1)
        {
            shell.WriteError(Loc.GetString("cmd-invalid-arg-number-error"));
            return;
        }

        if (!NetEntity.TryParse(args[0], out var nuid) || !TryGetEntity(nuid, out var uid))
        {
            shell.WriteError(Loc.GetString("cmd-parse-failure-uid"));
            return;
        }

        if (!_hasOverride.Contains(uid.Value))
        {
            shell.WriteLine(Loc.GetString("cmd-pvs-override-info-empty", ("nuid", args[0])));
            return;
        }

        if (GlobalOverride.Contains(uid.Value) || ForceSend.Contains(uid.Value))
            shell.WriteLine(Loc.GetString("cmd-pvs-override-info-global", ("nuid", args[0])));

        HashSet<ICommonSession> sessions = new();
        sessions.UnionWith(SessionOverrides.Where(x => x.Value.Contains(uid.Value)).Select(x => x.Key));
        sessions.UnionWith(SessionForceSend.Where(x => x.Value.Contains(uid.Value)).Select(x => x.Key));
        if (sessions.Count == 0)
            return;

        var clients = string.Join(", ", sessions.Select(x => x.ToString()));
        shell.WriteLine(Loc.GetString("cmd-pvs-override-info-clients", ("nuid", args[0]), ("clients", clients)));
    }

    private CompletionResult GetCompletion(IConsoleShell shell, string[] args)
    {
        if (args.Length != 1)
            return CompletionResult.Empty;

        return CompletionResult.FromHintOptions(CompletionHelper.NetEntities(args[0], EntityManager), "NetEntity");
    }

    #endregion

    private void OnPlayerStatusChanged(object? sender, SessionStatusEventArgs ev)
    {
        if (ev.NewStatus != SessionStatus.Disconnected)
            return;

        SessionOverrides.Remove(ev.Session);
        SessionForceSend.Remove(ev.Session);
    }

    public override void Shutdown()
    {
        base.Shutdown();
        EntityManager.EntityDeleted -= OnDeleted;
        _player.PlayerStatusChanged -= OnPlayerStatusChanged;
    }

    private void OnDeleted(Entity<MetaDataComponent> entity)
    {
        Clear(entity);
    }

    private void Clear(EntityUid uid)
    {
        if (!_hasOverride.Remove(uid))
            return;

        ForceSend.Remove(uid);
        GlobalOverride.Remove(uid);
        foreach (var (session, set) in SessionOverrides)
        {
            if (set.Remove(uid) && set.Count == 0)
                SessionOverrides.Remove(session);
        }

        foreach (var (session, set) in SessionForceSend)
        {
            if (set.Remove(uid) && set.Count == 0)
                SessionForceSend.Remove(session);
        }
    }

    /// <summary>
    /// Forces the entity, all of its parents, and all of its children to ignore normal PVS range limitations,
    /// causing them to be sent to all clients. This will still respect visibility masks, it only overrides the range.
    /// </summary>
    public override void AddGlobalOverride(EntityUid uid)
    {
        base.AddGlobalOverride(uid);

        if (GlobalOverride.Add(uid))
            _hasOverride.Add(uid);
    }

    /// <summary>
    /// Removes an entity from the global overrides.
    /// </summary>
    public override void RemoveGlobalOverride(EntityUid uid)
    {
        base.RemoveGlobalOverride(uid);

        GlobalOverride.Remove(uid);
        // Not bothering to clear _hasOverride, as we'd have to check all the other collections, and at that point we
        // might as well just do that when the entity gets deleted anyways.
    }

    /// <summary>
    /// This causes an entity and all of its parents to always be sent to all players.
    /// </summary>
    /// <remarks>
    /// This differs from <see cref="AddGlobalOverride"/> as it does not send children, will ignore a players usual
    /// PVS budget, and ignores visibility masks. You generally shouldn't use this unless an entity absolutely always
    /// needs to be sent to all clients.
    /// </remarks>
    public void AddForceSend(EntityUid uid)
    {
        if (ForceSend.Add(uid))
            _hasOverride.Add(uid);
    }

    public void RemoveForceSend(EntityUid uid)
    {
        ForceSend.Remove(uid);
        // Not bothering to clear _hasOverride, as we'd have to check all the other collections, and at that point we
        // might as well just do that when the entity gets deleted anyways.
    }

    /// <summary>
    /// This causes an entity and all of its parents to always be sent to a player.
    /// </summary>
    /// <remarks>
    /// This differs from <see cref="AddSessionOverride"/> as it does not send children, will ignore a players usual
    /// PVS budget, and ignores visibility masks. You generally shouldn't use this unless an entity absolutely always
    /// needs to be sent to a client.
    /// </remarks>
    public void AddForceSend(EntityUid uid, ICommonSession session)
    {
        if (SessionForceSend.GetOrNew(session).Add(uid))
            _hasOverride.Add(uid);
    }

    /// <summary>
    /// Removes an entity from a session's force send set.
    /// </summary>
    public void RemoveForceSend(EntityUid uid, ICommonSession session)
    {
        if (!SessionForceSend.TryGetValue(session, out var overrides))
            return;

        if (overrides.Remove(uid) && overrides.Count == 0)
            SessionForceSend.Remove(session);

        // Not bothering to clear _hasOverride, as we'd have to check all the other collections, and at that point we
        // might as well just do that when the entity gets deleted anyways.
    }


    /// <summary>
    /// Forces the entity, all of its parents, and all of its children to ignore normal PVS range limitations for a
    /// specific session. This will still respect visibility masks, it only overrides the range.
    /// </summary>
    public override void AddSessionOverride(EntityUid uid, ICommonSession session)
    {
        base.AddSessionOverride(uid, session);

        if (SessionOverrides.GetOrNew(session).Add(uid))
            _hasOverride.Add(uid);
    }

    /// <summary>
    /// Removes an entity from a session's overrides.
    /// </summary>
    public override void RemoveSessionOverride(EntityUid uid, ICommonSession session)
    {
        base.RemoveSessionOverride(uid, session);

        if (!SessionOverrides.TryGetValue(session, out var overrides))
            return;

        if (overrides.Remove(uid) && overrides.Count == 0)
            SessionOverrides.Remove(session);

        // Not bothering to clear _hasOverride, as we'd have to check all the other collections, and at that point we
        // might as well just do that when the entity gets deleted anyways.
    }

    /// <summary>
    /// Forces the entity, all of its parents, and all of its children to ignore normal PVS range limitations,
    /// causing them to always be sent to the specified clients. This will still respect visibility masks, it only
    /// overrides the range.
    /// </summary>
    public override void AddSessionOverrides(EntityUid uid, Filter filter)
    {
<<<<<<< HEAD
        _hasOverride.Add(uid);
=======
        base.AddSessionOverrides(uid, filter);

>>>>>>> fbc706f3
        foreach (var session in filter.Recipients)
        {
            SessionOverrides.GetOrNew(session).Add(uid);
        }
    }

    [Obsolete("Use variant that takes in an EntityUid")]
    public void AddGlobalOverride(NetEntity entity, bool removeExistingOverride = true, bool recursive = false)
    {
        if (TryGetEntity(entity, out var uid))
            AddGlobalOverride(uid.Value);
    }

    [Obsolete("Use variant that takes in an EntityUid")]
    public void AddSessionOverride(NetEntity entity, ICommonSession session, bool removeExistingOverride = true)
    {
        if (TryGetEntity(entity, out var uid))
            AddSessionOverride(uid.Value, session);
    }

    [Obsolete("Don't use this, clear specific overrides")]
    public void ClearOverride(NetEntity entity)
    {
        if (TryGetEntity(entity, out var uid))
            Clear(uid.Value);
    }

    #region Map/Grid Events

    private void OnGridRemoved(GridRemovalEvent ev)
    {
        RemoveForceSend(ev.EntityUid);
    }

    private void OnGridCreated(GridInitializeEvent ev)
    {
        // TODO PVS remove this requirement.
        // I think this just required refactoring client game state logic so it doesn't send grids to nullspace?
        AddForceSend(ev.EntityUid);
    }

    private void OnMapRemoved(MapRemovedEvent ev)
    {
        RemoveForceSend(ev.Uid);
    }

    private void OnMapCreated(MapCreatedEvent ev)
    {
        // TODO PVS remove this requirement.
        // I think this just required refactoring client game state logic so it doesn't sending maps/grids to nullspace.
        AddForceSend(ev.Uid);
    }

    #endregion
}<|MERGE_RESOLUTION|>--- conflicted
+++ resolved
@@ -243,12 +243,9 @@
     /// </summary>
     public override void AddSessionOverrides(EntityUid uid, Filter filter)
     {
-<<<<<<< HEAD
         _hasOverride.Add(uid);
-=======
         base.AddSessionOverrides(uid, filter);
 
->>>>>>> fbc706f3
         foreach (var session in filter.Recipients)
         {
             SessionOverrides.GetOrNew(session).Add(uid);
