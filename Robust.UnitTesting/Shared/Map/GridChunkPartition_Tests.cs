﻿using System.Collections.Generic;
using Moq;
using NUnit.Framework;
using Robust.Shared.Map;
using Robust.Shared.Maths;

namespace Robust.UnitTesting.Shared.Map
{
    [TestFixture, Parallelizable, TestOf(typeof(GridChunkPartition))]
    internal class GridChunkPartition_Tests
    {
        // origin is top left
        private static readonly int[] _testMiscTiles = {
            1, 1, 0, 0,
            0, 1, 1, 0,
            0, 1, 1, 1,
            1, 1, 0, 0,
        };

        [Test]
        public void PartitionChunk_MiscTiles()
        {
            // Arrange
            var chunk = ChunkFactory(4, _testMiscTiles);

            // Act
            GridChunkPartition.PartitionChunk(chunk, out var bounds);
<<<<<<< HEAD

            // Assert
            Assert.That(rects.Count, Is.EqualTo(5));
=======
>>>>>>> ba8daf42

            // box origin is top left
            // algorithm goes down columns of array, starting on left side, then moves right, expanding rectangles to the right
            /*
            0 2 . .
            . 2 3 .
            . 2 3 4
            1 2 . .
            */

            Assert.That(bounds, Is.EqualTo(new Box2i(0,0,4,4)));
        }

        // origin is top left
        private static readonly int[] _testJoinTiles = {
            0, 1, 1, 0,
            0, 1, 1, 0,
            0, 1, 1, 0,
            0, 0, 0, 0,
        };

        [Test]
        public void PartitionChunk_JoinTiles()
        {
            // Arrange
            var chunk = ChunkFactory(4, _testJoinTiles);

            // Act
            GridChunkPartition.PartitionChunk(chunk, out var bounds);
<<<<<<< HEAD

            // Assert
            Assert.That(rects.Count, Is.EqualTo(1));

            // box origin is bottom left
            Assert.That(rects[0], Is.EqualTo(new Box2(1,0,3,3)));
=======
>>>>>>> ba8daf42

            Assert.That(bounds, Is.EqualTo(new Box2i(1, 0, 3, 3)));
        }

        private static IMapChunkInternal ChunkFactory(ushort size, int[] tiles)
        {
            var fakeGrid = new Mock<IMapGridInternal>();

            var chunk = new MapChunk(fakeGrid.Object, 0, 0, size);

            for (var i = 0; i < tiles.Length; i++)
            {
                var x = i % size;
                var y = i / size;

                chunk.SetTile((ushort)x, (ushort)y, new Tile((ushort)tiles[i]));
            }

            return chunk;
        }
    }
}<|MERGE_RESOLUTION|>--- conflicted
+++ resolved
@@ -25,12 +25,6 @@
 
             // Act
             GridChunkPartition.PartitionChunk(chunk, out var bounds);
-<<<<<<< HEAD
-
-            // Assert
-            Assert.That(rects.Count, Is.EqualTo(5));
-=======
->>>>>>> ba8daf42
 
             // box origin is top left
             // algorithm goes down columns of array, starting on left side, then moves right, expanding rectangles to the right
@@ -60,15 +54,6 @@
 
             // Act
             GridChunkPartition.PartitionChunk(chunk, out var bounds);
-<<<<<<< HEAD
-
-            // Assert
-            Assert.That(rects.Count, Is.EqualTo(1));
-
-            // box origin is bottom left
-            Assert.That(rects[0], Is.EqualTo(new Box2(1,0,3,3)));
-=======
->>>>>>> ba8daf42
 
             Assert.That(bounds, Is.EqualTo(new Box2i(1, 0, 3, 3)));
         }
