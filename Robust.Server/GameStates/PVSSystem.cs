using System;
using System.Collections.Generic;
using System.Linq;
using System.Composition;
using System.Runtime.CompilerServices;
using Microsoft.Extensions.ObjectPool;
using NetSerializer;
using Robust.Server.GameObjects;
using Robust.Server.Player;
using Robust.Shared;
using Robust.Shared.Configuration;
using Robust.Shared.Containers;
using Robust.Shared.Enums;
using Robust.Shared.GameObjects;
using Robust.Shared.Map;
using Robust.Shared.Maths;
using Robust.Shared.Players;
using Robust.Shared.Timing;
using Robust.Shared.Utility;

namespace Robust.Server.GameStates;

internal sealed partial class PVSSystem : EntitySystem
{
    [Shared.IoC.Dependency] private readonly IMapManager _mapManager = default!;
    [Shared.IoC.Dependency] private readonly IPlayerManager _playerManager = default!;
    [Shared.IoC.Dependency] private readonly IConfigurationManager _configManager = default!;
    [Shared.IoC.Dependency] private readonly IServerEntityManager _serverEntManager = default!;
    [Shared.IoC.Dependency] private readonly IServerGameStateManager _stateManager = default!;
    [Shared.IoC.Dependency] private readonly SharedTransformSystem _transform = default!;
    [Shared.IoC.Dependency] private readonly INetConfigurationManager _netConfigManager = default!;

    public const float ChunkSize = 8;

    /// <summary>
    /// Maximum number of pooled objects
    /// </summary>
    private const int MaxVisPoolSize = 1024;

    /// <summary>
    /// Is view culling enabled, or will we send the whole map?
    /// </summary>
    public bool CullingEnabled { get; private set; }

    /// <summary>
    /// Size of the side of the view bounds square.
    /// </summary>
    private float _viewSize;

    /// <summary>
    /// If PVS disabled then we'll track if we've dumped all entities on the player.
    /// This way any future ticks can be orders of magnitude faster as we only send what changes.
    /// </summary>
    public HashSet<ICommonSession> SeenAllEnts = new();

    /// <summary>
    /// All <see cref="Robust.Shared.GameObjects.EntityUid"/>s a <see cref="ICommonSession"/> saw last iteration.
    /// </summary>
    private readonly Dictionary<ICommonSession, Dictionary<EntityUid, PVSEntityVisiblity>> _playerVisibleSets = new();
    /// <summary>
    /// All <see cref="Robust.Shared.GameObjects.EntityUid"/>s a <see cref="ICommonSession"/> saw along its entire connection.
    /// </summary>
    private readonly Dictionary<ICommonSession, HashSet<EntityUid>> _playerSeenSets = new();

    private PVSCollection<EntityUid> _entityPvsCollection = default!;
    public PVSCollection<EntityUid> EntityPVSCollection => _entityPvsCollection;
    private readonly List<IPVSCollection> _pvsCollections = new();

    private readonly ObjectPool<Dictionary<EntityUid, PVSEntityVisiblity>> _visSetPool
        = new DefaultObjectPool<Dictionary<EntityUid, PVSEntityVisiblity>>(
            new DictPolicy<EntityUid, PVSEntityVisiblity>(), MaxVisPoolSize);

    private readonly ObjectPool<HashSet<EntityUid>> _uidSetPool
        = new DefaultObjectPool<HashSet<EntityUid>>(new SetPolicy<EntityUid>(), MaxVisPoolSize);

    private readonly ObjectPool<Dictionary<EntityUid, MetaDataComponent>> _chunkCachePool =
        new DefaultObjectPool<Dictionary<EntityUid, MetaDataComponent>>(
            new DictPolicy<EntityUid, MetaDataComponent>(), MaxVisPoolSize);

    private readonly ObjectPool<HashSet<int>> _playerChunkPool =
        new DefaultObjectPool<HashSet<int>>(new SetPolicy<int>(), MaxVisPoolSize);

    private readonly ObjectPool<RobustTree<EntityUid>> _treePool =
        new DefaultObjectPool<RobustTree<EntityUid>>(new TreePolicy<EntityUid>());

    public override void Initialize()
    {
        base.Initialize();

        _entityPvsCollection = RegisterPVSCollection<EntityUid>();

        SubscribeLocalEvent<MapChangedEvent>(ev =>
        {
            if (ev.Created)
                OnMapCreated(ev);
            else
                OnMapDestroyed(ev);
        });

        SubscribeLocalEvent<GridInitializeEvent>(OnGridCreated);
        SubscribeLocalEvent<GridRemovalEvent>(OnGridRemoved);

        _playerManager.PlayerStatusChanged += OnPlayerStatusChanged;
        SubscribeLocalEvent<MoveEvent>(OnEntityMove);
        SubscribeLocalEvent<TransformComponent, ComponentStartup>(OnTransformStartup);
        EntityManager.EntityDeleted += OnEntityDeleted;

        _configManager.OnValueChanged(CVars.NetPVS, SetPvs, true);
        _configManager.OnValueChanged(CVars.NetMaxUpdateRange, OnViewsizeChanged, true);

        InitializeDirty();
    }


    public override void Shutdown()
    {
        base.Shutdown();

        UnregisterPVSCollection(_entityPvsCollection);
        _playerManager.PlayerStatusChanged -= OnPlayerStatusChanged;
        EntityManager.EntityDeleted -= OnEntityDeleted;

        _configManager.UnsubValueChanged(CVars.NetPVS, SetPvs);
        _configManager.UnsubValueChanged(CVars.NetMaxUpdateRange, OnViewsizeChanged);

        ShutdownDirty();
    }

    private void OnViewsizeChanged(float obj)
    {
        _viewSize = obj * 2;
    }

    private void SetPvs(bool value)
    {
        CullingEnabled = value;
    }


    public void ProcessCollections()
    {
        foreach (var collection in _pvsCollections)
        {
            collection.Process();
        }
    }

    public void Cleanup(IEnumerable<IPlayerSession> sessions)
    {
        var playerSessions = sessions.ToArray();

        if (!CullingEnabled)
        {
            foreach (var player in playerSessions)
            {
                SeenAllEnts.Add(player);
            }
        }
        else
        {
            SeenAllEnts.Clear();
        }

        CleanupDirty(playerSessions);
    }

    public void CullDeletionHistory(GameTick oldestAck)
    {
        _entityPvsCollection.CullDeletionHistoryUntil(oldestAck);
    }

    #region PVSCollection methods to maybe make public someday:tm:

    private PVSCollection<TIndex> RegisterPVSCollection<TIndex>() where TIndex : IComparable<TIndex>, IEquatable<TIndex>
    {
        var collection = new PVSCollection<TIndex>();
        _pvsCollections.Add(collection);
        return collection;
    }

    private bool UnregisterPVSCollection<TIndex>(PVSCollection<TIndex> pvsCollection) where TIndex : IComparable<TIndex>, IEquatable<TIndex> =>
        _pvsCollections.Remove(pvsCollection);

    #endregion

    #region PVSCollection Event Updates

    private void OnEntityDeleted(object? sender, EntityUid e)
    {
        _entityPvsCollection.RemoveIndex(EntityManager.CurrentTick, e);
    }

    private void OnEntityMove(ref MoveEvent ev)
    {
        var xformQuery = EntityManager.GetEntityQuery<TransformComponent>();
        var coordinates = _transform.GetMoverCoordinates(ev.Component);
        UpdateEntityRecursive(ev.Sender, ev.Component, coordinates, xformQuery, false);
    }

    private void OnTransformStartup(EntityUid uid, TransformComponent component, ComponentStartup args)
    {
        // use Startup because GridId is not set during the eventbus init yet!
        var xformQuery = EntityManager.GetEntityQuery<TransformComponent>();
        var coordinates = _transform.GetMoverCoordinates(component);
        UpdateEntityRecursive(uid, component, coordinates, xformQuery, false);
    }

    private void UpdateEntityRecursive(EntityUid uid, TransformComponent xform, EntityCoordinates coordinates, EntityQuery<TransformComponent> xformQuery, bool mover)
    {
        if (mover && !xform.LocalPosition.Equals(Vector2.Zero))
        {
            coordinates = _transform.GetMoverCoordinates(xform);
        }

        _entityPvsCollection.UpdateIndex(uid, coordinates);

        // since elements are cached grid-/map-relative, we dont need to update a given grids/maps children
        if(_mapManager.IsGrid(uid) || _mapManager.IsMap(uid)) return;

        var children = xform.ChildEnumerator;

        while (children.MoveNext(out var child))
        {
            UpdateEntityRecursive(child.Value, xformQuery.GetComponent(child.Value), coordinates, xformQuery, true);
        }
    }

    private void OnPlayerStatusChanged(object? sender, SessionStatusEventArgs e)
    {
        if (e.NewStatus == SessionStatus.InGame)
        {
            _playerVisibleSets.Add(e.Session, _visSetPool.Get());
            _playerSeenSets.Add(e.Session, new HashSet<EntityUid>());
            foreach (var pvsCollection in _pvsCollections)
            {
                pvsCollection.AddPlayer(e.Session);
            }
        }
        else if (e.NewStatus == SessionStatus.Disconnected)
        {
            var playerVisSet = _playerVisibleSets[e.Session];
            _playerVisibleSets.Remove(e.Session);
            _visSetPool.Return(playerVisSet);
            _playerSeenSets.Remove(e.Session);
            foreach (var pvsCollection in _pvsCollections)
            {
                pvsCollection.RemovePlayer(e.Session);
            }
        }
    }

    private void OnGridRemoved(GridRemovalEvent ev)
    {
        foreach (var pvsCollection in _pvsCollections)
        {
            pvsCollection.RemoveGrid(ev.GridId);
        }
    }

    private void OnGridCreated(GridInitializeEvent ev)
    {
        var gridId = ev.GridId;
        foreach (var pvsCollection in _pvsCollections)
        {
            pvsCollection.AddGrid(gridId);
        }

        var euid = _mapManager.GetGridEuid(gridId);
        _entityPvsCollection.UpdateIndex(euid);
    }

    private void OnMapDestroyed(MapChangedEvent e)
    {
        foreach (var pvsCollection in _pvsCollections)
        {
            pvsCollection.RemoveMap(e.Map);
        }
    }

    private void OnMapCreated(MapChangedEvent e)
    {
        foreach (var pvsCollection in _pvsCollections)
        {
            pvsCollection.AddMap(e.Map);
        }

        if(e.Map == MapId.Nullspace) return;
        var uid = _mapManager.GetMapEntityId(e.Map);
        _entityPvsCollection.UpdateIndex(uid);
    }

    #endregion

    public (List<(uint, IChunkIndexLocation)> , HashSet<int>[], EntityUid[][] viewers) GetChunks(IPlayerSession[] sessions)
    {
        var chunkList = new List<(uint, IChunkIndexLocation)>();
        var playerChunks = new HashSet<int>[sessions.Length];
        var eyeQuery = EntityManager.GetEntityQuery<EyeComponent>();
        var transformQuery = EntityManager.GetEntityQuery<TransformComponent>();
        var viewerEntities = new EntityUid[sessions.Length][];

        // Keep track of the index of each chunk we use for a faster index lookup.
        var mapIndices = new Dictionary<uint, Dictionary<MapChunkLocation, int>>(4);
        var gridIndices = new Dictionary<uint, Dictionary<GridChunkLocation, int>>(4);

        for (int i = 0; i < sessions.Length; i++)
        {
            var session = sessions[i];
            playerChunks[i] = _playerChunkPool.Get();

            var viewers = GetSessionViewers(session);
            viewerEntities[i] = new EntityUid[viewers.Count];
            viewers.CopyTo(viewerEntities[i]);

            foreach (var eyeEuid in viewers)
            {
                var (viewPos, range, mapId) = CalcViewBounds(in eyeEuid, transformQuery);

                uint visMask = EyeComponent.DefaultVisibilityMask;
                if (eyeQuery.TryGetComponent(eyeEuid, out var eyeComp))
                    visMask = eyeComp.VisibilityMask;

                // Get the nyoom dictionary for index lookups.
                if (!mapIndices.TryGetValue(visMask, out var mapDict))
                {
                    mapDict = new Dictionary<MapChunkLocation, int>(32);
                    mapIndices[visMask] = mapDict;
                }

                var mapChunkEnumerator = new ChunkIndicesEnumerator(viewPos, range, ChunkSize);

                while (mapChunkEnumerator.MoveNext(out var chunkIndices))
                {
                    var chunkLocation = new MapChunkLocation(mapId, chunkIndices.Value);
                    var entry = (visMask, chunkLocation);

                    if (mapDict.TryGetValue(chunkLocation, out var indexOf))
                    {
                        playerChunks[i].Add(indexOf);
                    }
                    else
                    {
                        playerChunks[i].Add(chunkList.Count);
                        mapDict.Add(chunkLocation, chunkList.Count);
                        chunkList.Add(entry);
                    }
                }

                // Get the nyoom dictionary for index lookups.
                if (!gridIndices.TryGetValue(visMask, out var gridDict))
                {
                    gridDict = new Dictionary<GridChunkLocation, int>(32);
                    gridIndices[visMask] = gridDict;
                }

                _mapManager.FindGridsIntersectingEnumerator(mapId, new Box2(viewPos - range, viewPos + range), out var gridEnumerator, true);
                while (gridEnumerator.MoveNext(out var mapGrid))
                {
                    var localPos = transformQuery.GetComponent(mapGrid.GridEntityId).InvWorldMatrix.Transform(viewPos);

                    var gridChunkEnumerator =
                        new ChunkIndicesEnumerator(localPos, range, ChunkSize);

                    while (gridChunkEnumerator.MoveNext(out var gridChunkIndices))
                    {
                        var chunkLocation = new GridChunkLocation(mapGrid.Index, gridChunkIndices.Value);
                        var entry = (visMask, chunkLocation);

                        if (gridDict.TryGetValue(chunkLocation, out var indexOf))
                        {
                            playerChunks[i].Add(indexOf);
                        }
                        else
                        {
                            playerChunks[i].Add(chunkList.Count);
                            gridDict.Add(chunkLocation, chunkList.Count);
                            chunkList.Add(entry);
                        }
                    }
                }
            }

            _uidSetPool.Return(viewers);
        }

        return (chunkList, playerChunks, viewerEntities);
    }

    public (Dictionary<EntityUid, MetaDataComponent> mData, RobustTree<EntityUid> tree)? CalculateChunk(IChunkIndexLocation chunkLocation, uint visMask, EntityQuery<TransformComponent> transform, EntityQuery<MetaDataComponent> metadata)
    {
        var chunk = chunkLocation switch
        {
            GridChunkLocation gridChunkLocation => _entityPvsCollection.TryGetChunk(gridChunkLocation.GridId,
                gridChunkLocation.ChunkIndices, out var gridChunk)
                ? gridChunk
                : null,
            MapChunkLocation mapChunkLocation => _entityPvsCollection.TryGetChunk(mapChunkLocation.MapId,
                mapChunkLocation.ChunkIndices, out var mapChunk)
                ? mapChunk
                : null
        };
        if (chunk == null) return null;
        var chunkSet = _chunkCachePool.Get();
        var tree = _treePool.Get();
        foreach (var uid in chunk)
        {
            AddToChunkSetRecursively(in uid, visMask, tree, chunkSet, transform, metadata);
        }

        return (chunkSet, tree);
    }

    public void ReturnToPool((Dictionary<EntityUid, MetaDataComponent> metadata, RobustTree<EntityUid> tree)?[] chunkCache, HashSet<int>[] playerChunks)
    {
        foreach (var chunk in chunkCache)
        {
            if(!chunk.HasValue) continue;
            _chunkCachePool.Return(chunk.Value.metadata);
            _treePool.Return(chunk.Value.tree);
        }

        foreach (var playerChunk in playerChunks)
        {
            _playerChunkPool.Return(playerChunk);
        }
    }

    private bool AddToChunkSetRecursively(in EntityUid uid, uint visMask, RobustTree<EntityUid> tree, Dictionary<EntityUid, MetaDataComponent> set, EntityQuery<TransformComponent> transform,
        EntityQuery<MetaDataComponent> metadata)
    {
        //are we valid?
        //sometimes uids gets added without being valid YET (looking at you mapmanager) (mapcreate & gridcreated fire before the uids becomes valid)
        if (!uid.IsValid()) return false;

        if (set.ContainsKey(uid)) return true;

        var mComp = metadata.GetComponent(uid);

        // TODO: Don't need to know about parents so no longer need to use bool for this method.
        // If the eye is missing ANY layer this entity or any of its parents belongs to, it is considered invisible.
        if ((visMask & mComp.VisibilityMask) != mComp.VisibilityMask)
            return false;

        var parent = transform.GetComponent(uid).ParentUid;

        if (parent.IsValid() && //is it not a worldentity?
            !set.ContainsKey(parent) && //was the parent not yet added to toSend?
            !AddToChunkSetRecursively(in parent, visMask, tree, set, transform, metadata)) //did we just fail to add the parent?
            return false; //we failed? suppose we dont get added either

        //todo paul i want it to crash here if it gets added double bc that shouldnt happen and will add alot of unneeded cycles, make this a simpl assignment at some point maybe idk
        tree.Set(uid, parent);
        set.Add(uid, mComp);
        return true;
    }

    public (List<EntityState>? updates, List<EntityUid>? deletions) CalculateEntityStates(IPlayerSession session,
        GameTick fromTick, GameTick toTick,
        (Dictionary<EntityUid, MetaDataComponent> metadata, RobustTree<EntityUid> tree)?[] chunkCache,
        HashSet<int> chunkIndices, EntityQuery<MetaDataComponent> mQuery, EntityQuery<TransformComponent> tQuery,
        EntityUid[] viewerEntities)
    {
        DebugTools.Assert(session.Status == SessionStatus.InGame);
        var newEntityBudget = _netConfigManager.GetClientCVar(session.ConnectedClient, CVars.NetPVSNewEntityBudget);
        var enteredEntityBudget = _netConfigManager.GetClientCVar(session.ConnectedClient, CVars.NetPVSEntityBudget);
        var newEntitiesSent = 0;
        var entitiesSent = 0;
        var playerVisibleSet = _playerVisibleSets[session];
        var visibleEnts = _visSetPool.Get();
        var seenSet = _playerSeenSets[session];
        var deletions = _entityPvsCollection.GetDeletedIndices(fromTick);

        foreach (var i in chunkIndices)
        {
            var cache = chunkCache[i];
            if(!cache.HasValue) continue;
            foreach (var rootNode in cache.Value.tree.RootNodes)
            {
<<<<<<< HEAD
                RecursivelyAddTreeNode(in rootNode, cache.Value.tree, seenSet, playerVisibleSet, visibleEnts, fromTick, ref newEntitiesSent,
                        ref entitiesSent, cache.Value.metadata);
=======
                RecursivelyAddTreeNode(in rootNode, seenSet, playerVisibleSet, visibleEnts, fromTick, ref newEntitiesSent,
                        ref entitiesSent, cache.Value.metadata, in enteredEntityBudget, in newEntityBudget);
>>>>>>> 65f28c02
            }
        }

        var globalEnumerator = _entityPvsCollection.GlobalOverridesEnumerator;
        while (globalEnumerator.MoveNext())
        {
            var uid = globalEnumerator.Current;
            RecursivelyAddOverride(in uid, seenSet, playerVisibleSet, visibleEnts, fromTick, ref newEntitiesSent,
                ref entitiesSent, mQuery, tQuery, in enteredEntityBudget, in newEntityBudget);
        }
        globalEnumerator.Dispose();

        var localEnumerator = _entityPvsCollection.GetElementsForSession(session);
        while (localEnumerator.MoveNext())
        {
            var uid = localEnumerator.Current;
            RecursivelyAddOverride(in uid, seenSet, playerVisibleSet, visibleEnts, fromTick, ref newEntitiesSent,
                ref entitiesSent, mQuery, tQuery, in enteredEntityBudget, in newEntityBudget);
        }
        localEnumerator.Dispose();

        foreach (var viewerEntity in viewerEntities)
        {
            RecursivelyAddOverride(in viewerEntity, seenSet, playerVisibleSet, visibleEnts, fromTick, ref newEntitiesSent,
                ref entitiesSent, mQuery, tQuery, in enteredEntityBudget, in newEntityBudget);
        }

        var entityStates = new List<EntityState>();

        foreach (var (entityUid, visiblity) in visibleEnts)
        {
            if (visiblity == PVSEntityVisiblity.StayedUnchanged)
                continue;

            var @new = visiblity == PVSEntityVisiblity.Entered;
            var state = GetEntityState(session, entityUid, @new ? GameTick.Zero : fromTick, mQuery.GetComponent(entityUid).Flags);

            //this entity is not new & nothing changed
            if(!@new && state.Empty) continue;

            entityStates.Add(state);
        }

        foreach (var (entityUid, _) in playerVisibleSet)
        {
            // it was deleted, so we dont need to exit pvs
            if(deletions.Contains(entityUid)) continue;

            //TODO: HACK: somehow an entity left the view, transform does not exist (deleted?), but was not in the
            // deleted list. This seems to happen with the map entity on round restart.
            if (!EntityManager.EntityExists(entityUid))
                continue;

            entityStates.Add(new EntityState(entityUid, new NetListAsArray<ComponentChange>(new []
            {
                ComponentChange.Changed(_stateManager.TransformNetId, new TransformComponent.TransformComponentState(Vector2.Zero, Angle.Zero, EntityUid.Invalid, false, false)),
            }), true));
        }

        _playerVisibleSets[session] = visibleEnts;
        _visSetPool.Return(playerVisibleSet);

        if (deletions.Count == 0) deletions = default;
        if (entityStates.Count == 0) entityStates = default;
        return (entityStates, deletions);
    }

    [MethodImpl(MethodImplOptions.AggressiveOptimization)]
    private void RecursivelyAddTreeNode(
        in EntityUid nodeIndex,
        RobustTree<EntityUid> tree,
        HashSet<EntityUid> seenSet,
        Dictionary<EntityUid, PVSEntityVisiblity> previousVisibleEnts,
        Dictionary<EntityUid, PVSEntityVisiblity> toSend,
        GameTick fromTick,
        ref int newEntitiesSent,
        ref int totalEnteredEntities,
        Dictionary<EntityUid, MetaDataComponent> metaDataCache,
        in int enteredEntityBudget,
        in int newEntityBudget)
    {
        //are we valid?
        //sometimes uids gets added without being valid YET (looking at you mapmanager) (mapcreate & gridcreated fire before the uids becomes valid)

        // As every map is parented to uid 0 in the tree we still need to get their children, plus because we go top-down
        // we may find duplicate parents with children we haven't encountered before
        // on different chunks (this is especially common with direct grid children)
        if (nodeIndex.IsValid() && !toSend.ContainsKey(nodeIndex))
        {
            //are we new?
<<<<<<< HEAD
            var (entered, budgetFail) = ProcessEntry(in nodeIndex, seenSet, previousVisibleEnts, ref newEntitiesSent,
                ref totalEnteredEntities);
=======
            var (entered, budgetFail) = ProcessEntry(in node.Value, seenSet, previousVisibleEnts, ref newEntitiesSent,
                ref totalEnteredEntities, in enteredEntityBudget, in newEntityBudget);
>>>>>>> 65f28c02

            if (budgetFail) return;

            AddToSendSet(in nodeIndex, metaDataCache[nodeIndex], toSend, fromTick, entered);
        }

        var node = tree[nodeIndex];
        //our children are important regardless! iterate them!
        if(node.Children != null)
        {
<<<<<<< HEAD
            foreach (var child in node.Children)
            {
                RecursivelyAddTreeNode(in child, tree, seenSet, previousVisibleEnts, toSend, fromTick, ref newEntitiesSent,
                    ref totalEnteredEntities, metaDataCache);
            }
=======
            RecursivelyAddTreeNode(in child, seenSet, previousVisibleEnts, toSend, fromTick, ref newEntitiesSent,
                ref totalEnteredEntities, metaDataCache, in enteredEntityBudget, in newEntityBudget);
>>>>>>> 65f28c02
        }
    }

    public bool RecursivelyAddOverride(
        in EntityUid uid,
        HashSet<EntityUid> seenSet,
        Dictionary<EntityUid, PVSEntityVisiblity> previousVisibleEnts,
        Dictionary<EntityUid, PVSEntityVisiblity> toSend,
        GameTick fromTick,
        ref int newEntitiesSent,
        ref int totalEnteredEntities,
        EntityQuery<MetaDataComponent> metaQuery,
        EntityQuery<TransformComponent> transQuery,
        in int enteredEntityBudget,
        in int newEntityBudget)
    {
        //are we valid?
        //sometimes uids gets added without being valid YET (looking at you mapmanager) (mapcreate & gridcreated fire before the uids becomes valid)
        if (!uid.IsValid()) return false;

        //did we already get added?
        if (toSend.ContainsKey(uid)) return true;

        var parent = transQuery.GetComponent(uid).ParentUid;
        if (parent.IsValid() && !RecursivelyAddOverride(in parent, seenSet, previousVisibleEnts, toSend, fromTick,
                ref newEntitiesSent, ref totalEnteredEntities, metaQuery, transQuery, in enteredEntityBudget, in newEntityBudget))
            return false;

        var (entered, _) = ProcessEntry(in uid, seenSet, previousVisibleEnts, ref newEntitiesSent,
            ref totalEnteredEntities, in enteredEntityBudget, in newEntityBudget);

        AddToSendSet(in uid, metaQuery.GetComponent(uid), toSend, fromTick, entered);
        return true;
    }

    private (bool entered, bool budgetFail) ProcessEntry(in EntityUid uid, HashSet<EntityUid> seenSet,
        Dictionary<EntityUid, PVSEntityVisiblity> previousVisibleEnts,
        ref int newEntitiesSent,
        ref int totalEnteredEntities, in int enteredEntityBudget, in int newEntityBudget)
    {
        var @new = !seenSet.Contains(uid);
        var entered = @new | !previousVisibleEnts.Remove(uid);

        if (entered)
        {
            if (totalEnteredEntities >= enteredEntityBudget)
                return (entered, true);

            totalEnteredEntities++;
        }

        if (@new)
        {
            //we just entered pvs, do we still have enough budget to send us?
            if(newEntitiesSent >= newEntityBudget)
                return (entered, true);

            newEntitiesSent++;
            seenSet.Add(uid);
        }

        return (entered, false);
    }

    private void AddToSendSet(in EntityUid uid, MetaDataComponent metaDataComponent, Dictionary<EntityUid, PVSEntityVisiblity> toSend, GameTick fromTick, bool entered)
    {
        if (entered)
        {
            toSend.Add(uid, PVSEntityVisiblity.Entered);
            return;
        }

        if (metaDataComponent.EntityLastModifiedTick < fromTick)
        {
            //entity has been sent before and hasnt been updated since
            toSend.Add(uid, PVSEntityVisiblity.StayedUnchanged);
            return;
        }

        //add us
        toSend.Add(uid, PVSEntityVisiblity.StayedChanged);
    }

    /// <summary>
    ///     Gets all entity states that have been modified after and including the provided tick.
    /// </summary>
    public (List<EntityState>? updates, List<EntityUid>? deletions) GetAllEntityStates(ICommonSession player, GameTick fromTick, GameTick toTick)
    {
        var deletions = _entityPvsCollection.GetDeletedIndices(fromTick);
        // no point sending an empty collection
        if (deletions.Count == 0) deletions = default;

        var stateEntities = new List<EntityState>();
        var seenEnts = new HashSet<EntityUid>();
        var slowPath = false;
        var metadataQuery = EntityManager.GetEntityQuery<MetaDataComponent>();

        if (!SeenAllEnts.Contains(player))
        {
            // Give them E V E R Y T H I N G
            stateEntities = new List<EntityState>(EntityManager.EntityCount);

            // This is the same as iterating every existing entity.
            foreach (var md in EntityManager.EntityQuery<MetaDataComponent>(true))
            {
                DebugTools.Assert(md.EntityLifeStage >= EntityLifeStage.Initialized);
                stateEntities.Add(GetEntityState(player, md.Owner, GameTick.Zero, md.Flags));
            }

            return (stateEntities.Count == 0 ? default : stateEntities, deletions);
        }

        // Just get the relevant entities that have been dirtied
        // This should be extremely fast.
        if (!slowPath)
        {
            for (var i = fromTick.Value; i <= toTick.Value; i++)
            {
                // Fallback to dumping every entity on them.
                var tick = new GameTick(i);
                if (!TryGetTick(tick, out var add, out var dirty))
                {
                    slowPath = true;
                    break;
                }

                foreach (var uid in add)
                {
                    if (!seenEnts.Add(uid)) continue;
                    // This is essentially the same as IEntityManager.EntityExists, but returning MetaDataComponent.
                    if (!metadataQuery.TryGetComponent(uid, out var md)) continue;

                    DebugTools.Assert(md.EntityLifeStage >= EntityLifeStage.Initialized);

                    if (md.EntityLastModifiedTick >= fromTick)
                        stateEntities.Add(GetEntityState(player, uid, GameTick.Zero, md.Flags));
                }

                foreach (var uid in dirty)
                {
                    DebugTools.Assert(!add.Contains(uid));

                    if (!seenEnts.Add(uid)) continue;
                    if (!metadataQuery.TryGetComponent(uid, out var md)) continue;

                    DebugTools.Assert(md.EntityLifeStage >= EntityLifeStage.Initialized);

                    if (md.EntityLastModifiedTick >= fromTick)
                        stateEntities.Add(GetEntityState(player, uid, fromTick, md.Flags));
                }
            }
        }

        if (!slowPath)
        {
            if (stateEntities.Count == 0) stateEntities = default;

            return (stateEntities, deletions);
        }

        stateEntities = new List<EntityState>(EntityManager.EntityCount);

        // This is the same as iterating every existing entity.
        foreach (var md in EntityManager.EntityQuery<MetaDataComponent>(true))
        {
            DebugTools.Assert(md.EntityLifeStage >= EntityLifeStage.Initialized);

            if (md.EntityLastModifiedTick >= fromTick)
                stateEntities.Add(GetEntityState(player, md.Owner, fromTick, md.Flags));
        }

        // no point sending an empty collection
        if (stateEntities.Count == 0) stateEntities = default;

        return (stateEntities, deletions);
    }

    /// <summary>
    /// Generates a network entity state for the given entity.
    /// </summary>
    /// <param name="player">The player to generate this state for.</param>
    /// <param name="entityUid">Uid of the entity to generate the state from.</param>
    /// <param name="fromTick">Only provide delta changes from this tick.</param>
    /// <param name="flags">Any applicable metadata flags</param>
    /// <returns>New entity State for the given entity.</returns>
    private EntityState GetEntityState(ICommonSession player, EntityUid entityUid, GameTick fromTick, MetaDataFlags flags)
    {
        var bus = EntityManager.EventBus;
        var changed = new List<ComponentChange>();
        // Whether this entity has any component states that are only for a specific session.
        // TODO: This GetComp is probably expensive, less expensive than before, but ideally we'd cache it somewhere or something from a previous getcomp
        // Probably still needs tweaking but checking for add / changed states up front should do most of the work.
        var specificStates = (flags & MetaDataFlags.EntitySpecific) == MetaDataFlags.EntitySpecific;

        foreach (var (netId, component) in EntityManager.GetNetComponents(entityUid))
        {
            DebugTools.Assert(component.Initialized);

            // NOTE: When LastModifiedTick or CreationTick are 0 it means that the relevant data is
            // "not different from entity creation".
            // i.e. when the client spawns the entity and loads the entity prototype,
            // the data it deserializes from the prototype SHOULD be equal
            // to what the component state / ComponentChange would send.
            // As such, we can avoid sending this data in this case since the client "already has it".

            DebugTools.Assert(component.LastModifiedTick >= component.CreationTick);

            var addState = false;
            var changeState = false;

            // We'll check the properties first; if we ever have specific states then doing the struct event is expensive.
            if (component.CreationTick != GameTick.Zero && component.CreationTick >= fromTick && !component.Deleted)
                addState = true;
            else if (component.NetSyncEnabled && component.LastModifiedTick != GameTick.Zero && component.LastModifiedTick >= fromTick)
                changeState = true;

            if (!addState && !changeState)
                continue;

            if (specificStates && !EntityManager.CanGetComponentState(bus, component, player))
                continue;

            if (addState)
            {
                ComponentState? state = null;
                if (component.NetSyncEnabled && component.LastModifiedTick != GameTick.Zero &&
                    component.LastModifiedTick >= fromTick)
                    state = EntityManager.GetComponentState(bus, component);

                // Can't be null since it's returned by GetNetComponents
                // ReSharper disable once PossibleInvalidOperationException
                changed.Add(ComponentChange.Added(netId, state));
            }
            else
            {
                DebugTools.Assert(changeState);
                changed.Add(ComponentChange.Changed(netId, EntityManager.GetComponentState(bus, component)));
            }
        }

        foreach (var netId in _serverEntManager.GetDeletedComponents(entityUid, fromTick))
        {
            changed.Add(ComponentChange.Removed(netId));
        }

        return new EntityState(entityUid, changed.ToArray());
    }

    private HashSet<EntityUid> GetSessionViewers(ICommonSession session)
    {
        var viewers = _uidSetPool.Get();
        if (session.Status != SessionStatus.InGame)
            return viewers;

        if (session.AttachedEntity != null)
            viewers.Add(session.AttachedEntity.Value);

        // This is awful, but we're not gonna add the list of view subscriptions to common session.
        if (session is IPlayerSession playerSession)
        {
            foreach (var uid in playerSession.ViewSubscriptions)
            {
                viewers.Add(uid);
            }
        }

        return viewers;
    }

    // Read Safe
    private (Vector2 worldPos, float range, MapId mapId) CalcViewBounds(in EntityUid euid, EntityQuery<TransformComponent> transformQuery)
    {
        var xform = transformQuery.GetComponent(euid);
        return (xform.WorldPosition, _viewSize / 2f, xform.MapID);
    }

    public sealed class SetPolicy<T> : PooledObjectPolicy<HashSet<T>>
    {
        public override HashSet<T> Create()
        {
            return new HashSet<T>();
        }

        public override bool Return(HashSet<T> obj)
        {
            obj.Clear();
            return true;
        }
    }

    public sealed class ListPolicy<T> : PooledObjectPolicy<List<T>>
    {
        public override List<T> Create()
        {
            return new();
        }

        public override bool Return(List<T> obj)
        {
            obj.Clear();
            return true;
        }
    }

    public sealed class DictPolicy<T1, T2> : PooledObjectPolicy<Dictionary<T1, T2>> where T1 : notnull
    {
        public override Dictionary<T1, T2> Create()
        {
            return new Dictionary<T1, T2>();
        }

        public override bool Return(Dictionary<T1, T2> obj)
        {
            obj.Clear();
            return true;
        }
    }

    public sealed class TreePolicy<T> : PooledObjectPolicy<RobustTree<T>> where T : notnull
    {
        private ObjectPool<HashSet<T>> _setPool = new DefaultObjectPool<HashSet<T>>(new SetPolicy<T>());
        public override RobustTree<T> Create()
        {
            return new RobustTree<T>(_setPool);
        }

        public override bool Return(RobustTree<T> obj)
        {
            obj.Clear();
            return true;
        }
    }
}

[ByRefEvent]
public readonly struct ExpandPvsEvent
{
    public readonly IPlayerSession Session;
    public readonly List<EntityUid> Entities;

    public ExpandPvsEvent(IPlayerSession session, List<EntityUid> entities)
    {
        Session = session;
        Entities = entities;
    }
}<|MERGE_RESOLUTION|>--- conflicted
+++ resolved
@@ -476,13 +476,8 @@
             if(!cache.HasValue) continue;
             foreach (var rootNode in cache.Value.tree.RootNodes)
             {
-<<<<<<< HEAD
                 RecursivelyAddTreeNode(in rootNode, cache.Value.tree, seenSet, playerVisibleSet, visibleEnts, fromTick, ref newEntitiesSent,
-                        ref entitiesSent, cache.Value.metadata);
-=======
-                RecursivelyAddTreeNode(in rootNode, seenSet, playerVisibleSet, visibleEnts, fromTick, ref newEntitiesSent,
                         ref entitiesSent, cache.Value.metadata, in enteredEntityBudget, in newEntityBudget);
->>>>>>> 65f28c02
             }
         }
 
@@ -573,13 +568,8 @@
         if (nodeIndex.IsValid() && !toSend.ContainsKey(nodeIndex))
         {
             //are we new?
-<<<<<<< HEAD
             var (entered, budgetFail) = ProcessEntry(in nodeIndex, seenSet, previousVisibleEnts, ref newEntitiesSent,
-                ref totalEnteredEntities);
-=======
-            var (entered, budgetFail) = ProcessEntry(in node.Value, seenSet, previousVisibleEnts, ref newEntitiesSent,
                 ref totalEnteredEntities, in enteredEntityBudget, in newEntityBudget);
->>>>>>> 65f28c02
 
             if (budgetFail) return;
 
@@ -590,16 +580,11 @@
         //our children are important regardless! iterate them!
         if(node.Children != null)
         {
-<<<<<<< HEAD
             foreach (var child in node.Children)
             {
                 RecursivelyAddTreeNode(in child, tree, seenSet, previousVisibleEnts, toSend, fromTick, ref newEntitiesSent,
-                    ref totalEnteredEntities, metaDataCache);
-            }
-=======
-            RecursivelyAddTreeNode(in child, seenSet, previousVisibleEnts, toSend, fromTick, ref newEntitiesSent,
-                ref totalEnteredEntities, metaDataCache, in enteredEntityBudget, in newEntityBudget);
->>>>>>> 65f28c02
+                    ref totalEnteredEntities, metaDataCache, in enteredEntityBudget, in newEntityBudget);
+            }
         }
     }
 
