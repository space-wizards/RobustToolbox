﻿<?xml version="1.0" encoding="utf-8"?>
<Project DefaultTargets="Build" xmlns="http://schemas.microsoft.com/developer/msbuild/2003" ToolsVersion="12.0">
  <Import Project="..\MSBuild\SS14.Properties.targets" />
  <PropertyGroup>
    <ProjectType>Local</ProjectType>
    <ProductVersion>12.0.31101.0</ProductVersion>
    <SchemaVersion>2.0</SchemaVersion>
    <ProjectGuid>{0C31DFDF-0000-0000-0000-000000000000}</ProjectGuid>
    <Configuration Condition=" '$(Configuration)' == '' ">Debug</Configuration>
    <Platform Condition=" '$(Platform)' == '' ">x86</Platform>
    <ApplicationIcon>ss14.ico</ApplicationIcon>
    <AssemblyKeyContainerName />
    <AssemblyName>SS14.Client</AssemblyName>
    <TargetFrameworkVersion>v4.5.1</TargetFrameworkVersion>
    <OutputType>Exe</OutputType>
    <AppDesignerFolder />
    <RootNamespace>SS14.Client</RootNamespace>
    <StartupObject />
    <StartArguments />
    <FileUpgradeFlags />
    <TargetFrameworkProfile />
    <PublishUrl>publish\</PublishUrl>
    <Install>true</Install>
    <InstallFrom>Disk</InstallFrom>
    <UpdateEnabled>false</UpdateEnabled>
    <UpdateMode>Foreground</UpdateMode>
    <UpdateInterval>7</UpdateInterval>
    <UpdateIntervalUnits>Days</UpdateIntervalUnits>
    <UpdatePeriodically>false</UpdatePeriodically>
    <UpdateRequired>false</UpdateRequired>
    <MapFileExtensions>true</MapFileExtensions>
    <ApplicationRevision>0</ApplicationRevision>
    <ApplicationVersion>1.0.0.%2a</ApplicationVersion>
    <IsWebBootstrapper>false</IsWebBootstrapper>
    <UseApplicationTrust>false</UseApplicationTrust>
    <BootstrapperEnabled>true</BootstrapperEnabled>
    <AutoGenerateBindingRedirects>true</AutoGenerateBindingRedirects>
    <NoWarn>0649</NoWarn>
    <AllowedReferenceRelatedFileExtensions>.pdb;.dll.config</AllowedReferenceRelatedFileExtensions>
    <AllowUnsafeBlocks>False</AllowUnsafeBlocks>
    <BaseAddress>285212672</BaseAddress>
    <CheckForOverflowUnderflow>False</CheckForOverflowUnderflow>
    <ConfigurationOverrideFile />
    <FileAlignment>4096</FileAlignment>
    <OutputPath>$(SolutionDir)bin\Client\</OutputPath>
    <RegisterForComInterop>False</RegisterForComInterop>
    <RemoveIntegerChecks>False</RemoveIntegerChecks>
    <TreatWarningsAsErrors>False</TreatWarningsAsErrors>
    <WarningLevel>4</WarningLevel>
    <NoStdLib>False</NoStdLib>
    <DocumentationFile />
  </PropertyGroup>
  <PropertyGroup Condition=" '$(Configuration)|$(Platform)' == 'Debug|x86' ">
    <DefineConstants>TRACE;DEBUG</DefineConstants>
    <DebugSymbols>True</DebugSymbols>
    <Optimize>False</Optimize>
    <PlatformTarget>x86</PlatformTarget>
    <Prefer32Bit>true</Prefer32Bit>
  </PropertyGroup>
  <PropertyGroup Condition=" '$(Configuration)|$(Platform)' == 'Release|x86' ">
    <DefineConstants>TRACE;RELEASE</DefineConstants>
    <DebugSymbols>False</DebugSymbols>
    <Optimize>True</Optimize>
    <PlatformTarget>x86</PlatformTarget>
    <Prefer32Bit>true</Prefer32Bit>
    <AllowedReferenceRelatedFileExtensions>.dll.config</AllowedReferenceRelatedFileExtensions>
  </PropertyGroup>
  <PropertyGroup Condition=" '$(Configuration)|$(Platform)' == 'Debug|x64' ">
    <DefineConstants>TRACE;DEBUG</DefineConstants>
    <DebugSymbols>True</DebugSymbols>
    <Optimize>False</Optimize>
    <PlatformTarget>x64</PlatformTarget>
    <Prefer32Bit>false</Prefer32Bit>
  </PropertyGroup>
  <PropertyGroup Condition=" '$(Configuration)|$(Platform)' == 'Release|x64' ">
    <DefineConstants>TRACE;RELEASE</DefineConstants>
    <DebugSymbols>False</DebugSymbols>
    <Optimize>True</Optimize>
    <PlatformTarget>x64</PlatformTarget>
    <Prefer32Bit>false</Prefer32Bit>
    <AllowedReferenceRelatedFileExtensions>.dll.config</AllowedReferenceRelatedFileExtensions>
  </PropertyGroup>
  <ItemGroup>
    <Reference Include="Microsoft.Diagnostics.Runtime, Version=0.8.31.0, Culture=neutral, PublicKeyToken=b03f5f7f11d50a3a, processorArchitecture=MSIL">
      <HintPath>$(SolutionDir)packages\Microsoft.Diagnostics.Runtime.0.8.31-beta\lib\net40\Microsoft.Diagnostics.Runtime.dll</HintPath>
      <Private>True</Private>
    </Reference>
    <Reference Include="NetSerializer, Version=4.1.0.0, Culture=neutral, processorArchitecture=MSIL">
      <HintPath>$(SolutionDir)packages\NetSerializer.4.1.0\lib\net45\NetSerializer.dll</HintPath>
    </Reference>
    <Reference Include="OpenTK, Version=3.0.0.0, Culture=neutral, PublicKeyToken=bad199fe84eb3df4, processorArchitecture=MSIL">
      <HintPath>$(SolutionDir)packages\OpenTK.3.0.0-pre\lib\net20\OpenTK.dll</HintPath>
    </Reference>
    <Reference Include="System">
      <Name>System</Name>
      <Private>False</Private>
    </Reference>
    <Reference Include="System.Core">
      <Name>System.Core</Name>
      <Private>False</Private>
    </Reference>
    <Reference Include="System.Drawing">
      <Name>System.Drawing</Name>
      <Private>False</Private>
    </Reference>
    <Reference Include="System.Windows.Forms">
      <Name>System.Windows.Forms</Name>
      <Private>False</Private>
    </Reference>
    <Reference Include="System.Xml">
      <Name>System.Xml</Name>
      <Private>False</Private>
    </Reference>
    <Reference Include="System.Xml.Linq">
      <Name>System.Xml.Linq</Name>
      <Private>False</Private>
    </Reference>
    <Reference Include="ICSharpCode.SharpZipLib, Version=0.86.0.518, Culture=neutral, PublicKeyToken=1b03e6acf1164f73, processorArchitecture=MSIL">
      <HintPath>$(SolutionDir)packages\SharpZipLib.0.86.0\lib\20\ICSharpCode.SharpZipLib.dll</HintPath>
      <Private>True</Private>
    </Reference>
    <Reference Include="System.ServiceModel">
      <Name>System.ServiceModel</Name>
      <Private>False</Private>
    </Reference>
    <Reference Include="Microsoft.CSharp">
      <Name>Microsoft.CSharp</Name>
      <Private>False</Private>
    </Reference>
    <Reference Include="YamlDotNet">
      <HintPath>$(SolutionDir)packages\YamlDotNet.4.2.1\lib\net35\YamlDotNet.dll</HintPath>
    </Reference>
  </ItemGroup>
  <ItemGroup>
    <ProjectReference Include="..\Lidgren.Network\Lidgren.Network.csproj">
      <Name>Lidgren.Network</Name>
      <Project>{59250BAF-0000-0000-0000-000000000000}</Project>
      <Package>{FAE04EC0-301F-11D3-BF4B-00C04F79EFBC}</Package>
      <Private>True</Private>
    </ProjectReference>
    <ProjectReference Include="..\SFML\src\Graphics\sfml-graphics.csproj">
      <Project>{46786269-57b9-48e7-aa4f-8f4d84609fe6}</Project>
      <Name>sfml-graphics</Name>
    </ProjectReference>
    <ProjectReference Include="..\SFML\src\System\sfml-system.csproj">
      <Project>{31d24303-f6a9-4d53-bb03-a73edcb3186d}</Project>
      <Name>sfml-system</Name>
    </ProjectReference>
    <ProjectReference Include="..\SFML\src\Window\sfml-window.csproj">
      <Project>{d17de83d-a592-461f-8af2-53f9e22e1d0f}</Project>
      <Name>sfml-window</Name>
    </ProjectReference>
    <ProjectReference Include="..\SS14.Client.Graphics\SS14.Client.Graphics.csproj">
      <Project>{302b877e-0000-0000-0000-000000000000}</Project>
      <Name>SS14.Client.Graphics</Name>
    </ProjectReference>
    <ProjectReference Include="..\SS14.Shared\SS14.Shared.csproj">
      <Name>SS14.Shared</Name>
      <Project>{0529F740-0000-0000-0000-000000000000}</Project>
      <Package>{FAE04EC0-301F-11D3-BF4B-00C04F79EFBC}</Package>
      <Private>True</Private>
    </ProjectReference>
  </ItemGroup>
  <ItemGroup>
    <Compile Include="GameController.cs" />
    <Compile Include="Interfaces\GameObjects\IClientEntityManager.cs" />
    <Compile Include="Interfaces\IGameController.cs" />
    <Compile Include="Map\MapRenderer.cs" />
    <Compile Include="Placement\Modes\AlignSnapgridCenter.cs" />
    <Compile Include="Placement\Modes\AlignSnapgridBorder.cs" />
    <Compile Include="Program.cs" />
    <Compile Include="Properties\AssemblyInfo.cs" />
    <Content Include="ss14.ico" />
    <None Include="app.config">
    </None>
    <Content Include="KeyBindings.xml">
      <SubType>Code</SubType>
      <CopyToOutputDirectory>PreserveNewest</CopyToOutputDirectory>
    </Content>
    <Content Include="..\Resources\EngineContentPack.zip">
      <CopyToOutputDirectory>PreserveNewest</CopyToOutputDirectory>
    </Content>
    <Content Include="..\Resources\ResourcePack.zip">
      <CopyToOutputDirectory>PreserveNewest</CopyToOutputDirectory>
    </Content>
    <EmbeddedResource Include="Properties\Resources.resx">
      <Generator>ResXFileCodeGenerator</Generator>
      <LastGenOutput>Resources.Designer.cs</LastGenOutput>
      <SubType>Designer</SubType>
    </EmbeddedResource>
    <Compile Include="Properties\Resources.Designer.cs">
      <AutoGen>True</AutoGen>
      <DependentUpon>Resources.resx</DependentUpon>
      <DesignTime>True</DesignTime>
    </Compile>
    <Content Include="client_config.toml">
      <CopyToOutputDirectory>PreserveNewest</CopyToOutputDirectory>
    </Content>
    <Content Include="$(SolutionDir)packages\OpenTK.3.0.0-pre\content\OpenTK.dll.config">
      <CopyToOutputDirectory>PreserveNewest</CopyToOutputDirectory>
    </Content>
    <None Include="packages.config" />
    <Compile Include="GameObjects\AnimatedSprite.cs" />
    <Compile Include="GameObjects\Components\Input\ClickableComponent.cs" />
    <Compile Include="GameObjects\Components\Collidable\CollidableComponent.cs" />
    <Compile Include="GameObjects\Components\BoundingBox\BoundingBoxComponent.cs" />
    <Compile Include="GameObjects\Components\Icon\IconComponent.cs" />
    <Compile Include="GameObjects\Components\Input\ContextMenuComponent.cs" />
    <Compile Include="GameObjects\Components\Light\PointLightComponent.cs" />
    <Compile Include="GameObjects\Components\Mover\PlayerInputMoverComponent.cs" />
    <Compile Include="GameObjects\Components\Physics\PhysicsComponent.cs" />
    <Compile Include="GameObjects\Components\Renderable\AnimatedSpriteComponent.cs" />
    <Compile Include="GameObjects\Components\Renderable\ParticleSystem.cs" />
    <Compile Include="GameObjects\Components\Renderable\ParticleSystemComponent.cs" />
    <Compile Include="GameObjects\Components\Renderable\Speechbubble.cs" />
    <Compile Include="GameObjects\Components\Renderable\WearableAnimatedSpriteComponent.cs" />
    <Compile Include="GameObjects\Components\Renderable\ItemSpriteComponent.cs" />
    <Compile Include="GameObjects\Components\Renderable\MobSpriteComponent.cs" />
    <Compile Include="GameObjects\Components\Renderable\SpriteComponent.cs" />
    <Compile Include="GameObjects\Components\Transform\TransformComponent.cs" />
    <Compile Include="GameObjects\ContextMenuEntry.cs" />
    <Compile Include="GameObjects\EntitySystems\InputSystem.cs" />
    <Compile Include="GameObjects\ClientEntityManager.cs" />
    <Compile Include="GameObjects\ClientEntityNetworkManager.cs" />
    <Compile Include="GameObjects\ClientComponentFactory.cs" />
    <Compile Include="GameObjects\Components\Input\KeyBindingInputComponent.cs" />
    <Compile Include="Reflection\ClientReflectionManager.cs" />
    <Compile Include="ResourceManagement\BaseResource.cs" />
    <Compile Include="ResourceManagement\FontResource.cs" />
    <Compile Include="ResourceManagement\SpriteResource.cs" />
    <Compile Include="ResourceManagement\TextureResource.cs" />
    <Compile Include="Utility\Rand.cs" />
    <Compile Include="Console\ConsoleCommands.cs" />
    <Compile Include="Console\HelpCommands.cs" />
    <Compile Include="Console\QuitCommand.cs" />
    <Compile Include="Console\Debug.cs" />
    <Compile Include="GameStates\GameStateManager.cs" />
    <Compile Include="Helpers\GaussianBlur.cs" />
    <Compile Include="Helpers\InterpolationPacket.cs" />
    <Compile Include="Helpers\StarScroller.cs" />
    <Compile Include="Helpers\Utilities.cs" />
    <Compile Include="Input\KeyBindingManager.cs" />
    <Compile Include="Interfaces\Console\IConsoleCommand.cs" />
    <Compile Include="Interfaces\Console\IDebugConsole.cs" />
    <Compile Include="Interfaces\GameObjects\Components\IClientClickableComponent.cs" />
    <Compile Include="Interfaces\GameObjects\IMoverComponent.cs" />
    <Compile Include="Interfaces\GameObjects\ISpriteRenderableComponent.cs" />
    <Compile Include="Interfaces\GameObjects\IParticleSystemComponent.cs" />
    <Compile Include="Interfaces\GameObjects\IRenderableComponent.cs" />
    <Compile Include="Interfaces\GameObjects\IClickTargetComponent.cs" />
    <Compile Include="Interfaces\GameObjects\ISpriteComponent.cs" />
    <Compile Include="Interfaces\GameStates\IGameStateManager.cs" />
    <Compile Include="Interfaces\Input\IKeyBindingManager.cs" />
    <Compile Include="Interfaces\Network\INetworkGrapher.cs" />
    <Compile Include="Interfaces\Placement\IPlacementManager.cs" />
    <Compile Include="Interfaces\Player\IPlayerManager.cs" />
    <Compile Include="Interfaces\Resource\IResourceCache.cs" />
    <Compile Include="Interfaces\State\IState.cs" />
    <Compile Include="Interfaces\State\IStateManager.cs" />
    <Compile Include="Interfaces\UserInterface\IDragDropInfo.cs" />
    <Compile Include="Interfaces\UserInterface\IGuiComponent.cs" />
    <Compile Include="Interfaces\UserInterface\IUserInterfaceManager.cs" />
    <Compile Include="Interfaces\Utility\IRand.cs" />
    <Compile Include="Lighting\LightModes\Flicker.cs" />
    <Compile Include="Network\NetworkGrapher.cs" />
    <Compile Include="Placement\PlacementManager.cs" />
    <Compile Include="Placement\PlacementMode.cs" />
    <Compile Include="Placement\Modes\PlaceFree.cs" />
    <Compile Include="Placement\Modes\PlaceNearby.cs" />
    <Compile Include="Placement\Modes\AlignSimilar.cs" />
    <Compile Include="Placement\Modes\AlignTileAny.cs" />
    <Compile Include="Placement\Modes\AlignTileEmpty.cs" />
    <Compile Include="Placement\Modes\AlignTileNonSolid.cs" />
    <Compile Include="Placement\Modes\AlignTileSolid.cs" />
    <Compile Include="Placement\Modes\AlignWall.cs" />
    <Compile Include="Player\PlayerManager.cs" />
    <Compile Include="Player\PostProcessing\BlurPostProcessingEffect.cs" />
    <Compile Include="Player\PostProcessing\DeathPostProcessingEffect.cs" />
    <Compile Include="Player\PostProcessing\PostProcessingEffect.cs" />
    <Compile Include="ResourceManagement\ResourceCache.cs" />
    <Compile Include="State\State.cs" />
    <Compile Include="State\StateManager.cs" />
    <Compile Include="State\States\GameScreen.cs" />
    <Compile Include="State\States\LobbyMenu.cs" />
    <Compile Include="State\States\MainMenu.cs" />
    <Compile Include="State\States\OptionsMenu.cs" />
    <Compile Include="UserInterface\DragDropInfo.cs" />
    <Compile Include="UserInterface\UserInterfaceManager.cs" />
    <Compile Include="UserInterface\Components\Button.cs" />
    <Compile Include="UserInterface\Components\Chatbox.cs" />
    <Compile Include="UserInterface\Components\Checkbox.cs" />
    <Compile Include="UserInterface\Components\ContextMenu.cs" />
    <Compile Include="UserInterface\Components\DebugConsole.cs" />
    <Compile Include="UserInterface\Components\DisconnectedScreenBlocker.cs" />
    <Compile Include="UserInterface\Components\EntitySpawnPanel.cs" />
    <Compile Include="UserInterface\Components\EntitySpawnSelectButton.cs" />
    <Compile Include="UserInterface\Components\ExamineWindow.cs" />
    <Compile Include="UserInterface\Components\FloatingDeco.cs" />
    <Compile Include="UserInterface\Components\GuiComponent.cs" />
    <Compile Include="UserInterface\Components\ImageButton.cs" />
    <Compile Include="UserInterface\Components\Label.cs" />
    <Compile Include="UserInterface\Components\Listbox.cs" />
    <Compile Include="UserInterface\Components\MenuWindow.cs" />
    <Compile Include="UserInterface\Components\ProgressBar.cs" />
    <Compile Include="UserInterface\Components\PropEditWindow.cs" />
    <Compile Include="UserInterface\Components\ScrollableContainer.cs" />
    <Compile Include="UserInterface\Components\Scrollbar.cs" />
    <Compile Include="UserInterface\Components\Showcase.cs" />
    <Compile Include="UserInterface\Components\SimpleImage.cs" />
    <Compile Include="UserInterface\Components\TemplateGuiComponent.cs" />
    <Compile Include="UserInterface\Components\Textbox.cs" />
    <Compile Include="UserInterface\Components\TileSpawnPanel.cs" />
    <Compile Include="UserInterface\Components\TimerBar.cs" />
    <Compile Include="UserInterface\Components\Window.cs" />
    <Compile Include="UserInterface\LobbyState\LobbyShowcase.cs" />
    <Compile Include="UserInterface\LobbyState\PlayerLstTab.cs" />
    <Compile Include="UserInterface\LobbyState\TabContainer.cs" />
    <Compile Include="UserInterface\LobbyState\TabbedMenu.cs" />
  </ItemGroup>
  <ItemGroup Condition="'$(TargetOS)' == 'MacOS'">
    <!-- HAVE to do a deep copy, because framework bundles are directories. -->
    <MacNatives Include="..\Third-Party\extlibs\Mac\**\*.*" />
  </ItemGroup>
  <ItemGroup>
    <BootstrapperPackage Include="Microsoft.Net.Framework.3.5.SP1">
      <Visible>False</Visible>
      <ProductName>.NET Framework 3.5 SP1</ProductName>
      <Install>false</Install>
    </BootstrapperPackage>
  </ItemGroup>
  <Import Project="$(MSBuildBinPath)\Microsoft.CSharp.targets" />
  <Import Project="..\MSBuild\SS14.Engine.targets" />
  <PropertyGroup>
    <PreBuildEvent>
    </PreBuildEvent>
    <PostBuildEvent>
    </PostBuildEvent>
  </PropertyGroup>
  <Target Name="AfterBuild" DependsOnTargets="CopyResourcesFromShared;CopyMacNatives;CopyWinNatives" />
  <Target Name="CopyMacNatives" Condition="'$(targetOS)' == 'MacOS'">
<<<<<<< HEAD
    <Error Text="MacOS natives not found in Third-Party/extlibs/Mac/. To target MacOS, you need to make the SFML natives, as we do not ship them with the repo. Download SFML 2.4 and CSFML 2.4 for MacOS, and copy the contents of libs/ and extlibs/ in both to Third-Party/extlibs/Mac." Condition="'$(AllowMissingMacNatives)' != 'yes' And !Exists('..\Third-Party\extlibs\Mac\libcsfml-graphics.2.4.0.dylib')" />
=======
    <Error Text="MacOS natives not found in Third-Party/extlibs/Mac/. To target MacOS, you need to make the SFML natives, as we do not ship them with the repo. Download SFML 2.4 and CSFML 2.4 for MacOS, and copy the contents of libs/ and extlibs/ in both to Third-Party/extlibs/Mac. Follow this tutorial, and copy the relevant .dylib and .frameworks to Third-Party/extlibs/Mac/: https://github.com/SFML/SFML/wiki/Tutorial:-SFML.Net-on-OSX" Condition="'$(AllowMissingMacNatives)' != 'yes' And !Exists('..\Third-Party\extlibs\Mac\libcsfml-graphics.2.4.0.dylib')" />
>>>>>>> a663aebc
    <Copy SourceFiles="@(MacNatives)" DestinationFolder="$(OutputPath)\%(RecursiveDir)" />
  </Target>
  <Target Name="CopyWinNatives" Condition="'$(targetOS)' == 'Windows'">
    <Exec Command="$(Python) fetch_win_csfml.py" CustomErrorRegularExpression="^Error" Condition="!Exists('..\Third-Party\extlibs\Windows\csfml-system-2.dll')" />
    <ItemGroup>
      <WinNatives Include="..\Third-Party\extlibs\Windows\*.*" />
    </ItemGroup>
    <Copy SourceFiles="@(WinNatives)" DestinationFolder="$(OutputPath)" />
  </Target>
</Project><|MERGE_RESOLUTION|>--- conflicted
+++ resolved
@@ -338,11 +338,7 @@
   </PropertyGroup>
   <Target Name="AfterBuild" DependsOnTargets="CopyResourcesFromShared;CopyMacNatives;CopyWinNatives" />
   <Target Name="CopyMacNatives" Condition="'$(targetOS)' == 'MacOS'">
-<<<<<<< HEAD
-    <Error Text="MacOS natives not found in Third-Party/extlibs/Mac/. To target MacOS, you need to make the SFML natives, as we do not ship them with the repo. Download SFML 2.4 and CSFML 2.4 for MacOS, and copy the contents of libs/ and extlibs/ in both to Third-Party/extlibs/Mac." Condition="'$(AllowMissingMacNatives)' != 'yes' And !Exists('..\Third-Party\extlibs\Mac\libcsfml-graphics.2.4.0.dylib')" />
-=======
     <Error Text="MacOS natives not found in Third-Party/extlibs/Mac/. To target MacOS, you need to make the SFML natives, as we do not ship them with the repo. Download SFML 2.4 and CSFML 2.4 for MacOS, and copy the contents of libs/ and extlibs/ in both to Third-Party/extlibs/Mac. Follow this tutorial, and copy the relevant .dylib and .frameworks to Third-Party/extlibs/Mac/: https://github.com/SFML/SFML/wiki/Tutorial:-SFML.Net-on-OSX" Condition="'$(AllowMissingMacNatives)' != 'yes' And !Exists('..\Third-Party\extlibs\Mac\libcsfml-graphics.2.4.0.dylib')" />
->>>>>>> a663aebc
     <Copy SourceFiles="@(MacNatives)" DestinationFolder="$(OutputPath)\%(RecursiveDir)" />
   </Target>
   <Target Name="CopyWinNatives" Condition="'$(targetOS)' == 'Windows'">
