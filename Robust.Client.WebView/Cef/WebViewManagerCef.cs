--- conflicted
+++ resolved
@@ -64,17 +64,7 @@
 
             var remoteDebugPort = _cfg.GetCVar(WCVars.WebRandomDebugPort) ? new Random().Next(9221, 65535) : BasePort;
 
-            var cachePath = "";
-<<<<<<< HEAD
-            if (_resourceManager.UserData is WritableDirProvider dataDir)
-                cachePath = FindAndLockCacheDirectory(dataDir);
-=======
-            if (_resourceManager.UserData is WritableDirProvider userData)
-            {
-                var rootDir = UserDataDir.GetRootUserDataDir(_gameController);
-                cachePath = Path.Combine(rootDir, "cef_cache", "0");
-            }
->>>>>>> d4f265c3
+            var cachePath = FindAndLockCacheDirectory();
 
             var settings = new CefSettings()
             {
