using System.Collections.Generic;
using System.Linq;
using System.Numerics;
using NUnit.Framework;
using Robust.Server.Containers;
using Robust.Shared.Containers;
using Robust.Shared.GameObjects;
using Robust.Shared.GameStates;
using Robust.Shared.IoC;
using Robust.Shared.Map;
using Robust.Shared.Serialization;
using Robust.Shared.Timing;
using Robust.Shared.Utility;

// ReSharper disable AccessToStaticMemberViaDerivedType

namespace Robust.UnitTesting.Server.GameObjects.Components
{
    [TestFixture, Parallelizable]
    public sealed partial class ContainerTest
    {
        private static ISimulation SimulationFactory()
        {
            var sim = RobustServerSimulation
                .NewSimulation()
                .InitializeInstance();

            // Adds the map with id 1, and spawns entity 1 as the map entity.
            sim.AddMap(1);

            return sim;
        }

        [Test]
        public void TestCreation()
        {
            var sim = SimulationFactory();
            var entManager = sim.Resolve<IEntityManager>();
            var containerSys = sim.Resolve<IEntitySystemManager>().GetEntitySystem<ContainerSystem>();

            var entity = sim.SpawnEntity(null, new EntityCoordinates(EntityUid.FirstUid, new Vector2(0, 0)));

            var container = containerSys.MakeContainer<Container>(entity, "dummy");

            Assert.That(container.ID, Is.EqualTo("dummy"));
            Assert.That(container.Owner, Is.EqualTo(entity));

            var manager = entManager.GetComponent<ContainerManagerComponent>(entity);

            Assert.That(container.Manager, Is.EqualTo(manager));
            Assert.That(() => containerSys.MakeContainer<Container>(entity, "dummy"), Throws.ArgumentException);

            Assert.That(manager.HasContainer("dummy2"), Is.False);
            var container2 = containerSys.MakeContainer<Container>(entity, "dummy2");

            Assert.That(container2.Manager, Is.EqualTo(manager));
            Assert.That(container2.Owner, Is.EqualTo(entity));
            Assert.That(container2.ID, Is.EqualTo("dummy2"));

            Assert.That(manager.HasContainer("dummy"), Is.True);
            Assert.That(manager.HasContainer("dummy2"), Is.True);
            Assert.That(manager.HasContainer("dummy3"), Is.False);

            Assert.That(manager.GetContainer("dummy"), Is.EqualTo(container));
            Assert.That(manager.GetContainer("dummy2"), Is.EqualTo(container2));
            Assert.That(() => manager.GetContainer("dummy3"), Throws.TypeOf<KeyNotFoundException>());

            entManager.DeleteEntity(entity);
        }

        [Test]
        public void TestInsertion()
        {
            var sim = SimulationFactory();
            var entManager = sim.Resolve<IEntityManager>();
            var containerSys = sim.Resolve<IEntitySystemManager>().GetEntitySystem<ContainerSystem>();

            var owner = sim.SpawnEntity(null, new EntityCoordinates(EntityUid.FirstUid, new Vector2(0, 0)));
            var inserted = sim.SpawnEntity(null, new EntityCoordinates(EntityUid.FirstUid, new Vector2(0, 0)));
            var transform = entManager.GetComponent<TransformComponent>(inserted);

            var container = containerSys.MakeContainer<Container>(owner, "dummy");
            Assert.That(container.Insert(inserted), Is.True);
            Assert.That(transform.ParentUid, Is.EqualTo(owner));

            var container2 = containerSys.MakeContainer<Container>(inserted, "dummy");
            Assert.That(container2.Insert(owner), Is.False);

            var success = container.Remove(inserted);
            Assert.That(success, Is.True);

            success = container.Remove(inserted);
            Assert.That(success, Is.False);

            container.Insert(inserted);
            entManager.DeleteEntity(owner);
            // Make sure inserted was detached.
            Assert.That(transform.Deleted, Is.True);
        }

        [Test]
        public void TestNestedRemoval()
        {
            var sim = SimulationFactory();
            var entManager = sim.Resolve<IEntityManager>();
            var containerSys = sim.Resolve<IEntitySystemManager>().GetEntitySystem<ContainerSystem>();

            var owner = sim.SpawnEntity(null, new EntityCoordinates(EntityUid.FirstUid, new Vector2(0, 0)));
            var inserted = sim.SpawnEntity(null, new EntityCoordinates(EntityUid.FirstUid, new Vector2(0, 0)));
            var transform = entManager.GetComponent<TransformComponent>(inserted);
            var entity = sim.SpawnEntity(null, new EntityCoordinates(EntityUid.FirstUid, new Vector2(0, 0)));

            var container = containerSys.MakeContainer<Container>(owner, "dummy");
            Assert.That(container.Insert(inserted), Is.True);
            Assert.That(transform.ParentUid, Is.EqualTo(owner));

            var container2 = containerSys.MakeContainer<Container>(inserted, "dummy");
            Assert.That(container2.Insert(entity), Is.True);
            Assert.That(entManager.GetComponent<TransformComponent>(entity).ParentUid, Is.EqualTo(inserted));

            Assert.That(container2.Remove(entity), Is.True);
            Assert.That(container.Contains(entity), Is.True);
            Assert.That(entManager.GetComponent<TransformComponent>(entity).ParentUid, Is.EqualTo(owner));

            entManager.DeleteEntity(owner);
            Assert.That(transform.Deleted, Is.True);
        }

        [Test]
        public void TestNestedRemovalWithDenial()
        {
            var sim = SimulationFactory();
            var entMan = sim.Resolve<IEntityManager>();
            var containerSys = sim.Resolve<IEntitySystemManager>().GetEntitySystem<ContainerSystem>();

            var coordinates = new EntityCoordinates(EntityUid.FirstUid, new Vector2(0, 0));
            var entityOne = sim.SpawnEntity(null, coordinates);
            var entityTwo = sim.SpawnEntity(null, coordinates);
            var entityThree = sim.SpawnEntity(null, coordinates);
            var entityItem = sim.SpawnEntity(null, coordinates);

            var container = containerSys.MakeContainer<Container>(entityOne, "dummy");
            var container2 = containerSys.MakeContainer<ContainerOnlyContainer>(entityTwo, "dummy");
            var container3 = containerSys.MakeContainer<Container>(entityThree, "dummy");

            Assert.That(container.Insert(entityTwo), Is.True);
            Assert.That(entMan.GetComponent<TransformComponent>(entityTwo).ParentUid, Is.EqualTo(entityOne));

            Assert.That(container2.Insert(entityThree), Is.True);
            Assert.That(entMan.GetComponent<TransformComponent>(entityThree).ParentUid, Is.EqualTo(entityTwo));

            Assert.That(container3.Insert(entityItem), Is.True);
            Assert.That(entMan.GetComponent<TransformComponent>(entityItem).ParentUid, Is.EqualTo(entityThree));

            Assert.That(container3.Remove(entityItem), Is.True);
            Assert.That(container.Contains(entityItem), Is.True);
            Assert.That(entMan.GetComponent<TransformComponent>(entityItem).ParentUid, Is.EqualTo(entityOne));

            entMan.DeleteEntity(entityOne);
            Assert.That(entMan.Deleted(entityOne), Is.True);
        }

        [Test]
        public void BaseContainer_SelfInsert_False()
        {
            var sim = SimulationFactory();
            var containerSys = sim.Resolve<IEntitySystemManager>().GetEntitySystem<ContainerSystem>();

            var entity = sim.SpawnEntity(null, new EntityCoordinates(EntityUid.FirstUid, new Vector2(0, 0)));
            var container = containerSys.MakeContainer<Container>(entity, "dummy");

            Assert.That(container.Insert(entity), Is.False);
            Assert.That(containerSys.CanInsert(entity, container), Is.False);
        }

        [Test]
        public void BaseContainer_InsertMap_False()
        {
            var sim = SimulationFactory();
            var containerSys = sim.Resolve<IEntitySystemManager>().GetEntitySystem<ContainerSystem>();

            var mapEnt = EntityUid.FirstUid;
            var entity = sim.SpawnEntity(null, new EntityCoordinates(EntityUid.FirstUid, new Vector2(0, 0)));
            var container = containerSys.MakeContainer<Container>(entity, "dummy");

            Assert.That(container.Insert(mapEnt), Is.False);
            Assert.That(containerSys.CanInsert(mapEnt, container), Is.False);
        }

        [Test]
        public void BaseContainer_InsertGrid_False()
        {
            var sim = SimulationFactory();
            var containerSys = sim.Resolve<IEntitySystemManager>().GetEntitySystem<ContainerSystem>();

<<<<<<< HEAD
            var grid = sim.Resolve<IMapManager>().CreateGrid(new MapId(1)).Owner;
            var entity = sim.SpawnEntity(null, new EntityCoordinates(EntityUid.FirstUid, new Vector2(0, 0)));
=======
            var grid = sim.Resolve<IMapManager>().CreateGridEntity(new MapId(1)).Owner;
            var entity = sim.SpawnEntity(null, new EntityCoordinates(new EntityUid(1), new Vector2(0, 0)));
>>>>>>> be33bc22
            var container = containerSys.MakeContainer<Container>(entity, "dummy");

            Assert.That(container.Insert(grid), Is.False);
            Assert.That(containerSys.CanInsert(grid, container), Is.False);
        }

        [Test]
        public void BaseContainer_Insert_True()
        {
            var sim = SimulationFactory();
            var entManager = sim.Resolve<IEntityManager>();
            var containerSys = sim.Resolve<IEntitySystemManager>().GetEntitySystem<ContainerSystem>();

            var containerEntity = sim.SpawnEntity(null, new EntityCoordinates(EntityUid.FirstUid, new Vector2(0, 0)));
            var container = containerSys.MakeContainer<Container>(containerEntity, "dummy");
            var insertEntity = sim.SpawnEntity(null, new EntityCoordinates(EntityUid.FirstUid, new Vector2(0, 0)));

            var result = container.Insert(insertEntity);

            Assert.That(result, Is.True);
            Assert.That(container.ContainedEntities.Count, Is.EqualTo(1));

            Assert.That(entManager.GetComponent<TransformComponent>(containerEntity).ChildCount, Is.EqualTo(1));
            Assert.That(entManager.GetComponent<TransformComponent>(containerEntity).ChildEntities.First(), Is.EqualTo(insertEntity));

            result = containerSys.TryGetContainingContainer(insertEntity, out var resultContainerMan);
            Assert.That(result, Is.True);
            Assert.That(resultContainerMan?.Manager, Is.EqualTo(container.Manager));
        }

        [Test]
        public void BaseContainer_RemoveNotAdded_False()
        {
            var sim = SimulationFactory();
            var containerSys = sim.Resolve<IEntitySystemManager>().GetEntitySystem<ContainerSystem>();

            var containerEntity = sim.SpawnEntity(null, new EntityCoordinates(EntityUid.FirstUid, new Vector2(0, 0)));
            var container = containerSys.MakeContainer<Container>(containerEntity, "dummy");
            var insertEntity = sim.SpawnEntity(null, new EntityCoordinates(EntityUid.FirstUid, new Vector2(0, 0)));

            var result = container.Remove(insertEntity);

            Assert.That(result, Is.False);
        }

        [Test]
        public void BaseContainer_Transfer_True()
        {
            var sim = SimulationFactory();
            var containerSys = sim.Resolve<IEntitySystemManager>().GetEntitySystem<ContainerSystem>();

            var entity1 = sim.SpawnEntity(null, new EntityCoordinates(EntityUid.FirstUid, new Vector2(0, 0)));
            var container1 = containerSys.MakeContainer<Container>(entity1, "dummy");
            var entity2 = sim.SpawnEntity(null, new EntityCoordinates(EntityUid.FirstUid, new Vector2(0, 0)));
            var container2 = containerSys.MakeContainer<Container>(entity2, "dummy");
            var transferEntity = sim.SpawnEntity(null, new EntityCoordinates(EntityUid.FirstUid, new Vector2(0, 0)));
            container1.Insert(transferEntity);

            var result = container2.Insert(transferEntity);

            Assert.That(result, Is.True);
            Assert.That(container1.ContainedEntities.Count, Is.EqualTo(0));
            Assert.That(container2.ContainedEntities.Count, Is.EqualTo(1));
        }

        [Test]
        public void Container_Serialize()
        {
            var sim = SimulationFactory();
            var entManager = sim.Resolve<IEntityManager>();
            var containerSys = entManager.System<ContainerSystem>();

            var entity = sim.SpawnEntity(null, new EntityCoordinates(EntityUid.FirstUid, new Vector2(0, 0)));
            var container = containerSys.MakeContainer<Container>(entity, "dummy");
            var childEnt = sim.SpawnEntity(null, new EntityCoordinates(EntityUid.FirstUid, new Vector2(0, 0)));

            container.OccludesLight = true;
            container.ShowContents = true;
            container.Insert(childEnt);

            var containerMan = entManager.GetComponent<ContainerManagerComponent>(entity);
            var getState = new ComponentGetState();
            entManager.EventBus.RaiseComponentEvent(containerMan, ref getState);
            var state = (ContainerManagerComponent.ContainerManagerComponentState)getState.State!;

            Assert.That(state.Containers, Has.Count.EqualTo(1));
            var cont = state.Containers.Values.First();
            Assert.That(state.Containers.Keys.First(), Is.EqualTo("dummy"));
            Assert.That(cont.OccludesLight, Is.True);
            Assert.That(cont.ShowContents, Is.True);
            Assert.That(cont.ContainedEntities.Count, Is.EqualTo(1));
            Assert.That(cont.ContainedEntities[0], Is.EqualTo(entManager.GetNetEntity(childEnt)));
        }

        [SerializedType(nameof(ContainerOnlyContainer))]
        private sealed partial class ContainerOnlyContainer : BaseContainer
        {
            /// <summary>
            /// The generic container class uses a list of entities
            /// </summary>
            private readonly List<EntityUid> _containerList = new();

            public override int Count => _containerList.Count;

            /// <inheritdoc />
            public override IReadOnlyList<EntityUid> ContainedEntities => _containerList;

            /// <inheritdoc />
            protected override void InternalInsert(EntityUid toInsert, IEntityManager entMan)
            {
                _containerList.Add(toInsert);
            }

            /// <inheritdoc />
            protected override void InternalRemove(EntityUid toRemove, IEntityManager entMan)
            {
                _containerList.Remove(toRemove);
            }

            /// <inheritdoc />
            public override bool Contains(EntityUid contained)
            {
                if (!_containerList.Contains(contained))
                    return false;

                if (IoCManager.Resolve<IGameTiming>().ApplyingState)
                    return true;

                var flags = IoCManager.Resolve<IEntityManager>().GetComponent<MetaDataComponent>(contained).Flags;
                DebugTools.Assert((flags & MetaDataFlags.InContainer) != 0);
                return true;
            }

            /// <inheritdoc />
            protected override void InternalShutdown(IEntityManager entMan, bool isClient)
            {
                foreach (var entity in _containerList.ToArray())
                {
                    if (!isClient)
                        entMan.DeleteEntity(entity);
                    else if (entMan.EntityExists(entity))
                        Remove(entity, entMan, reparent: false, force: true);
                }
            }

            protected internal override bool CanInsert(EntityUid toinsert, bool assumeEmpty, IEntityManager entMan)
            {
                return entMan.HasComponent<ContainerManagerComponent>(toinsert);
            }
        }
    }
}<|MERGE_RESOLUTION|>--- conflicted
+++ resolved
@@ -193,13 +193,8 @@
             var sim = SimulationFactory();
             var containerSys = sim.Resolve<IEntitySystemManager>().GetEntitySystem<ContainerSystem>();
 
-<<<<<<< HEAD
-            var grid = sim.Resolve<IMapManager>().CreateGrid(new MapId(1)).Owner;
-            var entity = sim.SpawnEntity(null, new EntityCoordinates(EntityUid.FirstUid, new Vector2(0, 0)));
-=======
             var grid = sim.Resolve<IMapManager>().CreateGridEntity(new MapId(1)).Owner;
-            var entity = sim.SpawnEntity(null, new EntityCoordinates(new EntityUid(1), new Vector2(0, 0)));
->>>>>>> be33bc22
+            var entity = sim.SpawnEntity(null, new EntityCoordinates(EntityUid.FirstUid, new Vector2(0, 0)));
             var container = containerSys.MakeContainer<Container>(entity, "dummy");
 
             Assert.That(container.Insert(grid), Is.False);
