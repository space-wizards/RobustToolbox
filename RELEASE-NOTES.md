﻿# Release notes for RobustToolbox.

<!--
NOTE: automatically updated sometimes by version.py.
Don't change the format without looking at the script!
-->

<!--START TEMPLATE
## Master

### Breaking changes

*None yet*

### New features

*None yet*

### Bugfixes

*None yet*

### Other

*None yet*

### Internal

*None yet*


END TEMPLATE-->

## Master

### Breaking changes

*None yet*

### New features

<<<<<<< HEAD
* Add GetEntitiesOnMap / GetChildEntities to EntityLookupSystem to return components on the specified map and components with the specified parent respectively.
* Add MaxDimension property to Box2 to return the higher of the Width or Height.
* Add GlobalRect and GlobalPixelRect for controls to get their UIBox2i in screen terms.
* Add dotted line drawing to DrawingHandleScreen.
* Add LocalToTile method to SharedMapSystem for converting grid Vector2i tiles to Vector2s that accounts for the grid's TileSize.
* Add GetLocalPosition to convert ScreenCoordinates to coordinates relative to the control. Ignores window.
=======
* Controls can now hook before, after, and during rendering of their children.
* IRenderHandle is now a public API, with the caveat that it's properties and methods are unstable.
* ButtonGroup now exposes what buttons it contains, alongside which is currently pressed.
* OptionButton has additional styleclasses, and has a hook for modifying it's internal buttons.
* PanelContainer.GetStyleBox() is now protected rather than private.
* TextureButton now uses a TextureRect instead of custom drawing code.
* TextureRect has additional style properties exposed.
    * A new property, TextureSizeTarget, was added, which allows specifying a size in virtual pixels that the control should attempt to draw at.
    * Stretch mode is now a style property.
    * Scale is now a style property.
* Avalonia.Metadata.XmlnsDefinitionAttribute is now permitted by the sandbox.
* Add MaxDimension property to Box2 to return the higher of the Width or Height.
* Add GetLocalPosition to convert ScreenCoordinates to coordinates relative to the control. Ignores window.
* Add GlobalRect and GlobalPixelRect for controls to get their UIBox2i in screen terms.
* Add dotted line drawing to DrawingHandleScreen.
* You can use `Subs.CVar()` from an entity systems to subscribe to CVar changes. This is more convenient than `IConfigurationManager.OnValueChanged` as it automatically unsubscribes on system shutdown.
* There is now a built-in type serializer for `DateTime`, so you can put `DateTime`s in your data fields.
* `System.Text.Unicode.UnicodeRange` and `UnicodeRanges` are now available in the sandbox.
>>>>>>> e7723b61

### Bugfixes

* UI drawing now properly accounts for a control's draw routine potentially mangling the current matrix.
* UI roots now properly update when the global stylesheet is changed. They previously only did so if they had a dedicated stylesheet (which is the one case where they would be unaffected by a global sheet update.

### Other

*None yet*

### Internal

*None yet*


## 209.0.1

### Bugfixes

* Fix missed import from 209.0.0.


## 209.0.0

### Breaking changes

* `replay.max_compressed_size` and `replay.max_uncompressed_size` CVars are now `long`.
* Remove obsolete CoordinatesExtension for ToEntityCoordinates from GridUid / Vector2i.

### New features

* Add GetEntitiesOnMap / GetChildEntities to EntityLookupSystem to return components on the specified map and components with the specified parent respectively.
* Add MaxDimension property to Box2 to return the higher of the Width or Height.
* Add GetLocalPosition to convert ScreenCoordinates to coordinates relative to the control. Ignores window.
* Add GlobalRect and GlobalPixelRect for controls to get their UIBox2i in screen terms.
* Add dotted line drawing to DrawingHandleScreen.
* `IConfigurationManager.LoadDefaultsFromTomlStream` properly does type conversions. This fixes scenarios like loading of `long` CVars.
* Add helper methods for TileRef / Vector2i to SharedMapSystem for ToCenterCoordinates (tile center EntityCoordinates) and ToCoordinates (tile origin to EntityCoordinates).
* Copy some of the coordinates extensions to SharedTransformSystem.

### Bugfixes

* Fixed integer overflows in replay max size calculation.
* Explicitly capped `replay.replay_tick_batchSize` internally to avoid high values causing allocation failures.

### Other

* Important MIDI performance improvements.


## 208.0.0

### Breaking changes

* Metadata flags are no longer serialized as they get rebuilt on entity startup.

### Bugfixes

* Log failing to load user keybinds and handle the exception.


## 207.1.0

### New features

* Add the ability to merge grids via GridFixtureSystem.


## 207.0.0

### Breaking changes

* Update EntityLookup internally so non-approximate queries use the GJK solver and are much more accurate. This also means the approximate flag matters much more if you don't need narrowphase checks.
* Add shape versions of queries for both EntityLookup and MapManager.

### Bugfixes

* Fix PVS full state updates not clearing session entities and causing exceptions.

### Other

* Integration tests now run `NetMessage`s through serialization rather than passing the objects between client and server. This causes tests that missed `[NetSerializer]` attributes on any objects that need them to fail.

### Internal

* Remove a lot of duplicate code internally from EntityLookup and MapManager.


## 206.0.0

### Breaking changes

* tpto will teleport you to physics-center instead of transform center instead.
* Rename local EntityLookup methods to reflect they take local AABBs and not world AABBs.

### New features

* Add some additional EntityLookup methods for local queries.
* Add support to PrototypeManager for parsing specific files / directories as abstract.

### Bugfixes

* Fix tpto short-circuiting if one of the listed entities isn't found.
* Fix tpto not allowing grids as targets.

### Other

* Reduce MIDI source update rate from 10hz to 4hz.

### Internal

* Remove some duplicate internal code in EntityLookupSystem.
* Skip serialization sourcegen in GLFW and Lidgren.


## 205.0.0

### Breaking changes

* The unused `Robust.Physics` project has been deleted.
* The project now uses [Central Package Management](https://learn.microsoft.com/en-us/nuget/consume-packages/central-package-management).
* (Almost) all the NuGet packages have been updated. This causes many problems. I am so sorry.
* Cleaned up some unused packages as well.


## 204.1.0

### New features

* New `EntitySystem` subscription helper for working with Bound User Interface events. You can find them by doing `Subs.BuiEvents<>()` in a system.
* The `EntityManager.Subscriptions` type (for building helper extension methods) now uses

### Bugfixes

* Avoid loading assemblies from content `/Assemblies` if Robust ships its own copy. This avoid duplicate or weird mismatching version issues.

### Other

* Removed glibc version check warning.


## 204.0.0

### Breaking changes

* Make EntityManager abstract and make IEntityManager.EntityNetManager not nullable.
* Make VVAccess.ReadWrite default for all Datafields instead of VVAccess.ReadOnly

### New features

* `TextEdit.OnTextChanged`
* Add Pick and PickAndTake versions for System.Random for ICollections.

### Bugfixes

* Fix `IClipboardManager.GetText()` returning null in some cases.
* Fix possible NRE in server-side console command completion code.
* Fix possible NRE on DebugConsole logs.
* Fix exception when VVing non-networked components.

### Other

* Remove "Do not use from content" from IComponent.


## 203.0.0

### Breaking changes

* `IComponentFactory.RegisterIgnore()` no longer supports overwriting existing registrations, components should get ignored before they are registered.
* Event bus subscriptions are now locked after `IEntityManager` has started, instead of after the first component gets added. Any event subscriptions now need to happen before startup (but after init).
* Event bus subscriptions must now be locked before raising any events.
* Delete FodyWeavers.xsd as it hasn't been used for a long time.
* Remove physics sleep cancelling as it was, in hindsight, a bad idea.

### New features

* `RobustUnitTest` now has a `ExtraComponents` field for automatically registering additional components.
* `IComponentFactory.RegisterIgnore()` now accepts more than one string.
* Added `IComponentFactory.RegisterTypes` for simultaneously registering multiple components.

### Bugfixes

* Clamp volume calculations for audio rather than throwing.


## 202.1.1

### Bugfixes

* Reverted some map/grid initialisation changes that might've been causing broadphase/physics errors.
* Fixed PVS sometimes sending entities without first sending their children.
* Fixed a container state handling bug caused by containers not removing expected entities when shutting down.
* Fixed a `EnsureEntity<T>` state handling bug caused by improper handling of entity deletions.
* Fixed a bad NetSyncEnabled debug assert.


## 202.1.0

### New features

* Add GetLocalEntitiesIntersecting overload that takes in a griduid and a Vector2i tile.


## 202.0.0

### Breaking changes

* Various entity manager methods now have a new `where T : IComponent` constraint.
* The `IComponentFactory.ComponentAdded` event has been renamed to `ComponentsAdded` and now provides an array of component registrations.
* `IComponentFactory.RegisterIgnore()` no longer supports overwriting existing registrations, components should get ignored before they are registered.

### New features

* Added `IComponentFactory.GetAllRegistrations()`
* Add IComponentState interface support for component states so structs can be used in lieu of classes.


## 201.0.0

### Breaking changes

* The `zCircleGradient` shader function arguments have changed. It now requires a pixel-size to ensure that the gradient is properly entered.

### Bugfixes

* Fixed some PVS null reference errors.


## 200.0.0

### Breaking changes

* MappingDataNode is now ordered.
* Make invalid AutoNetworkedFields compiler errors.

### New features

* `OSWindowStyles.NoTitleBar` (supported only on Linux X11 for now).

### Bugfixes

* Avoid calling DirtyEntity when a component's last modified tick is not current.
* Fix `tpgrid` allowing moving grids to nullspace.

### Other

* `OSWindowStyles.NoTitleOptions` is now supported on Linux X11.


## 199.0.0

### Breaking changes

* Various `IEntityManager` C# events now use `Entity<MetadataComponent>` instead of `EntityUid`
* Entity visibility masks now use a ushort instead of an integer.
* Run grid traversal on entity spawn.

### New features

* Added two new `IEntityManager` C# events that get raiseed before and after deleting ("flushing") all entities.
* Added a new `DeleteEntity()` override that takes in the entity's metadata and transform components.
* Add better audio logs.
* Expand z-library shader.
* Add a Box2i union for Vector2i and add a Contains variant that assumes the Vector2i is a tile and not a point.

### Bugfixes

* Try to prevent some NREs in PVS.
* More PVS fixes and cleanup.


## 198.1.0

### New features

* `IClydeViewport` now provides access to the light render target.
* Added a style-class to the `MenuBar` popup control.
* Added `NextGaussian()` extension method for `System.Random`.
* Added per-session variant of `PvsOverrideSystem.AddForceSend()`.

### Bugfixes

* Stopped the client from logging errors when attempting to delete invalid entities.

### Other

* The `DevWindow` UI inspector has been improved a bit and it now groups properties by their defining type.


## 198.0.1

### Bugfixes

* Fix preprocessor flag for FULL_RELEASE preventing building.


## 198.0.0

### Breaking changes

* Disable DefaultMagicAczProvider for FULL_RELEASE as it's only meant for debugging.

### New features

* Automatic UI scale is disabled by default for non-main windows. If desired, it can be re-enabled per window by changing `WindowRoot.DisableAutoScaling`.
* Add UI click and hover sound support via IUserInterfaceManager.SetClickSound / .SetHoverSound

### Bugfixes

* Fix GetEntitiesIntersecting for map entities without grids.

### Other

* Print more diagnostics on server startup.


## 197.1.0

### New features

* ACZ improvements: `IStatusHost.InvalidateAcz()` and `IStatusHost.SetFullHybridAczProvider()`.

### Bugfixes

* Fixes a PVS bug that happens when grids moved across maps.
* Fixes sprite animations not working properly


## 197.0.0

### Breaking changes

* PvsOverrideSystem has been reworked:
  * Session and global overrides now default to always being recursive (i.e., sending all children).
  * Session & global overrides will always respect a client's PVS budgets.
  * Entities with an override will now still be sent in the same way as other entities if they are within a player's view. If you want to prevent them from being sent, you need to use visibility masks.
  * Entities can have more than one kind of override (i.e., multiple sessions).

### New features

* Added a `PvsSize ` field to `EyeComponent`, which can be used to modify the PVS range of an eye.
* Added a new `NetLowLodRange` cvar for reducing the number of distant entities that get sent to a player. If a PVS chunk is beyond this range (but still within PVS range), then only high-priority entities on that chunk will get sent.
* Added a new metadata flag for tagging an entity as a "high prority" entity that should get sent even on distant chunks. This only works for entities that are directly attached to a grid or map. This is currently used by lights & occluders.

### Other

* PVS has been reworked again, and should hopefully be noticeable faster.
* PVS now prioritizes sending chunks that are closer to a player's eyes.


## 196.0.0

### Breaking changes

* Dirtying a non-networked component will now fail a debug assert.
* The `IInvocationContext` interface for toolshed commands now requires a UserId field. The session field should be cleared if a player disconnects.

### New features

* `LocalizationManager` now supports multiple fallback cultures
* SpriteView now supports using a `NetEntity` to select an entity to draw.
* Added methods for simultaneously dirtying several components on the same entity.
* Animated sprite layers now have a "Cycle" option that will reverse an animation when it finishes.

### Bugfixes

* Fixed a recursion/stack-overflow in `GridTraversalSystem`
* Ensure `Robust.Client.WebView` processes get shut down if game process exits uncleanly.
* Fixed Toolshed commands not properly functioning after disconnecting and reconnecting.

### Other

* Console command completions no longer suggest toolshed commands for non-toolshed commands.



## 195.0.1

### Bugfixes

* Fixes playing audio using audio streams
* Fixes placement manager exceptions when placing self deleting / spawner entities
* Fixed `IPrototypeManager.EnumeratePrototypes<T>` throwing an exception when there are no instances.


## 195.0.0

### New features

* Generic versions of `DebugTools.AssertEquals()` functions.
* `[Prototype]` now does not need to have a name specified, the name is inferred from the class name.

### Bugfixes

* Fixes a physics bug that could cause deleted entities to remain on the physics map.
* Fixes a bug in entity lookup code that could cause clients to get stuck in an infinite loop.

### Other

* `Robust.Client.WebView` has been brought alive again.
* The addition of physics joints is no longer deferred to the next tick.
* Grid traversal is no longer deferred to the next tick.
* Integration tests now fail when console commands log errors.


## 194.1.0

### New features

* `IAudioManager` has APIs to directly load `AudioStream`s from data streams.
* `AudioSystem` has new `Play*` methods.
* `EntityCoordinates.TryDelta()`
* `EntityLookupSystem.GetEntitiesInRange()` untyped hashset overload has `flags` parameter.


## 194.0.2

### Internal

* Added some null-checks to PVS to try reduce the error spam.


## 194.0.1

### Bugfixes

* Fixed `Control.SetPositionInParent` failing to move an entity to the last position.
* Fixed audio occlusion not working.

### Internal

* Added some logs for grid/map deletion and movement to debug some map loading issues.
* Refactored some parts of PVS. It should be slightly faster, though the game may be unstable for a bit.

## 194.0.0

### Breaking changes

* MoveEvent is no longer raised broadcast, subscribe to the SharedTransformSystem.OnGlobalMoveEvent C# event instead

### Bugfixes

* Fixed the game sometimes freezing while trying to load specific audio files.


## 193.2.0

### Other

* Added more PVS error logs


## 193.1.1

### Bugfixes

* Fixed an exception when building in FULL_RELEASE


## 193.1.0

### New features

* Added FrozenDictionary and FrozenHashSet to sandbox whitelist
* Added yaml type serializers for FrozenDictionary and FrozenHashSet
* Added `IPrototypeManager.GetInstances<T>()`
* `IPrototypeManager` now also raises `PrototypesReloadedEventArgs` as a system event.

### Bugfixes

* Might fix some PVS bugs added in the last version.

### Internal

* Various static dictionaries have been converted into FrozenDictionary.


## 193.0.0

### Breaking changes

* The `TransformChildrenEnumerator`'s out values are now non-nullable

### New features

* Added `IPrototypeManager.TryGetInstances()`, which returns a dictionary of prototype instances for a given prototype kind/type.

### Bugfixes

* Fixed `BaseAudioSource.SetAuxiliary()` throwing errors on non-EFX systems

### Internal


* The internals of PVS system have been reworked to reduce the number of dictionary lookups.
* `RobustMappedStringSerializer` now uses frozen dictionaries
* `IPrototypeManager` now uses frozen dictionaries


## 192.0.0

### Breaking changes

* `EntitySystem.TryGetEntity` is now `protected`.

### Internal

* PVS message ack processing now happens asynchronously
* Dependency collections now use a `FrozenDictionary`


## 191.0.1

### Bugfixes

.* Fix sandbox being broken thanks to .NET 8.


## 191.0.0

### Breaking changes

* Robust now uses **.NET 8**. Nyoom.

### Bugfixes

* `IResourceCache.TryGetResource<T>` won't silently eat all exceptions anymore.


## 190.1.1

### Bugfixes

* Revert broadphase job to prevent OOM from logs.


## 190.1.0

### New features

* Add OnGrabbed / OnReleased to slider controls.
* Add Rotation method for matrices and also make the precision slightly better when angles are passed in by taking double-precision not single-precision floats.

### Bugfixes

* Fix some grid setting asserts when adding gridcomponent to existing maps.


## 190.0.0

### New features

* Add color gradients to sliders.

### Bugfixes

* Fix HSV / HSL producing black colors on 360 hue.
* Stop terminating entities from prematurely detaching to nullspace.
* Ensure shader parameters update when swapping instances.

### Other

* Add more verbose logging to OpenAL errors.

### Internal

* Change NetSyncEnabled to an assert and fix instances where it slips through to PVS.


## 189.0.0

### Breaking changes

* Use the base AudioParams for networking not the z-offset adjusted ones.
* Modulate SpriteView sprites by the control's color modulation.

### New features

* Improve YAML linter error messages for parent nodes.
* ExpandPvsEvent will also be raised directed to the session's attached entity.

### Bugfixes

* Client clientside entity error spam.

### Internal

* Set priorGain to 0 where no EFX is supported for audio rather than 0.5.
* Try to hotfix MIDI lock contention more via a semaphore.


## 188.0.0

### Breaking changes

* Return null buffered audio if there's an exception and use the dummy instance internally.
* Use entity name then suffix for entity spawn window ordering.
* Change MidiManager volume to gain.
* Remove EntityQuery from the MapVelocity API.

### Bugfixes

* Potentially fix some audio issues by setting gain to half where EFX not found and the prior gain was 0.
* Log errors upon trying to spawn audio attached to deleted entities instead of trying to spawn them and erroring later.
* Fixed predicted audio spawns not applying the adjusted audio params.
* Fix GetDimensions for the screenhandle where the text is only a single line.


## 187.2.0

### New features

* Added a cancellable bool to physics sleeping events where we may wish to cancel it.

### Bugfixes

* Fix corrupted physics awake state leading to client mispredicts.


## 187.1.2

### Bugfixes

* Hotfix contact nullrefs if they're modified during manifold generation.


## 187.1.1

### Bugfixes

* Revert physics solver job to fix crashes until box2d v3 rolls around.
* Don't RegenerateContacts if the body isn't collidable to avoid putting non-collidable proxies on the movebuffer.


## 187.1.0

### Bugfixes

* Apply default audio params to all audio sources not just non-buffered ones.
* Avoid re-allocating broadphase job every tick and maybe fix a rare nullref for it.


## 187.0.0

### New features

* Improved error message for network failing to initialize.

### Bugfixes

* Fix not being able to add multiple PVS session overrides in a single tick without overwriting each one. This should fix issues with audio filters.

### Other

* Changed toolshed initialisation logs to verbose.


## 186.1.0

### New features

* Add public method to get PVS session overrides for a specific session.

### Internal

* Add temporary audio debugging.


## 186.0.0

### Breaking changes

* Global audio is now stored on its own map to avoid contamination issues with nullspace.

### Bugfixes

* Fix MIDIs playing cross-map
* Only dispose audio on game closure and don't stop playing if it's disposed elsewhere i.e. MIDIs.


## 185.2.0

### Bugfixes

* Bandaid deleted MIDI source entities spamming velocity error logs.

### Other

* Reverted MIDI audio not updating every frame due to lock contention with the MIDI renderer for now.


## 185.1.1

### Bugfixes

* Fix Z-Offset for audio not being applied on initialization.

### Internal

* Flag some internal queries as approximate to avoid unnecessary AABB checks. Some of these are already covered off with TestOverlap calls and the rest will need updating to do so in a future update.


## 185.1.0

### New features

* Audio listener's velocity is set using the attached entity's velocity rather than ignored.

### Bugfixes

* Fix imprecision on audio position


## 185.0.0

### Breaking changes

* Added a flag for grid-based audio rather than implicitly doing it.

### New features

* Added IRobustJob and IParallelRobustJob (which splits out into IRobustJob). These can be passed to ParallelManager for work to be run on the threadpool without relying upon Task.Run / Parallel.For which can allocate significantly more. It also has conveniences such as being able to specify batch sizing via the interface implementation.


## 184.1.0

### New features

* Add API to get gain / volume for a provided value on SharedAudioSystem.
* Make GetOcclusion public for AudioSystem.
* Add SharedAudioSystem.SetGain to complement SharedAudioSystem.SetVolume


## 184.0.1

### Bugfixes

* Update MIDI position and occlusion every frame instead of at set intervals.
* Fix global audio not being global.


## 184.0.0

### Internal

* Add RobustMemoryManager with RecyclableIOMemoryStream to significantly reduce MsgState allocations until better memory management is implemented.


## 183.0.0

### Breaking changes

* Audio rework has been re-merged now that the issues with packaging on server have been rectified (thanks PJB!)
* Reverted Arch pending further performance work on making TryGetComponent competitive with live.


## 182.1.1

### Internal

* Remove AggressiveInlining from Arch for debugging.


## 182.1.0

### New features

* Add IRobustRandom.SetSeed

### Other

* Add Arch.TrimExcess() back to remove excess archetypes on map load / EntityManager flush.


## 182.0.0

### Breaking changes

* Add EntityUid's generation / version to the hashcode.


## 181.0.2

### Bugfixes

* Fix exceptions from having too many lights on screen and causing the game to go black.
* Fix components having events raised in ClientGameStateManager before fully set and causing nullable reference exceptions.
* Replace tile intersection IEnumerables with TileEnumerator internally. Also made it public for external callers that wish to avoid IEnumerable.


## 181.0.1

### Bugfixes

* Fix the non-generic HasComp and add a test for good measure.


## 181.0.0

### Breaking changes

- Arch is merged refactoring how components are stored on engine. There's minimal changes on the API end to facilitate component nullability with much internal refactoring.


## 180.2.1


## 180.2.0

### New features

* Add EnsureEntity variants that take in collections.
* Add more MapSystem helper methods.

### Internal

* Cache some more PVS data to avoid re-allocating every tick.


## 180.1.0

### New features

* Add the map name to lsmap.
* Add net.pool_size to CVars to control the message data pool size in Lidgren and to also toggle pooling.

### Bugfixes

* Fix physics contraints causing enormous heap allocations.
* Fix potential error when writing a runtime log.
* Fix shape lookups for non-hard fixtures in EntityLookupSystem from 180.0.0


## 180.0.0

### Breaking changes

* Removed some obsolete methods from EntityLookupSystem.

### New features

* PhysicsSystem.TryGetNearest now supports chain shapes.
* Add IPhysShape methods to EntityLookupSystem rather than relying on AABB checks.
* Add some more helper methods to SharedTransformSystem.
* Add GetOrNew dictionary extension that also returns a bool on whether the key existed.
* Add a GetAnchoredEntities overload that takes in a list.

### Other

* Use NetEntities for the F3 debug panel to align with command usage.


## 179.0.0

### Breaking changes

* EyeComponent.Eye is no longer nullable

### New features

* Light rendering can now be enabled or disable per eye.

### Bugfixes

* Deserializing old maps with empty grid chunks should now just ignore those chunks.

### Other

* UnknownPrototypeException now also tells you the prototype kind instead of just the unkown ID.
* Adding or removing networked components while resetting predicted entities now results in a more informative exception.


## 178.0.0

### Breaking changes

* Most methods in ActorSystem have been moved to ISharedPlayerManager.
* Several actor/player related components and events have been moved to shared.

### New features

* Added `NetListAsArray<T>.Value` to the sandbox whitelist


## 177.0.0

### Breaking changes

* Removed toInsertXform and added containerXform in SharedContainerSystem.CanInsert.
* Removed EntityQuery parameters from SharedContainerSystem.IsEntityOrParentInContainer.
* Changed the signature of ContainsEntity in SharedTransformSystem to use Entity<T>.
* Removed one obsoleted SharedTransformSystem.AnchorEntity method.
* Changed signature of SharedTransformSystem.SetCoordinates to use Entity<T>.

### New features

* Added more Entity<T> query methods.
* Added BeforeApplyState event to replay playback.

### Bugfixes

* Fixed inverted GetAllMapGrids map id check.
* Fixed transform test warnings.
* Fixed PlacementManager warnings.
* Fixed reparenting bug for entities that are being deleted.

### Other

* Changed VerticalAlignment of RichTextLabel to Center to be consistent with Label.
* Changed PVS error log to be a warning instead.
* Marked insert and remove container methods as obsolete, added container system methods to replace them.
* Marked TransformComponent.MapPosition as obsolete, added GetMapCoordinates system method to replace it.

### Internal

* Moved TryGetUi/TryToggleUi/ToggleUi/TryOpen/OpenUi/TryClose/CloseUi methods from UserInterfaceSystem to SharedUserInterfaceSystem.


## 176.0.0

### Breaking changes

* Reverted audio rework temporarily until packaging is fixed.
* Changes to Robust.Packaging to facilitate Content.Packaging ports from the python packaging scripts.

### New features

* Add a cvar for max game state buffer size.
* Add an overload for GetEntitiesInRange that takes in a set.

### Bugfixes

* Fix PVS initial list capacity always being 0.
* Fix replay lerp error spam.


## 175.0.0

### Breaking changes

* Removed static SoundSystem.Play methods.
* Moved IPlayingAudioStream onto AudioComponent and entities instead of an abstract stream.
* IResourceCache is in shared and IClientResourceCache is the client version to use for textures.
* Default audio attenuation changed from InverseDistanceClamped to LinearDistanceClamped.
* Removed per-source audio attenuation.

### New features

* Add preliminary support for EFX Reverb presets + auxiliary slots; these are also entities.
* Audio on grid entities is now attached to the grid.

### Bugfixes

* If an audio entity comes into PVS range its track will start at the relevant offset and not the beginning.
* Z-Axis offset is considered for ReferenceDistance / MaxDistance for audio.
* Audio will now pause if the attached entity is paused.

### Other

* Changed audio Z-Axis offset from -5m to -1m.


## 174.0.0

### Breaking changes

* ActorComponent has been moved to `Robust.Shared.Player` (namespace changed).

### New features

* Added `SpriteSystem.GetFrame()` method, which takes in an animated RSI and a time and returns a frame/texture.
* Added `IRobustRandom.NextAngle()`


## 173.1.0

### New features

* Add physics chain shapes from Box2D.


## 173.0.0

### Breaking changes

* Remove GridModifiedEvent in favor of TileChangedEvent.

### Bugfixes

* Fix some grid rendering bugs where chunks don't get destroyed correctly.


## 172.0.0

### Breaking changes

* Remove TryLifestage helper methods.
* Refactor IPlayerManager to remove more IPlayerSession, changed PlayerAttachedEvent etc on client to have the Local prefix, and shuffled namespaces around.

### New features

* Add EnsureComponent(ref Entity<\T?>)

### Bugfixes

* Re-add force ask threshold and fix other PVS bugs.


## 171.0.0

### Breaking changes

* Change PlaceNextTo method names to be more descriptive.
* Rename RefreshRelay for joints to SetRelay to match its behaviour.

### Bugfixes

* Fix PVS error spam for joint relays not being cleaned up.

### Other

* Set EntityLastModifiedTick on entity spawn.


## 170.0.0

### Breaking changes

* Removed obsolete methods and properties in VisibilitySystem, SharedContainerSystem and MetaDataComponent.

### Bugfixes

* Fixed duplicate command error.
* Fixed not being able to delete individual entities with the delete command.

### Other

* FileLogHandler logs can now be deleted while the engine is running.


## 169.0.1

### Other

* The client now knows about registered server-side toolshed commands.

## 169.0.0

### Breaking changes

* Entity<T> has been introduced to hold a component and its owning entity. Some methods that returned and accepted components directly have been removed or obsoleted to reflect this.

### Other

* By-value events may now be subscribed to by-ref.
* The manifest's assemblyPrefix value is now respected on the server.


## 168.0.0

### Breaking changes

* The Component.OnRemove method has been removed. Use SubscribeLocalEvent<TComp, ComponentRemove>(OnRemove) from an EntitySystem instead.


## 167.0.0

### Breaking changes

* Remove ComponentExtensions.
* Remove ContainerHelpers.
* Change some TransformSystem methods to fix clientside lerping.

### Bugfixes

* Fixed PVS bugs from dropped entity states.

### Other

* Add more joint debug asserts.


## 166.0.0

### Breaking changes

* EntityUid-NetEntity conversion methods now return null when given a null value, rather than returning an invalid id.
* ExpandPvsEvent now defaults to using null lists to reduce allocations.
* Various component lifestage related methods have been moved from the `Component` class to `EntityManager`.
* Session/client specific PVS overrides are now always recursive, which means that all children of the overriden entity will also get sent.

### New features

* Added a SortedSet yaml serializer.

### Other

* AddComponentUninitialized is now marked as obsolete and will be removed in the future.
* DebugTools.AssertOwner() now accepts null components.


## 165.0.0

### Breaking changes

* The arguments of `SplitContainer`s resize-finished event have changed.

### New features

* The YAML validator now checks the default values of ProtoId<T> and EntProtoId data fields.

### Bugfixes

* The minimum draggable area of split containers now blocks mouse inputs.


## 164.0.0

### Breaking changes

* Make automatic component states infer cloneData.
* Removed cloneData from AutoNetworkedFieldAttribute. This is now automatically inferred.

### Internal

* Reduce Transform GetComponents in RecursiveDeleteEntity.


## 163.0.0

### Breaking changes

* Moved TimedDespawn to engine for a component that deletes the attached entity after a timer has elapsed.

### New features

* Add ExecuteCommand for integration tests.
* Allow adding / removing widgets of cub-controls.
* Give maps / grids a default name to help with debugging.
* Use ToPrettyString in component resolve errors to help with debugging.

### Bugfixes

* Fix console backspace exception.
* Fix rendering invalid maps spamming exceptions every frame.

### Internal

* Move ClientGameStatemanager local variables to fields to avoid re-allocating every tick.


## 162.2.1


## 162.2.0

### New features

* Add support for automatically networking entity lists and sets.
* Add nullable conversion operators for ProtoIds.
* Add LocId serializer for validation.

### Bugfixes

* Fix deleting a contact inside of collision events throwing.
* Localize VV.

### Internal

* Use CollectionsMarshal in GameStateManager.


## 162.1.1

### Bugfixes

* Fixes "NoSpawn" entities appearing in the spawn menu.


## 162.1.0

### New features

* Mark ProtoId as NetSerializable.

### Bugfixes

* Temporarily revert NetForceAckThreshold change as it can lead to client stalling.
* Fix eye visibility layers not updating on children when a parent changes.

### Internal

* Use CollectionsMarshal in RobustTree and AddComponentInternal.


## 162.0.0

### New features

* Add entity categories for prototypes and deprecate the `noSpawn` tag.
* Add missing proxy method for `TryGetEntityData`.
* Add NetForceAckThreshold cvar to forcibly update acks for late clients.

### Internal

* Use CollectionMarshals in PVS and DynamicTree.
* Make the proxy methods use MetaQuery / TransformQuery.


## 161.1.0

### New features

* Add more DebugTools assert variations.

### Bugfixes

* Don't attempt to insert entities into deleted containers.
* Try to fix oldestAck not being set correctly leading to deletion history getting bloated for pvs.


## 161.0.0

### Breaking changes

* Point light animations now need to use different component fields in order to animate the lights. `Enabled` should be replaced with `AnimatedEnable` and `Radius` should be replaced with `AnimatedRadius`

### New features

* EntProtoId is now net-serializable
* Added print_pvs_ack command to debug PVS issues.

### Bugfixes

* Fixes AngleTypeParser not using InvariantCulture
* Fixed a bug that was causing `MetaDataComponent.LastComponentRemoved` to be updated improperly.

### Other

* The string representation of client-side entities now looks nicer and simply uses a 'c' prefix.


## 160.1.0

### New features

* Add optional MetaDataComponent args to Entitymanager methods.

### Internal

* Move _netComponents onto MetaDataComponent.
* Remove some component resolves internally on adding / removing components.


## 160.0.2

### Other

* Transform component and containers have new convenience fields to make using VIewVariables easier.


## 160.0.0

### Breaking changes

* ComponentReference has now been entirely removed.
* Sensor / non-hard physics bodies are now included in EntityLookup by default.


## 159.1.0


## 159.0.3

### Bugfixes

* Fix potentially deleted entities having states re-applied when NetEntities come in.


## 159.0.2

### Bugfixes

* Fix PointLight state handling not queueing ComponentTree updates.


## 159.0.1

### Bugfixes

* Fix pending entity states not being removed when coming in (only on entity deletion).

### Internal

* Remove PhysicsComponent ref from Fixture.


## 159.0.0

### Breaking changes

* Remove ComponentReference from PointLights.
* Move more of UserInterfaceSystem to shared.
* Mark some EntitySystem proxy methods as protected instead of public.

### New features

* Make entity deletion take in a nullable EntityUid.
* Added a method to send predicted messages via BUIs.

### Other

* Add Obsoletions to more sourcegen serv4 methods.
* Remove inactive reviewers from CODEOWNERs.


## 158.0.0

### Breaking changes

* Remove SharedEyeComponent.
* Add Tile Overlay edge priority.


## 157.1.0

### New features

* UI tooltips now use rich text labels.


## 157.0.0

### Breaking changes

* Unrevert container changes from 155.0.0.
* Added server-client EntityUid separation. A given EntityUid will no longer refer to the same entity on the server & client.
* EntityUid is no longer net-serializable, use NetEntity instead, EntityManager & entity systems have helper methods for converting between the two,


## 156.0.0

### Breaking changes

* Revert container changes from 155.0.0.


## 155.0.0

### Breaking changes

* MapInitEvent now gets raised for components that get added to entities that have already been map-initialized.

### New features

* VirtualWritableDirProvider now supports file renaming/moving.
* Added a new command for toggling the replay UI (`replay_toggleui`).

### Bugfixes

* Fixed formatting of localization file errors.
* Directed event subscriptions will no longer error if the corresponding component is queued for deletion.


## 154.2.0



### New features

* Added support for advertising to multiple hubs simultaneously.
* Added new functions to ContainerSystem that recursively look for a component on a contained entity's parents.

### Bugfixes

* Fix Direction.TurnCw/TurnCcw to South returning Invalid.


## 154.1.0

### New features

* Add MathHelper.Max for TimeSpans.

### Bugfixes

* Make joint initialisation only log under IsFirstTimePredicted on client.

### Other

* Mark the proxy Dirty(component) as obsolete in line with EntityManager (Dirty(EntityUid, Component) should be used in its place).


## 154.0.0

### Breaking changes

* Change ignored prototypes to skip prototypes even if the prototype type is found.
* Moved IPlayerData interface to shared.

### New features

* Added a multiline text submit keybind function.

### Bugfixes

* Fixed multiline edits scrollbar margins.

### Internal

* Added more event sources.
* Made Toolshed types oneOff IoC injections.


## 153.0.0

### Breaking changes

* Removed SharedUserInterfaceComponent component references.
* Removed EntityDeletedMessage.

### Other

* Performance improvements for replay recording.
* Lidgren has been updated to [v0.2.6](https://github.com/space-wizards/SpaceWizards.Lidgren.Network/blob/v0.2.6/RELEASE-NOTES.md).
* Make EntityManager.AddComponent with a component instance set the owner if its default, add system proxy for it.

### Internal

* Added some `EventSource` providers for PVS and replay recording: `Robust.Pvs` and `Robust.ReplayRecording`.
* Added RecursiveMoveBenchmark.
* Removed redundant prototype resolving.
* Removed CollisionWake component removal subscription.
* Removed redundant DebugTools.AssertNotNull(netId) in ClientGameStateManager


## 152.0.0

### Breaking changes

* `Robust.Server.GameObjects.BoundUserInterface.InteractionRangeSqrd` is now a get-only property. Modify `InteractionRange` instead if you want to change it on active UIs.
* Remove IContainerManager.
* Remove and obsolete ComponentExt methods.
* Remove EntityStarted and ComponentDeleted C# events.
* Convert Tile.TypeId to an int. Old maps that were saved with TypeId being an ushort will still be properly deserialized.

### New features

* `BoundUserInterfaceCheckRangeEvent` can be used to implement custom logic for BUI range checks.
* Add support for long values in CVars.
* Allow user code to implement own logic for bound user interface range checks.

### Bugfixes

* Fix timers counting down slower than real time and drifting.
* Add missing System using statement to generated component states.
* Fix build with USE_SYSTEM_SQLITE.
* Fix prototype manager not being initialized in robust server simulation tests.
* Fix not running serialization hooks when copying non-byref data definition fields without a custom type serializer.

### Other

* Remove warning for glibc 2.37.
* Remove personally-identifiable file paths from client logs.

### Internal

* Disable obsoletion and inherited member hidden warnings in serialization source generated code.
* Update CI workflows to use setup-dotnet 3.2.0 and checkout 3.6.0.
* Fix entity spawn tests having instance per test lifecycle with a non static OneTimeTearDown method.
* Add new PVS test to check that there is no issue with entity states referencing other entities that the client is not yet aware of.


## 151.0.0


## 150.0.1

### Bugfixes

* Fix some partial datadefs.


## 150.0.0

### Breaking changes

* Remove the Id field from Fixtures as the Id is already stored on FixturesComponent.

### New features

* Add AbstractDictionarySerializer for abstract classes.
* Add many new spawn functions for entities for common operations.


## 149.0.1

### Bugfixes

* Fix serialization sharing instances when copying data definitions and not assigning null when the source is null.
* Fixed resizing a window to be bigger than its set maxsize crashing the client.


## 149.0.0

### Breaking changes

* Data definitions must now be partial, their data fields must not be readonly and their data field properties must have a setter.

### Internal

* Copying data definitions through the serialization manager is now faster and consumes less memory.


## 148.4.0

### New features

* Add recursive PVS overrides and remove IsOverride()


## 148.3.0

### New features

* Happy eyeballs delay can be configured.
* Added more colors.
* Allow pre-startup components to be shut down.
* Added tile texture reload command.
* Add implementation of Random.Pick(ValueList<T> ..).
* Add IntegrationInstance fields for common dependencies.

### Bugfixes

* Prevent invalid prototypes from being spawned.
* Change default value of EntityLastModifiedTick from zero to one.
* Make DiscordRichPresence icon CVars server-side with replication.


## 148.2.0

### New features

* `SpinBox.LineEditControl` exposes the underlying `LineEdit`.
* Add VV attributes to various fields across overlay and sessions.
* Add IsPaused to EntityManager to check if an entity is paused.

### Bugfixes

* Fix SetActiveTheme not updating the theme.


## 148.1.0

### New features

* Added IgnoreUIChecksComponent that lets entities ignore bound user interface range checks which would normally close the UI.
* Add support for F16-F24 keybinds.

### Bugfixes

* Fix gamestate bug where PVS is disabled.

### Other

* EntityQuery.HasComponent override for nullable entity uids.


## 148.0.0

### Breaking changes

* Several NuGet dependencies are now private assets.
* Added `IViewportControl.PixelToMap()` and `PixelToMapEvent`. These are variants of the existing screen-to-map functions that should account for distortion effects.

### New features

* Added several new rich-text tags, including italic and bold-italic.

### Bugfixes

* Fixed log messages for unknown components not working due to threaded IoC issues.
* Replay recordings no longer record invalid prototype uploads.


## 147.0.0

### Breaking changes

* Renamed one of the EntitySystem.Dirty() methods to `DirtyEntity()` to avoid confusion with the component-dirtying methods.

### New features

* Added debug commands that return the entity system update order.

### Bugfixes

* Fixed a bug in MetaDataSystem that was causing the metadata component to not be marked as dirty.


## 146.0.0

### Breaking changes

* Remove readOnly for DataFields and rename some ShaderPrototype C# fields internally to align with the normal schema.

### Bugfixes

* Add InvariantCulture to angle validation.

### Internal

* Add some additional EntityQuery<T> usages and remove a redundant CanCollide call on fixture shutdown.


## 145.0.0

### Breaking changes

* Removed some old SpriteComponent data-fields ("rsi", and "layerDatums").

### New features

* Added `ActorSystem.TryGetActorFromUserId()`.
* Added IPrototypeManager.EnumerateKinds().

### Bugfixes

* Fixed SpriteSpecifierSerializer yaml validation not working properly.
* Fixed IoC/Threading exceptions in `Resource.Load()`.
* Fixed `TransformSystem.SetCoordinates()` throwing uninformative client-side errors.
* Fixed `IResourceManager.ContentFileExists()` and `TryContentFileRead()` throwing exceptions on windows when trying to open a directory.


## 144.0.1

### Bugfixes

* Fix some EntityLookup queries incorrectly being double transformed internally.
* Shrink TileEnlargement even further for EntityLookup default queries.


## 144.0.0

### Breaking changes

* Add new args to entitylookup methods to allow for shrinkage of tile-bounds checks. Default changed to shrink the grid-local AABB by the polygon skin to avoid clipping neighboring tile entities.
* Non-hard fixtures will no longer count by default for EntityLookup.

### New features

* Added new EntityLookup flag to return non-hard fixtures or not.


## 143.3.0

### New features

* Entity placement and spawn commands now raise informative events that content can handle.
* Replay clients can now optionally ignore some errors instead of refusing to load the replay.

### Bugfixes

* `AudioParams.PlayOffsetSecond` will no longer apply an offset that is larger then the length of the audio stream.
* Fixed yaml serialization of arrays of virtual/abstract objects.


### Other

* Removed an incorrect gamestate debug assert.


## 143.2.0

### New features

* Add support for tests to load extra prototypes from multiple sources.

### Bugfixes

* Fix named toolshed command.
* Unsubscribe from grid rendering events on shutdown.

### Other

* Remove unnecessary test prototypes.


## 143.1.0

### New features

* Add locale support for grammatical measure words.

### Bugfixes

* Don't raise contact events for entities that were QueueDeleted during the tick.
* Exception on duplicate broadcast subscriptions as this was unsupported behaviour.

### Other

* Add VV ReadWrite to PhysicsComponent BodyStatus.


## 143.0.0

### New features


- Toolshed, a tacit shell language, has been introduced.
  - Use Robust.Shared.ToolshedManager to invoke commands, with optional input and output.
  - Implement IInvocationContext for custom invocation contexts i.e. scripting systems.


## 142.1.2

### Other

* Don't log an error on failing to resolve for joint relay refreshing.


## 142.1.1

### Bugfixes

* Fixed a bad debug assert in `DetachParentToNull()`


## 142.1.0

### New features

* `IHttpClientHolder` holds a shared `HttpClient` for use by content. It has Happy Eyeballs fixed and an appropriate `User-Agent`.
* Added `DataNode.ToString()`. Makes it easier to save yaml files and debug code.
* Added some cvars to modify discord rich presence icons.
* .ogg files now read the `Artist` and `Title` tags and make them available via new fields in `AudioStream`.
* The default fragment shaders now have access to the local light level (`lowp vec3 lightSample`).
* Added `IPrototypeManager.ValidateAllPrototypesSerializable()`, which can be used to check that all currently loaded prototypes can be serialised & deserialised.

### Bugfixes

* Fix certain debug commands and tools crashing on non-SS14 RobustToolbox games due to a missing font.
* Discord rich presence strings are now truncated if they are too long.
* Fixed a couple of broadphase/entity-lookup update bugs that were affecting containers and entities attached to other (non-grid/map) entities.
* Fixed `INetChannel.Disconnect()` not properly disconnecting clients in integration tests.

### Other

* Outgoing HTTP requests now all use Happy Eyeballs to try to prioritize IPv6. This is necessary because .NET still does not support this critical feature itself.
* Made various physics related component properties VV-editable.
* The default EntitySystem sawmill log level now defaults to `Info` instead of `Verbose`. The level remains verbose when in debug mode.

### Internal

* The debug asserts in `DetachParentToNull()` are now more informative.


## 142.0.1

### Bugfixes

* Fix Enum serialization.


## 142.0.0

### Breaking changes

* `EntityManager.GetAllComponents()` now returns a (EntityUid, Component) tuple

### New features

* Added `IPrototypeManager.ValidateFields()`, which uses reflection to validate that the default values of c# string fields correspond to valid entity prototypes. Validates any fields with a `ValidatePrototypeIdAttribute`  and any data-field that uses the PrototypeIdSerializer custom type serializer.

### Other

* Replay playback will now log errors when encountering unhandled messages.
* Made `GetAssemblyByName()` throw descriptive error messages.
* Improved performance of various EntityLookupSystem functions


## 141.2.1

### Bugfixes

* Fix component trait dictionaries not clearing on reconnect leading to bad GetComponent in areas (e.g. entire game looks black due to no entities).


## 141.2.0

### Other

* Fix bug in `NetManager` that allowed exception spam through protocol abuse.


## 141.1.0

### New features

* MapInitEvent is run clientside for placementmanager entities to predict entity appearances.
* Add CollisionLayerChangeEvent for physics fixtures.


## 141.0.0

### Breaking changes

* Component.Initialize has been fully replaced with the Eventbus.

### Bugfixes

* Fixed potential crashes if buffered audio sources (e.g. MIDI) fail to create due to running out of audio streams.

### Other

* Pressing `^C` twice on the server will now cause it to hard-exit immediately.
* `Tools` now has `EXCEPTION_TOLERANCE` enabled.


## 140.0.0

### Breaking changes

* `IReplayRecordingManager.RecordingFinished` now takes a `ReplayRecordingFinished` object as argument.
* `IReplayRecordingManager.GetReplayStats` now returns a `ReplayRecordingStats` struct instead of a tuple. The units have also been normalized

### New features

* `IReplayRecordingManager` can now track a "state" object for an active recording.
* If the path given to `IReplayRecordingManager.TryStartRecording` is rooted, the base replay directory is ignored.

### Other

* `IReplayRecordingManager` no longer considers itself recording inside `RecordingFinished`.
* `IReplayRecordingManager.Initialize()` was moved to an engine-internal interface.


## 139.0.0

### Breaking changes

* Remove Component.Startup(), fully replacing it with the Eventbus.


## 138.1.0

### New features

* Add rotation methods to TransformSystem for no lerp.

### Bugfixes

* Fix AnimationCompleted ordering.


## 138.0.0

### Breaking changes

* Obsoleted unused `IMidiRenderer.VolumeBoost` property. Use `IMidiRenderer.VelocityOverride` instead.
* `IMidiRenderer.TrackedCoordinates` is now a `MapCoordinates`.

### New features

* Added `Master` property to `IMidiRenderer`, which allows it to copy all MIDI events from another renderer.
* Added `FilteredChannels` property to `IMidiRenderer`, which allows it to filter out notes from certain channels.
* Added `SystemReset` helper property to `IMidiRenderer`, which allows you to easily send it a SystemReset MIDI message.

### Bugfixes

* Fixed some cases were `MidiRenderer` would not respect the `MidiBank` and `MidiProgram.
* Fixed user soundfonts not loading.
* Fixed `ItemList` item selection unselecting everything when in `Multiple` mode.


## 137.1.0

### New features

* Added BQL `paused` selector.
* `ModUpdateLevel.PostInput` allows running content code after network and async task processing.

### Other

* BQL `with` now includes paused entities.
* The game loop now times more accurately and avoids sleeping more than necessary.
* Sandboxing (and thus, client startup) should be much faster when ran from the launcher.


## 137.0.0

### Breaking changes

* Component network state handler methods have been fully deprecated and replaced with the eventbus event equivalents (ComponentGetState and ComponentHandleState).


## 136.0.1

### Bugfixes

* Fixed debugging on Linux when CEF is enabled.


## 136.0.0

### New features

* Several more style box properties now scale with UI scale. Signature of some stylebox methods have been changed.

### Bugfixes

* Fixed OutputPanel scroll-bar not functioning properly.


## 135.0.0

### Breaking changes

* Style boxes now scale with the current UI scale. This affects how the the margins, padding, and style box textures are drawn and how controls are arranged. Various style box methods now need to be provided with the current UI scale.


## 134.0.0

### Breaking changes

* Several methods were moved out of the `UserInterface` components and into the UI system.
* The BUI constructor arguments have changed and now require an EntityUid to be given instead of a component.


## 133.0.0

### Breaking changes

* Replace Robust's Vector2 with System.Numerics.Vector2.

### New features

* `AssetPassPipe` has a new `CheckDuplicates` property that makes it explicitly check for and drop duplicate asset files passed through.

### Bugfixes

* Static entities that are parented to other entities will no longer collide with their parent.
* Fix some miscellaneous doc comments and typos (e.g. PvsSystem and EntityManager).
* Fix ContentGetDirectoryEntries.


## 132.2.0

### New features

* Add method to clear all joints + relayed joints on an entity.

### Other

* Lower default MTU to `1000`.

### Internal

* Resolved some warnings and unnecessary component resolves.


## 132.1.0

### New features

* `Robust.Shared.Physics.Events.CollisionChangeEvent` now has the `EntityUid` of the physics body.

### Other

* Paused entities now pause their animations. There's no guarantee they'll resume at the same point (use SyncSprite instead).

### Internal

* Fix ComponentTreeSystem warnings.
* Fix some miscellaneous other warnings.


## 132.0.1

### Bugfixes

* Return maps first from FindGridsIntersecting which fixes rendering order issues for grids.


## 132.0.0

### Breaking changes

* TimeOffsetSerializer now always reads & writes zeros unless it is reading/writing an initialized map. EntityPrototypes with TimeOffsetSerializer data-fields need to default to zero.\
* TimeOffsetSerializer now only applies a time offset when reading from yaml, not when copying.

### New features

* Added a function to count the number of prototypes of a given kind. See `IPrototypeManager.Count<T>()`.

### Bugfixes

* Fixed a bug in `IPrototypeManager.EnumerateParents()` that was causing it to not actually return the parent prototypes.

### Other

* Map serialisation will now log errors when saving an uninitialized map that contains initialized entities.


## 131.1.0

### New features

* Add NextByte method to random.
* Add method to get a random tile variant.

### Bugfixes

* Fix replay component state bug.

### Internal

* Remove some AggressiveOptimization attributes.


## 131.0.0

### Breaking changes

* `IWritableDirProvider` async functions have been removed.
* Replay recording & load API has been reworked to operate on zip files instead.
* Constants on `IReplayRecordingManager` have been moved to a new `ReplayConstants` class, renamed and values changed.

### New features

* Added `ISawmill.Verbose()` log functions.
* Replays are now written as `.zip` files. These will be [content bundles](https://docs.spacestation14.io/en/launcher/content-bundles) directly executable by the launcher if the server has the necessary build information.
* Client replays now use local time rather than UTC as default file name.


## 130.0.0

### Breaking changes

* Engine versions will no longer start with a leading 0.


## 0.129.0.1


## 129.0.0

### Breaking changes

* `AnchorSystem.Attach()` now behaves more like the obsolete `AttachToEntity()` methods as it will automatically detach a player from their current entity first.
* A chunk of server- and client-side `PrototypeLoadManager` code has been moved to shared.
* Replay recording and playback now supports client-side replays. Many replay related functions, cvars, and commands have changed.

### New features

* Richtext tags can now be overridden by content
* The LineEdit control now has a field to override the StyleBox
* `IWritableDirProvider` has new methods for async file writing.

### Bugfixes

* Updated Lidgren, fixing a bug where socket errors were not reported properly on Linux.

### Other

* The `Dirty()` method for networked components now has an override that takes  in an EntityUid. The old IEntityManager method being obsoleted.



## 0.128.0.0

### Breaking changes

* Add ILocalizationManager as a dependency on systems as `Loc`.


## 0.127.1.0

### New features

* Add SpriteSystem.Frame0 method for entity prototypes.


## 0.127.0.0

### Breaking changes

* Rename PVSSystem to PvsSystem.

### New features

* Added `launch.launcher` and `launch.content_bundle` CVars. These are intended to eventually replace the `InitialLaunchState` values.
* Allow `System.Net.IPAdress` through sandbox _properly_, add `System.Net.Sockets.AddressFamily` too.
* Systems now have their own logger sawmills automatically and can be access via `Log`.

### Bugfixes

* Make BoxContainer's MeasureOverride account for stretching.
* Fix IPAddress sandboxing.
* Revert physics contact getcomponents and also fix ShouldCollide ordering for PreventCollideEvent.


## 0.126.0.0

### Breaking changes

* Several `MapManager` methods were moved to `MapSystem`.
* The signature of grid lookup queries has changed, with a new optional `includeMap` bool added in-between other optional bools.

### New features

* `System.Net.IPAddress` is now accessible from the sandbox.

### Bugfixes

* Fixed RichText not rendering some tags properly for some UI scales.
* Text inside of `OutputPanel` controls should no longer overlap with the scrollbar.

### Other

* Obsoleted the following methods from `IPlayerSession`: `AttachToEntity`, `DetachFromEntity`. Use the methods in `ActorSystem` instead.
* Static Loggers (e.g., `Logger.Log()` are now obsoleted. Get a sawmill from ILogManager instead.
* Several `MetadataComponent` setters have been marked as obsolete. Use `MetaDataSystem` methods instead.

### Internal

* Removed several static logging calls.


## 0.125.0.1

### Other

* Use a logger sawmill in MapManager rather than the static logger.


## 0.125.0.0

### Breaking changes

* Several replay related cvars and commands have been renamed.

### New features

* Added support for basic replay playback. The API is likely to change in the next version or two.


## 0.124.0.1

### New features

* Added `CompletionHelper.ContentDirPath()`.
* Added `vfs_ls` command to list VFS contents.
* The resource manifest (`manifest.yml`) now accepts a `clientAssemblies` key. When given, only the assembly names listed will be loaded from `/Assemblies/` rather than automatically loading all assemblies found.

### Bugfixes

* Fix exception if running the `>` command (remote execute) without even a space after it.
* `ResPath.RelativeTo()` now considers non-rooted paths relative to `.`.
  * This fixes some things like `MemoryContentRoot`'s `FindFiles()` implementation.
* Fix `IContentRoot.GetEntries()` default implementation (used by all content roots except `DirLoader`) not working at all.
* Made `ResourceManager.ContentGetDirectoryEntries()` report content root mount paths as directories.

### Internal

* Made `ConfigurationManager` not-abstract anymore so we can instantiate it from tests.
* Added new tests for `ResourceManager`.


## 0.124.0.0

### Breaking changes

* PreventCollideEvent changes to align it with the other physics events.


## 0.123.1.1

### Bugfixes

* Also clone warmstarting data for joints in the physics solver.


## 0.123.1.0

### New features

* Add Box2.Rounded(int digits) method.
* Add Pure attributes to Box2 methods.


## 0.123.0.0

### New features

* Added `ValueList.RemoveSwap()`
* The Centroid property on polygon shapes is now available to content.

### Bugfixes

* Fixed keyboard events always propagating to the default viewport if `devwindow` is open.
* Fixed some map-manager queries not properly using the `approx` argument.

### Other

* Several build/version cvars are now replicated to clients, instead of being server exclusive.


## 0.122.0.0

### Breaking changes

* Obsolete some MapManager queries.
* Add EntityUid to some MapManager queries.


## 0.121.0.0

### Breaking changes

* Add replaying loading / reading.

### New features

* Add setter for PlayingStream that also updates source.
* Add IWritableDirProvider.OpenOSWindow.

### Bugfixes

* Fix component lookups not considering whether an entity is in a container and the flag is set.


## 0.120.0.0

### Breaking changes

* Relay contained joints to parents and no longer implicitly break them upon container changes.

### Bugfixes

* Fix upload folder command.
* Fix SpriteView scaling for aspect ratios.

### Internal

* Cleanup MapManager slightly.


## 0.119.0.1

### Bugfixes

* Fix non-hard kinematiccontroller fixtures not colliding.


## 0.119.0.0

### Breaking changes

* Move prototype upload commands to the engine.

### New features

* Add IContentRoot.FileExists(ResPath).


## 0.118.0.0

### Breaking changes

* ComponentRegistry has been re-namespaced.

### New features

* You can now provide a ComponentRegistry to SpawnEntity to override some components from the prototype.


## 0.117.0.0

### Breaking changes

* Deprecate some sprite methods and cleanup IconComponent.
* YAML Linter supports inheritance.


## 0.116.0.0

### Breaking changes

* Removed AppearanceVisualizers.
* Modify replay record directory selection.


## 0.115.0.0

### Breaking changes

* The signature and behaviour of `IClientGameStateManager.PartialStateReset()` has changed. By default it will no longer delete client-side entities, unless they are parented to a networked entity that is being deleted during the reset.


## 0.114.1.0

### New features

* Add a new method for physics joint removal.

### Other

* Slightly speedup entity deletion.

### Internal

* Remove static logs from EntityManager.


## 0.114.0.0

### Breaking changes

* The way that UI themes resolve textures has changed. Absolute texture paths will simply be read directly, while relative paths will attempt to find a theme specific texture before falling back to simply trying to read the given file path.
* The signature of public UI theme methods have changed, and some new methods have been added.

### New features

* Added non-generic versions of various component/entity lookup queries.

### Bugfixes

* Fixed an erroneous error that would get logged when clients reconnect to a server.
* Fixed a UI bug that was preventing some controls from being disposed and was causing the UI to become laggy.


## 0.113.0.3

### Bugfixes

* Fix PVS error log threading issue.


## 0.113.0.2

### Bugfixes

* Removed or fixed some erroneous debug asserts
* Fixed entity-deletion not being properly sent to clients


## 0.113.0.1

### Bugfixes

* Use ThemeResolve for TextureButton texture normals.


## 0.113.0.0

### Breaking changes

* Move JobQueue<T> from content to engine.

### New features

* Make InitializeEntity and StartEntity public. InitializeAndStartEntity was already public.

### Bugfixes

* Add padding to font glyphs in the atlas.
* Fix log for duplicate component references.
* Make Map-Grids set GridUid earlier.
* Fix hidden action numbers when updating UI theme.
* Fix joint change events subscribing to predictedphysics instead of just physics.

### Other

* Remove joint log as it's never been read and caused threading issues.
* Decouple vvwrite / vvread / vvinvoke perms slightly from vv so vv no longer implicitly grants the others.
* Add start line to duplicate prototype yaml error.
* Fix debug sprite assert.
* Fix some joint bugs


## 0.112.0.1


## 0.112.0.0

### Breaking changes

* Move default theme directory to /Interface/ from /UserInterface/
* Try to fix contact mispredicts with PredictedPhysicsComponent.

### Bugfixes

* Fix JSON Serialization of ResPath.

### Other

* Change prof tree style & add basic stylesheet support.


## 0.111.0.0

### Breaking changes

* Add default stylesheet for engine + debug connect screen.


## 0.110.0.0

### Breaking changes

* Remove name + authors from map files as these were unused and overwritten on every mapfile write.

### Bugfixes

* Fix Omnisharp failing to analyze the client by default.
* Fix EntityLookup not properly adding nested container entities.

### Other

* Sort NetSerializable types.
* Remove obsolete Fixture.Body references.


## 0.109.1.0

### New features

* Add "IsDefault" to EntityManager for basic checks on whether an entity has default prototype data.


## 0.109.0.0

### Breaking changes

* `BeforeSaveEvent` has been moved from `Robust.Server.Maps` to `Robust.Shared.Map.Events`

### New features

* Added `IMidiRenderer.ClearAllEvents()`, a new method that clears all scheduled midi events.
* Added a new event (`BeforeSaveEvent`) which gets raised before a map/entity gets serialized to yaml.
* Added a new `ROBUST_SOUNDFONT_OVERRIDE` environmental variable that can be used to override system soundfonts.

### Bugfixes

* Fixed `EndCollideEvent` not setting the EntityUid fields.
* Fixed a bug that would cause screen-space overlays to sometimes not be drawn.


## 0.108.0.0

### Breaking changes

* Physics fixtures are now serialized by id, fixture rather than as a list with ids attached.


## 0.107.0.1

### Bugfixes

* Fix bad logs on maploader not listing out bad prototypes.


## 0.107.0.0

### Breaking changes

* Pass in dependencies to LocalPlayer AttachEntity (was anyone even using this method?)

### Internal

* Light query changes for some optimisation.
* Remove Texture.White IoC resolves in a lot of rendering areas.


## 0.106.1.0

### New features

* Screen-space overlays now use call `BeforeDraw()` and can use the `RequestScreenTexture` and `OverwriteTargetFrameBuffer` options.
* Added the `LoadedMapComponent`. It can be used to identify maps created by loading them from a yml file.


### Other

* `GameShared` no longer has a finalizer that triggers in some cases like tests.


## 0.106.0.0

### Breaking changes

* Update map file schema validator for new format.
* TimeOffsetSerializer fixes to use serv3 copying.

### Bugfixes

* Fix ResPath null errors.
* Fix queued deletion error log on entitymanager shutdown.

### Other

* Added transform recursion check in debug.


## 0.105.1.0

### New features

* Add CompOrNull to the EntityQuery struct.
* Add basic maploader support for entity renaming.


## 0.105.0.0

### Breaking changes

* Removed server and shared sprite components.

### New features

* Add LayerExists to sprites for object keys (previously it was only integer keys).

### Bugfixes

* Fix placement overlay error and add exception tolerance to it.


## 0.104.1.0

### New features

* VV now automatically dirties components.

### Bugfixes

* Fix CompletionHelper paths having double // on the end.


## 0.104.0.0

### Breaking changes

* API Changes to SpriteView control to generalize it.


## 0.103.0.0

### Breaking changes

* Maps are now saved by prototype -> entities rather than as just entities. Maps are currently backwards compatible but this is liable to change.

### New features

* RobustServerSimulation is public and usable by content for tests or benchmarking.
* Add sf3 extension support to midis.

### Bugfixes

* Fix random.Prob inequality.

### Other

* Adjust centerpoint for spriteview sprites.
* Mark ComponentReference as obsolete.


## 0.102.1.0

### New features

* `echo` console command to echo things.
* Add some public methods to physics system for applying force/torque.

### Bugfixes

* Fix a NRE when no window icon is specified.

### Other

* Set console code page to UTF-8 explicitly on Windows to fix output of non-ASCII characters.


## 0.102.0.0

### Breaking changes

* Loading  maps with invalid entity UIDs should now log errors.

### New features

* The yaml linter should now error on duplicate entity prototypes

### Bugfixes

* Fix a PVS bug that could put one entity into two different PVS chunks.

### Other

* EntityUid indexing should now start at 1 when saving maps.


## 0.101.1.1

### Bugfixes

* Fix polygon deserialization leading to the last vert being 0,0.


## 0.101.1.0

### New features

* Added a mode to entity placement to allow replacing any existing entities on a tile.

### Other

* Re-order initialization so BroadcastRunLevel is run after userinterfacemanager PostInitialize.


## 0.101.0.0

### Breaking changes

* Port Quickhull from Box2D and replace GiftWrapping.
* Removed a lot of unused physics code.

### Bugfixes

* Fix damping for mouse joint.
* Fix Distance outputs for overlapping circles.


## 0.100.0.0

### Breaking changes

* `ILookupWorldBox2Component` has been removed. If an entity does not have fixtures/physics a `WorldAABBEvent` will now be raised.

### Bugfixes

* Fixes a concurrent hashset modification exception in PVS


## 0.99.0.0

### Breaking changes

* Revert the reversion of the ResPath removal from 0.98.0.0

### New features

* StartCollideEvent, EndCollideEvent, and physics contacts now have the relevant EntityUids.

### Bugfixes

* Remove initialization code that forced transform and physics components first.


## 0.98.0.0

### Breaking changes

* Revert bulk ResPath refactor due to instability.


## 0.97.1.1

### Bugfixes

* Fixed assembly paths being used having double //


## 0.97.1.0

### New features

* FastNoiseLite is now netserializable.
* PVS ack processing is now parallel and also improved grafana metrics for PVS.

### Other

* Add invalid broadphase check to EntityLookupSystem.
* Made NetGraph logarithmic.


## 0.97.0.0

### Breaking changes

* Fully replace ResourcePath (class) with ResPath (struct).

### Other

* Add stacktrace to transform logs.


## 0.96.9.0

### New features

* `RobustIntegrationTest` now has a `DoGuiEvent()` method that can directly pass `GUIBoundKeyEventArgs` to a control.


## 0.96.8.2

### New features

* The `LayerSetData()` function can now be used to clear a sprite layer's shader.

### Bugfixes

* Fixed sandboxing verifying against `Robust.` assemblies inside `Robust.Client.WebView`, causing an older assembly to be verified against.


## 0.96.8.1

### Bugfixes

* Fix MapInit not being run on entities in some instances.


## 0.96.8.0

### Bugfixes

* Create entities before applying entity states. This fixes parenting issues in some instances, for example on a freshly split grid the client would give an exception.

### Other

* Entities have their paused state set before initialisation rather than after.

### Internal

* Added a BroadphaseNetworkingTest.


## 0.96.7.0

### New features

* `IDynamicTypeFactory.CreateInstance` now has the option to not perform dependency injection.
* Added normal blend mode for shaders
* Added a new ResPath struct that is intended to eventually replace ResourcePath

### Bugfixes

* Hopefully fixed an IndexOutOfRange exception in AudioSystem
* Fixed a potential IndexOutOfRange exception in ContainerSystem


## 0.96.6.0

### New features

* Added overrides to shuffle Span<T> and ValueList<T> in IRobustRandom.
* Added hotkeys to close the most recent window and all windows.

### Other

* Improved some container assert messages.


## 0.96.5.0

### New features

* Added source generator for automatically generating component state getting & handling code. Significantly reduces boilerplate when creating networked components.


## 0.96.4.0

### Bugfixes

* Component delta states can now have an initial full state inferred by clients.


## 0.96.3.0

### Other

* Updated server SQLitePCLRaw to 2.1.4.


## 0.96.2.0


## 0.96.1.0

### New features

* Implemented deleting a full word at a time.

### Bugfixes

* Fixed `ContainerSystem.EmptyContainer` sometimes failing to empty containers.
* Fixed container state handling sometimes failing to insert or remove entities.
* Fix content test workflow.
* Text contents won't draw over the scrollbar for OutputPanel controls anymore.
* Invalidate OutputPanel entries upon it entering the UI tree. This fixes some bugs where text is added while it's outside of the tree without the UI scale cvar being set causing separate sizings in entries.


## 0.96.0.4

### Bugfixes

* Revert InRange entity lookup range change due to content bugs.
* Fix implicit appearance state data.


## 0.96.0.3

### Bugfixes

* Fix sprite error log to report the key not the layer.
* Fix log length for physics contact error.
* Fix discord null errors.
* Adjust InRange lookups to check if the centre of body is in range.

### Other

* Add more audio logs.


## 0.96.0.2

### Bugfixes

* Fix adding MapGridComponent to a map with pre-existing child entities.


## 0.96.0.1

### Other

* Set blend function for shaders with ShaderBlendMode.None
* Add logs around fixture lengths in contact updates.
* Revert previous contact changes to try to make physics slightly more stable until Box2D 3.0.
* Adjusted QueueDeleteEntity log on client to care if the entity is deleted in prediction.


## 0.96.0.0

### Breaking changes

* Removed `MapId` serializer. Serialize the map's EntityUid instead.
* Renamed `MapComponent.WorldMap` to `MapComponent.MapId`.

### New features

* Added showrot command as a counterpart to showpos.

### Other

* Added error logs when QueueDel is called on the client for networked entities.
* Added logs around physics contact errors that have been happening.


## 0.95.0.0

### Bugfixes

* Reverted making `MetaDataComponent.PauseTime` a yaml data-field, as it caused issues when saving uninitialised maps.

### Internal

* `TextEdit`'s `NextWordPosition` has been replaced with `EndWordPosition`


## 0.94.0.0

### Breaking changes

* `IGameTiming.IsFirstTimePredicted` is now false while applying game states.

### Bugfixes

* `MetaDataComponent.PauseTime` is now a yaml data-field
* The client-side `(un)pausemap` command is now disabled while connected to a server.

### Internal

* Use a List<Contact> for contacts instead of a shared arraypool to try to fix the contact indexing exception.
* Moved IoC dependencies off of physics contacts.


## 0.93.3.0

### New features

* Unnecessary tiles are no longer written to map file tilemaps.
* Added the ability to enable or disable grid splitting per grid.

### Other

* Added additional logs around contact issue


## 0.93.2.0

### New features

* Add CompletionHelpers for components and entityuids.


## 0.93.1.0

### New features

* Add PlayPredicted audio method for EntityCoordinates.

## 0.93.0.0

### Breaking changes

* Arguments of ContainerSystem's `EmptyContainer()` have changed. It now also returns removed entities.

### New features

* Added a TerminatingOrDeleted() helper function
* Added a `hub_advertise_now` command.

### Bugfixes

* Fixed some multi-threading IoC errors in the audio system.
* The map validator now allows entities to specify missing components.
* Fixed a potential stack overflow in the colour slider control.
* Fixed sprites sometimes not updating `IsInert`.

### Other

* `TransformComponentAttachToGridOrMap()` is now obsoleted. use the newly added system method instead.
* Made RSI preloading more error toletant.
* Added some new benchmarks for testing archetype ECS.


## 0.92.2.1

### Bugfixes

* Revert tile bound shrinkage as it was causing erroneous test failures on content.


## 0.92.2.0

### New features

* Added Box2iEdgeEnumerator for iterating its bounds.
* Added a CompletionResult helper for MapIds
* Added some helper methods for System.Random (useful for seeded RNG)

### Bugfixes

* Shrink tile bounds by 0.05. In some cases the polygon skin radius was causing overlap on other tiles and leading to erroneous lookup r
* Use preset matrixes for certain Matrix3 angles to avoid imprecision issues with transformations.


## 0.92.1.0

### New features

* Add option to SplitContainer for which split expands on parent resize

### Internal

* Updated Lidgren to v0.2.4.


## 0.92.0.0

### New features

* Exposed more properties on `FastNoiseLite`.
* Added fallback culture for localization.

### Bugfixes

* Fixed noise DD.

### Other

* Added new `DebugOpt` and `Tools` build configurations. These must be added to your solution file and apply to all projects importing `Robust.Properties.targets`.
  * `DebugOpt` is "`Debug` with optimizations enabled".
  * `Tools` has development tools (e.g. `launchauth` command) that release builds don't, while still having asserts (`DEBUG`) off and optimizations on.
* All configurations except `Release` now define `TOOLS`.
* `Release` is now intended to be "as close to published release as possible" with game configuration. Use `Tools` as build configuration instead for scenarios such as mapping.
* `Robust.Properties.targets` should now be included at the end of project files. `Robust.Analyzers.targets` and `Robust.DefineConstants.targets` are now included by it automatically.

### Internal

* General cleanup to MSBuild files.

## 0.91.0.0

### Breaking changes

* `ColorSelectorSliders` now uses SpinBox instead of FloatSpinBox.

### New features

* `IntegrationOptions` now allows changing the `ILogHandler` used by the integration test via `OverrideLogHandler`.

### Bugfixes

* Default integration test log output should more reliably capture `TestContext.Out` now.


## 0.90.0.0

### Breaking changes

* Add tile edge rendering support.

### New features

* Add .AsUint() for ValueDataNode.

### Bugfixes

* Fix AnchorEntity replication when the coordinate doesn't change
* Fix some PVS bugs.
* Fix rounding in GetGridOrMapTilePosition.


## 0.89.1.0

### New features

* `web.headless` CVar can now be used to avoid loading CEF with graphical client.

### Bugfixes

* `web.user_agent` CVar can now be overriden by content before WebView is initialized.

### Other

* WebView works again and is properly available from the launcher.

### Internal

* Clean up WebView initialization logic to avoid static `IoCManager`.


## 0.89.0.0

### Breaking changes

* Add EntityUid as an arg to SharedTransformSystem and remove more .Owner calls.

### New features

* Add by-ref event analyzer.
* Add option to hide scrollbars for ScrollContainers.
* Add an out EntityUid overload to EntityQueryEnumerator<T>.

### Bugfixes

* Fix exception on server shutdown.
* Fix concurrent update error in byref registrations for serializationmanager.
* New grids created from placement manager start at 0,0 rather than -1,-1.

### Other

* `dump_netserializer_type_map` command to debug desynchronization issues with NetSerializer's type map.


## 0.88.1.0

### New features

* Added a new OnScreenChanged event that gets invoked when `IUserInterfaceManager.ActiveScreen` changes.
* UI state interfaces such as `IOnStateEntered<TState>` now also get invoked whenever the current state inherits from `TState`.

### Bugfixes

* Fixed `WritableDirProvider.Find()`. This fixes custom MIDI soundfonts on Windows.
* Fixed server startup crash with string serializer length checks.
* Fixed `CS8981` errors in `Robust.Benchmarks`.
* Fixed C# interactive errors when engine started without content-start.
* Fixed FormattedMessage.IsEmpty() returning the wrong result.

### Other

* Map pausing now gets properly networked
* SplitContainers controls now have a minimum draggable area, so that they can function without any padding.

### Internal

* Fixed `CS8981` errors in `Robust.Benchmarks`.


## 0.88.0.0

### Breaking changes

* A `Default` font prototype is now required. I.e.:
    ```yaml
    - type: font
      id: Default
      path: /Fonts/NotoSans/NotoSans-Regular.ttf
    ```

### New features
* `FormattedText.MarkupParser` got refactored to be more robust and support arbitrary tags.
* New rich text tags can be added by implementing `IMarkupTag`



## 0.87.1.1

### Bugfixes

* Fixed source of PVS assert tripping in debug.


## 0.87.1.0

### Bugfixes

* Fixed a PVS bug that would sometimes cause it to attempt to send deleted entities.
* Fixed server commands not getting sent to clients after disconnecting and reconnecting.
* Fixed a text input error when using the right arrow key while at the second to last character.


### Other

* Sprite view controls now use the sprite's offset when rendering.
* The sprite system should now animate any rendered sprites with RSI animations, instead of only animating those visible in the main viewport and sprite view controls.


## 0.87.0.0

### Breaking changes

* `UIScreen.GetOrNewWidget()` has been replaced with `GetOrAddWidget()`.

### New features

* Added `IWritableDirProvider.OpenSubdirectory()`, which returns a new `IWritableDirProvider` with the root set to some subdirectory.
* Added `UiScreen.TryGetWidget()`
* Added a virtual `Shutdown()` method for game/module entry points.

### Bugfixes

* Fixed SyncSpriteComponent not properly syncing entities that are out of view.
* Fixed a bug preventing client-side commands from being properly registered.
* Fixed a bug causing PVS to unnecessarily send extra data.


## 0.86.0.0

### Breaking changes

* Undid `*.yaml` prototype loading change from previous version.
* `IConsoleHost`'s `RegisteredCommands` field has been renamed to `AvailableCommands`.
* Several light related cvars have been renamed. E.g., "display.softshadows" is now "light.softshadows".
* The "display.lightmapdivider" integer cvar has been replaced with a float multiplier named "light.resolution_scale".


### New features

* Command definitions have a new bool that restricts them to only be executable by the server or in single player mode. Several "server only" commands have been moved to to shared code and now use this option.
* The FOV color is now configurable via the "render.fov_color" cvar

### Bugfixes

* SDL2 backend now works if the client is started with fullscreen.

### Other

* SDL2 backend now handles quit events (⌘+Q on macOS).
* SDL2 backend now logs video driver backend used on initialization.
* The engine will now warn on startup if `*.yaml` files are found in resources, as this most likely indicates an accident.
* Added entity, occluder and shadow-casting light counts to the clyde debug panel.
* The HistoryLineEdit control now invokes `OnTextChanged` events when selecting history items

### Internal

* Changed thread safety around `ResourceManager`'s VFS roots, removing the use of error prone reader-writer locks.
* SDL2 log now shows log category.
* Removed OpenTK DllMap code.


## 0.85.2.0

### New features

* Threaded windowing API usage is now behind a CVar, disabled by default on macOS to avoid crashes.
* Box2i, ImmutableHashSet, ISet, and IReadonlySet can now be serialized.
* Added helpers for Box2i Center / Vector2i Up-Down-Left-Right.
* Implement blend modes for rendering.

### Bugfixes

* MacOS with the SDL2 backend now has DPI scaling enabled.
    * Fixed DPI scaling calculations on platforms outside Windows.
* Grids on top of maps that are also grids should render correctly now.
* Fixed bug in ScrollContainer that could cause permanent loops.
* Fixed occluder tree error.
* Fixed Texture.GetPixel.

### Other

* System F3 panel now correctly fetches processor model on Apple Silicon devices.
* UI content scale is now listed in the F3 coordinates panel.
* SDL2 backend is now wired up to update key names dynamically on keyboard mode change.
* The prototype reload event is no longer wrapped under #if !FULL_RELEASE.
* The engine now loads `*.yaml` files (previously loading only `*.yml`) for prototypes.

### Internal

* `keyinfo` command has enum completions.

## 0.85.1.1

### Bugfixes

* Fixed GameStateManager error when resetting client-side prediction


## 0.85.1.0

### New features

* RSI's now get combined into a large atlas.

### Bugfixes

* Removed bad PlayAudioPositionalMessage error log & fixed fallback coordinate check.
* Fixed MouseJoint parallelisation exception.

### Internal

* Fixed some warnings in GameStateManager


## 0.85.0.1

### Bugfixes

* Fix fixture client state handling not removing the existing fixture.
* Use a dummy entity for placement manager preview so offsets are applied correctly.


## 0.85.0.0

### Breaking changes

* Component.Shutdown() has now been removed and the eventbus should be used in its place.
* Component.Name has now been removed and IComponentFactory.GetComponentName(Type) should be used in its place.

### Bugfixes

* Ensure fixture contacts are destroyed even if no broadphase is found.
* Ensure fixtures are re-created in client state handling. There was a subtle bug introduced by updating existing ones where contacts were incorrectly being retained across prediction. This was most obvious with slipping in SS14.


## 0.84.0.0

### Breaking changes

* EffectSystem has been removed.

### New features

* Added Pidgin parser to the sandbox whitelisted.

### Bugfixes

* Fixed physics ignoring parallelisation cvars
* Global audio volume is no longer overridden every tick.
* Fix `SpriteComponent.CopyFrom()` not working properly.
* Fix cvar TOML parsing failing to read some numeric cvars.

### Other

* Improved physics joint logging.


## 0.83.0.0

### Breaking changes

* Physics has been ECSd with large API changes:
- Shapes can be updated via the system rather than requiring the caller to handle it.
- Access attributes have been added.
- Implemented IEquatable for Fixture Shapes
- Removed obsolete PhysicsComponent APIs.
- Removed usage of Component.Owner internally.


## 0.82.0.0

### Breaking changes

* `Box2Rotated.Centre` has been renamed to `.Center`
* `ISpriteComponent` has been removed. Just use `SpriteComponent` instead.

### Bugfixes

* Fixed prototype reloading/uploading.
* Fixed UI tooltips sometimes causing a null reference exception.

### Other

* Map/world velocity calculations should be slightly faster.
* `EnsureComp` will now re-add a component if it has been queued for removal.


## 0.81.0.0

### Breaking changes

* TransformComponent,Parent has been removed. Use the ParentUid & get the component manually.

### New features

* The Popup control now has an OnPopupOpen event.

### Other

* Various transform methods are now obsolete. Use the methods provided by the transform system instead.
* TransformComponent.MapUid is now cached (previously required a dictionary lookup)


## 0.80.2.0

### New features

* Tooltips now provide the option to track the mouse cursor.


## 0.80.1.0

### New features

* Added location of compile errors to XAML UI.
* Add CC-BY to RSI.json
* Allow customising radio buttons for RadioOptions.
* Added CVar to override CEF useragent.

### Bugfixes

* Fix incorrect size of second window in split container.
* Fix PreventCollideEvent fixture ordering.

### Other

* Obsoleted .Owner for future work in removing components storing a reference to their entityuid.


## 0.80.0.0

### Breaking changes

* Moved ConvexHullPolygons and MaxPolygonVertices cvars to constants.
* Moved the PhysicsMap Gravity property to its own controller.
* Made some layout changes to Split Container.

### New features

* Added the colliding fixtures to PreventCollideEvent.

### Bugfixes

* Grids overlapping entities will now flag the entity for grid traversal.

### Other

* The split container `Measure()` override now more accurately reflects the space available to children. Additionally, the split position is now publicly settable.

### Internal

* Removed manual component registrations.


## 0.79.0.1

### New features

* Add helper GetDirection to SharedMapSystem that offsets a Vector2i in the specified direction by the specified distance.
* UIController now implements IEntityEventSubscriber

### Bugfixes

* The fast TryFindGridAt overload will now also return the queried map's MapGridComponent if it exists.

### Other

* Updated window dragging movement constraints. By default windows can now be partially dragged off-screen to the left. This is configurable per window. This also fixes a bug where windows could become unreachable.

### Internal

* Remove 2 TryGetComponents per physics contact per tick.


## 0.79.0.0

### Breaking changes

* EntityInitializedMessage has been removed; the C# event invoked on EntityManager (EntityInitialized) should be used in its place.
* TileChangedEventArgs has been removed.

### Bugfixes

* Fix tooltip panels being incorrectly sized for their first frame.
* Client will no longer predict physics sleeping on bodies that are unable to sleep.
* Style box texture scaling has been fixed.

### Other

* Added TaskCompletionSource to the sandbox.

### Internal

* IPhysManager has been removed for a slight physics contacts optimisation.
* Optimise TryFindGridAt, particularly for grid traversals.
* MapGridComponent now uses delta component states.
* Removed some TryGetComponent from IsMapPaused, speeding up entity initialization in some instances.


## 0.78.0.0

### Breaking changes

* Removed the obsoleted `GlobalLinearVelocity()` EntityUid helper method.
* INetConfigurationManager now has client & server side variants. Clients can now properly set server authoritative cvars when in singleplayer mode
* IPhysBody has been removed. Just use the physics component.
* Physics joints haven been slightly refactored and some method signatures have changed.

### New features

* Added a new cvar to limit audio occlusion raycast lengths ("audio.raycast_length").
* IRobustSerializer has new public methods for getting hashes and setting string serializer data.

### Bugfixes

* Fixed broken click bound checks in the `Tree` UI Control.
* Removed erroneous debug assert in render code that was causing issued in debug mode.
* Fixed some instances where rotation-less entities were gaining non-zero local rotation.

### Other

* Tickrate is now shown in the f3 debug monitors


## 0.77.0.2

### New features

* Scroll containers now have public methods to get & set their scroll positions.

### Bugfixes

* Fixed entity spawn menu sometimes not properly updating when filtering entities.

### Other

* Physics contacts are now stored per-world rather than per-map. This allows the multi-threading to be applicable to every contact rather than per-map.
* Contacts will no longer implicitly be destroyed upon bodies changing maps.


## 0.77.0.1

### Bugfixes

* Fix AttachToGridOrMap not retaining an entity's map position.


## 0.77.0.0

### Breaking changes

* ClientOccluderComponent has been removed & OccluderComponent component functions have been moved to the occluder system.
* The OccluderDirectionsEvent namespace and properties have changed.
* The rendering and occluder trees have been refactored to use generic render tree systems.
* Several pointlight and occluder component properties now need to be set via system methods.
* SharedPhysicsMap and PhysicsMap have been combined.
* RunDeferred has been removed from transformcomponent and updates are no longer deferred.

## 0.76.0.0

### Breaking changes

* Physics contact multi-threading cvars have been removed as the parallelism is now handled by IParallelManager.

### New features

* Physics now supports substepping, this is under physics.target_minimum_tickrate. This means physics steps will run at a constant rate and not be affected by the server's tickrate which can reduce the prevalence of tunneling.
* FastNoise API is now public.

### Other

* UPnP port forwarding now has better logging.
* Physics solver has been refactored to take more advantage of parallelism and ECS some internal code.
* Sprite processing & bounding box calculations should be slightly faster now.
* Nullspace maps no longer have entities attached.


## 0.75.1.0

### New features

* Serv4's notNullableOverride parameter is now enforced by analyzer. For more info, see [the docs](https://docs.spacestation14.io/en/engine/serialization).
* Added command to dump injector cache list.

### Bugfixes

* Fix generic visualisers not working because of recent appearance system changes in v0.75.0.0
* Fix physics not working properly on moving grids (transform matrix deferral).

### Other

* Transform matrix dirtying is deferred again (undo change in v0.75.0.0
* Added two new serv3 analysers (NotNullableFlagAnalyzer and PreferGenericVariantAnalyzer)


## 0.75.0.0

### Breaking changes

* Changed default for `net.buffer_size` to `2`.
* Changed default for `auth.mode` to `Required`. On development builds, the default is overriden to remain at `Optional`, so this only affects published servers.
* The default value for the `outsidePrediction` argument of the `InputCmdHandler.FromDelegate()`  has changed from false to true.

### New features

* Appearance system now has generic `TryGetData<T>()` functions.

### Bugfixes

* Mapped string serializer once again is initialized with prototype strongs, reducing bandwidth usage.
* Fixed various keybindings not working while prediction was disabled.
* Fixed a bug causing rendering trees to not properly recursively update when entities move.

### Other

* Transform matrix dirtying is no longer deferred.
* Cleaned up some `FULL_RELEASE` CVar default value overrides into `CVarDefaultOverrides.cs`.
* VVRead now attempts to serialize data to yaml


## 0.74.0.0

### Breaking changes

* `ITypeReader<,>.Read(...)` and `ITypeCopier<>.Copy(...)` have had their `bool skipHook` parameter replaced with a `SerializationHookContext` to facilitate multithreaded prototype loading.
* Prototypes are now loaded in parallel across multiple threads. Type serializers, property setters, etc... must be thread safe and not rely on an active IoC instance.

### Bugfixes

* Mapped string serializer once again is initialized with prototype strongs, reducing bandwidth usage.

### Other

* Drastically improved startup time by running prototype loading in parallel.
  * `AfterDeserialization` hooks are still ran on the main thread during load to avoid issues.
* Various systems in the serialization system such as `SerializationManager` or `ReflectionManager` have had various methods made thread safe.
* `TileAliasPrototype` no longer has a load priority set.
* Straightened out terminology in prototypes: to refer to the type of a prototype (e.g. `EntityPrototype` itself), use "kind".
  * This was previously mixed between "type" and "variant".

### Internal

* `SpanSplitExtensions` has been taken behind the shed for being horrifically wrong unsafe code that should never have been entered into a keyboard ever. A simpler helper method replaces its use in `Box2Serializer`.
* `PrototypeManager.cs` has been split apart into multiple files.

## 0.73.0.0

### Breaking changes

* The entity lookup flag `LookupFlags.Anchored` has been replaced with `LookupFlags.Static`.
* We are now using **.NET 7**.
* `IDependencyCollection`/`IoCManager` `RegisterInstance` does not automatically add the instance to object graph, so `BuildGraph()` must now be called to see the new instances.
  * `deferInject` parameteres have been removed.

### New features

* The server will now check for any unknown CVars at startup, to possibly locate typos in your config file.
* `IDependencyCollection` is now thread safe.

### Bugfixes

* Fixed config files not being truncated before write, resulting in corruption.

### Other

* Removed some cruft from the `server_config.toml` default config file that ships with Robust.
* Most usages of x86 SIMD intrinsics have been replaced with cross-platform versions using the new .NET cross-platform intrinsics.
  * This reduces code to maintain and improves performance on ARM.
* Tiny optimization to rendering code.
* `RobustSerializer` no longer needs to be called from threads with an active IoC context.
  * This makes it possible to use from thread pool threads without `IoCManager.InitThread`.
* Removed finalizer dispose from `Overlay`.
* Stopped integration tests watching for prototype reload file changes, speeding stuff up.

### Internal

* Moved `SerializationManager`'s data definition storage over to a `ConcurrentDictionary` to improve GC behavior in integration tests.

## 0.72.0.0

### Breaking changes

* EntityPausedEvent has been split into EntityPausedEvent and EntityUnpausedEvent. The unpaused version now has information about how long an entity has been paused.

## 0.71.1.4

### Bugfixes

* Fixed CVars not being saved correctly to config file.

### Other

* Mark `validate_rsis.py` as `+x` in Git.
* Made config system more robust against accidental corruption when saving.


## 0.71.1.3


## 0.71.1.2

### Bugfixes

* Fixed UI ScrollContainer infinite loop freezing client.


## 0.71.1.1

### Bugfixes

* Fixed client memory leaks and improved performance in integration testing.


## 0.71.1.0

### New features

* Better RSI validator script.
* When a new map file is loaded onto an existing map the entities will be transferred over.
* Add an API to get the hard layer / mask for a particular physics body.

### Bugfixes

* Fixed non-filled circle drawing via world handle.
* Fix max_connections in the default server config.
* Fix removal of PVS states for players without ingame status.
* Fix max rotation from the physics solver.

### Internal

* Wrap window rendering in a try-catch.


## 0.71.0.0

### Breaking changes

* `DebugTimePanel`, `DebugNetPanel` and `DebugNetBandwidthPanel` have been made internal.
* RSIs with trailing commas in the JSON metadata are no longer allowed.

### Bugfixes

* `csi` doesn't throw a `NullReferenceException` anymore.

### Other

* The `game.maxplayers` CVar has been deprecated in favor of the new `net.max_connections` CVar. Functionality is the same, just renamed to avoid confusion. The old CVar still exists, so if `game.maxplayers` is set it will be preferred over the new one.
* The new default for `net.max_connections` is 256.
* Debug monitors (F3) now have margin between them.
* F3 (clyde monitor) now lists the windowing API and version in use.
* Added system monitor to F3 with various info like OS version, .NET runtime version, etc...
* The engine now warns when loading `.png` textures inside a `.rsi`. This will be blocked in the future.


## 0.70.0.0

### New features

* `game.desc` CVar for a server description to show in the launcher.
* New system for exposing links to e.g. a Discord in the launcher.
  * The engine does not have a built-in method for configuring these, but it does now have a `StatusHostHelpers.AddLink` method to correctly format these from content. The idea is that content wires the types of links (with icon names) up itself via `IStatusHost.OnInfoRequest`.
  * See also [the HTTP API documentation](https://docs.spacestation14.io/en/engine/http-api) for reference.
* `GameShared` now has a `Dependencies` property to allow access to the game's `IDependencyCollection`. This makes it possible to avoid using static `IoCManager` in `EntryPoint`-type content code.
* A new define constant `DEVELOPMENT` has been defined, equivalent to `!FULL_RELEASE`. See [the docs](https://docs.spacestation14.io/en/technical-docs/preprocessor-defines) for details.
* `IConfigurationManager` has new functions for reading and writing CVar directly from a TOML file `Stream`.
* New `IConfigurationManager.LoadDefaultsFromTomlStream` to load a TOML file as CVar default overrides.
* Added new serializers to support Queue<T> data-fields.
* Added a `FromParent()` function to `IDependencyCollection`, enabling dependencies to be passed to parallel threads.
* `IClientStateManager` now has a `PartialStateReset()` function to make it easier for content to rewind to previous game states.
* Added `IClientNetManager.DispatchLocalNetMessage()`, which allows a client to raise a local message that triggers networked event subscriptions.

### Bugfixes

* `IPlayerSession.OnConnect()` now actually gets called when players connect.
* `MapLoaderSystem.TryLoad(.., out rootUids)` now properly only returns entities parented to the map.

### Other

* Invalid placement types for the entity spawn menu now log warnings.
* Slightly improved sprite y-sorting performance.

### Internal

* The current physics map that an entity is on is now cached in the transform component alongside other cached broadphase data. This helps to fix some broadphase/lookup bugs.

## 0.69.0.0


## 0.68.0.0

### Breaking changes

* Updated yml schema validator to remove the `grids` node.

### Bugfixes

* Fixed position-less audio playing.
* Stop mapgrids from serializing their fixtures.

### Other

* Removed the `restart` command, since it never worked properly and just confused people.
* Add virtual to some UIScreen methods.
* Add public parameterless ctor to MenuBar.


## 0.67.2.2

### Bugfixes

* Fix double MapGrid chunk subscription.
* Fix grid contacts short-circuiting collision.


## 0.67.2.1

### Bugfixes

* Fix MapChunks not being subscribed to by MapGridComponents in some instances.


## 0.67.2.0

### New features

* Add submenu support to menubar controls.

### Bugfixes

* Fix gridtree returning mapgrid maps twice.


## 0.67.1.3

### Bugfixes

* Fix Map regression so now they can be MapGrids again without the client crashing.


## 0.67.1.2

### Bugfixes

* Fix some mapgrids not being marked as dirty and never being sent to clients (thanks checkraze).


## 0.67.1.1

### Bugfixes

* Fix some merge artifacts from mapgrid support for maps.


## 0.67.1.0

### New features

- Maps can now have MapGridComponent added to them.


## 0.67.0.0

### Breaking changes

* MapGrid is deprecated and has been merged into MapGridComponent. This is subject to further changes as it gets ECSd more in future.
* The `grids` yaml node on map files is deprecated and has been merged onto MapGridComponent. Loading maps is backwards compatible for now but is subject to change in future. Saving maps will save in the new format.


## 0.66.0.0

### Breaking changes

* AudioSystem functions for playing audio have changed. Functions that take in filters now require an additional argument that will determine whether sounds are recorded by replays. Additionally, there are several new overrides that take in a recipient session or entity.

### Bugfixes

* Script globals for C# interactive were not having dependencies injected correctly.
* GetWorldPosition() now returns the correct positions even prior to transform initialization.
* Fix map loading not properly offsetting some entities that were directly parented to the map.

### Internal

* Added lookup/broadphase re-parenting tests.


## 0.65.2.1

### Bugfixes

* Fix empty MetaData components being serialized to map files.
* Fix saving a grid as a map not marking it as pre-mapinit.

### Other

* Set `ValidateExecutableReferencesMatchSelfContained` in the server project, which may help with publishing issues. I hope.
* Move pinned font data over to Pinned Object Heap.
* Improved shader code generation for uniform arrays to be more compatible.
* Server now has server GC enabled by default.

### Internal

* Remove some unnecessary dependency resolves from filters making audio much more performant.


## 0.65.2.0

### New features

* Added ClydeAudio.StopAllAudio()
* Expose more tick logic to content.

### Bugfixes

* Fix bad reference in WebView.

### Internal

* Add Robust.Packaging to solution.
* Add WebView to solution.
* Physics contacts are now parallel and much faster.

## 0.65.1.0

### New features

* Implement value prototype id dictionary serializer.

### Bugfixes

* Fixes lerping clean up issue added in #3472.

### Internal

* Add test for (de)serializing data record structs.


## 0.65.0.1

### Bugfixes

- Fix SetLocalPositionRotation raising 2 moveevents. This should help physics performance significantly.
- Fix tpgrid responses and command error.


## 0.65.0.0

### Breaking changes

* Rename transform lerping properties alongside other minor internal changes.

### Bugfixes

* Fix physics testbeds.
* Force grids to always be collidable for now and stop them clipping.

### Other

* Slight optimization to `OutputPanel`'s handling of internal `RichTextEntry`s.
* Force non-collidable contacts to be destroyed. Previously these hung around until both entities became collidable again.

### Internal

* `Tools/version.py` has been updated to automatically update `RELEASE-NOTES.md`.
* General cleanup to `Tools/version.py`.

## 0.64.1.0

### Bugfixes

* Word-wrapping in `OutputPanel` and `RichTextLabel` has been fixed.

## 0.64.0.0

### Breaking changes

* IMapLoader has been refactored into MapLoaderSystem. The API is similar for now but is subject to change in the future.

## 0.63.0.0

### Breaking changes

* Thanks to new IME support with SDL2, `IClyde.TextInputStart()` and `IClyde.TextInputStop()` must now be appropriately called to start/stop receiving text input when focusing/unfocusing a UI control. This restriction is applied even on the (default) GLFW backend, to enforce consistent usage of these APIs.
* `[GUI]TextEventArgs` have been renamed to `[GUI]TextEnteredEventArgs`, turned into records, and made to carry a `string` rather than a single text `Rune`.
* IoC and `DependencyCollection` `Register` methods now have a `TInterface : class` constraint.
* [ABI] `IoCManager.InitThread` now returns the `IDependencyCollection`.

### New features

* Fixes for compiling & running on .NET 7. You'll still have to edit a bunch of project files to enable this though.
* `FormattedMessage.EnumerateRunes()`
* `OSWindow.Shown()` virtual function for child classes to hook into.
* `IUserInterfaceManager.DeferAction(...)` for running UI logic "not right now because that would cause an enumeration exception".
* New `TextEdit` control for multi-line editable text, complete with word-wrapping!
* `Rope` data structure for representing large editable text, used by the new `TextEdit`.
* Robust now has IME support matching SDL2's API. This only works on the SDL2 backend (which is not currently enabled by default) but the API is there:
    * `IClyde.TextInputStart()`, `IClyde.TextInputStop()`, `IClyde.TextInputSetRect()` APIs to control text input behavior.
    * `TextEditing` events for reporting in-progress IME compositions.
    * `LineEdit` and `TextEdit` have functional IME support when the game is running on SDL2. If you provide a font file with the relevant glyphs, CJK text input should now be usable.
* `Register<T>` (single type parameter) extension method for `IDependencyCollection`.

### Bugfixes

* Fixes erroneous literal "\\n" inside the Clyde debug panel.
* Fixed Lidgren connection status changes potentially getting mislogged.
* Fixed missing components not being correctly saved for maps
* Fixed map saving sometimes not including new components.
* Fix hot reload unit tests.

### Other

* Properly re-use `HttpClient` in `NetManager` meaning we properly pool connections to the auth server, improving performance.
* Hub advertisements have extended keep-alive pool timeout, so the connection can be kept active between advertisements.
* All HTTP requests from the engine now have appropriate `User-Agent` header.
* `bind` command has been made somewhat more clear thanks to a bit of help text and some basic completions.
* `BoundKeyEventArgs` and derivatives now have a `[DebuggerDisplay]`.
* Text cursors now have a fancy blinking animation.
* `SDL_HINT_MOUSE_FOCUS_CLICKTHROUGH` is set on the SDL2 windowing backend, so clicking on the game window to focus it will pass clicks through into the game itself, matching GLFW's behavior.
* Windows clipboard history paste now works.
* Improved multi-window UI keyboard focusing system: a single focused control is now tracked per UI root (OS window), and is saved/restored when switching between focused window. This means that you (ideally) only ever have a UI control focused on the current OS window.

### Internal

* `uitest2` is a new command that's like `uitest` but opens an OS window instead. It can also be passed an argument to open a specific tab immediately.
* Word-wrapping logic has been split off from `RichTextEntry`, into a new helper struct `WordWrap`.
* Some internal logic in `LineEdit` has been shared with `TextEdit` by moving it to a new `TextEditShared` file.
* SDL2 backend now uses `[UnmanagedCallersOnly]` instead of `GetFunctionPointerForDelegate`-style P/Invoke marshalling.
* Entity prototype reloading logic has been moved out of `PrototypeManager` and into a new `PrototypeReloadSystem`.
* Most usages of `IoCManager.` statically have been removed in favor of dependency injection.

## 0.62.1.0

### Bugfixes

* Fixed a PVS issue causing entities to be sent to clients without first sending their parents.
* Improved client-side state handling exception tolerance.

### Other

* Removed null-space map entities.

### Internal

* Added some more anchoring tests.

## 0.62.0.1

### Bugfixes

* Fixed sprites not animating when directly toggling layer visibility,
* Fixed anchored entities not being added to the anchored lookups.

## 0.62.0.0

### Breaking changes

* Removed some obsolete map event handlers.

### New features

* Added entity query struct enumerators

### Bugfixes

* Improved error tolerance during client state application.
* Added better error logs when a client deletes a predicted entity.
* Fixes command permissions not getting sent to clients.
* Fixes a broad-phase bug were entities were not properly updating their positions.

### Other

* Added the LocalizedCommands class, which automatically infer help and description loc strings from the commands name.

## 0.61.0.0

### Breaking changes

* IMap and IMapGrid have been removed. Just use the associated components directly.

### Other

* AudioSystem has been refactored.

## 0.60.0.0

### Breaking changes

* ISerializationHooks.BeforeSerialization() has been removed. Use custom type serializers instead.

### New features

* Added function to UserInterfaceSystem that returns list of BUIs that a client has open.

### Bugfixes

* Fixed various container related broadphase bugs which could result in entities getting stuck with a null-broadphase.
* Fixed client fixture state handling bug that caused the client to incorrectly disable collision.

### Other

* Misc PVS optimisations

### Internal

* Removed redundant grid-init physics logic
* Modified garbage collection for entity spawning profiling.

## 0.59.0.0

### Breaking changes

* Various transform related methods have been removed from MapGrids
* TransformSystem.SetCoordinates() arguments have changed and now allow an entity to be sent to nullspace

### Bugfixes

* Fixed an entity lookup bug that sometimes failed to return entities in StaticSundriesTrees

### Other

* The EntitySystem.Resolve<> methods have been change to protected

## 0.58.1.1

### Bugfixes

* Fixed some container shutdown errors
* Fixed LookupFlags.Static not acting as a full replacement for LookupFlags.Anchored

## 0.58.1.0

### Other

* Physics collision changed and body type changed events no longer get raised before initialisation

## 0.58.0.0

### Breaking changes

* Some TransformComponent functions have been moved to the system.
* Container insert, remove, and shutdown function arguments and functionality has changed.
* Physics entities without fixtures now automatically disable collision.

### New features

* Added command to profile entity spawning

### Bugfixes

* EntityLookup/BroadphaseComponent tracking has been overhauled, which should hopefully fix various broadphase bugs.

### Other

* Component.Owner is now marked as obsolete.

## 0.57.0.4

### Bugfixes

* Made entity deletion more resilient against exceptions. Should fix several bugs.

## 0.57.0.2 and 0.57.0.3

### Bugfixes

* Fixed more entity-lookup bugs.

## 0.57.0.1

### Bugfixes

* Fixed entity lookup bug that was causing crashes.

### 0.57.0.0

### Breaking changes

* EntityLookupComponent has been merged into BroadphaseComponent. The data that was previously stored in this tree is now stored across the 3 trees on BroadphaseComponent.

### New features

* EntityLookup has had its flags updated to reflect the merge of EntityLookupComponent and BroadphaseComponent, with the new flags reflecting each tree: Dynamic, Static, and Sundries. Dynamic and Static store physics bodies that are collidable and Sundries stores everything else (apart from grids).

### Internal

* EntityLookup and Broadphase have had their data de-duplicated, dropping the AABBs stored on the server by half. This also means MoveEvent updates will be much faster.
* PVS mover updates has had their performance improved slightly.
* Physics LinkedList nodes for contacts will no longer be re-made for every contact and will just be cleared when re-used.
* Sprite / Light dynamictree allocations on the client have been dropped by using static lambdas.
* The physics contact buffer for each FixtureProxy is now pooled.

## 0.56.1.1

### Bugfixes

* Fix PVS sometimes not sending an entity's parents.
* Fix velocity preservation on parenting changes.

## 0.56.1.0

### New features

* Update pt-BR locale with more localizations
* Separated PVS entity budget into an entity creation budget and a pvs-entry budget.

### Bugfixes

* Fix VV type handler removal.
* System errors during component removal should no longer result in undeletable entities.

### Other

* The ordering of component removals and shutdowns during entity deltion has changed (see #3355).
* Improved Box2Serializer
* Removed uses IEnumerables from EntityLookupSystem.
* Optimized client entity spawning by 15%.
* Modified how the rendering tree handles entity movement.
* Improved grid enumeration allocs.
* Fixed a bunch of build warnings (see #3329 and #3289 for details)

## 0.56.0.2

### Bugfixes

* Rename \_lib.ftl to \_engine_lib.ftl to avoid overwriting

## 0.56.0.1

### Bugfixes

* Fix instantiation of data records containing value types

## 0.56.0.0

### Breaking changes

* `CastShadows` moved to `SharedPointLightComponent` from clientside, now networked

### New features

* New type handler helpers added to V^3
* Added pt-BR locale

### Bugfixes

* Fixed audio fallback coords

### Other

* Improved PVS performance by using `for` over `forEach`
* Improved Vec2 inverse allocations

## 0.55.5.0

### New features

* Added a method to pass in physics transforms for getting nearest point.

### Bugfixes

* Prevent singular sprite matrices.
* Fix obsolete warnings in tests.

### Other

* Significantly reduce physics contact allocations.

## 0.55.4.1

### Breaking changes

* Removed `SI`, `SIoC`, `I`, `IoC`, `SE` and `CE` VV command prefixes.
  * `SI`, `SIoC`, `I` and `IoC` are replaced by VV paths under `/ioc/` and `/c/ioc/`.
  * `SE` and `CE` are replaced by VV paths under `/system/` and `/c/system`.

### New features

* Added CVars to control Lidgren's <abbr title="Maximum Transmission Unit">MTU</abbr> parameters:
  * `net.mtu`
  * `net.mtu_expand`
  * `net.mtu_expand_frequency`
  * `net.mtu_expand_fail_attempts`
* Added a whole load of features to ViewVariables.
  * Added VV Paths, which allow you to refer to an object by a path, e.g. `/entity/1234/Transform/WorldPosition`
  * Added VV Domains, which allow you to add "handlers" for the top-most VV Path segment, e.g. `/entity` is a domain and so is `/player`...
  * Added VV Type Handlers, which allow you to add "custom paths" under specific types, even dynamically!
  * Added VV Path networking, which allows you to read/write/invoke paths remotely, both from server to client and from client to server.
  * Added `vvread`, `vvwrite` and `vvinvoke` commands, which allow you to read, write and invoke VV paths.
  * Added autocompletion to all VV commands.
  * Please note that the VV GUI still remains the same. It will be updated to use these new features in the future.

### Other

* Changed Lidgren to be compiled against `net6.0`. This unlocks `Half` read/write methods.
* Lidgren has been updated to [0.2.2](https://github.com/space-wizards/SpaceWizards.Lidgren.Network/blob/v0.2.2/RELEASE-NOTES.md). Not all the changes since 0.1.0 are new here, since this is the first version where we're properly tracking this in release notes.
* Robust.Client now uses our own [NFluidsynth](https://github.com/space-wizards/SpaceWizards.NFluidsynth) [nuget package](https://www.nuget.org/packages/SpaceWizards.NFluidsynth).

### Internal

* Renamed Lidgren's assembly to `SpaceWizards.Lidgren.Network`.
* Rogue `obj/` folders inside Lidgren no longer break the build.
* Renamed NFluidsynth's assembly to `SpaceWizards.NFluidsynth`<|MERGE_RESOLUTION|>--- conflicted
+++ resolved
@@ -39,14 +39,6 @@
 
 ### New features
 
-<<<<<<< HEAD
-* Add GetEntitiesOnMap / GetChildEntities to EntityLookupSystem to return components on the specified map and components with the specified parent respectively.
-* Add MaxDimension property to Box2 to return the higher of the Width or Height.
-* Add GlobalRect and GlobalPixelRect for controls to get their UIBox2i in screen terms.
-* Add dotted line drawing to DrawingHandleScreen.
-* Add LocalToTile method to SharedMapSystem for converting grid Vector2i tiles to Vector2s that accounts for the grid's TileSize.
-* Add GetLocalPosition to convert ScreenCoordinates to coordinates relative to the control. Ignores window.
-=======
 * Controls can now hook before, after, and during rendering of their children.
 * IRenderHandle is now a public API, with the caveat that it's properties and methods are unstable.
 * ButtonGroup now exposes what buttons it contains, alongside which is currently pressed.
@@ -65,7 +57,6 @@
 * You can use `Subs.CVar()` from an entity systems to subscribe to CVar changes. This is more convenient than `IConfigurationManager.OnValueChanged` as it automatically unsubscribes on system shutdown.
 * There is now a built-in type serializer for `DateTime`, so you can put `DateTime`s in your data fields.
 * `System.Text.Unicode.UnicodeRange` and `UnicodeRanges` are now available in the sandbox.
->>>>>>> e7723b61
 
 ### Bugfixes
 
