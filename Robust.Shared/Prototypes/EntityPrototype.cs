--- conflicted
+++ resolved
@@ -1,3 +1,4 @@
+using System;
 using System.Collections.Generic;
 using System.Diagnostics.CodeAnalysis;
 using Robust.Shared.GameObjects;
@@ -192,17 +193,10 @@
             {
                 foreach (var (name, entry) in prototype.Components)
                 {
-<<<<<<< HEAD
-                    var fullData = context != null && context.TryGetComponent(name, out var data) ? data : entry.Component;
-=======
                     if (context != null && context.ShouldSkipComponent(name))
                         continue;
 
-                    var fullData = entry.Mapping;
-
-                    if (context != null)
-                        fullData = context.GetComponentData(name, fullData);
->>>>>>> 187d8865
+                    var fullData = context != null && context.TryGetComponent(name, out var data) ? data : entry.Component;
 
                     EnsureCompExistsAndDeserialize(entity, factory, entityManager, serManager, name, fullData, context as ISerializationContext);
                 }
@@ -210,7 +204,7 @@
 
             if (context != null)
             {
-                foreach (var name in context.GetAvailableComponents())
+                foreach (var name in context.GetExtraComponentTypes())
                 {
                     if (prototype != null && prototype.Components.ContainsKey(name))
                     {
