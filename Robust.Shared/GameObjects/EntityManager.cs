--- conflicted
+++ resolved
@@ -692,16 +692,11 @@
             AddComponentInternal(uid, metadata, _metaReg, true, metadata);
 
             // allocate the required TransformComponent
-            var xformComp = Unsafe.As<TransformComponent>(_componentFactory.GetComponent(_xformReg));
+            xform = Unsafe.As<TransformComponent>(_componentFactory.GetComponent(_xformReg));
 #pragma warning disable CS0618 // Type or member is obsolete
-            xformComp.Owner = uid;
-<<<<<<< HEAD
-            AddComponentInternal(uid, xformComp, true, metadata);
-            xform = xformComp;
-=======
+            xform.Owner = uid;
 #pragma warning restore CS0618 // Type or member is obsolete
-            AddComponentInternal(uid, xformComp, false, true, metadata);
->>>>>>> be33bc22
+            AddComponentInternal(uid, xform, true, metadata);
 
             return uid;
         }
@@ -755,10 +750,10 @@
             var count = prototype?.Components.Count ?? 2;
             // Lort forgiv
             using var types = new PooledList<ComponentType>(count);
-            using var comps = new PooledList<object>(count);
-            using var adds = new PooledList<bool>(count);
+            using var comps = new PooledList<IComponent>(count);
             using var compRegs = new PooledList<ComponentRegistration>(count);
             Archetype arc;
+            var metadata = MetaQuery.GetComponent(entity);
 
 #if DEBUG
             arc = _world.GetArchetype(entity);
@@ -773,19 +768,17 @@
 
                     var fullData = context != null && context.TryGetComponent(name, out var data) ? data : entry.Component;
 
-                    var comp = EntityPrototype.EnsureCompExistsAndDeserialize(entity, _componentFactory, this, _serManager, name, fullData, context as ISerializationContext);
+                    var comp = EntityPrototype.EnsureCompExistsAndDeserialize(entity, _componentFactory, this, _serManager, name, fullData, context as ISerializationContext, metadata);
                     var compType = comp.CompReg.Idx.Type;
 
-                    // Don't double add an existing component.
-                    if (_world.TryGet(entity, compType, out var existing))
+                    // Don't double add an existing component, just set data above.
+                    if (!comp.Add)
                     {
-                        DebugTools.Assert(existing != null);
                         continue;
                     }
 
                     types.Add(compType);
                     comps.Add(comp.Comp);
-                    adds.Add(comp.Add);
                     compRegs.Add(comp.CompReg);
                 }
             }
@@ -808,19 +801,17 @@
                             $"{nameof(IEntityLoadContext)} provided component name {name} but refused to provide data");
                     }
 
-                    var comp = EntityPrototype.EnsureCompExistsAndDeserialize(entity, _componentFactory, this, _serManager, name, data, context as ISerializationContext);
+                    var comp = EntityPrototype.EnsureCompExistsAndDeserialize(entity, _componentFactory, this, _serManager, name, data, context as ISerializationContext, metadata);
                     var compType = comp.CompReg.Idx.Type;
 
-                    // Don't double add an existing component.
-                    if (_world.TryGet(entity, compType, out var existing))
+                    // Don't double add an existing component, just set data above.
+                    if (!comp.Add)
                     {
-                        DebugTools.Assert(existing != null);
                         continue;
                     }
 
                     types.Add(compType);
                     comps.Add(comp.Comp);
-                    adds.Add(comp.Add);
                     compRegs.Add(comp.CompReg);
                 }
             }
@@ -833,14 +824,10 @@
                 return;
 
             _world.AddRange(entity, types);
-            var metadata = MetaQuery.GetComponent(entity);
-
-            for (var i = 0; i < adds.Count; i++)
-            {
-                if (adds[i])
-                {
-                    AddComponentInternal(entity, (Component) comps[i], compRegs[i], true, metadata: metadata);
-                }
+
+            for (var i = 0; i < comps.Count; i++)
+            {
+                AddComponentInternal(entity, comps[i], compRegs[i], true, metadata: metadata);
             }
         }
 
