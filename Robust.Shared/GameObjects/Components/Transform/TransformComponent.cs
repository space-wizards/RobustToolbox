--- conflicted
+++ resolved
@@ -292,12 +292,6 @@
                 // Set _nextPosition to null to break any on-going lerps if this is done in a client side prediction.
                 _nextPosition = null;
 
-<<<<<<< HEAD
-                if (_localPosition == value)
-                    return;
-
-=======
->>>>>>> ac5ad961
                 var oldGridPos = Coordinates;
                 SetPosition(value);
                 Dirty();
