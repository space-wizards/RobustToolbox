--- conflicted
+++ resolved
@@ -170,136 +170,7 @@
             // Everybody gets a transform component!
             Components.Add("Transform", new TransformComponent());
             // And a metadata component too!
-<<<<<<< HEAD
             Components.Add("MetaData", new MetaDataComponent());
-=======
-            Components.Add("MetaData", new YamlMappingNode());
-        }
-
-        public void LoadFrom(YamlMappingNode mapping)
-        {
-            var loc = IoCManager.Resolve<ILocalizationManager>();
-            ID = mapping.GetNode("id").AsString();
-
-            if (mapping.TryGetNode("name", out var node))
-            {
-                _nameModified = true;
-                Name = loc.GetString(node.AsString());
-            }
-            else if (loc.TryGetString($"ent-{CaseConversion.PascalToKebab(ID)}", out var name))
-            {
-                _nameModified = true;
-                Name = loc.GetString(name);
-            }
-
-            if (mapping.TryGetNode("parent", out node))
-            {
-                parentTemp = node.AsString();
-            }
-
-            // DESCRIPTION
-            if (mapping.TryGetNode("description", out node))
-            {
-                _descriptionModified = true;
-                Description = loc.GetString(node.AsString());
-            }
-            else if (loc.TryGetString($"ent-{CaseConversion.PascalToKebab(ID)}.desc", out var name))
-            {
-                _descriptionModified = true;
-                Description = loc.GetString(name);
-            }
-
-            if (mapping.TryGetNode("suffix", out node))
-            {
-                EditorSuffix = loc.GetString(node.AsString());
-            }
-
-            // COMPONENTS
-            if (mapping.TryGetNode<YamlSequenceNode>("components", out var componentsequence))
-            {
-                foreach (var componentMapping in componentsequence.Cast<YamlMappingNode>())
-                {
-                    ReadComponent(componentMapping, _componentFactory);
-                }
-
-                // Assert that there are no conflicting component references.
-                foreach (var componentName in Components.Keys)
-                {
-                    var registration = _componentFactory.GetRegistration(componentName);
-                    foreach (var type in registration.References)
-                    {
-                        if (ReferenceTypes.Contains(type))
-                        {
-                            throw new InvalidOperationException(
-                                $"Duplicate component reference in prototype: '{type}'");
-                        }
-
-                        ReferenceTypes.Add(type);
-                    }
-                }
-            }
-
-            // DATA FIELD
-            if (mapping.TryGetNode<YamlMappingNode>("data", out var dataMapping))
-            {
-                DataNode = dataMapping;
-            }
-
-            // PLACEMENT
-            // TODO: move to a component or something. Shouldn't be a root part of prototypes IMO.
-            if (mapping.TryGetNode<YamlMappingNode>("placement", out var placementMapping))
-            {
-                ReadPlacementProperties(placementMapping);
-            }
-
-            // SAVING
-            if (mapping.TryGetNode("save", out node))
-            {
-                MapSavable = node.AsBool();
-            }
-
-            if (mapping.TryGetNode("abstract", out node))
-            {
-                Abstract = node.AsBool();
-            }
-        }
-
-        private void ReadPlacementProperties(YamlMappingNode mapping)
-        {
-            if (mapping.TryGetNode("mode", out var node))
-            {
-                PlacementMode = node.AsString();
-                _placementOverriden = true;
-            }
-
-            if (mapping.TryGetNode("offset", out node))
-            {
-                PlacementOffset = node.AsVector2i();
-                _placementOverriden = true;
-            }
-
-            if (mapping.TryGetNode<YamlSequenceNode>("nodes", out var sequence))
-            {
-                MountingPoints = sequence.Select(p => p.AsInt()).ToList();
-            }
-
-            if (mapping.TryGetNode("range", out node))
-            {
-                PlacementRange = node.AsInt();
-            }
-
-            // Reads snapping flags that this object holds that describe its properties to such as wire/pipe/wallmount, used to prevent certain stacked placement
-            if (mapping.TryGetNode<YamlSequenceNode>("snap", out var snapSequence))
-            {
-                var flagsList = snapSequence.Select(p => p.AsString());
-                foreach (var flag in flagsList)
-                {
-                    _snapFlags.Add(flag);
-                }
-
-                _snapOverriden = true;
-            }
->>>>>>> 3e12d441
         }
 
         public void Reset()
@@ -477,9 +348,6 @@
             }
         }
 
-<<<<<<< HEAD
-        internal static void LoadEntity(EntityPrototype? prototype, Entity entity, IComponentFactory factory, IEntityLoadContext? context) //yeah officer this method right here
-=======
         public void UpdateEntity(Entity entity)
         {
             bool HasBeenModified(string name, YamlMappingNode data, EntityPrototype prototype, IComponent currentComponent, IComponentFactory factory)
@@ -543,8 +411,7 @@
             entity.MetaData.EntityPrototype = this;
         }
 
-        internal static void LoadEntity(EntityPrototype? prototype, Entity entity, IComponentFactory factory, IEntityLoadContext? context)
->>>>>>> 3e12d441
+        internal static void LoadEntity(EntityPrototype? prototype, Entity entity, IComponentFactory factory, IEntityLoadContext? context) //yeah officer this method right here
         {
             /*YamlObjectSerializer.Context? defaultContext = null;
             if (context == null)
