--- conflicted
+++ resolved
@@ -1044,46 +1044,6 @@
             CVarDef.Create("display.fontdpi", 96, CVar.CLIENTONLY);
 
         /// <summary>
-<<<<<<< HEAD
-        /// Override detected OpenGL version, for testing.
-        /// </summary>
-        public static readonly CVarDef<string> DisplayOGLOverrideVersion =
-            CVarDef.Create("display.ogl_override_version", string.Empty, CVar.CLIENTONLY);
-
-        /// <summary>
-        /// Run <c>glCheckError()</c> after (almost) every GL call.
-        /// </summary>
-        public static readonly CVarDef<bool> DisplayOGLCheckErrors =
-            CVarDef.Create("display.ogl_check_errors", false, CVar.CLIENTONLY);
-
-        /// <summary>
-        ///     Forces synchronization of multi-window rendering with <c>glFinish</c> when GL fence sync is unavailable.
-        /// </summary>
-        /// <remarks>
-        ///     If this is disabled multi-window rendering on GLES2 might run better, dunno.
-        ///     It technically causes UB thanks to the OpenGL spec with cross-context sync. Hope that won't happen.
-        ///     Let's be real the OpenGL specification is basically just a suggestion to drivers anyways so who cares.
-        /// </remarks>
-        public static readonly CVarDef<bool> DisplayForceSyncWindows =
-            CVarDef.Create<bool>("display.force_sync_windows", true, CVar.CLIENTONLY);
-
-        /// <summary>
-        /// Use a separate thread for multi-window blitting.
-        /// </summary>
-        public static readonly CVarDef<bool> DisplayThreadWindowBlit =
-            CVarDef.Create("display.thread_window_blit", true, CVar.CLIENTONLY);
-
-        /// <summary>
-        /// Diagnostic flag for testing. When using a separate thread for multi-window blitting,
-        /// should the worker be unblocked before the SwapBuffers(). Setting to true may improve
-        /// performance but may cause crashes or rendering errors.
-        /// </summary>
-        public static readonly CVarDef<bool> DisplayThreadUnlockBeforeSwap =
-            CVarDef.Create("display.thread_unlock_before_swap", false, CVar.CLIENTONLY);
-
-        /// <summary>
-=======
->>>>>>> f7124cf7
         /// Buffer size of input command channel from windowing thread to main game thread.
         /// </summary>
         public static readonly CVarDef<int> DisplayInputBufferSize =
