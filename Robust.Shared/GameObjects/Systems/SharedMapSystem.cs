--- conflicted
+++ resolved
@@ -5,10 +5,7 @@
 using System.Collections.Generic;
 using Robust.Shared.GameStates;
 using Robust.Shared.Map.Components;
-<<<<<<< HEAD
-=======
 using System.Linq;
->>>>>>> f956ad20
 
 namespace Robust.Shared.GameObjects
 {
@@ -16,103 +13,17 @@
     public abstract partial class SharedMapSystem : EntitySystem
     {
         [Dependency] protected readonly IMapManager MapManager = default!;
-<<<<<<< HEAD
-=======
         [Dependency] private readonly SharedTransformSystem _transform = default!;
->>>>>>> f956ad20
 
         public override void Initialize()
         {
             base.Initialize();
 
-<<<<<<< HEAD
-            SubscribeLocalEvent<MapComponent, ComponentAdd>(OnMapAdd);
-            SubscribeLocalEvent<MapComponent, ComponentInit>(OnMapInit);
-            SubscribeLocalEvent<MapComponent, ComponentShutdown>(OnMapRemoved);
-            SubscribeLocalEvent<MapComponent, ComponentHandleState>(OnMapHandleState);
-            SubscribeLocalEvent<MapComponent, ComponentGetState>(OnMapGetState);
-
-            SubscribeLocalEvent<MapGridComponent, ComponentAdd>(OnGridAdd);
-            SubscribeLocalEvent<MapGridComponent, ComponentInit>(OnGridInit);
-            SubscribeLocalEvent<MapGridComponent, ComponentStartup>(OnGridStartup);
-            SubscribeLocalEvent<MapGridComponent, ComponentShutdown>(OnGridRemove);
-
-            SubscribeLocalEvent<MapLightComponent, ComponentGetState>(OnMapLightGetState);
-            SubscribeLocalEvent<MapLightComponent, ComponentHandleState>(OnMapLightHandleState);
-        }
-
-        private void OnMapHandleState(EntityUid uid, MapComponent component, ref ComponentHandleState args)
-        {
-            if (args.Current is not MapComponentState state)
-                return;
-
-            component.WorldMap = state.MapId;
-            component.LightingEnabled = state.LightingEnabled;
-            var xformQuery = GetEntityQuery<TransformComponent>();
-
-            xformQuery.GetComponent(uid).ChangeMapId(state.MapId, xformQuery);
-        }
-
-        private void OnMapGetState(EntityUid uid, MapComponent component, ref ComponentGetState args)
-        {
-            args.State = new MapComponentState(component.WorldMap, component.LightingEnabled);
-        }
-
-        protected abstract void OnMapAdd(EntityUid uid, MapComponent component, ComponentAdd args);
-
-        private void OnMapInit(EntityUid uid, MapComponent component, ComponentInit args)
-        {
-            var msg = new MapChangedEvent(component.WorldMap, true);
-            RaiseLocalEvent(uid, msg, true);
-        }
-
-        private void OnMapRemoved(EntityUid uid, MapComponent component, ComponentShutdown args)
-        {
-            var iMap = (IMapManagerInternal)MapManager;
-
-            iMap.TrueDeleteMap(component.WorldMap);
-
-            var msg = new MapChangedEvent(component.WorldMap, false);
-            RaiseLocalEvent(uid, msg, true);
-        }
-
-        private void OnGridAdd(EntityUid uid, MapGridComponent component, ComponentAdd args)
-        {
-            // GridID is not set yet so we don't include it.
-            var msg = new GridAddEvent(uid);
-            RaiseLocalEvent(uid, msg, true);
-        }
-
-        private void OnGridInit(EntityUid uid, MapGridComponent component, ComponentInit args)
-        {
-            var msg = new GridInitializeEvent(uid);
-            RaiseLocalEvent(uid, msg, true);
-        }
-
-        private void OnGridStartup(EntityUid uid, MapGridComponent component, ComponentStartup args)
-        {
-            var msg = new GridStartupEvent(uid);
-            RaiseLocalEvent(uid, msg, true);
-        }
-
-        private void OnGridRemove(EntityUid uid, MapGridComponent component, ComponentShutdown args)
-        {
-            RaiseLocalEvent(uid, new GridRemovalEvent(uid), true);
-
-            if (uid == EntityUid.Invalid)
-                return;
-
-            if (!MapManager.GridExists(uid))
-                return;
-
-            MapManager.DeleteGrid(uid);
-=======
             InitializeMap();
             InitializeGrid();
 
             SubscribeLocalEvent<MapLightComponent, ComponentGetState>(OnMapLightGetState);
             SubscribeLocalEvent<MapLightComponent, ComponentHandleState>(OnMapLightHandleState);
->>>>>>> f956ad20
         }
     }
 
