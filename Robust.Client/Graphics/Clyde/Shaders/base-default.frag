--- conflicted
+++ resolved
@@ -14,7 +14,8 @@
 
     lowp vec3 lightSample = texture2D(lightMap, Pos).rgb;
 
-<<<<<<< HEAD
+    // [SHADER_CODE]
+
     // Whiten everything (even black source pixels) as lighting becomes too intense.
     vec3 overBrightC = max(vec3(0.0), lightSample - vec3(1.3));
     // Calculate a bright to white effect for strong lights
@@ -25,9 +26,4 @@
     // bloom = vec4(1.0);
 
     gl_FragColor = zAdjustResult(COLOR * VtxModulate * vec4(lightSample, 1.0) + bloom);
-=======
-    // [SHADER_CODE]
-
-    gl_FragColor = zAdjustResult(COLOR * VtxModulate * vec4(lightSample, 1.0));
->>>>>>> cf91369d
 }