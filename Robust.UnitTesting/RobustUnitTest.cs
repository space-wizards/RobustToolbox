--- conflicted
+++ resolved
@@ -1,6 +1,5 @@
 using System;
 using System.Collections.Generic;
-using System.Linq;
 using System.Reflection;
 using NUnit.Framework;
 using Robust.Client.ComponentTrees;
@@ -60,6 +59,8 @@
                 typeof(OccluderTreeComponent),
                 typeof(SpriteTreeComponent),
                 typeof(LightTreeComponent),
+                typeof(CollisionWakeComponent),
+                typeof(CollideOnAnchorComponent),
                 typeof(Gravity2DComponent),
                 typeof(ActorComponent)
             };
@@ -147,13 +148,10 @@
                 systems.LoadExtraSystemType<DebugRayDrawingSystem>();
                 systems.LoadExtraSystemType<PrototypeReloadSystem>();
                 systems.LoadExtraSystemType<DebugPhysicsSystem>();
-<<<<<<< HEAD
                 systems.LoadExtraSystemType<MapLoaderSystem>();
-=======
                 systems.LoadExtraSystemType<InputSystem>();
                 systems.LoadExtraSystemType<PvsOverrideSystem>();
                 systems.LoadExtraSystemType<MapSystem>();
->>>>>>> 7d278355
             }
 
             var entMan = deps.Resolve<IEntityManager>();
@@ -164,122 +162,9 @@
             // TODO End Suffering.
             // suffering has been alleviated, but still present
             var compFactory = deps.Resolve<IComponentFactory>();
-<<<<<<< HEAD
             compFactory.RegisterTypes(_components);
             if (ExtraComponents != null)
                 compFactory.RegisterTypes(ExtraComponents);
-=======
-
-            if (!compFactory.AllRegisteredTypes.Contains(typeof(EyeComponent)))
-            {
-                compFactory.RegisterClass<EyeComponent>();
-            }
-
-            if (!compFactory.AllRegisteredTypes.Contains(typeof(MapComponent)))
-            {
-                compFactory.RegisterClass<MapComponent>();
-            }
-
-            if (!compFactory.AllRegisteredTypes.Contains(typeof(MapGridComponent)))
-            {
-                compFactory.RegisterClass<MapGridComponent>();
-            }
-
-            if (!compFactory.AllRegisteredTypes.Contains(typeof(ContainerManagerComponent)))
-            {
-                compFactory.RegisterClass<ContainerManagerComponent>();
-            }
-
-            if (!compFactory.AllRegisteredTypes.Contains(typeof(MetaDataComponent)))
-            {
-                compFactory.RegisterClass<MetaDataComponent>();
-            }
-
-            if (!compFactory.AllRegisteredTypes.Contains(typeof(TransformComponent)))
-            {
-                compFactory.RegisterClass<TransformComponent>();
-            }
-
-            if (!compFactory.AllRegisteredTypes.Contains(typeof(PhysicsComponent)))
-            {
-                compFactory.RegisterClass<PhysicsComponent>();
-            }
-
-            if (!compFactory.AllRegisteredTypes.Contains(typeof(PhysicsMapComponent)))
-            {
-                compFactory.RegisterClass<PhysicsMapComponent>();
-            }
-
-            if (!compFactory.AllRegisteredTypes.Contains(typeof(BroadphaseComponent)))
-            {
-                compFactory.RegisterClass<BroadphaseComponent>();
-            }
-
-            if (!compFactory.AllRegisteredTypes.Contains(typeof(FixturesComponent)))
-            {
-                compFactory.RegisterClass<FixturesComponent>();
-            }
-
-            if (!compFactory.AllRegisteredTypes.Contains(typeof(JointComponent)))
-            {
-                compFactory.RegisterClass<JointComponent>();
-            }
-
-            if (!compFactory.AllRegisteredTypes.Contains(typeof(GridTreeComponent)))
-            {
-                compFactory.RegisterClass<GridTreeComponent>();
-            }
-
-            if (!compFactory.AllRegisteredTypes.Contains(typeof(MovedGridsComponent)))
-            {
-                compFactory.RegisterClass<MovedGridsComponent>();
-            }
-
-            if (!compFactory.AllRegisteredTypes.Contains(typeof(JointRelayTargetComponent)))
-            {
-                compFactory.RegisterClass<JointRelayTargetComponent>();
-            }
-
-            if (!compFactory.AllRegisteredTypes.Contains(typeof(OccluderComponent)))
-            {
-                compFactory.RegisterClass<OccluderComponent>();
-            }
-
-            if (!compFactory.AllRegisteredTypes.Contains(typeof(OccluderTreeComponent)))
-            {
-                compFactory.RegisterClass<OccluderTreeComponent>();
-            }
-
-            if (!compFactory.AllRegisteredTypes.Contains(typeof(SpriteTreeComponent)))
-            {
-                compFactory.RegisterClass<SpriteTreeComponent>();
-            }
-
-            if (!compFactory.AllRegisteredTypes.Contains(typeof(LightTreeComponent)))
-            {
-                compFactory.RegisterClass<LightTreeComponent>();
-            }
-
-            if (!compFactory.AllRegisteredTypes.Contains(typeof(Gravity2DComponent)))
-            {
-                compFactory.RegisterClass<Gravity2DComponent>();
-            }
-
-            if (!compFactory.AllRegisteredTypes.Contains(typeof(CollisionWakeComponent)))
-            {
-                compFactory.RegisterClass<CollisionWakeComponent>();
-            }
-
-            if (!compFactory.AllRegisteredTypes.Contains(typeof(CollideOnAnchorComponent)))
-            {
-                compFactory.RegisterClass<CollideOnAnchorComponent>();
-            }
-
-            if (!compFactory.AllRegisteredTypes.Contains(typeof(ActorComponent)))
-            {
-                compFactory.RegisterClass<ActorComponent>();
-            }
->>>>>>> 7d278355
 
             deps.Resolve<IParallelManagerInternal>().Initialize();
 
