--- conflicted
+++ resolved
@@ -140,18 +140,9 @@
         {
             public Dictionary<string, ContainerData> Containers;
 
-<<<<<<< HEAD
-            public ContainerManagerComponentState(IEntityManager entManager, Dictionary<string, BaseContainer> containers)
-=======
             public ContainerManagerComponentState(Dictionary<string, ContainerData> containers)
->>>>>>> 5ebe97ae
             {
                 Containers = containers;
-
-                foreach (var container in containers.Values)
-                {
-                    container.SetState(entManager);
-                }
             }
 
             [Serializable, NetSerializable]
