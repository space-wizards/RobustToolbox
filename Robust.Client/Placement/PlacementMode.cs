using System;
using System.Collections.Generic;
using System.Diagnostics.CodeAnalysis;
using System.Numerics;
using Robust.Client.GameObjects;
using Robust.Client.Graphics;
using Robust.Client.Input;
using Robust.Client.ResourceManagement;
using Robust.Shared.GameObjects;
using Robust.Shared.Graphics;
using Robust.Shared.IoC;
using Robust.Shared.Log;
using Robust.Shared.Map;
using Robust.Shared.Map.Components;
using Robust.Shared.Maths;
using Robust.Shared.Physics.Systems;
using Robust.Shared.Utility;

namespace Robust.Client.Placement
{
    public abstract class PlacementMode
    {
        public readonly PlacementManager pManager;

        /// <summary>
        /// Holds the current tile we are hovering our mouse over
        /// </summary>
        public TileRef CurrentTile { get; set; }

        /// <summary>
        /// Local coordinates of our cursor on the map
        /// </summary>
        public EntityCoordinates MouseCoords { get; set; }

        /// <summary>
        /// Texture resources to draw to represent the entity we are trying to spawn
        /// </summary>
        public List<Texture>? TexturesToDraw { get; set; }

        /// <summary>
        /// Color set to the ghost entity when it has a valid spawn position
        /// </summary>
        public Color ValidPlaceColor { get; set; } = new(20, 180, 20); //Default valid color is green

        /// <summary>
        /// Color set to the ghost entity when it has an invalid spawn position
        /// </summary>
        public Color InvalidPlaceColor { get; set; } = new(180, 20, 20); //Default invalid placement is red

        /// <summary>
        /// Used for line and grid placement to determine how spaced apart the entities should be
        /// </summary>
        protected float GridDistancing = 1f;

        /// <summary>
        /// Whether this mode requires us to verify the player is spawning within a certain range of themselves
        /// </summary>
        public virtual bool RangeRequired => false;

        /// <summary>
        /// Whether this mode can use the line placement mode
        /// </summary>
        public virtual bool HasLineMode => false;

        /// <summary>
        /// Whether this mode can use the grid placement mode
        /// </summary>
        public virtual bool HasGridMode => false;

        protected PlacementMode(PlacementManager pMan)
        {
            pManager = pMan;
        }

        public virtual string ModeName => GetType().Name;

        /// <summary>
        /// Aligns the location of placement based on cursor location
        /// </summary>
        /// <param name="mouseScreen"></param>
        /// <returns>Returns whether the current position is a valid placement position</returns>
        public abstract void AlignPlacementMode(ScreenCoordinates mouseScreen);

        /// <summary>
        /// Verifies the location of placement is a valid position to place at
        /// </summary>
        /// <param name="mouseScreen"></param>
        /// <returns></returns>
        public abstract bool IsValidPosition(EntityCoordinates position);

        public virtual void Render(in OverlayDrawArgs args)
        {
            var uid = pManager.CurrentPlacementOverlayEntity;
            if (!pManager.EntityManager.TryGetComponent(uid, out SpriteComponent? sprite) || !sprite.Visible)
            {
                // TODO draw something for placement of invisible & sprite-less entities.
                return;
            }

            IEnumerable<EntityCoordinates> locationcollection;
            switch (pManager.PlacementType)
            {
                case PlacementManager.PlacementTypes.None:
                    locationcollection = SingleCoordinate();
                    break;
                case PlacementManager.PlacementTypes.Line:
                    locationcollection = LineCoordinates();
                    break;
                case PlacementManager.PlacementTypes.Grid:
                    locationcollection = GridCoordinates();
                    break;
                default:
                    locationcollection = SingleCoordinate();
                    break;
            }

            var dirAng = pManager.Direction.ToAngle();
            var spriteSys = pManager.EntityManager.System<SpriteSystem>();
            var transformSys = pManager.EntityManager.System<SharedTransformSystem>();
            foreach (var coordinate in locationcollection)
            {
                if (!coordinate.IsValid(pManager.EntityManager))
                    return; // Just some paranoia just in case
<<<<<<< HEAD
                var worldPos = coordinate.ToMapPos(pManager.EntityManager, transformSys);
=======
                var worldPos = transformSys.ToMapCoordinates(coordinate).Position;
>>>>>>> a6905151
                var worldRot = transformSys.GetWorldRotation(coordinate.EntityId) + dirAng;

                sprite.Color = IsValidPosition(coordinate) ? ValidPlaceColor : InvalidPlaceColor;
                var rot = args.Viewport.Eye?.Rotation ?? default;
                spriteSys.Render(uid.Value, sprite, args.WorldHandle, rot, worldRot, worldPos);
            }
        }

        public IEnumerable<EntityCoordinates> SingleCoordinate()
        {
            yield return MouseCoords;
        }

        public IEnumerable<EntityCoordinates> LineCoordinates()
        {
            var mouseScreen = pManager.InputManager.MouseScreenPosition;
            var mousePos = pManager.EyeManager.PixelToMap(mouseScreen);
            var transformSys = pManager.EntityManager.System<SharedTransformSystem>();

            if (mousePos.MapId == MapId.Nullspace)
                yield break;

            var (_, (x, y)) = transformSys.ToCoordinates(pManager.StartPoint.EntityId, mousePos) - pManager.StartPoint;
            float iterations;
            Vector2 distance;
            if (Math.Abs(x) > Math.Abs(y))
            {
                var xSign = Math.Sign(x);
                iterations = MathF.Ceiling(Math.Abs((x + GridDistancing / 2f * xSign) / GridDistancing));
                distance = new Vector2(x > 0 ? 1 : -1, 0);
            }
            else
            {
                var ySign = Math.Sign(y);
                iterations = MathF.Ceiling(Math.Abs((y + GridDistancing / 2f * ySign) / GridDistancing));
                distance = new Vector2(0, y > 0 ? 1 : -1);
            }

            for (var i = 0; i < iterations; i++)
            {
                yield return new EntityCoordinates(pManager.StartPoint.EntityId, pManager.StartPoint.Position + distance * i);
            }
        }

        // This name is a nice reminder of our origins. Never forget.
        public IEnumerable<EntityCoordinates> GridCoordinates()
        {
            var mouseScreen = pManager.InputManager.MouseScreenPosition;
            var mousePos = pManager.EyeManager.PixelToMap(mouseScreen);
            var transformSys = pManager.EntityManager.System<SharedTransformSystem>();

            if (mousePos.MapId == MapId.Nullspace)
                yield break;

            var placementdiff = transformSys.ToCoordinates(pManager.StartPoint.EntityId, mousePos) - pManager.StartPoint;

            var xSign = Math.Sign(placementdiff.X);
            var ySign = Math.Sign(placementdiff.Y);
            var iterationsX = Math.Ceiling(Math.Abs((placementdiff.X + GridDistancing / 2f * xSign) / GridDistancing));
            var iterationsY = Math.Ceiling(Math.Abs((placementdiff.Y + GridDistancing / 2f * ySign) / GridDistancing));

            for (var x = 0; x < iterationsX; x++)
            {
                for (var y = 0; y < iterationsY; y++)
                {
                    yield return new EntityCoordinates(pManager.StartPoint.EntityId, pManager.StartPoint.Position + new Vector2(x * xSign, y * ySign) * GridDistancing);
                }
            }
        }

        /// <summary>
        ///     Returns the tile ref for a grid, or a map.
        /// </summary>
        public TileRef GetTileRef(EntityCoordinates coordinates)
        {
            var gridUidOpt = pManager.EntityManager.System<SharedTransformSystem>().GetGrid(coordinates);
            return gridUidOpt is { } gridUid && gridUid.IsValid()
                ? pManager.EntityManager.System<SharedMapSystem>().GetTileRef(gridUid, pManager.EntityManager.GetComponent<MapGridComponent>(gridUid), MouseCoords)
                : new TileRef(gridUidOpt ?? EntityUid.Invalid,
                    MouseCoords.ToVector2i(pManager.EntityManager, pManager.MapManager, pManager.EntityManager.System<SharedTransformSystem>()), Tile.Empty);
        }

        public TextureResource GetSprite(string key)
        {
            return pManager.ResourceCache.GetResource<TextureResource>(new ResPath("/Textures/") / key);
        }

        public bool TryGetSprite(string key, [NotNullWhen(true)] out TextureResource? sprite)
        {
            return pManager.ResourceCache.TryGetResource(new ResPath(@"/Textures/") / key, out sprite);
        }

        /// <summary>
        /// Checks if the player is spawning within a certain range of his character if range is required on this mode
        /// </summary>
        /// <returns></returns>
        public bool RangeCheck(EntityCoordinates coordinates)
        {
            if (!RangeRequired)
                return true;
            var controlled = pManager.PlayerManager.LocalEntity ?? EntityUid.Invalid;
            if (controlled == EntityUid.Invalid)
            {
                return false;
            }

            var range = pManager.CurrentPermission!.Range;
            var transformSys = pManager.EntityManager.System<SharedTransformSystem>();
            if (range > 0 && !transformSys.InRange(pManager.EntityManager.GetComponent<TransformComponent>(controlled).Coordinates, coordinates, range))
                return false;
            return true;
        }

        public bool IsColliding(EntityCoordinates coordinates)
        {
            var bounds = pManager.ColliderAABB;
            var transformSys = pManager.EntityManager.System<SharedTransformSystem>();
            var mapCoords = transformSys.ToMapCoordinates(coordinates);
            var (x, y) = mapCoords.Position;

            var collisionBox = Box2.FromDimensions(
                bounds.Left + x,
                bounds.Bottom + y,
                bounds.Width,
                bounds.Height);

            return pManager.EntityManager
                .System<SharedPhysicsSystem>()
                .TryCollideRect(collisionBox, mapCoords.MapId);
        }

        protected Vector2 ScreenToWorld(Vector2 point)
        {
            return pManager.EyeManager.ScreenToMap(point).Position;
        }

        protected Vector2 WorldToScreen(Vector2 point)
        {
            return pManager.EyeManager.WorldToScreen(point);
        }

        protected EntityCoordinates ScreenToCursorGrid(ScreenCoordinates coords)
        {
            var mapCoords = pManager.EyeManager.PixelToMap(coords.Position);
            var transformSys = pManager.EntityManager.System<SharedTransformSystem>();
            if (!pManager.MapManager.TryFindGridAt(mapCoords, out var gridUid, out _))
            {
                return transformSys.ToCoordinates(mapCoords);
            }

            return transformSys.ToCoordinates(gridUid, mapCoords);
        }
    }
}<|MERGE_RESOLUTION|>--- conflicted
+++ resolved
@@ -121,11 +121,7 @@
             {
                 if (!coordinate.IsValid(pManager.EntityManager))
                     return; // Just some paranoia just in case
-<<<<<<< HEAD
-                var worldPos = coordinate.ToMapPos(pManager.EntityManager, transformSys);
-=======
                 var worldPos = transformSys.ToMapCoordinates(coordinate).Position;
->>>>>>> a6905151
                 var worldRot = transformSys.GetWorldRotation(coordinate.EntityId) + dirAng;
 
                 sprite.Color = IsValidPosition(coordinate) ? ValidPlaceColor : InvalidPlaceColor;
