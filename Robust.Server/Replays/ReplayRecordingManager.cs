using Robust.Server.GameStates;
using Robust.Server.Player;
using Robust.Shared;
using Robust.Shared.GameObjects;
using Robust.Shared.GameStates;
using Robust.Shared.IoC;
using Robust.Shared.Replays;
using Robust.Shared.Timing;

namespace Robust.Server.Replays;

internal sealed class ReplayRecordingManager : SharedReplayRecordingManager, IServerReplayRecordingManager
{
    [Dependency] private readonly IPlayerManager _player = default!;
    [Dependency] private readonly IEntitySystemManager _sysMan = default!;
    private GameTick _fromTick = GameTick.Zero;

<<<<<<< HEAD
    private PVSSystem _pvs = default!;
=======
    private ISawmill _sawmill = default!;
    private PvsSystem _pvs = default!;
    private List<object> _queuedMessages = new();

    private int _maxCompressedSize;
    private int _maxUncompressedSize;
    private int _tickBatchSize;
    private bool _enabled;
    public bool Recording => _curStream != null;
    private int _index = 0;
    private MemoryStream? _curStream;
    private int _currentCompressedSize;
    private int _currentUncompressedSize;
    private (GameTick Tick, TimeSpan Time) _recordingStart;
    private TimeSpan? _recordingEnd;
    private MappingDataNode? _yamlMetadata;
    private bool _firstTick = true;
    private (IWritableDirProvider, ResPath)? _directory;
>>>>>>> f5b8c881

    public override void Initialize()
    {
<<<<<<< HEAD
        base.Initialize();
        _pvs = _sysMan.GetEntitySystem<PVSSystem>();
        NetConf.OnValueChanged(CVars.ReplayServerRecordingEnabled, SetReplayEnabled, true);
=======
        _sawmill = Logger.GetSawmill("replay");
        _pvs = _sysMan.GetEntitySystem<PvsSystem>();

        _netConf.OnValueChanged(CVars.ReplayEnabled, SetReplayEnabled, true);
        _netConf.OnValueChanged(CVars.ReplayMaxCompressedSize, (v) => _maxCompressedSize = v * 1024, true);
        _netConf.OnValueChanged(CVars.ReplayMaxUncompressedSize, (v) => _maxUncompressedSize = v * 1024, true);
        _netConf.OnValueChanged(CVars.ReplayTickBatchSize, (v) => _tickBatchSize = v * 1024, true);
>>>>>>> f5b8c881
    }

    public override void RecordServerMessage(object obj)
        => RecordReplayMessage(obj);

    public override void RecordClientMessage(object obj)
    {
        // Do nothing.
    }

    public void Update()
    {
        if (!IsRecording)
        {
            UpdateWriteTasks();
            return;
        }

        var (entStates, deletions, _) = _pvs.GetAllEntityStates(null, _fromTick, Timing.CurTick);
        var playerStates = _player.GetPlayerStates(_fromTick);
        var state = new GameState(_fromTick, Timing.CurTick, 0, entStates, playerStates, deletions);
        _fromTick = Timing.CurTick;
        Update(state);
    }

    protected override void Reset()
    {
        base.Reset();
        _fromTick = GameTick.Zero;
    }
}<|MERGE_RESOLUTION|>--- conflicted
+++ resolved
@@ -15,44 +15,13 @@
     [Dependency] private readonly IEntitySystemManager _sysMan = default!;
     private GameTick _fromTick = GameTick.Zero;
 
-<<<<<<< HEAD
-    private PVSSystem _pvs = default!;
-=======
-    private ISawmill _sawmill = default!;
     private PvsSystem _pvs = default!;
-    private List<object> _queuedMessages = new();
-
-    private int _maxCompressedSize;
-    private int _maxUncompressedSize;
-    private int _tickBatchSize;
-    private bool _enabled;
-    public bool Recording => _curStream != null;
-    private int _index = 0;
-    private MemoryStream? _curStream;
-    private int _currentCompressedSize;
-    private int _currentUncompressedSize;
-    private (GameTick Tick, TimeSpan Time) _recordingStart;
-    private TimeSpan? _recordingEnd;
-    private MappingDataNode? _yamlMetadata;
-    private bool _firstTick = true;
-    private (IWritableDirProvider, ResPath)? _directory;
->>>>>>> f5b8c881
 
     public override void Initialize()
     {
-<<<<<<< HEAD
         base.Initialize();
-        _pvs = _sysMan.GetEntitySystem<PVSSystem>();
+        _pvs = _sysMan.GetEntitySystem<PvsSystem>();
         NetConf.OnValueChanged(CVars.ReplayServerRecordingEnabled, SetReplayEnabled, true);
-=======
-        _sawmill = Logger.GetSawmill("replay");
-        _pvs = _sysMan.GetEntitySystem<PvsSystem>();
-
-        _netConf.OnValueChanged(CVars.ReplayEnabled, SetReplayEnabled, true);
-        _netConf.OnValueChanged(CVars.ReplayMaxCompressedSize, (v) => _maxCompressedSize = v * 1024, true);
-        _netConf.OnValueChanged(CVars.ReplayMaxUncompressedSize, (v) => _maxUncompressedSize = v * 1024, true);
-        _netConf.OnValueChanged(CVars.ReplayTickBatchSize, (v) => _tickBatchSize = v * 1024, true);
->>>>>>> f5b8c881
     }
 
     public override void RecordServerMessage(object obj)
