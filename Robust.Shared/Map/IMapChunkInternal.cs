--- conflicted
+++ resolved
@@ -14,20 +14,11 @@
         /// <summary>
         /// The last game simulation tick that a tile on this chunk was modified.
         /// </summary>
-<<<<<<< HEAD
         GameTick LastTileModifiedTick { get; }
 
         /// <summary>
         /// The last game simulation tick that an anchored entity on this chunk was modified.
         /// </summary>
         GameTick LastAnchoredModifiedTick { get; set; }
-
-        /// <summary>
-        /// The physical collision boxes of this chunk.
-        /// </summary>
-        IEnumerable<Box2> CollisionBoxes { get; }
-=======
-        GameTick LastModifiedTick { get; }
->>>>>>> 5cc05610
     }
 }