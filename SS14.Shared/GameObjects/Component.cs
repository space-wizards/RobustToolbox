--- conflicted
+++ resolved
@@ -1,9 +1,5 @@
 ﻿using System;
-<<<<<<< HEAD
 using System.Runtime.CompilerServices;
-=======
-using SS14.Shared.GameObjects.Serialization;
->>>>>>> 5c2bd404
 using SS14.Shared.Interfaces.GameObjects;
 using SS14.Shared.Interfaces.Network;
 using SS14.Shared.Reflection;
@@ -64,7 +60,7 @@
         /// </summary>
         public virtual void OnAdd()
         {
-            if(Initialized)
+            if (Initialized)
                 throw new InvalidOperationException("Cannot Add an Initialized component!");
 
             if (Running)
@@ -77,7 +73,7 @@
         /// <inheritdoc />
         public virtual void Initialize()
         {
-            if(Initialized)
+            if (Initialized)
                 throw new InvalidOperationException("Component already Initialized!");
 
             if (Running)
@@ -92,7 +88,7 @@
         /// <inheritdoc />
         public virtual void Startup()
         {
-            if(!Initialized)
+            if (!Initialized)
                 throw new InvalidOperationException("Cannot Start an uninitialized component!");
 
             if (Running)
@@ -107,13 +103,13 @@
         /// <inheritdoc />
         public virtual void Shutdown()
         {
-            if(!Initialized)
+            if (!Initialized)
                 throw new InvalidOperationException("Cannot Shutdown an uninitialized component!");
 
-            if(!Running)
+            if (!Running)
                 throw new InvalidOperationException("Cannot Shutdown an unstarted component!");
 
-            if(Deleted)
+            if (Deleted)
                 throw new InvalidOperationException("Cannot Shutdown a Deleted component!");
 
             Running = false;
