using System;
using System.Collections.Generic;
using System.Linq;
using System.Threading.Tasks;
using Robust.Client.Console;
using Robust.Client.GameObjects;
using Robust.Client.UserInterface;
using Robust.Client.UserInterface.Controls;
using Robust.Client.UserInterface.CustomControls;
using Robust.Client.ViewVariables.Traits;
using Robust.Shared.GameObjects;
using Robust.Shared.IoC;
using Robust.Shared.Localization;
using Robust.Shared.Log;
using Robust.Shared.Maths;
using Robust.Shared.Serialization;
using Robust.Shared.Utility;
using Robust.Shared.ViewVariables;
using static Robust.Client.UserInterface.Control;
using static Robust.Client.UserInterface.Controls.BoxContainer;
using static Robust.Client.UserInterface.Controls.LineEdit;

namespace Robust.Client.ViewVariables.Instances
{
    // TODO:
    // You're gonna hate me for this, future person.
    // This code is already legacy and due for a refactor.
    // Yes, there have been exactly 2 PRs relating to it.
    // Oh well.
    // Anyways, the different tabs in the entity view need to be moved to traits,
    // and this class basically made a child of InstanceObject for the code that doesn't fit in a trait.

    internal sealed class ViewVariablesInstanceEntity : ViewVariablesInstance
    {
        private readonly IEntityManager _entityManager;
        private readonly ISawmill _logger;

        private const int TabClientVars = 0;
        private const int TabClientComponents = 1;
        private const int TabServerVars = 2;
        private const int TabServerComponents = 3;

        private TabContainer _tabs = default!;
        private EntityUid _entity;
        private NetEntity _netEntity = default!;

        private ViewVariablesAddWindow? _addComponentWindow;
        private bool _addComponentServer;

        private ViewVariablesRemoteSession? _entitySession;

        private ViewVariablesBlobMembers? _membersBlob;

        private BoxContainer _clientComponents = default!;

        private BoxContainer _serverVariables = default!;
        private BoxContainer _serverComponents = default!;

        private Button _clientComponentsAddButton = default!;
        private Button _serverComponentsAddButton = default!;

        private LineEdit _clientComponentsSearchBar = default!;
        private LineEdit _serverComponentsSearchBar = default!;

        private bool _serverLoaded;

        public ViewVariablesInstanceEntity(IClientViewVariablesManagerInternal vvm, IEntityManager entityManager, IRobustSerializer robustSerializer, ISawmill logger) : base(vvm, robustSerializer)
        {
            _entityManager = entityManager;
            _logger = logger;
        }

        public override void Initialize(DefaultWindow window, object obj)
        {
            _netEntity = (NetEntity) obj;
            _entity = _entityManager.GetEntity(_netEntity);

            var scrollContainer = new ScrollContainer();
            //scrollContainer.SetAnchorPreset(Control.LayoutPreset.Wide, true);
            window.Contents.AddChild(scrollContainer);
            var vBoxContainer = new BoxContainer
            {
                Orientation = LayoutOrientation.Vertical
            };
            scrollContainer.AddChild(vBoxContainer);

            // Handle top bar displaying type and ToString().
            {
                Control top;
                var stringified = PrettyPrint.PrintUserFacingWithType(obj, out var typeStringified);
                if (typeStringified != "")
                {
                    //var smallFont = new VectorFont(_resourceCache.GetResource<FontResource>("/EngineFonts/NotoSans/NotoSans-Regular.ttf"), 10);
                    // Custom ToString() implementation.
                    var headBox = new BoxContainer
                    {
                        Orientation = LayoutOrientation.Vertical,
                        SeparationOverride = 0
                    };
                    headBox.AddChild(new Label {Text = stringified, ClipText = true});
                    headBox.AddChild(new Label
                    {
                        Text = typeStringified,
                    //    FontOverride = smallFont,
                        FontColorOverride = Color.DarkGray,
                        ClipText = true
                    });
                    top = headBox;
                }
                else
                {
                    top = new Label {Text = stringified};
                }

                if (_entityManager.TryGetComponent(_entity, out SpriteComponent? sprite))
                {
                    var hBox = new BoxContainer
                    {
                        Orientation = LayoutOrientation.Horizontal
                    };
                    top.HorizontalExpand = true;
                    hBox.AddChild(top);

                    var view = new SpriteView { OverrideDirection = Direction.South };
                    view.SetEntity(_entity);
                    hBox.AddChild(view);

                    vBoxContainer.AddChild(hBox);
                }
                else
                {
                    vBoxContainer.AddChild(top);
                }
            }

            _tabs = new TabContainer();
            _tabs.OnTabChanged += _tabsOnTabChanged;
            vBoxContainer.AddChild(_tabs);

            var clientVBox = new BoxContainer
            {
                Orientation = LayoutOrientation.Vertical,
                SeparationOverride = 0
            };
            _tabs.AddChild(clientVBox);
            _tabs.SetTabTitle(TabClientVars, Loc.GetString("view-variable-instance-entity-client-variables-tab-title"));

            var first = true;
            foreach (var group in LocalPropertyList(obj, ViewVariablesManager, _robustSerializer))
            {
                ViewVariablesTraitMembers.CreateMemberGroupHeader(
                    ref first,
                    PrettyPrint.PrintUserFacingTypeShort(group.Key, 2),
                    clientVBox.Children);

                foreach (var control in group)
                {
                    clientVBox.AddChild(control);
                }
            }

            _clientComponents = new BoxContainer
            {
                Orientation = LayoutOrientation.Vertical,
                SeparationOverride = 0
            };
            _tabs.AddChild(_clientComponents);
            _tabs.SetTabTitle(TabClientComponents, Loc.GetString("view-variable-instance-entity-client-components-tab-title"));

            PopulateClientComponents();

            if (!_entityManager.IsClientSide(_entity))
            {
                _serverVariables = new BoxContainer
                {
                    Orientation = LayoutOrientation.Vertical,
                    SeparationOverride = 0
                };
                _tabs.AddChild(_serverVariables);
                _tabs.SetTabTitle(TabServerVars, Loc.GetString("view-variable-instance-entity-server-variables-tab-title"));

                _serverComponents = new BoxContainer
                {
                    Orientation = LayoutOrientation.Vertical,
                    SeparationOverride = 0
                };
                _tabs.AddChild(_serverComponents);
                _tabs.SetTabTitle(TabServerComponents, Loc.GetString("view-variable-instance-entity-server-components-tab-title"));

                PopulateServerComponents(false);
            }
        }

        private void PopulateClientComponents()
        {
            _clientComponents.DisposeAllChildren();

            _clientComponents.AddChild(_clientComponentsSearchBar = new LineEdit
            {
                PlaceHolder = Loc.GetString("view-variable-instance-entity-client-components-search-bar-placeholder"),
                HorizontalExpand = true,
            });

            _clientComponents.AddChild(_clientComponentsAddButton = new Button()
            {
                Text = Loc.GetString("view-variable-instance-entity-server-components-add-component-button-placeholder"),
                HorizontalExpand = true,
            });

            _clientComponentsAddButton.OnPressed += OnClientComponentsAddButtonPressed;
            _clientComponentsSearchBar.OnTextChanged += OnClientComponentsSearchBarChanged;

            var componentList = _entityManager.GetComponents(_entity).OrderBy(c => c.GetType().ToString());

            foreach (var component in componentList)
            {
                var ctype = component.GetType();
                string typeName = ctype.AssemblyQualifiedName!.Split(", ")[0];
                string docString = ViewVariablesManager.GetDocStringForType(typeName);

                var button = new Button
                {
                    Text = PrettyPrint.PrintUserFacingTypeShort(ctype, 2),
                    TextAlign = Label.AlignMode.Left,
                    ToolTip = docString,
                };
                var removeButton = new TextureButton()
                {
                    StyleClasses = { DefaultWindow.StyleClassWindowCloseButton },
                    HorizontalAlignment = HAlignment.Right
                };
                button.OnPressed += _ => ViewVariablesManager.OpenVV(component);
                removeButton.OnPressed += _ => RemoveClientComponent(component);
                button.AddChild(removeButton);
                _clientComponents.AddChild(button);
            }
        }

        private async void PopulateServerComponents(bool request = true)
        {
            _serverComponents.DisposeAllChildren();

            _serverComponents.AddChild(_serverComponentsSearchBar = new LineEdit
            {
                PlaceHolder = Loc.GetString("view-variable-instance-entity-server-components-search-bar-placeholder"),
                HorizontalExpand = true,
            });

            _serverComponents.AddChild(_serverComponentsAddButton = new Button()
            {
                Text = Loc.GetString("view-variable-instance-entity-server-components-add-component-button-placeholder"),
                HorizontalExpand = true,
            });

            _serverComponentsSearchBar.OnTextChanged += OnServerComponentsSearchBarChanged;
            _serverComponentsAddButton.OnPressed += OnServerComponentsAddButtonPressed;

            if (!request || _entitySession == null) return;

            var componentsBlob = await ViewVariablesManager.RequestData<ViewVariablesBlobEntityComponents>(_entitySession, new ViewVariablesRequestEntityComponents());

            componentsBlob.ComponentTypes.Sort();

            var componentTypes = componentsBlob.ComponentTypes.AsEnumerable();

            if (!string.IsNullOrEmpty(_serverComponentsSearchBar.Text))
            {
                componentTypes = componentTypes
                    .Where(t => t.Stringified.Contains(_serverComponentsSearchBar.Text,
                        StringComparison.InvariantCultureIgnoreCase));
            }

            componentTypes = componentTypes.OrderBy(t => t.Stringified);

            foreach (var componentType in componentTypes)
            {
                string docString = ViewVariablesManager.GetDocStringForType(componentType.FullName);

                var button = new Button
                {
                    Text = componentType.Stringified,
                    TextAlign = Label.AlignMode.Left,
                    ToolTip = docString,
                };
                var removeButton = new TextureButton()
                {
                    StyleClasses = { DefaultWindow.StyleClassWindowCloseButton },
                    HorizontalAlignment = HAlignment.Right
                };
                button.OnPressed += _ =>
                {
                    ViewVariablesManager.OpenVV(
                        new ViewVariablesComponentSelector(_netEntity, componentType.FullName));
                };
                removeButton.OnPressed += _ =>
                {
                    // We send a command to remove the component.
                    IoCManager.Resolve<IClientConsoleHost>().RemoteExecuteCommand(null, $"rmcomp {_netEntity} {componentType.ComponentName}");
                    PopulateServerComponents();
                };
                button.AddChild(removeButton);
                _serverComponents.AddChild(button);
            }
        }

        private void UpdateClientComponentListVisibility(string? searchStr = null)
        {
            if (string.IsNullOrEmpty(searchStr))
            {
                foreach (var child in _clientComponents.Children)
                {
                    child.Visible = true;
                }

                return;
            }

            foreach (var child in _clientComponents.Children)
            {
                if (child is not Button button || child == _clientComponentsAddButton)
                {
                    continue;
                }

                if (button.Text == null)
                {
                    button.Visible = false;
                    continue;
                }

                if (!button.Text.Contains(searchStr, StringComparison.InvariantCultureIgnoreCase))
                {
                    button.Visible = false;
                    continue;
                }

                button.Visible = true;
            }
        }

        private void UpdateServerComponentListVisibility(string? searchStr = null)
        {
            if (string.IsNullOrEmpty(searchStr))
            {
                foreach (var child in _serverComponents.Children)
                {
                    child.Visible = true;
                }

                return;
            }

            foreach (var child in _serverComponents.Children)
            {
                if (child is not Button button || child == _serverComponentsAddButton)
                {
                    continue;
                }

                if (button.Text == null)
                {
                    button.Visible = false;
                    continue;
                }

                if (!button.Text.Contains(searchStr, StringComparison.InvariantCultureIgnoreCase))
                {
                    button.Visible = false;
                    continue;
                }

                button.Visible = true;
            }
        }

        private void OnClientComponentsSearchBarChanged(LineEditEventArgs args)
        {
            UpdateClientComponentListVisibility(args.Text);
        }

        private void OnServerComponentsSearchBarChanged(LineEditEventArgs args)
        {
            UpdateServerComponentListVisibility(args.Text);
        }

        private void OnClientComponentsAddButtonPressed(BaseButton.ButtonEventArgs _)
        {
            _addComponentWindow?.Dispose();

            _addComponentWindow = new ViewVariablesAddWindow(GetValidComponentsForAdding(), Loc.GetString("view-variable-instance-entity-add-window-client-components"));
            _addComponentWindow.AddButtonPressed += TryAdd;
            _addComponentServer = false;

            _addComponentWindow.OpenCentered();
        }

        private async void OnServerComponentsAddButtonPressed(BaseButton.ButtonEventArgs _)
        {
            _addComponentWindow?.Dispose();

            if (_entitySession == null) return;

            _addComponentWindow = new ViewVariablesAddWindow(await GetValidServerComponentsForAdding(), Loc.GetString("view-variable-instance-entity-add-window-server-components"));
            _addComponentWindow.AddButtonPressed += TryAdd;
            _addComponentServer = true;

            _addComponentWindow.OpenCentered();
        }

        /// <summary>
        ///     Returns an enumeration of components that can *probably* be added to an entity.
        /// </summary>
        private IEnumerable<string> GetValidComponentsForAdding()
        {
            var componentFactory = IoCManager.Resolve<IComponentFactory>();

            foreach (var type in componentFactory.AllRegisteredTypes)
            {
                if (_entityManager.HasComponent(_entity, type))
                    continue;

                yield return (componentFactory.GetRegistration(type).Name);
            }
        }

        /// <summary>
        ///     Requests and returns an enumeration of server-side components that can *probably* be added to an entity.
        /// </summary>
        private async Task<IEnumerable<string>> GetValidServerComponentsForAdding()
        {
            var blob = (ViewVariablesBlobAllValidComponents)
                await ViewVariablesManager.RequestData(_entitySession!, new ViewVariablesRequestAllValidComponents());

            return blob.ComponentTypes;
        }

        private async void TryAdd(ViewVariablesAddWindow.AddButtonPressedEventArgs eventArgs)
        {
            if (_addComponentServer)
            {
                // Attempted to add a component to the server entity... We send a command.
                IoCManager.Resolve<IClientConsoleHost>().RemoteExecuteCommand(null, $"addcomp {_netEntity} {eventArgs.Entry}");
                PopulateServerComponents();
                _addComponentWindow?.Populate(await GetValidServerComponentsForAdding());
                return;
            }

            var componentFactory = IoCManager.Resolve<IComponentFactory>();

            if(!componentFactory.TryGetRegistration(eventArgs.Entry, out var registration)) return;

            try
            {
                var comp = componentFactory.GetComponent(registration.Type);
                _entityManager.AddComponent(_entity, comp);
            }
            catch (Exception e)
            {
                _logger.Warning($"Failed to add component!\n{e}");
            }

            PopulateClientComponents();

            // Update list of components.
            _addComponentWindow?.Populate(GetValidComponentsForAdding());
        }

        private void RemoveClientComponent(IComponent component)
        {
            try
            {
                _entityManager.RemoveComponent(_entity, component);
            }
            catch (Exception e)
            {
                _logger.Warning($"Couldn't remove component!\n{e}");
            }

            PopulateClientComponents();
        }

        public override async void Initialize(DefaultWindow window, ViewVariablesBlobMetadata blob, ViewVariablesRemoteSession session)
        {
            // TODO: this is pretty poorly implemented right now.
            // For example, it assumes a client-side entity exists,
            // so it also means client bubbling won't work in this context.

            _entitySession = session;

            _membersBlob = await ViewVariablesManager.RequestData<ViewVariablesBlobMembers>(session, new ViewVariablesRequestMembers());
            var uid = (NetEntity) _membersBlob.MemberGroups.SelectMany(p => p.Item2).First(p => p.Value is NetEntity).Value;

            Initialize(window, uid);
        }

        public override void Close()
        {
            base.Close();

            if (_entitySession != null && !_entitySession.Closed)
            {
                ViewVariablesManager.CloseSession(_entitySession);
                _entitySession = null;
            }
        }

        private async void _tabsOnTabChanged(int tab)
        {
            if (tab == TabClientComponents)
            {
                // Repopulate client components in case something changed.
                PopulateClientComponents();
            }

            if (_serverLoaded || tab != TabServerComponents && tab != TabServerVars)
            {
                return;
            }

            _serverLoaded = true;

            if (_entitySession == null)
            {
                try
                {
                    _entitySession =
                        await ViewVariablesManager.RequestSession(new ViewVariablesEntitySelector(_netEntity));
                }
                catch (SessionDenyException e)
                {
                    var text = $"Server denied VV request: {e.Reason}";
                    _serverVariables.AddChild(new Label {Text = text});
                    _serverComponents.AddChild(new Label {Text = text});
                    return;
                }
            }

            _membersBlob = await ViewVariablesManager.RequestData<ViewVariablesBlobMembers>(_entitySession, new ViewVariablesRequestMembers());

            var otherStyle = false;
            var first = true;
            foreach (var (groupName, groupMembers) in _membersBlob!.MemberGroups)
            {
<<<<<<< HEAD
                var prettyGroupName = TypeAbbreviation.Abbreviate(groupName);
                ViewVariablesTraitMembers.CreateMemberGroupHeader(ref first, prettyGroupName, _serverVariables);
=======
                ViewVariablesTraitMembers.CreateMemberGroupHeader(ref first, groupName, _serverVariables.Children);
>>>>>>> a5047224

                foreach (var propertyData in groupMembers)
                {
                    var propertyEdit = new ViewVariablesPropertyControl(ViewVariablesManager, _robustSerializer);
                    propertyEdit.SetStyle(otherStyle = !otherStyle);
                    var editor = propertyEdit.SetProperty(propertyData, $"{groupName}.{propertyData.Name}");
                    var selectorChain = new object[] {new ViewVariablesMemberSelector(propertyData.PropertyIndex)};
                    editor.OnValueChanged += (o, r) => ViewVariablesManager.ModifyRemote(_entitySession, selectorChain, o, r);
                    editor.WireNetworkSelector(_entitySession.SessionId, selectorChain);

                    _serverVariables.AddChild(propertyEdit);
                }
            }

            PopulateServerComponents();
        }
    }
}<|MERGE_RESOLUTION|>--- conflicted
+++ resolved
@@ -541,12 +541,8 @@
             var first = true;
             foreach (var (groupName, groupMembers) in _membersBlob!.MemberGroups)
             {
-<<<<<<< HEAD
                 var prettyGroupName = TypeAbbreviation.Abbreviate(groupName);
-                ViewVariablesTraitMembers.CreateMemberGroupHeader(ref first, prettyGroupName, _serverVariables);
-=======
-                ViewVariablesTraitMembers.CreateMemberGroupHeader(ref first, groupName, _serverVariables.Children);
->>>>>>> a5047224
+                ViewVariablesTraitMembers.CreateMemberGroupHeader(ref first, prettyGroupName, _serverVariables.Children);
 
                 foreach (var propertyData in groupMembers)
                 {
