--- conflicted
+++ resolved
@@ -43,12 +43,7 @@
 
 ### Bugfixes
 
-<<<<<<< HEAD
 * Fixed `RaisePredictiveEvent()` not properly re-raising events during prediction for event handlers that did not take an `EntitySessionEventArgs` argument.
-* Fixed an exception in `PhysicsSystem.DestroyContacts()` that could result in entities getting stuck with broken physics.
-=======
-*None yet*
->>>>>>> d9bf1d1a
 
 ### Other
 
