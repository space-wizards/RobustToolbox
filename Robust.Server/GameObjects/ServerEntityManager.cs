using System;
using System.Collections.Generic;
using JetBrains.Annotations;
using Prometheus;
using Robust.Server.GameStates;
using Robust.Server.Player;
using Robust.Shared;
using Robust.Shared.Configuration;
using Robust.Shared.Enums;
#if EXCEPTION_TOLERANCE
using Robust.Shared.Exceptions;
#endif
using Robust.Shared.GameObjects;
using Robust.Shared.IoC;
using Robust.Shared.Log;
using Robust.Shared.Network;
using Robust.Shared.Network.Messages;
using Robust.Shared.Player;
using Robust.Shared.Prototypes;
using Robust.Shared.Replays;
using Robust.Shared.Timing;
using Robust.Shared.Utility;

namespace Robust.Server.GameObjects
{
    /// <summary>
    /// Manager for entities -- controls things like template loading and instantiation
    /// </summary>
    [UsedImplicitly] // DI Container
<<<<<<< HEAD
    public sealed partial class ServerEntityManager : EntityManager, IServerEntityManagerInternal
=======
    public sealed class ServerEntityManager : EntityManager, IServerEntityManager
>>>>>>> 543088ea
    {
        private static readonly Gauge EntitiesCount = Metrics.CreateGauge(
            "robust_entities_count",
            "Amount of alive entities.");

        [Dependency] private readonly IReplayRecordingManager _replay = default!;
        [Dependency] private readonly IServerNetManager _networkManager = default!;
        [Dependency] private readonly IGameTiming _gameTiming = default!;
        [Dependency] private readonly IPlayerManager _playerManager = default!;
        [Dependency] private readonly IConfigurationManager _configurationManager = default!;
#if EXCEPTION_TOLERANCE
        [Dependency] private readonly IRuntimeLog _runtimeLog = default!;
#endif

        private ISawmill _netEntSawmill = default!;
        private PvsSystem _pvs = default!;

        public override void Initialize()
        {
            _netEntSawmill = LogManager.GetSawmill("net.ent");

            SetupNetworking();
            ReceivedSystemMessage += (_, systemMsg) => EventBus.RaiseEvent(EventSource.Network, systemMsg);

            base.Initialize();
        }

        public override void Startup()
        {
            base.Startup();
            _pvs = System<PvsSystem>();
        }

<<<<<<< HEAD
        EntityUid IServerEntityManagerInternal.AllocEntity(EntityPrototype? prototype)
        {
            return AllocEntity(prototype, out _, out _);
        }

        void IServerEntityManagerInternal.FinishEntityLoad(EntityUid entity, IEntityLoadContext? context)
        {
            LoadEntity(entity, context);
        }

        void IServerEntityManagerInternal.FinishEntityLoad(EntityUid entity, EntityPrototype? prototype, IEntityLoadContext? context)
        {
            LoadEntity(entity, context, prototype);
        }

        void IServerEntityManagerInternal.FinishEntityInitialization(EntityUid entity, MetaDataComponent? meta)
        {
            InitializeEntity(entity, meta);
        }

        [Obsolete("Use StartEntity")]
        void IServerEntityManagerInternal.FinishEntityStartup(EntityUid entity)
        {
            StartEntity(entity);
        }

        internal override EntityUid CreateEntity(string? prototypeName, out MetaDataComponent metadata, out TransformComponent xform, IEntityLoadContext? context = null)
=======
        internal override EntityUid CreateEntity(string? prototypeName, out MetaDataComponent metadata, IEntityLoadContext? context = null)
>>>>>>> 543088ea
        {
            if (prototypeName == null)
                return base.CreateEntity(prototypeName, out metadata, out xform, context);

            if (!PrototypeManager.TryIndex<EntityPrototype>(prototypeName, out var prototype))
                throw new EntityCreationException($"Attempted to spawn an entity with an invalid prototype: {prototypeName}");

            var entity = base.CreateEntity(prototype, out metadata, out xform, context);

            // At this point in time, all data configure on the entity *should* be purely from the prototype.
            // As such, we can reset the modified ticks to Zero,
            // which indicates "not different from client's own deserialization".
            // So the initial data for the component or even the creation doesn't have to be sent over the wire.
            ClearTicks(entity, prototype);
            return entity;
        }

        /// <inheritdoc />
        public override void RaiseSharedEvent<T>(T message, EntityUid? user = null)
        {
            if (user != null)
            {
                var filter = Filter.Broadcast().RemoveWhereAttachedEntity(e => e == user.Value);
                foreach (var session in filter.Recipients)
                {
                    EntityNetManager.SendSystemNetworkMessage(message, session.Channel);
                }
            }
            else
            {
                EntityNetManager.SendSystemNetworkMessage(message);
            }
        }

        /// <inheritdoc />
        public override void RaiseSharedEvent<T>(T message, ICommonSession? user = null)
        {
            if (user != null)
            {
                var filter = Filter.Broadcast().RemovePlayer(user);
                foreach (var session in filter.Recipients)
                {
                    EntityNetManager.SendSystemNetworkMessage(message, session.Channel);
                }
            }
            else
            {
                EntityNetManager.SendSystemNetworkMessage(message);
            }
        }

        private void ClearTicks(EntityUid entity, EntityPrototype prototype)
        {
            foreach (var (netId, component) in GetNetComponents(entity))
            {
                // Make sure to ONLY get components that are defined in the prototype.
                // Others could be instantiated directly by AddComponent (e.g. ContainerManager).
                // And those aren't guaranteed to exist on the client, so don't clear them.
                var compName = ComponentFactory.GetComponentName(netId);
                if (prototype.Components.ContainsKey(compName))
                    component.ClearTicks();
            }
        }

        internal override void SetLifeStage(MetaDataComponent meta, EntityLifeStage stage)
        {
            base.SetLifeStage(meta, stage);
            _pvs.SyncMetadata(meta);
        }

        #region IEntityNetworkManager impl

        public override IEntityNetworkManager EntityNetManager => this;

        /// <inheritdoc />
        public event EventHandler<object>? ReceivedSystemMessage;

        private readonly PriorityQueue<MsgEntity> _queue = new(new MessageSequenceComparer());

        private readonly Dictionary<ICommonSession, uint> _lastProcessedSequencesCmd =
            new();

        private bool _logLateMsgs;

        /// <inheritdoc />
        public void SetupNetworking()
        {
            _networkManager.RegisterNetMessage<MsgEntity>(HandleEntityNetworkMessage);

            _playerManager.PlayerStatusChanged += OnPlayerStatusChanged;

            _configurationManager.OnValueChanged(CVars.NetLogLateMsg, b => _logLateMsgs = b, true);
        }

        /// <inheritdoc />
        public override void TickUpdate(float frameTime, bool noPredictions, Histogram? histogram)
        {
            using (histogram?.WithLabels("EntityNet").NewTimer())
            {
                while (_queue.Count != 0 && _queue.Peek().SourceTick <= _gameTiming.CurTick)
                {
                    DispatchEntityNetworkMessage(_queue.Take());
                }
            }

            base.TickUpdate(frameTime, noPredictions, histogram);

            EntitiesCount.Set(EntityCount);
        }

        public uint GetLastMessageSequence(ICommonSession? session)
        {
            return session == null ? default : _lastProcessedSequencesCmd.GetValueOrDefault(session);
        }

        /// <inheritdoc />
        public void SendSystemNetworkMessage(EntityEventArgs message, bool recordReplay = true)
        {
            var newMsg = new MsgEntity();
            newMsg.Type = EntityMessageType.SystemMessage;
            newMsg.SystemMessage = message;
            newMsg.SourceTick = _gameTiming.CurTick;

            if (recordReplay)
                _replay.RecordServerMessage(message);

            _networkManager.ServerSendToAll(newMsg);
        }

        /// <inheritdoc />
        public void SendSystemNetworkMessage(EntityEventArgs message, INetChannel targetConnection)
        {
            var newMsg = new MsgEntity();
            newMsg.Type = EntityMessageType.SystemMessage;
            newMsg.SystemMessage = message;
            newMsg.SourceTick = _gameTiming.CurTick;

            _networkManager.ServerSendMessage(newMsg, targetConnection);
        }

        private void HandleEntityNetworkMessage(MsgEntity message)
        {
            _queue.Add(message);
        }

        private void DispatchEntityNetworkMessage(MsgEntity message)
        {
            // Don't try to retrieve the session if the client disconnected
            if (!message.MsgChannel.IsConnected)
            {
                return;
            }

            var player = _playerManager.GetSessionByChannel(message.MsgChannel);

            if (message.Sequence != 0)
            {
                if (_lastProcessedSequencesCmd[player] < message.Sequence)
                {
                    _lastProcessedSequencesCmd[player] = message.Sequence;
                }
            }

#if EXCEPTION_TOLERANCE
            try
#endif
            {
                switch (message.Type)
                {
                    case EntityMessageType.SystemMessage:
                        var msg = message.SystemMessage;
                        var sessionType = typeof(EntitySessionMessage<>).MakeGenericType(msg.GetType());
                        var sessionMsg =
                            Activator.CreateInstance(sessionType, new EntitySessionEventArgs(player), msg)!;
                        ReceivedSystemMessage?.Invoke(this, msg);
                        ReceivedSystemMessage?.Invoke(this, sessionMsg);
                        return;
                }
            }
#if EXCEPTION_TOLERANCE
            catch (Exception e)
            {
                _runtimeLog.LogException(e, $"{nameof(DispatchEntityNetworkMessage)}({message.Type})");
            }
#endif
        }

        private void OnPlayerStatusChanged(object? sender, SessionStatusEventArgs args)
        {
            switch (args.NewStatus)
            {
                case SessionStatus.Connected:
                    _lastProcessedSequencesCmd.Add(args.Session, 0);
                    break;

                case SessionStatus.Disconnected:
                    _lastProcessedSequencesCmd.Remove(args.Session);
                    break;
            }
        }

        internal sealed class MessageSequenceComparer : IComparer<MsgEntity>
        {
            public int Compare(MsgEntity? x, MsgEntity? y)
            {
                DebugTools.AssertNotNull(x);
                DebugTools.AssertNotNull(y);

                var cmp = y!.SourceTick.CompareTo(x!.SourceTick);
                if (cmp != 0)
                {
                    return cmp;
                }

                return y.Sequence.CompareTo(x.Sequence);
            }
        }

        #endregion
    }
}<|MERGE_RESOLUTION|>--- conflicted
+++ resolved
@@ -27,11 +27,7 @@
     /// Manager for entities -- controls things like template loading and instantiation
     /// </summary>
     [UsedImplicitly] // DI Container
-<<<<<<< HEAD
-    public sealed partial class ServerEntityManager : EntityManager, IServerEntityManagerInternal
-=======
     public sealed class ServerEntityManager : EntityManager, IServerEntityManager
->>>>>>> 543088ea
     {
         private static readonly Gauge EntitiesCount = Metrics.CreateGauge(
             "robust_entities_count",
@@ -65,45 +61,15 @@
             _pvs = System<PvsSystem>();
         }
 
-<<<<<<< HEAD
-        EntityUid IServerEntityManagerInternal.AllocEntity(EntityPrototype? prototype)
-        {
-            return AllocEntity(prototype, out _, out _);
-        }
-
-        void IServerEntityManagerInternal.FinishEntityLoad(EntityUid entity, IEntityLoadContext? context)
-        {
-            LoadEntity(entity, context);
-        }
-
-        void IServerEntityManagerInternal.FinishEntityLoad(EntityUid entity, EntityPrototype? prototype, IEntityLoadContext? context)
-        {
-            LoadEntity(entity, context, prototype);
-        }
-
-        void IServerEntityManagerInternal.FinishEntityInitialization(EntityUid entity, MetaDataComponent? meta)
-        {
-            InitializeEntity(entity, meta);
-        }
-
-        [Obsolete("Use StartEntity")]
-        void IServerEntityManagerInternal.FinishEntityStartup(EntityUid entity)
-        {
-            StartEntity(entity);
-        }
-
-        internal override EntityUid CreateEntity(string? prototypeName, out MetaDataComponent metadata, out TransformComponent xform, IEntityLoadContext? context = null)
-=======
         internal override EntityUid CreateEntity(string? prototypeName, out MetaDataComponent metadata, IEntityLoadContext? context = null)
->>>>>>> 543088ea
         {
             if (prototypeName == null)
-                return base.CreateEntity(prototypeName, out metadata, out xform, context);
+                return base.CreateEntity(prototypeName, out metadata, context);
 
             if (!PrototypeManager.TryIndex<EntityPrototype>(prototypeName, out var prototype))
                 throw new EntityCreationException($"Attempted to spawn an entity with an invalid prototype: {prototypeName}");
 
-            var entity = base.CreateEntity(prototype, out metadata, out xform, context);
+            var entity = base.CreateEntity(prototype, out metadata, context);
 
             // At this point in time, all data configure on the entity *should* be purely from the prototype.
             // As such, we can reset the modified ticks to Zero,
@@ -203,7 +169,7 @@
 
             base.TickUpdate(frameTime, noPredictions, histogram);
 
-            EntitiesCount.Set(EntityCount);
+            EntitiesCount.Set(Entities.Count);
         }
 
         public uint GetLastMessageSequence(ICommonSession? session)
