--- conflicted
+++ resolved
@@ -103,12 +103,8 @@
              EntityUid cEntityUid = default!;
              await client.WaitAssertion(() =>
              {
-<<<<<<< HEAD
-                 if (!cEntManager.TryGetComponent<ContainerManagerComponent>(entityUid, out var containerManagerComp))
-=======
                  cEntityUid = client.EntMan.GetEntity(server.EntMan.GetNetEntity(entityUid));
                  if (!cEntManager.TryGetComponent<ContainerManagerComponent>(cEntityUid, out var containerManagerComp))
->>>>>>> ef630bbf
                  {
                      Assert.Fail();
                      return;
@@ -134,11 +130,7 @@
 
              await client.WaitAssertion(() =>
              {
-<<<<<<< HEAD
-                 if (!cEntManager.TryGetComponent<ContainerManagerComponent>(entityUid, out var containerManagerComp))
-=======
                  if (!cEntManager.TryGetComponent<ContainerManagerComponent>(cEntityUid, out var containerManagerComp))
->>>>>>> ef630bbf
                  {
                      Assert.Fail();
                      return;
@@ -225,14 +217,9 @@
                  var containerSys = sEntManager.System<SharedContainerSystem>();
 
                  itemUid = sEntManager.SpawnEntity(null, mapPos);
-<<<<<<< HEAD
-                 sEntManager.GetComponent<MetaDataComponent>(itemUid).EntityName = "Item";
-                 var container = containerSys.EnsureContainer<Container>(entityUid, "dummy");
-=======
                  netEnt = sEntManager.GetNetEntity(itemUid);
                  sEntManager.GetComponent<MetaDataComponent>(itemUid).EntityName = "Item";
                  var container = containerSys.GetContainer(entityUid, "dummy");
->>>>>>> ef630bbf
                  container.Insert(itemUid);
 
                  // Move item out of PVS so that it doesn't get sent to the client
@@ -250,11 +237,7 @@
 
              await client.WaitAssertion(() =>
              {
-<<<<<<< HEAD
-                 if (!cEntManager.TryGetComponent<ContainerManagerComponent>(entityUid, out var containerManagerComp))
-=======
                  if (!cEntManager.TryGetComponent<ContainerManagerComponent>(cUid, out var containerManagerComp))
->>>>>>> ef630bbf
                  {
                      Assert.Fail();
                      return;
@@ -265,11 +248,7 @@
                  Assert.That(container.ExpectedEntities.Count, Is.EqualTo(1));
 
                  var containerSystem = cEntManager.System<ContainerSystem>();
-<<<<<<< HEAD
-                 Assert.That(containerSystem.ExpectedEntities.ContainsKey(sEntManager.GetNetEntity(itemUid)));
-=======
                  Assert.That(containerSystem.ExpectedEntities.ContainsKey(netEnt));
->>>>>>> ef630bbf
                  Assert.That(containerSystem.ExpectedEntities.Count, Is.EqualTo(1));
              });
 
@@ -294,11 +273,7 @@
 
              await client.WaitAssertion(() =>
              {
-<<<<<<< HEAD
-                 if (!cEntManager.TryGetComponent<ContainerManagerComponent>(entityUid, out var containerManagerComp))
-=======
                  if (!cEntManager.TryGetComponent<ContainerManagerComponent>(cUid, out var containerManagerComp))
->>>>>>> ef630bbf
                  {
                      Assert.Fail();
                      return;
@@ -309,11 +284,7 @@
                  Assert.That(container.ExpectedEntities.Count, Is.EqualTo(0));
 
                  var containerSystem = cEntManager.System<ContainerSystem>();
-<<<<<<< HEAD
-                 Assert.That(!containerSystem.ExpectedEntities.ContainsKey(sEntManager.GetNetEntity(itemUid)));
-=======
                  Assert.That(!containerSystem.ExpectedEntities.ContainsKey(netEnt));
->>>>>>> ef630bbf
                  Assert.That(containerSystem.ExpectedEntities.Count, Is.EqualTo(0));
              });
         }
@@ -387,11 +358,7 @@
                 var baseContainer = containerComp.GetContainer("testContainer");
                 Assert.That(baseContainer.ContainedEntities, Has.Count.EqualTo(1));
 
-<<<<<<< HEAD
-                var containeeEnt = iContainer.ContainedEntities[0];
-=======
                 var containeeEnt = baseContainer.ContainedEntities[0];
->>>>>>> ef630bbf
                 Assert.That(sEntManager.GetComponent<MetaDataComponent>(containeeEnt).EntityName, Is.EqualTo("ContaineeEnt"));
             });
         }
