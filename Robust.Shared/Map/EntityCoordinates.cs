using System;
using JetBrains.Annotations;
using Robust.Shared.GameObjects;
using Robust.Shared.IoC;
using Robust.Shared.Maths;
using Robust.Shared.Serialization;
using Robust.Shared.Utility;

namespace Robust.Shared.Map
{
    /// <summary>
    ///     A set of coordinates relative to another entity.
    /// </summary>
    [PublicAPI]
    [Serializable, NetSerializable]
    public readonly struct EntityCoordinates : IEquatable<EntityCoordinates>, ISpanFormattable
    {
        public static readonly EntityCoordinates Invalid = new(EntityUid.Invalid, Vector2.Zero);

        /// <summary>
        ///     ID of the entity that this position is relative to.
        /// </summary>
        public readonly EntityUid EntityId;

        /// <summary>
        ///     Position in the entity's local space.
        /// </summary>
        public readonly Vector2 Position;

        /// <summary>
        ///     Location of the X axis local to the entity.
        /// </summary>
        public float X => Position.X;

        /// <summary>
        ///     Location of the Y axis local to the entity.
        /// </summary>
        public float Y => Position.Y;

        /// <summary>
        ///     Constructs a new instance of <see cref="EntityCoordinates"/>.
        /// </summary>
        /// <param name="entityId">ID of the entity that this position is relative to.</param>
        /// <param name="position">Position in the entity's local space.</param>
        public EntityCoordinates(EntityUid entityId, Vector2 position)
        {
            EntityId = entityId;
            Position = position;
        }

        public EntityCoordinates(EntityUid entityId, float x, float y)
        {
            EntityId = entityId;
            Position = new Vector2(x, y);
        }

        /// <summary>
        ///     Verifies that this set of coordinates can be currently resolved to a location.
        /// </summary>
        /// <param name="entityManager">Entity Manager containing the entity Id.</param>
        /// <returns><see langword="true" /> if this set of coordinates can be currently resolved to a location, otherwise <see langword="false" />.</returns>
        public bool IsValid(IEntityManager entityManager)
        {
            if (!EntityId.IsValid() || !entityManager.EntityExists(EntityId))
                return false;

            if (!float.IsFinite(Position.X) || !float.IsFinite(Position.Y))
                return false;

            return true;
        }

        /// <summary>
        ///     Transforms this set of coordinates from the entity's local space to the map space.
        /// </summary>
        /// <param name="entityManager">Entity Manager containing the entity Id.</param>
        /// <returns></returns>
        public MapCoordinates ToMap(IEntityManager entityManager)
        {
            if(!IsValid(entityManager))
                return MapCoordinates.Nullspace;

            var transform = entityManager.GetComponent<TransformComponent>(EntityId);
            var worldPos = transform.WorldMatrix.Transform(Position);
            return new MapCoordinates(worldPos, transform.MapID);
        }

        /// <summary>
        ///    Transform this set of coordinates from the entity's local space to the map space.
        /// </summary>
        /// <param name="entityManager">Entity Manager containing the entity Id.</param>
        /// <returns></returns>
        public Vector2 ToMapPos(IEntityManager entityManager)
        {
            return ToMap(entityManager).Position;
        }

        /// <summary>
        ///    Creates EntityCoordinates given an entity and some MapCoordinates.
        /// </summary>
        /// <param name="entity"></param>
        /// <param name="coordinates"></param>
        /// <returns></returns>
        /// <exception cref="InvalidOperationException">If <see cref="entity"/> is not on the same map as the <see cref="coordinates"/>.</exception>
        public static EntityCoordinates FromMap(EntityUid entity, MapCoordinates coordinates, IEntityManager? entMan = null)
        {
            IoCManager.Resolve(ref entMan);
            var transform = entMan.GetComponent<TransformComponent>(entity);
            if(transform.MapID != coordinates.MapId)
                throw new InvalidOperationException("Entity is not on the same map!");

            var localPos = transform.InvWorldMatrix.Transform(coordinates.Position);
            return new EntityCoordinates(entity, localPos);
        }

        /// <summary>
        ///    Creates EntityCoordinates given an entity Uid and some MapCoordinates.
        /// </summary>
        /// <param name="entityManager">Entity Manager containing the entity Id.</param>
        /// <param name="entityUid"></param>
        /// <param name="coordinates"></param>
        /// <returns></returns>
        /// <exception cref="InvalidOperationException">If <see cref="entityUid"/> is not on the same map as the <see cref="coordinates"/>.</exception>
        public static EntityCoordinates FromMap(IEntityManager entityManager, EntityUid entityUid, MapCoordinates coordinates)
        {
            return FromMap(entityUid, coordinates);
        }

        /// <summary>
        ///    Creates a set of EntityCoordinates given some MapCoordinates.
        /// </summary>
        /// <param name="mapManager"></param>
        /// <param name="coordinates"></param>
        public static EntityCoordinates FromMap(IMapManager mapManager, MapCoordinates coordinates)
        {
            var mapId = coordinates.MapId;
            var mapEntity = mapManager.GetMapEntityId(mapId);

            return new EntityCoordinates(mapEntity, coordinates.Position);
        }

        /// <summary>
        ///     Converts this set of coordinates to Vector2i.
        /// </summary>
        /// <param name="entityManager"></param>
        /// <param name="mapManager"></param>
        /// <returns></returns>
        public Vector2i ToVector2i(IEntityManager entityManager, IMapManager mapManager)
        {
            if(!IsValid(entityManager))
                return new Vector2i();

<<<<<<< HEAD
            var gridId = GetGridEuid(entityManager);

            if (gridId.IsValid())
            {
                return mapManager.EntityManager.GetComponent<MapGridComponent>(gridId).GetTileRef(this).GridIndices;
=======
            var gridIdOpt = GetGridUid(entityManager);
            if (gridIdOpt is EntityUid gridId && gridId.IsValid())
            {
                return mapManager.GetGrid(gridId).GetTileRef(this).GridIndices;
>>>>>>> e34935c9
            }

            var (x, y) = ToMapPos(entityManager);

            return new Vector2i((int)Math.Floor(x), (int)Math.Floor(y));
        }

        /// <summary>
        ///     Returns an new set of EntityCoordinates with the same <see cref="EntityId"/>
        ///     but on a different position.
        /// </summary>
        /// <param name="newPosition">The position the new EntityCoordinates will be in</param>
        /// <returns>A new set of EntityCoordinates with the specified position and same <see cref="EntityId"/> as this one.</returns>
        public EntityCoordinates WithPosition(Vector2 newPosition)
        {
            return new(EntityId, newPosition);
        }

        /// <summary>
        ///     Returns a new set of EntityCoordinates local to a new entity.
        /// </summary>
        /// <param name="entityManager">The Entity Manager holding this entity</param>
        /// <param name="entityId">The entity that the new coordinates will be local to</param>
        /// <returns>A new set of EntityCoordinates local to a new entity.</returns>
        public EntityCoordinates WithEntityId(IEntityManager entityManager, EntityUid entityId)
        {
            if(!entityManager.EntityExists(entityId))
                return new EntityCoordinates(entityId, Vector2.Zero);

            return WithEntityId(entityId);
        }

        /// <summary>
        ///     Returns a new set of EntityCoordinates local to a new entity.
        /// </summary>
        /// <param name="entity">The entity that the new coordinates will be local to</param>
        /// <returns>A new set of EntityCoordinates local to a new entity.</returns>
        public EntityCoordinates WithEntityId(EntityUid entity, IEntityManager? entMan = null)
        {
            IoCManager.Resolve(ref entMan);
            var mapPos = ToMap(entMan);

            if(!IsValid(entMan) || entMan.GetComponent<TransformComponent>(entity).MapID != mapPos.MapId)
                return new EntityCoordinates(entity, Vector2.Zero);

            var localPos = entMan.GetComponent<TransformComponent>(entity).InvWorldMatrix.Transform(mapPos.Position);
            return new EntityCoordinates(entity, localPos);
        }

        /// <summary>
<<<<<<< HEAD
        ///     Returns the Grid EntityUid these coordinates are on.
        ///     If none of the ancestors are a grid, returns null instead.
        /// </summary>
        /// <param name="entityManager"></param>
        /// <returns>Grid EntityUid this entity is on or null</returns>
        [Obsolete("Use GetGridEuid")]
        public EntityUid? GetGridUid(IEntityManager entityManager)
        {
            return !IsValid(entityManager) ? null : entityManager.GetComponent<TransformComponent>(EntityId).GridUid;
        }

        /// <summary>
=======
>>>>>>> e34935c9
        ///     Returns the Grid EntityUid these coordinates are on.
        ///     If none of the ancestors are a grid, returns <see cref="EntityUid.Invalid"/> instead.
        /// </summary>
        /// <param name="entityManager"></param>
        /// <returns>Grid EntityUid this entity is on or null</returns>
        public EntityUid GetGridEuid(IEntityManager entityManager)
        {
            return !IsValid(entityManager) ? EntityUid.Invalid : entityManager.GetComponent<TransformComponent>(EntityId).GridUid.GetValueOrDefault();
        }

        /// <summary>
        ///     Returns the Map Id these coordinates are on.
        ///     If the relative entity is not valid, returns <see cref="MapId.Nullspace"/> instead.
        /// </summary>
        /// <param name="entityManager"></param>
        /// <returns>Map Id these coordinates are on or <see cref="MapId.Nullspace"/></returns>
        public MapId GetMapId(IEntityManager entityManager)
        {
            return !IsValid(entityManager) ? MapId.Nullspace : entityManager.GetComponent<TransformComponent>(EntityId).MapID;
        }

        /// <summary>
        ///     Returns the Map Id these coordinates are on.
        ///     If the relative entity is not valid, returns null instead.
        /// </summary>
        /// <param name="entityManager"></param>
        /// <returns>Map Id these coordinates are on or null</returns>
        public EntityUid? GetMapUid(IEntityManager entityManager)
        {
            return !IsValid(entityManager) ? null : entityManager.GetComponent<TransformComponent>(EntityId).MapUid;
        }

        /// <summary>
        /// Offsets the position by a given vector. This happens in local space.
        /// </summary>
        /// <param name="position">The vector to offset by local to the entity.</param>
        /// <returns>Newly offset coordinates.</returns>
        public EntityCoordinates Offset(Vector2 position)
        {
            return new(EntityId, Position + position);
        }

        /// <summary>
        ///     Compares two sets of coordinates to see if they are in range of each other.
        /// </summary>
        /// <param name="entityManager">Entity Manager containing the two entity Ids.</param>
        /// <param name="otherCoordinates">Other set of coordinates to use.</param>
        /// <param name="range">maximum distance between the two sets of coordinates.</param>
        /// <returns>True if the two points are within a given range.</returns>
        public bool InRange(IEntityManager entityManager, EntityCoordinates otherCoordinates, float range)
        {
            if (!IsValid(entityManager) || !otherCoordinates.IsValid(entityManager))
                return false;

            if (EntityId == otherCoordinates.EntityId)
                return (otherCoordinates.Position - Position).LengthSquared < range * range;

            var mapCoordinates = ToMap(entityManager);
            var otherMapCoordinates = otherCoordinates.ToMap(entityManager);

            return mapCoordinates.InRange(otherMapCoordinates, range);
        }

        /// <summary>
        ///     Tries to calculate the distance between two sets of coordinates.
        /// </summary>
        /// <param name="entityManager"></param>
        /// <param name="otherCoordinates"></param>
        /// <param name="distance"></param>
        /// <returns>True if it was possible to calculate the distance</returns>
        public bool TryDistance(IEntityManager entityManager, EntityCoordinates otherCoordinates, out float distance)
        {
            distance = 0f;

            if (!IsValid(entityManager) || !otherCoordinates.IsValid(entityManager))
                return false;

            if (EntityId == otherCoordinates.EntityId)
            {
                distance = (Position - otherCoordinates.Position).Length;
                return true;
            }

            var mapCoordinates = ToMap(entityManager);
            var otherMapCoordinates = otherCoordinates.ToMap(entityManager);

            if (mapCoordinates.MapId != otherMapCoordinates.MapId)
                return false;

            distance = (mapCoordinates.Position - otherMapCoordinates.Position).Length;
            return true;
        }

        #region IEquatable

        /// <inheritdoc />
        public bool Equals(EntityCoordinates other)
        {
            return EntityId.Equals(other.EntityId) && Position.Equals(other.Position);
        }

        /// <inheritdoc />
        public override bool Equals(object? obj)
        {
            return obj is EntityCoordinates other && Equals(other);
        }

        /// <inheritdoc />
        public override int GetHashCode()
        {
            return HashCode.Combine(EntityId, Position);
        }

        /// <summary>
        ///     Check for equality by value between two objects.
        /// </summary>
        public static bool operator ==(EntityCoordinates left, EntityCoordinates right)
        {
            return left.Equals(right);
        }

        /// <summary>
        ///     Check for inequality by value between two objects.
        /// </summary>
        public static bool operator !=(EntityCoordinates left, EntityCoordinates right)
        {
            return !left.Equals(right);
        }

        #endregion

        #region Operators

        /// <summary>
        ///     Returns the sum for both coordinates but only if they have the same relative entity.
        /// </summary>
        /// <exception cref="ArgumentException">Thrown when the relative entities aren't the same</exception>
        public static EntityCoordinates operator +(EntityCoordinates left, EntityCoordinates right)
        {
            if(left.EntityId != right.EntityId)
                throw new ArgumentException("Can't sum EntityCoordinates with different relative entities.");

            return new EntityCoordinates(left.EntityId, left.Position + right.Position);
        }

        /// <summary>
        ///     Returns the difference for both coordinates but only if they have the same relative entity.
        /// </summary>
        /// <exception cref="ArgumentException">Thrown when the relative entities aren't the same</exception>
        public static EntityCoordinates operator -(EntityCoordinates left, EntityCoordinates right)
        {
            if(left.EntityId != right.EntityId)
                throw new ArgumentException("Can't subtract EntityCoordinates with different relative entities.");

            return new EntityCoordinates(left.EntityId, left.Position - right.Position);
        }

        /// <summary>
        ///     Returns the multiplication of both coordinates but only if they have the same relative entity.
        /// </summary>
        /// <exception cref="ArgumentException">When the relative entities aren't the same</exception>
        public static EntityCoordinates operator *(EntityCoordinates left, EntityCoordinates right)
        {
            if(left.EntityId != right.EntityId)
                throw new ArgumentException("Can't multiply EntityCoordinates with different relative entities.");

            return new EntityCoordinates(left.EntityId, left.Position * right.Position);
        }

        /// <summary>
        ///     Scales the coordinates by a given factor.
        /// </summary>
        /// <exception cref="ArgumentException">When the relative entities aren't the same</exception>
        public static EntityCoordinates operator *(EntityCoordinates left, float right)
        {
            return new(left.EntityId, left.Position * right);
        }

        /// <summary>
        ///     Scales the coordinates by a given factor.
        /// </summary>
        /// <exception cref="ArgumentException">When the relative entities aren't the same</exception>
        public static EntityCoordinates operator *(EntityCoordinates left, int right)
        {
            return new(left.EntityId, left.Position * right);
        }

        #endregion

        /// <summary>
        /// Deconstructs the object into it's fields.
        /// </summary>
        /// <param name="entId">ID of the entity that this position is relative to.</param>
        /// <param name="localPos">Position in the entity's local space.</param>
        public void Deconstruct(out EntityUid entId, out Vector2 localPos)
        {
            entId = EntityId;
            localPos = Position;
        }

        /// <inheritdoc />
        public override string ToString()
        {
            return $"EntId={EntityId}, X={Position.X:N2}, Y={Position.Y:N2}";
        }

        public string ToString(string? format, IFormatProvider? formatProvider) => ToString();

        public bool TryFormat(
            Span<char> destination,
            out int charsWritten,
            ReadOnlySpan<char> format,
            IFormatProvider? provider)
        {
            return FormatHelpers.TryFormatInto(
            destination,
            out charsWritten,
            $"EntId={EntityId}, X={Position.X:N2}, Y={Position.Y:N2}");
        }
    }
}<|MERGE_RESOLUTION|>--- conflicted
+++ resolved
@@ -1,4 +1,4 @@
-using System;
+﻿using System;
 using JetBrains.Annotations;
 using Robust.Shared.GameObjects;
 using Robust.Shared.IoC;
@@ -150,18 +150,10 @@
             if(!IsValid(entityManager))
                 return new Vector2i();
 
-<<<<<<< HEAD
-            var gridId = GetGridEuid(entityManager);
-
-            if (gridId.IsValid())
-            {
-                return mapManager.EntityManager.GetComponent<MapGridComponent>(gridId).GetTileRef(this).GridIndices;
-=======
             var gridIdOpt = GetGridUid(entityManager);
             if (gridIdOpt is EntityUid gridId && gridId.IsValid())
             {
                 return mapManager.GetGrid(gridId).GetTileRef(this).GridIndices;
->>>>>>> e34935c9
             }
 
             var (x, y) = ToMapPos(entityManager);
@@ -212,29 +204,14 @@
         }
 
         /// <summary>
-<<<<<<< HEAD
         ///     Returns the Grid EntityUid these coordinates are on.
         ///     If none of the ancestors are a grid, returns null instead.
         /// </summary>
         /// <param name="entityManager"></param>
         /// <returns>Grid EntityUid this entity is on or null</returns>
-        [Obsolete("Use GetGridEuid")]
         public EntityUid? GetGridUid(IEntityManager entityManager)
         {
             return !IsValid(entityManager) ? null : entityManager.GetComponent<TransformComponent>(EntityId).GridUid;
-        }
-
-        /// <summary>
-=======
->>>>>>> e34935c9
-        ///     Returns the Grid EntityUid these coordinates are on.
-        ///     If none of the ancestors are a grid, returns <see cref="EntityUid.Invalid"/> instead.
-        /// </summary>
-        /// <param name="entityManager"></param>
-        /// <returns>Grid EntityUid this entity is on or null</returns>
-        public EntityUid GetGridEuid(IEntityManager entityManager)
-        {
-            return !IsValid(entityManager) ? EntityUid.Invalid : entityManager.GetComponent<TransformComponent>(EntityId).GridUid.GetValueOrDefault();
         }
 
         /// <summary>
