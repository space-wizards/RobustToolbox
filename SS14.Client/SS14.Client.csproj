--- conflicted
+++ resolved
@@ -58,7 +58,6 @@
   </PropertyGroup>
   <Import Project="..\MSBuild\SS14.DefineConstants.targets" />
   <ItemGroup>
-<<<<<<< HEAD
     <Reference Include="System" />
     <Reference Include="System.Core" />
     <Reference Include="System.Xml.Linq" />
@@ -70,124 +69,35 @@
     <Reference Include="System.Drawing" />
     <Reference Include="GodotSharp">
       <HintPath>..\SS14.Client.Godot\.mono\assemblies\GodotSharp.dll</HintPath>
-=======
-    <Reference Include="System">
-      <Name>System</Name>
       <Private>False</Private>
     </Reference>
-    <Reference Include="System.Core">
-      <Name>System.Core</Name>
-      <Private>False</Private>
-    </Reference>
-    <Reference Include="System.Drawing">
-      <Name>System.Drawing</Name>
->>>>>>> 8fdd7cf7
-      <Private>False</Private>
-    </Reference>
-    <Reference Include="System.ValueTuple" Condition="'$(Godot)' != 'Yes'">
+    <Reference Include="System.ValueTuple">
       <HintPath>$(PackageDir)System.ValueTuple.4.3.1\lib\netstandard1.0\System.ValueTuple.dll</HintPath>
     </Reference>
-<<<<<<< HEAD
     <Reference Include="YamlDotNet">
       <HintPath>$(SolutionDir)packages\YamlDotNet.4.2.1\lib\net35\YamlDotNet.dll</HintPath>
     </Reference>
-=======
->>>>>>> 8fdd7cf7
     <Reference Include="ICSharpCode.SharpZipLib, Version=0.86.0.518, Culture=neutral, PublicKeyToken=1b03e6acf1164f73, processorArchitecture=MSIL">
       <HintPath>$(SolutionDir)packages\SharpZipLib.0.86.0\lib\20\ICSharpCode.SharpZipLib.dll</HintPath>
       <Private>True</Private>
     </Reference>
-<<<<<<< HEAD
-    <!--
-    <Reference Include="Microsoft.Diagnostics.Runtime, Version=0.8.31.0, Culture=neutral, PublicKeyToken=b03f5f7f11d50a3a, processorArchitecture=MSIL">
-      <HintPath>$(SolutionDir)packages\Microsoft.Diagnostics.Runtime.0.8.31-beta\lib\net40\Microsoft.Diagnostics.Runtime.dll</HintPath>
-      <Private>True</Private>
-    </Reference>
-    -->
     <Reference Include="NetSerializer, Version=4.1.0.0, Culture=neutral, processorArchitecture=MSIL">
       <HintPath>$(SolutionDir)packages\NetSerializer.4.1.0\lib\net45\NetSerializer.dll</HintPath>
     </Reference>
-    <Reference Include="OpenTK, Version=3.0.0.0, Culture=neutral, PublicKeyToken=bad199fe84eb3df4, processorArchitecture=MSIL">
-      <HintPath>$(SolutionDir)packages\OpenTK.3.0.0-pre\lib\net20\OpenTK.dll</HintPath>
-    </Reference>
-  </ItemGroup>
-  <ItemGroup>
-=======
-    <Reference Include="YamlDotNet">
-      <HintPath>$(SolutionDir)packages\YamlDotNet.4.2.1\lib\net35\YamlDotNet.dll</HintPath>
-    </Reference>
-  </ItemGroup>
-  <ItemGroup>
-    <ProjectReference Include="..\SS14.Client.Graphics\SS14.Client.Graphics.csproj">
-      <Project>{302b877e-0000-0000-0000-000000000000}</Project>
-      <Name>SS14.Client.Graphics</Name>
-    </ProjectReference>
-    <ProjectReference Include="..\SS14.Shared\SS14.Shared.csproj">
-      <Name>SS14.Shared</Name>
-      <Project>{0529F740-0000-0000-0000-000000000000}</Project>
-      <Package>{FAE04EC0-301F-11D3-BF4B-00C04F79EFBC}</Package>
-      <Private>True</Private>
-    </ProjectReference>
-  </ItemGroup>
-  <ItemGroup>
->>>>>>> 8fdd7cf7
+  </ItemGroup>
+  <ItemGroup>
     <Compile Include="BaseClient.cs" />
     <Compile Include="Console\ClientChatConsole.cs" />
     <Compile Include="Console\ClientConsole.cs" />
     <Compile Include="Console\IClientChatConsole.cs" />
     <Compile Include="Console\IClientConsole.cs" />
     <Compile Include="GameController.cs" />
-<<<<<<< HEAD
     <Compile Include="GameController\FrameEventArgs.cs" />
     <Compile Include="GameController\GameController.Input.cs" />
     <Compile Include="GameController\GameController.IoC.cs" />
     <Compile Include="GameObjects\ClientComponentFactory.cs" />
     <Compile Include="GameObjects\ClientEntityManager.cs" />
     <Compile Include="GameObjects\ClientEntityNetworkManager.cs" />
-=======
-    <Compile Include="GameObjects\Components\Occluder\OccluderComponent.cs" />
-    <Compile Include="Input\BoundKeyEventArgs.cs" />
-    <Compile Include="Interfaces\GameObjects\IClientEntityManager.cs" />
-    <Compile Include="Interfaces\IBaseClient.cs" />
-    <Compile Include="Interfaces\IGameController.cs" />
-    <Compile Include="Map\MapRenderer.cs" />
-    <Compile Include="Placement\Modes\AlignSnapgridCenter.cs" />
-    <Compile Include="Placement\Modes\AlignSnapgridBorder.cs" />
-    <Compile Include="Player\LocalPlayer.cs" />
-    <Compile Include="Player\PlayerSession.cs" />
-    <Compile Include="Program.cs" />
-    <Compile Include="Properties\AssemblyInfo.cs" />
-    <Content Include="ss14.ico" />
-    <None Include="app.config">
-    </None>
-    <Content Include="KeyBindings.xml">
-      <SubType>Code</SubType>
-      <CopyToOutputDirectory>PreserveNewest</CopyToOutputDirectory>
-    </Content>
-    <Content Include="..\Resources\EngineContentPack.zip">
-      <CopyToOutputDirectory>PreserveNewest</CopyToOutputDirectory>
-    </Content>
-    <Content Include="..\Resources\ResourcePack.zip">
-      <CopyToOutputDirectory>PreserveNewest</CopyToOutputDirectory>
-    </Content>
-    <EmbeddedResource Include="Properties\Resources.resx">
-      <Generator>ResXFileCodeGenerator</Generator>
-      <LastGenOutput>Resources.Designer.cs</LastGenOutput>
-      <SubType>Designer</SubType>
-    </EmbeddedResource>
-    <Compile Include="Properties\Resources.Designer.cs">
-      <AutoGen>True</AutoGen>
-      <DependentUpon>Resources.resx</DependentUpon>
-      <DesignTime>True</DesignTime>
-    </Compile>
-    <Content Include="client_config.toml">
-      <CopyToOutputDirectory>PreserveNewest</CopyToOutputDirectory>
-    </Content>
-    <None Include="packages.config" />
-    <Compile Include="GameObjects\AnimatedSprite.cs" />
-    <Compile Include="GameObjects\Components\Input\ClickableComponent.cs" />
-    <Compile Include="GameObjects\Components\Collidable\CollidableComponent.cs" />
->>>>>>> 8fdd7cf7
     <Compile Include="GameObjects\Components\BoundingBox\BoundingBoxComponent.cs" />
     <Compile Include="GameObjects\Components\Collidable\CollidableComponent.cs" />
     <Compile Include="GameObjects\Components\Icon\IconComponent.cs" />
@@ -201,44 +111,18 @@
     <Compile Include="GameObjects\Components\Transform\TransformComponent.cs" />
     <Compile Include="GameObjects\ContextMenuEntry.cs" />
     <Compile Include="GameObjects\EntitySystems\InputSystem.cs" />
-<<<<<<< HEAD
     <Compile Include="GameObjects\Components\Renderable\Speechbubble.cs" />
     <Compile Include="GameObjects\Components\Renderable\SpriteComponent.cs" />
-=======
-    <Compile Include="GameObjects\ClientEntityManager.cs" />
-    <Compile Include="GameObjects\ClientEntityNetworkManager.cs" />
-    <Compile Include="GameObjects\ClientComponentFactory.cs" />
-    <Compile Include="GameObjects\Components\Input\KeyBindingInputComponent.cs" />
-    <Compile Include="Reflection\ClientReflectionManager.cs" />
-    <Compile Include="ResourceManagement\BaseResource.cs" />
-    <Compile Include="ResourceManagement\FontResource.cs" />
-    <Compile Include="ResourceManagement\SpriteResource.cs" />
-    <Compile Include="ResourceManagement\TextureResource.cs" />
-    <Compile Include="UserInterface\ControlAlignments.cs" />
-    <Compile Include="UserInterface\Controls\ListPanel.cs" />
-    <Compile Include="UserInterface\Controls\Panel.cs" />
-    <Compile Include="UserInterface\Controls\RichTextPanel.cs" />
-    <Compile Include="UserInterface\Controls\Screen.cs" />
-    <Compile Include="UserInterface\Style.cs" />
-    <Compile Include="Utility\Rand.cs" />
->>>>>>> 8fdd7cf7
     <Compile Include="Console\Commands\ConsoleCommands.cs" />
     <Compile Include="Console\Commands\HelpCommands.cs" />
     <Compile Include="Console\Commands\QuitCommand.cs" />
     <Compile Include="Console\Commands\Debug.cs" />
     <Compile Include="GameStates\GameStateManager.cs" />
-<<<<<<< HEAD
     <Compile Include="Graphics\CanvasLayers.cs" />
     <Compile Include="Graphics\Lighting\LightManager.Light.cs" />
     <Compile Include="Graphics\Lighting\LightManager.Occluder.cs" />
     <Compile Include="Graphics\Lighting\LightManager.cs" />
     <Compile Include="Graphics\Lighting\LightMode\LightModeConstant.cs" />
-=======
-    <Compile Include="Helpers\GaussianBlur.cs" />
-    <Compile Include="Helpers\StarScroller.cs" />
-    <Compile Include="Helpers\Utilities.cs" />
-    <Compile Include="Input\KeyBindingManager.cs" />
->>>>>>> 8fdd7cf7
     <Compile Include="Interfaces\Console\IConsoleCommand.cs" />
     <Compile Include="Interfaces\Console\IDebugConsole.cs" />
     <Compile Include="Interfaces\GameObjects\Components\IClientClickableComponent.cs" />
@@ -297,20 +181,6 @@
     <Compile Include="UserInterface\Control.Signals.cs" />
     <Compile Include="UserInterface\Control.Input.cs" />
     <Compile Include="UserInterface\UserInterfaceManager.cs" />
-<<<<<<< HEAD
-=======
-    <Compile Include="UserInterface\Controls\Button.cs" />
-    <Compile Include="UserInterface\CustomControls\Chatbox.cs" />
-    <Compile Include="UserInterface\Controls\Checkbox.cs" />
-    <Compile Include="UserInterface\Controls\ContextMenu.cs" />
-    <Compile Include="UserInterface\CustomControls\DebugConsole.cs" />
-    <Compile Include="UserInterface\CustomControls\EntitySpawnWindow.cs" />
-    <Compile Include="UserInterface\CustomControls\EntitySpawnSelectButton.cs" />
-    <Compile Include="UserInterface\Controls\ExamineWindow.cs" />
-    <Compile Include="UserInterface\Controls\FloatingDeco.cs" />
-    <Compile Include="UserInterface\Controls\Control.cs" />
-    <Compile Include="UserInterface\Controls\ImageButton.cs" />
->>>>>>> 8fdd7cf7
     <Compile Include="UserInterface\Controls\Label.cs" />
     <Compile Include="UserInterface\Controls\Panel.cs" />
     <Compile Include="UserInterface\Controls\LineEdit.cs" />
