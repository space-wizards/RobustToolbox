/*
* Farseer Physics Engine:
* Copyright (c) 2012 Ian Qvist
*
* Original source Box2D:
* Copyright (c) 2006-2011 Erin Catto http://www.box2d.org
*
* This software is provided 'as-is', without any express or implied
* warranty.  In no event will the authors be held liable for any damages
* arising from the use of this software.
* Permission is granted to anyone to use this software for any purpose,
* including commercial applications, and to alter it and redistribute it
* freely, subject to the following restrictions:
* 1. The origin of this software must not be misrepresented; you must not
* claim that you wrote the original software. If you use this software
* in a product, an acknowledgment in the product documentation would be
* appreciated but is not required.
* 2. Altered source versions must be plainly marked as such, and must not be
* misrepresented as being the original software.
* 3. This notice may not be removed or altered from any source distribution.
 *
 * PhysicsComponent is heavily modified from Box2D.
*/

using System;
using Robust.Shared.Containers;
using Robust.Shared.GameObjects;
using Robust.Shared.GameStates;
using Robust.Shared.IoC;
using Robust.Shared.Map;
using Robust.Shared.Maths;
using Robust.Shared.Physics.Components;
using Robust.Shared.Physics.Dynamics;
using Robust.Shared.Physics.Events;
using Robust.Shared.Utility;

namespace Robust.Shared.Physics.Systems;

public partial class SharedPhysicsSystem
{
    [Dependency] private readonly SharedContainerSystem _containerSystem = default!;

    #region Lifetime

    private void OnPhysicsInit(EntityUid uid, PhysicsComponent component, ComponentInit args)
    {
        var xform = Transform(uid);

        if (component.CanCollide && _containerSystem.IsEntityInContainer(uid))
        {
            SetCanCollide(component, false, false);
        }

        if (component._canCollide && xform.MapID != MapId.Nullspace)
        {
            if (component.BodyType != BodyType.Static)
            {
                SetAwake(component, true);
            }
        }

        // Gets added to broadphase via fixturessystem
        OnPhysicsInitialized(uid);

        // Issue the event for stuff that needs it.
        if (component._canCollide)
        {
            var ev = new CollisionChangeEvent(component, true);
            RaiseLocalEvent(ref ev);
        }
    }

    private void OnPhysicsInitialized(EntityUid uid)
    {
        _fixtures.OnPhysicsInit(uid);
    }

    private void OnPhysicsGetState(EntityUid uid, PhysicsComponent component, ref ComponentGetState args)
    {
        args.State = new PhysicsComponentState(
            component._canCollide,
            component.SleepingAllowed,
            component.FixedRotation,
            component.BodyStatus,
            component.LinearVelocity,
            component.AngularVelocity,
            component.BodyType,
            component._friction,
            component._linearDamping,
            component._angularDamping);
    }

    private void OnPhysicsHandleState(EntityUid uid, PhysicsComponent component, ref ComponentHandleState args)
    {
        if (args.Current is not PhysicsComponentState newState)
            return;

<<<<<<< HEAD
        SetSleepingAllowed(component, newState.SleepingAllowed, false);
        SetFixedRotation(component, newState.FixedRotation, false);
        SetCanCollide(component, newState.CanCollide, false);
=======
        SetSleepingAllowed(component, newState.SleepingAllowed);
        SetFixedRotation(component, newState.FixedRotation);
        SetCanCollide(component, newState.CanCollide);
>>>>>>> 8fad4d29
        component.BodyStatus = newState.Status;

        // So transform doesn't apply MapId in the HandleComponentState because ??? so MapId can still be 0.
        // Fucking kill me, please. You have no idea deep the rabbit hole of shitcode goes to make this work.

<<<<<<< HEAD
        SetLinearVelocity(component, newState.LinearVelocity, false);
        SetAngularVelocity(component, newState.AngularVelocity, false);
        SetBodyType(component, newState.BodyType);
        SetFriction(component, newState.Friction, false);
        SetLinearDamping(component, newState.LinearDamping, false);
        SetAngularDamping(component, newState.AngularDamping, false);
=======
        Dirty(component);
        SetLinearVelocity(component, newState.LinearVelocity);
        SetAngularVelocity(component, newState.AngularVelocity);
        SetBodyType(component, newState.BodyType);
        SetFriction(component, newState.Friction);
        SetLinearDamping(component, newState.LinearDamping);
        SetAngularDamping(component, newState.AngularDamping);
>>>>>>> 8fad4d29
        component.Predict = false;
        Dirty(component);
    }

    #endregion

    private bool IsMoveable(PhysicsComponent body)
    {
        return (body._bodyType & (BodyType.Dynamic | BodyType.KinematicController)) != 0x0;
    }

    #region Impulses

    public void ApplyAngularImpulse(PhysicsComponent body, float impulse)
    {
        if (!IsMoveable(body) || !WakeBody(body))
        {
            return;
        }

        SetAngularVelocity(body, body._angularVelocity + impulse * body.InvI);
    }

    public void ApplyForce(PhysicsComponent body, Vector2 force)
    {
        if (!IsMoveable(body) || !WakeBody(body))
        {
            return;
        }

        body.Force += force;
    }

    public void ApplyLinearImpulse(PhysicsComponent body, Vector2 impulse)
    {
        if (!IsMoveable(body) || !WakeBody(body))
        {
            return;
        }

        SetLinearVelocity(body, body._linearVelocity + impulse * body._invMass);
    }

    public void ApplyLinearImpulse(PhysicsComponent body, Vector2 impulse, Vector2 point)
    {
        if (!IsMoveable(body) || !WakeBody(body))
        {
            return;
        }

        SetLinearVelocity(body, body._linearVelocity + impulse * body._invMass);
        SetAngularVelocity(body, body._angularVelocity + body.InvI * Vector2.Cross(point - body._localCenter, impulse));
    }

    #endregion

    #region Setters

    public void DestroyContacts(PhysicsComponent body, MapId? mapId = null, TransformComponent? xform = null)
    {
        if (body.Contacts.Count == 0) return;

        xform ??= Transform(body.Owner);
        mapId ??= xform.MapID;

        if (!TryComp<SharedPhysicsMapComponent>(MapManager.GetMapEntityId(mapId.Value), out var map))
        {
            DebugTools.Assert("Attempted to destroy contacts, but entity has no physics map!");
            return;
        }

        DestroyContacts(body, map);
    }

    public void DestroyContacts(PhysicsComponent body, SharedPhysicsMapComponent physMap)
    {
        if (body.Contacts.Count == 0) return;

        var node = body.Contacts.First;

        while (node != null)
        {
            var contact = node.Value;
            node = node.Next;
            // Destroy last so the linked-list doesn't get touched.
            physMap.ContactManager.Destroy(contact);
        }

        DebugTools.Assert(body.Contacts.Count == 0);
    }

    /// <summary>
    /// Completely resets a dynamic body.
    /// </summary>
    public void ResetDynamics(PhysicsComponent body)
    {
        body.Torque = 0;
        body._angularVelocity = 0;
        body.Force = Vector2.Zero;
        body._linearVelocity = Vector2.Zero;
        Dirty(body);
    }

    public void ResetMassData(FixturesComponent fixtures, PhysicsComponent? body = null)
    {
        if (!Resolve(fixtures.Owner, ref body))
            return;

        ResetMassData(body, fixtures);
    }

    public void ResetMassData(PhysicsComponent body, FixturesComponent? fixtures = null)
    {
        body._mass = 0.0f;
        body._invMass = 0.0f;
        body._inertia = 0.0f;
        body.InvI = 0.0f;
        body._localCenter = Vector2.Zero;

        if (!Resolve(body.Owner, ref fixtures))
            return;

        var localCenter = Vector2.Zero;

        foreach (var (_, fixture) in fixtures.Fixtures)
        {
            if (fixture.Density <= 0.0f) continue;

            var data = new MassData();
            FixtureSystem.GetMassData(fixture.Shape, ref data, fixture.Density);

            body._mass += data.Mass;
            localCenter += data.Center * data.Mass;
            body._inertia += data.I;
        }

        // Update this after re-calculating mass as content may want to use the sum of fixture masses instead.
        if (((int) body._bodyType & (int) (BodyType.Kinematic | BodyType.Static)) != 0)
        {
            Dirty(body);
            return;
        }

        if (body._mass > 0.0f)
        {
            body._invMass = 1.0f / body._mass;
            localCenter *= body._invMass;
        }
        else
        {
            // Always need positive mass.
            body._mass = 1.0f;
            body._invMass = 1.0f;
        }

        if (body._inertia > 0.0f && !body._fixedRotation)
        {
            // Center inertia about center of mass.
            body._inertia -= body._mass * Vector2.Dot(localCenter, localCenter);

            DebugTools.Assert(body._inertia > 0.0f);
            body.InvI = 1.0f / body._inertia;
        }
        else
        {
            body._inertia = 0.0f;
            body.InvI = 0.0f;
        }

        var oldCenter = body._localCenter;
        body._localCenter = localCenter;

        // Update center of mass velocity.
        body._linearVelocity += Vector2.Cross(body._angularVelocity, localCenter - oldCenter);
        Dirty(body);
    }

    public void SetAngularVelocity(PhysicsComponent body, float value, bool dirty = true)
    {
        if (body.BodyType == BodyType.Static)
            return;

        if (value * value > 0.0f)
        {
            if (!WakeBody(body))
                return;
        }

        // CloseToPercent tolerance needs to be small enough such that an angular velocity just above
        // sleep-tolerance can damp down to sleeping.

        if (MathHelper.CloseToPercent(body._angularVelocity, value, 0.00001f))
            return;

        body._angularVelocity = value;

        if (dirty)
            Dirty(body);
    }

    /// <summary>
    /// Attempts to set the body to collidable, wake it, then move it.
    /// </summary>
    public void SetLinearVelocity(PhysicsComponent body, Vector2 velocity, bool dirty = true)
    {
        if (body.BodyType == BodyType.Static) return;

        if (Vector2.Dot(velocity, velocity) > 0.0f)
        {
            if (!WakeBody(body))
                return;
        }

        if (body._linearVelocity.EqualsApprox(velocity, 0.0001f))
            return;

        body._linearVelocity = velocity;

        if (dirty)
            Dirty(body);
    }

    public void SetAngularDamping(PhysicsComponent body, float value, bool dirty = true)
    {
        if (MathHelper.CloseTo(body._angularDamping, value))
            return;

        body._angularDamping = value;

        if (dirty)
            Dirty(body);
    }

    public void SetLinearDamping(PhysicsComponent body, float value, bool dirty = true)
    {
        if (MathHelper.CloseTo(body._linearDamping, value))
            return;

        body._linearDamping = value;

        if (dirty)
            Dirty(body);
    }

    public void SetAwake(PhysicsComponent body, bool value, bool updateSleepTime = true)
    {
        if (body._awake == value)
            return;

        if (value && body.BodyType == BodyType.Static)
            return;

        body._awake = value;

        if (value)
        {
            var ev = new PhysicsWakeEvent(body);
            RaiseLocalEvent(body.Owner, ref ev, true);
        }
        else
        {
            var ev = new PhysicsSleepEvent(body);
            RaiseLocalEvent(body.Owner, ref ev, true);
            ResetDynamics(body);
        }

        if (updateSleepTime)
<<<<<<< HEAD
            SetSleepTime(body, 0f);
=======
            SetSleepTime(body, 0);
>>>>>>> 8fad4d29

        Dirty(body);
    }

    public void SetBodyType(PhysicsComponent body, BodyType value, bool dirty = true)
    {
        if (body._bodyType == value)
            return;

        var oldType = body._bodyType;
        body._bodyType = value;
        ResetMassData(body);

        if (body._bodyType == BodyType.Static)
        {
            SetAwake(body, false);
            body._linearVelocity = Vector2.Zero;
            body._angularVelocity = 0.0f;
        }
        // Even if it's dynamic if it can't collide then don't force it awake.
        else if (body._canCollide)
        {
            SetAwake(body, true);
        }

        body.Force = Vector2.Zero;
        body.Torque = 0.0f;

        _broadphase.RegenerateContacts(body);

        var ev = new PhysicsBodyTypeChangedEvent(body.Owner, body._bodyType, oldType, body);
        RaiseLocalEvent(body.Owner, ref ev, true);

        if (dirty)
            Dirty(body);
    }

    /// <summary>
    /// Sets the <see cref="PhysicsComponent.CanCollide"/> property; this handles whether the body is enabled.
    /// </summary>
    /// <returns>CanCollide</returns>
    public bool SetCanCollide(PhysicsComponent body, bool value, bool dirty = true)
    {
        if (body._canCollide == value)
            return value;

        // If we're recursively in a container then never set this.
        if (value && _containerSystem.IsEntityOrParentInContainer(body.Owner))
            return false;

        if (!value)
            SetAwake(body, false);

        body._canCollide = value;
        var ev = new CollisionChangeEvent(body, value);
        RaiseLocalEvent(ref ev);

        if (dirty)
            Dirty(body);

        return value;
    }

    public void SetFixedRotation(PhysicsComponent body, bool value, bool dirty = true)
    {
        if (body._fixedRotation == value)
            return;

        body._fixedRotation = value;
        body._angularVelocity = 0.0f;
        ResetMassData(body);

        if (dirty)
            Dirty(body);
    }

    public void SetFriction(PhysicsComponent body, float value, bool dirty = true)
    {
        if (MathHelper.CloseTo(body.Friction, value))
            return;

        body._friction = value;

        if (dirty)
            Dirty(body);
    }

    public void SetInertia(PhysicsComponent body, float value, bool dirty = true)
    {
        DebugTools.Assert(!float.IsNaN(value));

        if (body._bodyType != BodyType.Dynamic) return;

        if (MathHelper.CloseToPercent(body._inertia, value)) return;

        if (value > 0.0f && !body._fixedRotation)
        {
            body._inertia = value - body.Mass * Vector2.Dot(body._localCenter, body._localCenter);
            DebugTools.Assert(body._inertia > 0.0f);
            body.InvI = 1.0f / body._inertia;

            if (dirty)
                Dirty(body);
        }
    }

    public void SetLocalCenter(PhysicsComponent body, Vector2 value)
    {
        if (body._bodyType != BodyType.Dynamic) return;

        if (value.EqualsApprox(body._localCenter)) return;

        body._localCenter = value;
    }

    public void SetSleepingAllowed(PhysicsComponent body, bool value, bool dirty = true)
    {
        if (body._sleepingAllowed == value)
            return;

        if (!value)
            SetAwake(body, true);

        body._sleepingAllowed = value;

        if (dirty)
            Dirty(body);
    }

    public void SetSleepTime(PhysicsComponent body, float value)
    {
        DebugTools.Assert(!float.IsNaN(value));
        body._sleepTime = value;
    }

    /// <summary>
    /// Tries to enable the body and also set it awake.
    /// </summary>
    /// <returns>true if the body is collidable and awake</returns>
    public bool WakeBody(PhysicsComponent body)
    {
        if (!SetCanCollide(body, true))
            return false;

        SetAwake(body, true);
        return body._awake;
    }

    #endregion

    public Transform GetPhysicsTransform(EntityUid uid, TransformComponent? xform = null, EntityQuery<TransformComponent>? xformQuery = null)
    {
        if (!Resolve(uid, ref xform))
            return new Transform();

        xformQuery ??= GetEntityQuery<TransformComponent>();
        var (worldPos, worldRot) = xform.GetWorldPositionRotation(xformQuery.Value);

        return new Transform(worldPos, worldRot);
    }

    public Box2 GetWorldAABB(PhysicsComponent body, TransformComponent xform, EntityQuery<TransformComponent> xforms, EntityQuery<FixturesComponent> fixtures)
    {
        var (worldPos, worldRot) = xform.GetWorldPositionRotation(xforms);

        var transform = new Transform(worldPos, (float) worldRot.Theta);

        var bounds = new Box2(transform.Position, transform.Position);

        foreach (var fixture in fixtures.GetComponent(body.Owner).Fixtures.Values)
        {
            for (var i = 0; i < fixture.Shape.ChildCount; i++)
            {
                var boundy = fixture.Shape.ComputeAABB(transform, i);
                bounds = bounds.Union(boundy);
            }
        }

        return bounds;
    }

    public Box2 GetHardAABB(PhysicsComponent body, TransformComponent? xform = null, FixturesComponent? fixtures = null)
    {
        if (!Resolve(body.Owner, ref xform, ref fixtures))
        {
            throw new InvalidOperationException();
        }

        var (worldPos, worldRot) = xform.GetWorldPositionRotation();

        var transform = new Transform(worldPos, (float) worldRot.Theta);

        var bounds = new Box2(transform.Position, transform.Position);

        foreach (var fixture in fixtures.Fixtures.Values)
        {
            if (!fixture.Hard) continue;

            for (var i = 0; i < fixture.Shape.ChildCount; i++)
            {
                var boundy = fixture.Shape.ComputeAABB(transform, i);
                bounds = bounds.Union(boundy);
            }
        }

        return bounds;
    }
}<|MERGE_RESOLUTION|>--- conflicted
+++ resolved
@@ -95,28 +95,14 @@
         if (args.Current is not PhysicsComponentState newState)
             return;
 
-<<<<<<< HEAD
-        SetSleepingAllowed(component, newState.SleepingAllowed, false);
-        SetFixedRotation(component, newState.FixedRotation, false);
-        SetCanCollide(component, newState.CanCollide, false);
-=======
         SetSleepingAllowed(component, newState.SleepingAllowed);
         SetFixedRotation(component, newState.FixedRotation);
         SetCanCollide(component, newState.CanCollide);
->>>>>>> 8fad4d29
         component.BodyStatus = newState.Status;
 
         // So transform doesn't apply MapId in the HandleComponentState because ??? so MapId can still be 0.
         // Fucking kill me, please. You have no idea deep the rabbit hole of shitcode goes to make this work.
 
-<<<<<<< HEAD
-        SetLinearVelocity(component, newState.LinearVelocity, false);
-        SetAngularVelocity(component, newState.AngularVelocity, false);
-        SetBodyType(component, newState.BodyType);
-        SetFriction(component, newState.Friction, false);
-        SetLinearDamping(component, newState.LinearDamping, false);
-        SetAngularDamping(component, newState.AngularDamping, false);
-=======
         Dirty(component);
         SetLinearVelocity(component, newState.LinearVelocity);
         SetAngularVelocity(component, newState.AngularVelocity);
@@ -124,9 +110,7 @@
         SetFriction(component, newState.Friction);
         SetLinearDamping(component, newState.LinearDamping);
         SetAngularDamping(component, newState.AngularDamping);
->>>>>>> 8fad4d29
         component.Predict = false;
-        Dirty(component);
     }
 
     #endregion
@@ -392,16 +376,12 @@
         }
 
         if (updateSleepTime)
-<<<<<<< HEAD
-            SetSleepTime(body, 0f);
-=======
             SetSleepTime(body, 0);
->>>>>>> 8fad4d29
 
         Dirty(body);
     }
 
-    public void SetBodyType(PhysicsComponent body, BodyType value, bool dirty = true)
+    public void SetBodyType(PhysicsComponent body, BodyType value)
     {
         if (body._bodyType == value)
             return;
@@ -429,9 +409,6 @@
 
         var ev = new PhysicsBodyTypeChangedEvent(body.Owner, body._bodyType, oldType, body);
         RaiseLocalEvent(body.Owner, ref ev, true);
-
-        if (dirty)
-            Dirty(body);
     }
 
     /// <summary>
@@ -529,6 +506,10 @@
     public void SetSleepTime(PhysicsComponent body, float value)
     {
         DebugTools.Assert(!float.IsNaN(value));
+
+        if (MathHelper.CloseToPercent(value, body._sleepTime))
+            return;
+
         body._sleepTime = value;
     }
 
