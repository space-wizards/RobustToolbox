﻿using Robust.Shared.IoC;
using Robust.Shared.Prototypes;
using Robust.Shared.Serialization.Manager;
using Robust.Shared.Serialization.Markdown;
using Robust.Shared.Serialization.Markdown.Validation;
using Robust.Shared.Serialization.Markdown.Value;
using Robust.Shared.Serialization.TypeSerializers.Interfaces;

namespace Robust.Shared.Serialization.TypeSerializers.Implementations.Custom.Prototype
{
    public sealed class PrototypeIdSerializer<TPrototype> : ITypeSerializer<string, ValueDataNode> where TPrototype : class, IPrototype
    {
        public ValidationNode Validate(ISerializationManager serializationManager, ValueDataNode node,
            IDependencyCollection dependencies, ISerializationContext? context = null)
        {
            return dependencies.Resolve<IPrototypeManager>().HasIndex<TPrototype>(node.Value)
                ? new ValidatedValueNode(node)
                : new ErrorNode(node, $"PrototypeID {node.Value} for type {typeof(TPrototype)} not found");
        }

<<<<<<< HEAD
        public string Read(ISerializationManager serializationManager, ValueDataNode node,
            IDependencyCollection dependencies, bool skipHook, ISerializationContext? context = null)
=======
        public DeserializationResult Read(ISerializationManager serializationManager, ValueDataNode node,
            IDependencyCollection dependencies, bool skipHook, ISerializationContext? context = null, string? value = default)
>>>>>>> 5a066325
        {
            return node.Value;
        }

        public DataNode Write(ISerializationManager serializationManager, string value, bool alwaysWrite = false,
            ISerializationContext? context = null)
        {
            return new ValueDataNode(value);
        }

        public string Copy(ISerializationManager serializationManager, string source, string target, bool skipHook,
            ISerializationContext? context = null)
        {
            return source;
        }
    }
}<|MERGE_RESOLUTION|>--- conflicted
+++ resolved
@@ -18,13 +18,8 @@
                 : new ErrorNode(node, $"PrototypeID {node.Value} for type {typeof(TPrototype)} not found");
         }
 
-<<<<<<< HEAD
         public string Read(ISerializationManager serializationManager, ValueDataNode node,
-            IDependencyCollection dependencies, bool skipHook, ISerializationContext? context = null)
-=======
-        public DeserializationResult Read(ISerializationManager serializationManager, ValueDataNode node,
             IDependencyCollection dependencies, bool skipHook, ISerializationContext? context = null, string? value = default)
->>>>>>> 5a066325
         {
             return node.Value;
         }
