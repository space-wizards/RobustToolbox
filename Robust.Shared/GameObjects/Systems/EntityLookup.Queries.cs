--- conflicted
+++ resolved
@@ -406,16 +406,11 @@
         LookupFlags flags,
         EntityUid? ignored = null)
     {
-<<<<<<< HEAD
-        var shape = new Polygon(worldBounds);
-        var transform = Physics.Transform.Empty;
-=======
         var broadphaseInv = _transform.GetInvWorldMatrix(lookupUid);
 
         var localBounds = broadphaseInv.TransformBounds(worldBounds);
         var shape = new PolygonShape();
         shape.Set(localBounds);
->>>>>>> cd95929e
 
         return AnyEntitiesIntersecting(lookupUid, shape, localBounds.CalcBoundingBox(), Physics.Transform.Empty, flags, ignored);
     }
@@ -552,22 +547,6 @@
         var mapUid = _map.GetMapOrInvalid(mapId);
 
         // Get grid entities
-<<<<<<< HEAD
-        var shape = new Polygon(worldBounds);
-
-        var state = (this, intersecting, shape, flags);
-
-        _mapManager.FindGridsIntersecting(mapUid, shape, Physics.Transform.Empty, ref state, static
-        (EntityUid uid, MapGridComponent _,
-            ref (EntityLookupSystem lookup,
-                HashSet<EntityUid> intersecting,
-                Polygon shape,
-                LookupFlags flags) tuple) =>
-        {
-            tuple.lookup.AddEntitiesIntersecting(uid, tuple.intersecting, tuple.shape, Physics.Transform.Empty, tuple.flags);
-            return true;
-        }, approx: true, includeMap: false);
-=======
         var shape = new PolygonShape();
         shape.Set(worldBounds);
         var transform = Physics.Transform.Empty;
@@ -595,7 +574,6 @@
                     state.flags);
                 return true;
             });
->>>>>>> cd95929e
 
         // Get map entities
         var localTransform = _physics.GetRelativePhysicsTransform(transform, mapUid);
@@ -891,13 +869,9 @@
         if (!_broadQuery.TryGetComponent(gridId, out var lookup))
             return;
 
-<<<<<<< HEAD
-        var shape = new Polygon(worldAABB);
-=======
         var localAABB = _transform.GetInvWorldMatrix(gridId).TransformBox(worldAABB);
         var shape = new PolygonShape();
         shape.SetAsBox(localAABB);
->>>>>>> cd95929e
 
         AddEntitiesIntersecting(gridId, intersecting, shape, localAABB, Physics.Transform.Empty, flags, lookup);
         AddContained(intersecting, flags);
@@ -908,13 +882,9 @@
         if (!_broadQuery.TryGetComponent(gridId, out var lookup))
             return;
 
-<<<<<<< HEAD
-        var shape = new Polygon(worldBounds);
-=======
         var localBounds = _transform.GetInvWorldMatrix(gridId).TransformBounds(worldBounds);
         var shape = new PolygonShape();
         shape.Set(localBounds);
->>>>>>> cd95929e
 
         AddEntitiesIntersecting(gridId, intersecting, shape, localBounds.CalcBoundingBox(), Physics.Transform.Empty, flags, lookup);
         AddContained(intersecting, flags);
