--- conflicted
+++ resolved
@@ -36,14 +36,8 @@
 namespace Robust.Shared.Physics.Components
 {
     [ComponentReference(typeof(ILookupWorldBox2Component))]
-<<<<<<< HEAD
-    [ComponentReference(typeof(IPhysBody))]
-    [RegisterComponent, NetworkedComponent]
-    public sealed class PhysicsComponent : Component, IPhysBody, ILookupWorldBox2Component
-=======
-    [NetworkedComponent(), ComponentProtoName("Physics")]
+    [NetworkedComponent]
     public sealed class PhysicsComponent : Component, ILookupWorldBox2Component
->>>>>>> a015e872
     {
         [Dependency] private readonly IEntityManager _entMan = default!;
 
