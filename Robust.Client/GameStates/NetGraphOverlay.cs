using System;
using System.Collections.Generic;
using System.Text;
using Robust.Client.Graphics;
using Robust.Client.ResourceManagement;
using Robust.Shared.Enums;
using Robust.Shared.Console;
using Robust.Shared.GameObjects;
using Robust.Shared.IoC;
using Robust.Shared.Maths;
using Robust.Shared.Network;
using Robust.Shared.Timing;

namespace Robust.Client.GameStates
{
    /// <summary>
    ///     Visual debug overlay for the network diagnostic graph.
    /// </summary>
    internal class NetGraphOverlay : Overlay
    {
        [Dependency] private readonly IGameTiming _gameTiming = default!;
        [Dependency] private readonly IClientNetManager _netManager = default!;
        [Dependency] private readonly IClientGameStateManager _gameStateManager = default!;

        private const int HistorySize = 60 * 3; // number of ticks to keep in history.
        private const int TargetPayloadBps = 56000 / 8; // Target Payload size in Bytes per second. A mind-numbing fifty-six thousand bits per second, who would ever need more?
        private const int MidrangePayloadBps = 33600 / 8; // mid-range line
        private const int BytesPerPixel = 2; // If you are running the game on a DSL connection, you can scale the graph to fit your absurd bandwidth.
        private const int LowerGraphOffset = 100; // Offset on the Y axis in pixels of the lower lag/interp graph.
        private const int MsPerPixel = 4; // Latency Milliseconds per pixel, for scaling the graph.

        /// <inheritdoc />
        public override OverlaySpace Space => OverlaySpace.ScreenSpace;

        private readonly Font _font;
        private int _warningPayloadSize;
        private int _midrangePayloadSize;

        private readonly List<(GameTick Tick, int Payload, int lag, int interp)> _history = new(HistorySize+10);

        private int _totalHistoryPayload; // sum of all data point sizes in bytes

        public EntityUid WatchEntId { get; set; }

        public NetGraphOverlay()
        {
            IoCManager.InjectDependencies(this);
            var cache = IoCManager.Resolve<IResourceCache>();
            _font = new VectorFont(cache.GetResource<FontResource>("/Fonts/NotoSans/NotoSans-Regular.ttf"), 10);

            _gameStateManager.GameStateApplied += HandleGameStateApplied;
        }

        private void HandleGameStateApplied(GameStateAppliedArgs args)
        {
            var toSeq = args.AppliedState.ToSequence;
            var sz = args.AppliedState.PayloadSize;

            // calc payload size
            _warningPayloadSize = TargetPayloadBps / _gameTiming.TickRate;
            _midrangePayloadSize = MidrangePayloadBps / _gameTiming.TickRate;

            // calc lag
            var lag = _netManager.ServerChannel!.Ping;

            // calc interp info
            var interpBuff = _gameStateManager.CurrentBufferSize - _gameStateManager.MinBufferSize;

            _totalHistoryPayload += sz;
            _history.Add((toSeq, sz, lag, interpBuff));

            // not watching an ent
            if(!WatchEntId.IsValid() || WatchEntId.IsClientSide())
                return;

            string? entStateString = null;
            string? entDelString = null;
            var conShell = IoCManager.Resolve<IConsoleHost>().LocalShell;

            var entStates = args.AppliedState.EntityStates;
            if (entStates is not null)
            {
                var sb = new StringBuilder();
                foreach (var entState in entStates)
                {
                    if (entState.Uid == WatchEntId)
                    {
                        if(entState.ComponentChanges is not null)
                        {
                            sb.Append($"\n  Changes:");
                            foreach (var compChange in entState.ComponentChanges)
                            {
                                var del = compChange.Deleted ? 'D' : 'C';
                                sb.Append($"\n    [{del}]{compChange.NetID}:{compChange.ComponentName}");
                            }
                        }

                        if (entState.ComponentStates is not null)
                        {
                            sb.Append($"\n  States:");
                            foreach (var compState in entState.ComponentStates)
                            {
                                sb.Append($"\n    {compState.NetID}:{compState.GetType().Name}");
                            }
                        }
                    }
                }
                entStateString = sb.ToString();
            }

            var entDeletes = args.AppliedState.EntityDeletions;
            if (entDeletes is not null)
            {
                var sb = new StringBuilder();
                foreach (var entDelete in entDeletes)
                {
                    if (entDelete == WatchEntId)
                    {
                        entDelString = "\n  Deleted";
                    }
                }
            }

            if (!string.IsNullOrWhiteSpace(entStateString) || !string.IsNullOrWhiteSpace(entDelString))
            {
                var fullString = $"watchEnt: from={args.AppliedState.FromSequence}, to={args.AppliedState.ToSequence}, eid={WatchEntId}";
                if (!string.IsNullOrWhiteSpace(entStateString))
                    fullString += entStateString;

                if (!string.IsNullOrWhiteSpace(entDelString))
                    fullString += entDelString;

                conShell.WriteLine(fullString + "\n");
            }

        }

        /// <inheritdoc />
        protected internal override void FrameUpdate(FrameEventArgs args)
        {
            base.FrameUpdate(args);

            var over = _history.Count - HistorySize;
            if (over <= 0)
                return;

            for (int i = 0; i < over; i++)
            {
                var point = _history[i];
                _totalHistoryPayload -= point.Payload;
            }

            _history.RemoveRange(0, over);
        }

        protected internal override void Draw(in OverlayDrawArgs args)
        {
            // remember, 0,0 is top left of ui with +X right and +Y down

            var leftMargin = 300;
            var width = HistorySize;
            var height = 500;
<<<<<<< HEAD
            var handle = args.DrawingHandle;
=======
            var drawSizeThreshold = Math.Min(_totalHistoryPayload / HistorySize, 300);
>>>>>>> ffa908bf

            // bottom payload line
            handle.DrawLine(new Vector2(leftMargin, height), new Vector2(leftMargin + width, height), Color.DarkGray.WithAlpha(0.8f));

            // bottom lag line
            handle.DrawLine(new Vector2(leftMargin, height + LowerGraphOffset), new Vector2(leftMargin + width, height + LowerGraphOffset), Color.DarkGray.WithAlpha(0.8f));

            int lastLagY = -1;
            int lastLagMs = -1;
            // data points
            for (var i = 0; i < _history.Count; i++)
            {
                var state = _history[i];

                // draw the payload size
                var xOff = leftMargin + i;
                var yoff = height - state.Payload / BytesPerPixel;
                handle.DrawLine(new Vector2(xOff, height), new Vector2(xOff, yoff), Color.LightGreen.WithAlpha(0.8f));

                // Draw size if above average
                if (drawSizeThreshold * 1.5 < state.Payload)
                {
                    DrawString((DrawingHandleScreen) handle, _font, new Vector2(xOff, yoff - _font.GetLineHeight(1)), state.Payload.ToString());
                }

                // second tick marks
                if (state.Tick.Value % _gameTiming.TickRate == 0)
                {
                    handle.DrawLine(new Vector2(xOff, height), new Vector2(xOff, height+2), Color.LightGray);
                }

                // lag data
                var lagYoff = height + LowerGraphOffset - state.lag / MsPerPixel;
                lastLagY = lagYoff - 1;
                lastLagMs = state.lag;
                handle.DrawLine(new Vector2(xOff, lagYoff - 2), new Vector2(xOff, lagYoff - 1), Color.Blue.WithAlpha(0.8f));

                // interp data
                Color interpColor;
                if(state.interp < 0)
                    interpColor = Color.Red;
                else if(state.interp < _gameStateManager.TargetBufferSize - _gameStateManager.MinBufferSize)
                    interpColor = Color.Yellow;
                else
                    interpColor = Color.Green;

                handle.DrawLine(new Vector2(xOff, height + LowerGraphOffset), new Vector2(xOff, height + LowerGraphOffset + state.interp * 6), interpColor.WithAlpha(0.8f));
            }

            // average payload line
            var avgyoff = height - drawSizeThreshold / BytesPerPixel;
            handle.DrawLine(new Vector2(leftMargin, avgyoff), new Vector2(leftMargin + width, avgyoff), Color.DarkGray.WithAlpha(0.8f));

            // top payload warning line
            var warnYoff = height - _warningPayloadSize / BytesPerPixel;
            handle.DrawLine(new Vector2(leftMargin, warnYoff), new Vector2(leftMargin + width, warnYoff), Color.DarkGray.WithAlpha(0.8f));

            // mid payload line
            var midYoff = height - _midrangePayloadSize / BytesPerPixel;
            handle.DrawLine(new Vector2(leftMargin, midYoff), new Vector2(leftMargin + width, midYoff), Color.DarkGray.WithAlpha(0.8f));

            // payload text
            DrawString((DrawingHandleScreen)handle, _font, new Vector2(leftMargin + width, warnYoff), "56K");
            DrawString((DrawingHandleScreen)handle, _font, new Vector2(leftMargin + width, midYoff), "33.6K");

            // interp text info
            if(lastLagY != -1)
                DrawString((DrawingHandleScreen)handle, _font, new Vector2(leftMargin + width, lastLagY), $"{lastLagMs.ToString()}ms");

            DrawString((DrawingHandleScreen)handle, _font, new Vector2(leftMargin, height + LowerGraphOffset), $"{_gameStateManager.CurrentBufferSize.ToString()} states");
        }

        protected override void DisposeBehavior()
        {
            _gameStateManager.GameStateApplied -= HandleGameStateApplied;

            base.DisposeBehavior();
        }

        private void DrawString(DrawingHandleScreen handle, Font font, Vector2 pos, string str)
        {
            var baseLine = new Vector2(pos.X, font.GetAscent(1) + pos.Y);

            foreach (var rune in str.EnumerateRunes())
            {
                var advance = font.DrawChar(handle, rune, baseLine, 1, Color.White);
                baseLine += new Vector2(advance, 0);
            }
        }

        private class NetShowGraphCommand : IConsoleCommand
        {
            public string Command => "net_graph";
            public string Help => "net_graph <0|1>";
            public string Description => "Toggles the net statistics pannel.";

            public void Execute(IConsoleShell shell, string argStr, string[] args)
            {
                if (args.Length != 1)
                {
                    shell.WriteError("Invalid argument amount. Expected 2 arguments.");
                    return;
                }

                if (!byte.TryParse(args[0], out var iValue))
                {
                    shell.WriteLine("Invalid argument: Needs to be 0 or 1.");
                    return;
                }

                var bValue = iValue > 0;
                var overlayMan = IoCManager.Resolve<IOverlayManager>();

                if(bValue && !overlayMan.HasOverlay(typeof(NetGraphOverlay)))
                {
                    overlayMan.AddOverlay(new NetGraphOverlay());
                    shell.WriteLine("Enabled network overlay.");
                }
                else if(overlayMan.HasOverlay(typeof(NetGraphOverlay)))
                {
                    overlayMan.RemoveOverlay(typeof(NetGraphOverlay));
                    shell.WriteLine("Disabled network overlay.");
                }
            }
        }

        private class NetWatchEntCommand : IConsoleCommand
        {
            public string Command => "net_watchent";
            public string Help => "net_watchent <0|EntityUid>";
            public string Description => "Dumps all network updates for an EntityId to the console.";

            public void Execute(IConsoleShell shell, string argStr, string[] args)
            {
                if (args.Length != 1)
                {
                    shell.WriteError("Invalid argument amount. Expected 1 argument.");
                    return;
                }

                if (!EntityUid.TryParse(args[0], out var eValue))
                {
                    shell.WriteError("Invalid argument: Needs to be 0 or an entityId.");
                    return;
                }
                
                var overlayMan = IoCManager.Resolve<IOverlayManager>();
                
                if (overlayMan.HasOverlay(typeof(NetGraphOverlay)))
                {
                    var netOverlay = overlayMan.GetOverlay<NetGraphOverlay>();

                    netOverlay.WatchEntId = eValue;
                }
            }
        }
    }
}<|MERGE_RESOLUTION|>--- conflicted
+++ resolved
@@ -160,11 +160,8 @@
             var leftMargin = 300;
             var width = HistorySize;
             var height = 500;
-<<<<<<< HEAD
-            var handle = args.DrawingHandle;
-=======
             var drawSizeThreshold = Math.Min(_totalHistoryPayload / HistorySize, 300);
->>>>>>> ffa908bf
+            var handle = args.ScreenHandle;
 
             // bottom payload line
             handle.DrawLine(new Vector2(leftMargin, height), new Vector2(leftMargin + width, height), Color.DarkGray.WithAlpha(0.8f));
@@ -187,7 +184,7 @@
                 // Draw size if above average
                 if (drawSizeThreshold * 1.5 < state.Payload)
                 {
-                    DrawString((DrawingHandleScreen) handle, _font, new Vector2(xOff, yoff - _font.GetLineHeight(1)), state.Payload.ToString());
+                    DrawString(handle, _font, new Vector2(xOff, yoff - _font.GetLineHeight(1)), state.Payload.ToString());
                 }
 
                 // second tick marks
@@ -227,14 +224,14 @@
             handle.DrawLine(new Vector2(leftMargin, midYoff), new Vector2(leftMargin + width, midYoff), Color.DarkGray.WithAlpha(0.8f));
 
             // payload text
-            DrawString((DrawingHandleScreen)handle, _font, new Vector2(leftMargin + width, warnYoff), "56K");
-            DrawString((DrawingHandleScreen)handle, _font, new Vector2(leftMargin + width, midYoff), "33.6K");
+            DrawString(handle, _font, new Vector2(leftMargin + width, warnYoff), "56K");
+            DrawString(handle, _font, new Vector2(leftMargin + width, midYoff), "33.6K");
 
             // interp text info
             if(lastLagY != -1)
-                DrawString((DrawingHandleScreen)handle, _font, new Vector2(leftMargin + width, lastLagY), $"{lastLagMs.ToString()}ms");
-
-            DrawString((DrawingHandleScreen)handle, _font, new Vector2(leftMargin, height + LowerGraphOffset), $"{_gameStateManager.CurrentBufferSize.ToString()} states");
+                DrawString(handle, _font, new Vector2(leftMargin + width, lastLagY), $"{lastLagMs.ToString()}ms");
+
+            DrawString(handle, _font, new Vector2(leftMargin, height + LowerGraphOffset), $"{_gameStateManager.CurrentBufferSize.ToString()} states");
         }
 
         protected override void DisposeBehavior()
@@ -310,9 +307,9 @@
                     shell.WriteError("Invalid argument: Needs to be 0 or an entityId.");
                     return;
                 }
-                
+
                 var overlayMan = IoCManager.Resolve<IOverlayManager>();
-                
+
                 if (overlayMan.HasOverlay(typeof(NetGraphOverlay)))
                 {
                     var netOverlay = overlayMan.GetOverlay<NetGraphOverlay>();
