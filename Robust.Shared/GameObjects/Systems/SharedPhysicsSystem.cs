using System;
using System.Collections.Generic;
using Prometheus;
using Robust.Shared.Configuration;
using Robust.Shared.Containers;
using Robust.Shared.GameStates;
using Robust.Shared.IoC;
using Robust.Shared.Log;
using Robust.Shared.Map;
using Robust.Shared.Maths;
using Robust.Shared.Physics;
using Robust.Shared.Physics.Dynamics;
using Robust.Shared.Utility;
using DependencyAttribute = Robust.Shared.IoC.DependencyAttribute;

namespace Robust.Shared.GameObjects
{
    public abstract partial class SharedPhysicsSystem : EntitySystem
    {
        /*
         * TODO:

         * Raycasts for non-box shapes.
         * SetTransformIgnoreContacts for teleports (and anything else left on the physics body in Farseer)
         * TOI Solver (continuous collision detection)
         * Poly cutting
         * Chain shape
         */

        public static readonly Histogram TickUsageControllerBeforeSolveHistogram = Metrics.CreateHistogram("robust_entity_physics_controller_before_solve",
            "Amount of time spent running a controller's UpdateBeforeSolve", new HistogramConfiguration
            {
                LabelNames = new[] {"controller"},
                Buckets = Histogram.ExponentialBuckets(0.000_001, 1.5, 25)
            });

        public static readonly Histogram TickUsageControllerAfterSolveHistogram = Metrics.CreateHistogram("robust_entity_physics_controller_after_solve",
            "Amount of time spent running a controller's UpdateAfterSolve", new HistogramConfiguration
            {
                LabelNames = new[] {"controller"},
                Buckets = Histogram.ExponentialBuckets(0.000_001, 1.5, 25)
            });

        [Dependency] private readonly SharedBroadphaseSystem _broadphase = default!;
        [Dependency] private readonly SharedJointSystem _joints = default!;
        [Dependency] private readonly SharedTransformSystem _transform = default!;
        [Dependency] private readonly SharedGridTraversalSystem _traversal = default!;
        [Dependency] protected readonly IMapManager MapManager = default!;
        [Dependency] private readonly IPhysicsManager _physicsManager = default!;

        public Action<Fixture, Fixture, float, Vector2>? KinematicControllerCollision;

        public bool MetricsEnabled { get; protected set; }

        private ISawmill _sawmill = default!;

        public override void Initialize()
        {
            base.Initialize();

            _sawmill = Logger.GetSawmill("physics");
            _sawmill.Level = LogLevel.Info;

            SubscribeLocalEvent<MapChangedEvent>(ev =>
            {
                if (ev.Created)
                    HandleMapCreated(ev);
            });

            SubscribeLocalEvent<GridInitializeEvent>(HandleGridInit);
            SubscribeLocalEvent<PhysicsWakeEvent>(OnWake);
            SubscribeLocalEvent<PhysicsSleepEvent>(OnSleep);
            SubscribeLocalEvent<CollisionChangeEvent>(OnCollisionChange);
            SubscribeLocalEvent<PhysicsComponent, EntGotRemovedFromContainerMessage>(HandleContainerRemoved);
            SubscribeLocalEvent<PhysicsComponent, EntParentChangedMessage>(OnParentChange);
            SubscribeLocalEvent<SharedPhysicsMapComponent, ComponentInit>(HandlePhysicsMapInit);
            SubscribeLocalEvent<SharedPhysicsMapComponent, ComponentRemove>(HandlePhysicsMapRemove);
            SubscribeLocalEvent<PhysicsComponent, ComponentInit>(OnPhysicsInit);
            SubscribeLocalEvent<PhysicsComponent, ComponentRemove>(OnPhysicsRemove);
            SubscribeLocalEvent<PhysicsComponent, ComponentGetState>(OnPhysicsGetState);
            SubscribeLocalEvent<PhysicsComponent, ComponentHandleState>(OnPhysicsHandleState);

            IoCManager.Resolve<IIslandManager>().Initialize();

            var configManager = IoCManager.Resolve<IConfigurationManager>();
            configManager.OnValueChanged(CVars.AutoClearForces, OnAutoClearChange);
        }

        private void OnPhysicsRemove(EntityUid uid, PhysicsComponent component, ComponentRemove args)
        {
            component.CanCollide = false;
            DebugTools.Assert(!component.Awake);
        }

        private void OnCollisionChange(ref CollisionChangeEvent ev)
        {
            var mapId = Transform(ev.Body.Owner).MapID;

            if (mapId == MapId.Nullspace)
                return;

            if (!ev.CanCollide)
            {
                DestroyContacts(ev.Body);
            }
        }

        private void HandlePhysicsMapInit(EntityUid uid, SharedPhysicsMapComponent component, ComponentInit args)
        {
            IoCManager.InjectDependencies(component);
            component.BroadphaseSystem = _broadphase;
            component.ContactManager = new();
            component.ContactManager.Initialize();
            component.ContactManager.MapId = component.MapId;
            component.AutoClearForces = IoCManager.Resolve<IConfigurationManager>().GetCVar(CVars.AutoClearForces);

            component.ContactManager.KinematicControllerCollision += KinematicControllerCollision;
        }

        private void OnAutoClearChange(bool value)
        {
            foreach (var component in EntityManager.EntityQuery<SharedPhysicsMapComponent>(true))
            {
                component.AutoClearForces = value;
            }
        }

        private void HandlePhysicsMapRemove(EntityUid uid, SharedPhysicsMapComponent component, ComponentRemove args)
        {
            component.ContactManager.KinematicControllerCollision -= KinematicControllerCollision;
            component.ContactManager.Shutdown();
        }

        private void OnParentChange(EntityUid uid, PhysicsComponent body, ref EntParentChangedMessage args)
        {
            var meta = MetaData(uid);

            if (meta.EntityLifeStage < EntityLifeStage.Initialized)
                return;

            var xform = args.Transform;

            // Is this entity getting recursively detached after it's parent was already detached to null?
            if (args.OldMapId == MapId.Nullspace && xform.MapID == MapId.Nullspace)
                return;

            if ((meta.Flags & MetaDataFlags.InContainer) != 0)
            {
                // Here we intentionally dont dirty the physics comp. Client-side state handling will apply these same
                // changes. This also ensures that the server doesn't have to send the physics comp state to every
                // player for any entity inside of a container during init.
                SetLinearVelocity(body, Vector2.Zero, false);
                SetAngularVelocity(body, 0, false);
                SetCanCollide(body, false, false);
                _joints.ClearJoints(body);
            }

            // Handle map change
            var mapId = args.Transform.MapID;

            if (args.OldMapId != mapId)
            {
                HandleMapChange(body, xform, args.OldMapId, mapId);
<<<<<<< HEAD
            else
                _broadphase.UpdateBroadphase(body, args.OldMapId, xform: xform);
=======
                _joints.ClearJoints(body);
            }
>>>>>>> 0c4a05dc

            if (body.BodyType != BodyType.Static && mapId != MapId.Nullspace && body._canCollide)
                HandleParentChangeVelocity(uid, body, ref args, xform);
        }

        /// <summary>
        ///     Recursively add/remove from awake bodies, clear joints, remove from move buffer, and update broadphase.
        /// </summary>
        private void HandleMapChange(PhysicsComponent body, TransformComponent xform, MapId oldMapId, MapId newMapId)
        {
            var bodyQuery = GetEntityQuery<PhysicsComponent>();
            var xformQuery = GetEntityQuery<TransformComponent>();
            var jointQuery = GetEntityQuery<JointComponent>();
            var fixturesQuery = GetEntityQuery<FixturesComponent>();
            var broadQuery = GetEntityQuery<BroadphaseComponent>();

            TryComp(MapManager.GetMapEntityId(oldMapId), out SharedPhysicsMapComponent? oldMap);
            TryComp(MapManager.GetMapEntityId(newMapId), out SharedPhysicsMapComponent? newMap);

            _broadphase.TryGetMoveBuffer(oldMapId, out var oldMoveBuffer);

            var newBroadphase = _broadphase.GetBroadphase(xform, broadQuery, xformQuery);

            RecursiveMapUpdate(xform, body, newMapId, newBroadphase, newMap, oldMap, oldMoveBuffer, bodyQuery, xformQuery, fixturesQuery, jointQuery, broadQuery);
        }

        /// <summary>
        ///     Recursively add/remove from awake bodies, clear joints, remove from move buffer, and update broadphase.
        /// </summary>
        private void RecursiveMapUpdate(
            TransformComponent xform,
            PhysicsComponent body,
            MapId newMapId,
            BroadphaseComponent? newBroadphase,
            SharedPhysicsMapComponent? newMap,
            SharedPhysicsMapComponent? oldMap,
            Dictionary<FixtureProxy, Box2>? oldMoveBuffer,
            EntityQuery<PhysicsComponent> bodyQuery,
            EntityQuery<TransformComponent> xformQuery,
            EntityQuery<FixturesComponent> fixturesQuery,
            EntityQuery<JointComponent> jointQuery,
            EntityQuery<BroadphaseComponent> broadQuery)
        {
            EntityUid? uid = xform.Owner;

            DebugTools.Assert(!Deleted(uid));

            // TODO: Could potentially migrate these but would need more thinking
            if (oldMap != null)
                DestroyContacts(body, oldMap);

            DebugTools.Assert(body.Contacts.Count == 0);

            if (body.Awake)
            {
                oldMap?.RemoveSleepBody(body);
                newMap?.AddAwakeBody(body);
                DebugTools.Assert(body.Awake);
            }
            else
                DebugTools.Assert(oldMap?.AwakeBodies.Contains(body) != true);

            if (fixturesQuery.TryGetComponent(uid, out var fixtures) && body._canCollide)
            {
                // TODO If not deleting, update world position+rotation while iterating through children and pass into UpdateBodyBroadphase
                _broadphase.UpdateBodyBroadphase(body, fixtures, xform, newBroadphase, xformQuery, oldMoveBuffer);
            }

            if (jointQuery.TryGetComponent(uid, out var joint))
                _joints.ClearJoints(joint);

            if (newMapId != MapId.Nullspace && broadQuery.TryGetComponent(uid, out var parentBroadphase))
                newBroadphase = parentBroadphase;

            var childEnumerator = xform.ChildEnumerator;
            while (childEnumerator.MoveNext(out var child))
            {
                if (xformQuery.TryGetComponent(child, out var childXform) && bodyQuery.TryGetComponent(child, out var childBody))
                    RecursiveMapUpdate(childXform, childBody, newMapId, newBroadphase, newMap, oldMap, oldMoveBuffer, bodyQuery, xformQuery, fixturesQuery, jointQuery, broadQuery);
            }
        }

        private void HandleGridInit(GridInitializeEvent ev)
        {
            if (!EntityManager.EntityExists(ev.EntityUid)) return;
            // Yes this ordering matters
            var collideComp = EntityManager.EnsureComponent<PhysicsComponent>(ev.EntityUid);
            collideComp.BodyType = BodyType.Static;
            EntityManager.EnsureComponent<FixturesComponent>(ev.EntityUid);
        }

        public override void Shutdown()
        {
            base.Shutdown();

            var configManager = IoCManager.Resolve<IConfigurationManager>();
            configManager.UnsubValueChanged(CVars.AutoClearForces, OnAutoClearChange);
        }

        protected abstract void HandleMapCreated(MapChangedEvent eventArgs);

        private void OnWake(ref PhysicsWakeEvent @event)
        {
            var mapId = EntityManager.GetComponent<TransformComponent>(@event.Body.Owner).MapID;

            if (mapId == MapId.Nullspace)
                return;

            EntityUid tempQualifier = MapManager.GetMapEntityId(mapId);
            EntityManager.GetComponent<SharedPhysicsMapComponent>(tempQualifier).AddAwakeBody(@event.Body);
        }

        private void OnSleep(ref PhysicsSleepEvent @event)
        {
            var mapId = EntityManager.GetComponent<TransformComponent>(@event.Body.Owner).MapID;

            if (mapId == MapId.Nullspace)
                return;

            EntityUid tempQualifier = MapManager.GetMapEntityId(mapId);
            EntityManager.GetComponent<SharedPhysicsMapComponent>(tempQualifier).RemoveSleepBody(@event.Body);
        }

        private void HandleContainerRemoved(EntityUid uid, PhysicsComponent physics, EntGotRemovedFromContainerMessage message)
        {
            // If entity being deleted then the parent change will already be handled elsewhere and we don't want to re-add it to the map.
            if (MetaData(uid).EntityLifeStage >= EntityLifeStage.Terminating) return;

            SetCanCollide(physics, true, false);
        }

        /// <summary>
        ///     Simulates the physical world for a given amount of time.
        /// </summary>
        /// <param name="deltaTime">Delta Time in seconds of how long to simulate the world.</param>
        /// <param name="prediction">Should only predicted entities be considered in this simulation step?</param>
        protected void SimulateWorld(float deltaTime, bool prediction)
        {
            var updateBeforeSolve = new PhysicsUpdateBeforeSolveEvent(prediction, deltaTime);
            RaiseLocalEvent(ref updateBeforeSolve);

            foreach (var comp in EntityManager.EntityQuery<SharedPhysicsMapComponent>(true))
            {
                comp.Step(deltaTime, prediction);
            }

            var updateAfterSolve = new PhysicsUpdateAfterSolveEvent(prediction, deltaTime);
            RaiseLocalEvent(ref updateAfterSolve);

            // Go through and run all of the deferred events now
            foreach (var comp in EntityManager.EntityQuery<SharedPhysicsMapComponent>(true))
            {
                comp.ProcessQueue();
            }

            _traversal.ProcessMovement();

            _physicsManager.ClearTransforms();
        }

        internal static (int Batches, int BatchSize) GetBatch(int count, int minimumBatchSize)
        {
            var batches = Math.Min(
                (int) MathF.Ceiling((float) count / minimumBatchSize),
                Math.Max(1, Environment.ProcessorCount));
            var batchSize = (int) MathF.Ceiling((float) count / batches);

            return (batches, batchSize);
        }
    }

    [ByRefEvent]
    public readonly struct PhysicsUpdateAfterSolveEvent
    {
        public readonly bool Prediction;
        public readonly float DeltaTime;

        public PhysicsUpdateAfterSolveEvent(bool prediction, float deltaTime)
        {
            Prediction = prediction;
            DeltaTime = deltaTime;
        }
    }

    [ByRefEvent]
    public readonly struct PhysicsUpdateBeforeSolveEvent
    {
        public readonly bool Prediction;
        public readonly float DeltaTime;

        public PhysicsUpdateBeforeSolveEvent(bool prediction, float deltaTime)
        {
            Prediction = prediction;
            DeltaTime = deltaTime;
        }
    }
}<|MERGE_RESOLUTION|>--- conflicted
+++ resolved
@@ -43,7 +43,6 @@
 
         [Dependency] private readonly SharedBroadphaseSystem _broadphase = default!;
         [Dependency] private readonly SharedJointSystem _joints = default!;
-        [Dependency] private readonly SharedTransformSystem _transform = default!;
         [Dependency] private readonly SharedGridTraversalSystem _traversal = default!;
         [Dependency] protected readonly IMapManager MapManager = default!;
         [Dependency] private readonly IPhysicsManager _physicsManager = default!;
@@ -161,13 +160,10 @@
             if (args.OldMapId != mapId)
             {
                 HandleMapChange(body, xform, args.OldMapId, mapId);
-<<<<<<< HEAD
+                _joints.ClearJoints(body);
+            }
             else
                 _broadphase.UpdateBroadphase(body, args.OldMapId, xform: xform);
-=======
-                _joints.ClearJoints(body);
-            }
->>>>>>> 0c4a05dc
 
             if (body.BodyType != BodyType.Static && mapId != MapId.Nullspace && body._canCollide)
                 HandleParentChangeVelocity(uid, body, ref args, xform);
