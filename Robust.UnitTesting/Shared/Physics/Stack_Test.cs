/*
MIT License

Copyright (c) 2019 Erin Catto

Permission is hereby granted, free of charge, to any person obtaining a copy
of this software and associated documentation files (the "Software"), to deal
in the Software without restriction, including without limitation the rights
to use, copy, modify, merge, publish, distribute, sublicense, and/or sell
copies of the Software, and to permit persons to whom the Software is
furnished to do so, subject to the following conditions:

The above copyright notice and this permission notice shall be included in all
copies or substantial portions of the Software.

THE SOFTWARE IS PROVIDED "AS IS", WITHOUT WARRANTY OF ANY KIND, EXPRESS OR
IMPLIED, INCLUDING BUT NOT LIMITED TO THE WARRANTIES OF MERCHANTABILITY,
FITNESS FOR A PARTICULAR PURPOSE AND NONINFRINGEMENT. IN NO EVENT SHALL THE
AUTHORS OR COPYRIGHT HOLDERS BE LIABLE FOR ANY CLAIM, DAMAGES OR OTHER
LIABILITY, WHETHER IN AN ACTION OF CONTRACT, TORT OR OTHERWISE, ARISING FROM,
OUT OF OR IN CONNECTION WITH THE SOFTWARE OR THE USE OR OTHER DEALINGS IN THE
SOFTWARE.

These tests are derived from box2d's testbed tests but done in a way as to be automated and useful for CI.
 */

using System.Collections.Generic;
using System.Numerics;
using System.Threading.Tasks;
using NUnit.Framework;
using Robust.Shared.GameObjects;
using Robust.Shared.IoC;
using Robust.Shared.Log;
using Robust.Shared.Map;
using Robust.Shared.Maths;
using Robust.Shared.Physics;
using Robust.Shared.Physics.Collision.Shapes;
using Robust.Shared.Physics.Components;
using Robust.Shared.Physics.Controllers;
using Robust.Shared.Physics.Dynamics;
using Robust.Shared.Physics.Systems;

namespace Robust.UnitTesting.Shared.Physics;

[TestFixture]
public sealed class PhysicsTestBedTest : RobustIntegrationTest
{
    [Test]
    public async Task TestBoxStack()
    {
        var server = StartServer();
        await server.WaitIdleAsync();

        var entityManager = server.ResolveDependency<IEntityManager>();
        var mapManager = server.ResolveDependency<IMapManager>();
        var entitySystemManager = server.ResolveDependency<IEntitySystemManager>();
        var fixtureSystem = entitySystemManager.GetEntitySystem<FixtureSystem>();
        var physSystem = entitySystemManager.GetEntitySystem<SharedPhysicsSystem>();
        var gravSystem = entitySystemManager.GetEntitySystem<Gravity2DController>();
<<<<<<< HEAD
        var xformSystem = entitySystemManager.GetEntitySystem<SharedTransformSystem>();
=======
        var transformSystem = entitySystemManager.GetEntitySystem<SharedTransformSystem>();
>>>>>>> a6905151
        MapId mapId;

        const int columnCount = 1;
        const int rowCount = 15;
        Entity<PhysicsComponent>[] bodies = new Entity<PhysicsComponent>[columnCount * rowCount];
        Vector2 firstPos = Vector2.Zero;

        await server.WaitPost(() =>
        {
            var mapUid = entityManager.System<SharedMapSystem>().CreateMap(out mapId);
            gravSystem.SetGravity(mapUid, new Vector2(0f, -9.8f));

            var groundUid = entityManager.SpawnEntity(null, new MapCoordinates(0, 0, mapId));
            var ground = entityManager.AddComponent<PhysicsComponent>(groundUid);
            var groundManager = entityManager.EnsureComponent<FixturesComponent>(groundUid);

            var horizontal = new EdgeShape(new Vector2(-40, 0), new Vector2(40, 0));
            fixtureSystem.CreateFixture(groundUid, "fix1", new Fixture(horizontal, 1, 1, true), manager: groundManager, body: ground);

            var vertical = new EdgeShape(new Vector2(10, 0), new Vector2(10, 10));
            fixtureSystem.CreateFixture(groundUid, "fix2", new Fixture(vertical, 1, 1, true), manager: groundManager, body: ground);

            physSystem.WakeBody(groundUid, manager: groundManager, body: ground);

            var xs = new[]
            {
                0.0f, -10.0f, -5.0f, 5.0f, 10.0f
            };

            for (var j = 0; j < columnCount; j++)
            {
                for (var i = 0; i < rowCount; i++)
                {
                    var x = 0.0f;

                    var boxUid = entityManager.SpawnEntity(null,
                        new MapCoordinates(new Vector2(xs[j] + x, 0.55f + 2.1f * i), mapId));
                    var box = entityManager.AddComponent<PhysicsComponent>(boxUid);
                    var manager = entityManager.EnsureComponent<FixturesComponent>(boxUid);

                    physSystem.SetBodyType(boxUid, BodyType.Dynamic, manager: manager, body: box);
                    var poly = new PolygonShape(0.001f);
                    poly.Set(new List<Vector2>()
                    {
                        new(0.5f, -0.5f),
                        new(0.5f, 0.5f),
                        new(-0.5f, 0.5f),
                        new(-0.5f, -0.5f),
                    });

                    fixtureSystem.CreateFixture(boxUid, "fix1", new Fixture(poly, 1, 1, true), manager: manager, body: box);
                    physSystem.WakeBody(boxUid, manager: manager, body: box);

                    bodies[j * rowCount + i] = (boxUid, box);
                }
            }

            var bodyOne = bodies[0].Owner;
<<<<<<< HEAD
            firstPos = xformSystem.GetWorldPosition(bodyOne);
=======
            firstPos = transformSystem.GetWorldPosition(bodyOne);
>>>>>>> a6905151
        });

        await server.WaitRunTicks(1);

        // Check that gravity workin
        await server.WaitAssertion(() =>
        {
            var tempQualifier = bodies[0].Owner;
<<<<<<< HEAD
            Assert.That(firstPos, Is.Not.EqualTo(xformSystem.GetWorldPosition(tempQualifier)));
=======
            Assert.That(firstPos, Is.Not.EqualTo(transformSystem.GetWorldPosition(tempQualifier)));
>>>>>>> a6905151
        });

        // Assert

        await server.WaitRunTicks(200);

        // Assert settled, none below 0, etc.
        await server.WaitAssertion(() =>
        {
            for (var j = 0; j < columnCount; j++)
            {
                for (var i = 0; i < bodies.Length; i++)
                {
                    var body = bodies[j * columnCount + i];
<<<<<<< HEAD
                    var worldPos = xformSystem.GetWorldPosition(body.Owner);
=======
                    var worldPos = transformSystem.GetWorldPosition(body);
>>>>>>> a6905151

                    // TODO: Multi-column support but I cbf right now
                    // Can't be more exact as some level of sinking is allowed.
                    Assert.That(worldPos.EqualsApprox(new Vector2(0.0f, i + 0.5f), 0.2f), $"Expected y-value of {i + 0.5f} but found {worldPos.Y}");
                    Assert.That(!body.Comp.Awake, $"Body {i} wasn't asleep");
                }
            }
        });
    }

    [Test]
    public async Task TestCircleStack()
    {
        var server = StartServer();
        await server.WaitIdleAsync();

        var entityManager = server.ResolveDependency<IEntityManager>();
        var mapManager = server.ResolveDependency<IMapManager>();
        var entitySystemManager = server.ResolveDependency<IEntitySystemManager>();
        var fixtureSystem = entitySystemManager.GetEntitySystem<FixtureSystem>();
        var physSystem = entitySystemManager.GetEntitySystem<SharedPhysicsSystem>();
        var gravSystem = entitySystemManager.GetEntitySystem<Gravity2DController>();
<<<<<<< HEAD
        var xformSystem = entitySystemManager.GetEntitySystem<SharedTransformSystem>();
=======
        var transformSystem = entitySystemManager.GetEntitySystem<SharedTransformSystem>();
>>>>>>> a6905151
        MapId mapId;

        var columnCount = 1;
        var rowCount = 15;
        Entity<PhysicsComponent>[] bodies = new Entity<PhysicsComponent>[columnCount * rowCount];
        Vector2 firstPos = Vector2.Zero;

        await server.WaitPost(() =>
        {
            var mapUid = entityManager.System<SharedMapSystem>().CreateMap(out mapId);
            gravSystem.SetGravity(mapUid, new Vector2(0f, -9.8f));

            var groundUid = entityManager.SpawnEntity(null, new MapCoordinates(0, 0, mapId));
            var ground = entityManager.AddComponent<PhysicsComponent>(groundUid);
            var groundManager = entityManager.EnsureComponent<FixturesComponent>(groundUid);

            var horizontal = new EdgeShape(new Vector2(-40, 0), new Vector2(40, 0));
            fixtureSystem.CreateFixture(groundUid, "fix1", new Fixture(horizontal, 1, 1, true), manager: groundManager, body: ground);

            var vertical = new EdgeShape(new Vector2(10, 0), new Vector2(10, 10));
            fixtureSystem.CreateFixture(groundUid, "fix2", new Fixture(vertical, 1, 1, true), manager: groundManager, body: ground);

            physSystem.WakeBody(groundUid, manager: groundManager, body: ground);

            var xs = new[]
            {
                0.0f, -10.0f, -5.0f, 5.0f, 10.0f
            };

            PhysShapeCircle shape;

            for (var j = 0; j < columnCount; j++)
            {
                for (var i = 0; i < rowCount; i++)
                {
                    var x = 0.0f;

                    var circleUid = entityManager.SpawnEntity(null,
                        new MapCoordinates(new Vector2(xs[j] + x, 0.55f + 1.1f * i), mapId));
                    var circle = entityManager.AddComponent<PhysicsComponent>(circleUid);
                    var manager = entityManager.EnsureComponent<FixturesComponent>(circleUid);

                    physSystem.SetLinearDamping(circleUid, circle, 0.05f);
                    physSystem.SetBodyType(circleUid, BodyType.Dynamic, manager: manager, body: circle);
                    shape = new PhysShapeCircle(0.5f);
                    fixtureSystem.CreateFixture(circleUid, "fix1",  new Fixture(shape, 1, 1, true), manager: manager, body: circle);
                    physSystem.WakeBody(circleUid, manager: manager, body: circle);

                    bodies[j * rowCount + i] = (circleUid, circle);
                }
            }

            EntityUid tempQualifier3 = bodies[0].Owner;
<<<<<<< HEAD
            firstPos = xformSystem.GetWorldPosition(tempQualifier3);
=======
            firstPos = transformSystem.GetWorldPosition(tempQualifier3);
>>>>>>> a6905151
        });

        await server.WaitRunTicks(1);

        // Check that gravity workin
        await server.WaitAssertion(() =>
        {
            EntityUid tempQualifier = bodies[0].Owner;
<<<<<<< HEAD
            Assert.That(firstPos, Is.Not.EqualTo(xformSystem.GetWorldPosition(tempQualifier)));
=======
            Assert.That(firstPos, Is.Not.EqualTo(transformSystem.GetWorldPosition(tempQualifier)));
>>>>>>> a6905151
        });

        // Assert

        await server.WaitRunTicks(215);

        // Assert settled, none below 0, etc.
        await server.WaitAssertion(() =>
        {
            for (var j = 0; j < columnCount; j++)
            {
                for (var i = 0; i < bodies.Length; i++)
                {
                    var body = bodies[j * columnCount + i];
<<<<<<< HEAD
                    var worldPos = xformSystem.GetWorldPosition(body.Owner);
=======
                    var worldPos = transformSystem.GetWorldPosition(body);
>>>>>>> a6905151

                    var expectedY = 0.5f + i;

                    // TODO: Multi-column support but I cbf right now
                    // Can't be more exact as some level of sinking is allowed.
                    Assert.That(worldPos.EqualsApproxPercent(new Vector2(0.0f, expectedY), 0.1f), $"Expected y-value of {expectedY} but found {worldPos.Y}");
                    Assert.That(!body.Comp.Awake);
                }
            }
        });
    }
}<|MERGE_RESOLUTION|>--- conflicted
+++ resolved
@@ -57,11 +57,7 @@
         var fixtureSystem = entitySystemManager.GetEntitySystem<FixtureSystem>();
         var physSystem = entitySystemManager.GetEntitySystem<SharedPhysicsSystem>();
         var gravSystem = entitySystemManager.GetEntitySystem<Gravity2DController>();
-<<<<<<< HEAD
-        var xformSystem = entitySystemManager.GetEntitySystem<SharedTransformSystem>();
-=======
         var transformSystem = entitySystemManager.GetEntitySystem<SharedTransformSystem>();
->>>>>>> a6905151
         MapId mapId;
 
         const int columnCount = 1;
@@ -120,11 +116,7 @@
             }
 
             var bodyOne = bodies[0].Owner;
-<<<<<<< HEAD
-            firstPos = xformSystem.GetWorldPosition(bodyOne);
-=======
             firstPos = transformSystem.GetWorldPosition(bodyOne);
->>>>>>> a6905151
         });
 
         await server.WaitRunTicks(1);
@@ -133,11 +125,7 @@
         await server.WaitAssertion(() =>
         {
             var tempQualifier = bodies[0].Owner;
-<<<<<<< HEAD
-            Assert.That(firstPos, Is.Not.EqualTo(xformSystem.GetWorldPosition(tempQualifier)));
-=======
             Assert.That(firstPos, Is.Not.EqualTo(transformSystem.GetWorldPosition(tempQualifier)));
->>>>>>> a6905151
         });
 
         // Assert
@@ -152,11 +140,7 @@
                 for (var i = 0; i < bodies.Length; i++)
                 {
                     var body = bodies[j * columnCount + i];
-<<<<<<< HEAD
-                    var worldPos = xformSystem.GetWorldPosition(body.Owner);
-=======
-                    var worldPos = transformSystem.GetWorldPosition(body);
->>>>>>> a6905151
+                    var worldPos = transformSystem.GetWorldPosition(body.Owner);
 
                     // TODO: Multi-column support but I cbf right now
                     // Can't be more exact as some level of sinking is allowed.
@@ -179,11 +163,7 @@
         var fixtureSystem = entitySystemManager.GetEntitySystem<FixtureSystem>();
         var physSystem = entitySystemManager.GetEntitySystem<SharedPhysicsSystem>();
         var gravSystem = entitySystemManager.GetEntitySystem<Gravity2DController>();
-<<<<<<< HEAD
-        var xformSystem = entitySystemManager.GetEntitySystem<SharedTransformSystem>();
-=======
         var transformSystem = entitySystemManager.GetEntitySystem<SharedTransformSystem>();
->>>>>>> a6905151
         MapId mapId;
 
         var columnCount = 1;
@@ -237,11 +217,7 @@
             }
 
             EntityUid tempQualifier3 = bodies[0].Owner;
-<<<<<<< HEAD
-            firstPos = xformSystem.GetWorldPosition(tempQualifier3);
-=======
             firstPos = transformSystem.GetWorldPosition(tempQualifier3);
->>>>>>> a6905151
         });
 
         await server.WaitRunTicks(1);
@@ -250,11 +226,7 @@
         await server.WaitAssertion(() =>
         {
             EntityUid tempQualifier = bodies[0].Owner;
-<<<<<<< HEAD
-            Assert.That(firstPos, Is.Not.EqualTo(xformSystem.GetWorldPosition(tempQualifier)));
-=======
             Assert.That(firstPos, Is.Not.EqualTo(transformSystem.GetWorldPosition(tempQualifier)));
->>>>>>> a6905151
         });
 
         // Assert
@@ -269,11 +241,7 @@
                 for (var i = 0; i < bodies.Length; i++)
                 {
                     var body = bodies[j * columnCount + i];
-<<<<<<< HEAD
-                    var worldPos = xformSystem.GetWorldPosition(body.Owner);
-=======
-                    var worldPos = transformSystem.GetWorldPosition(body);
->>>>>>> a6905151
+                    var worldPos = transformSystem.GetWorldPosition(body.Owner);
 
                     var expectedY = 0.5f + i;
 
