--- conflicted
+++ resolved
@@ -31,12 +31,9 @@
     public const string IdDependencyFieldAssigned = "RA0025";
     public const string IdUncachedRegex = "RA0026";
     public const string IdDataFieldRedundantTag = "RA0027";
-<<<<<<< HEAD
-    public const string IdUseNonGenericVariant = "RA0029";
-=======
     public const string IdMustCallBase = "RA0028";
     public const string IdDataFieldNoVVReadWrite = "RA0029";
->>>>>>> 8e509246
+    public const string IdUseNonGenericVariant = "RA0030";
 
     public static SuppressionDescriptor MeansImplicitAssignment =>
         new SuppressionDescriptor("RADC1000", "CS0649", "Marked as implicitly assigned.");
