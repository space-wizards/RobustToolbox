<<<<<<< HEAD
using Robust.Client.Audio.Sources;
using Robust.Shared.Audio.Sources;
=======
using System;
using System.IO;
>>>>>>> 1f948e17

namespace Robust.Client.Audio;

/// <summary>
/// Public audio API for stuff that can't go through <see cref="AudioSystem"/>
/// </summary>
public interface IAudioManager
{
<<<<<<< HEAD
    IAudioSource? CreateAudioSource(AudioStream stream);
=======
    AudioStream LoadAudioOggVorbis(Stream stream, string? name = null);

    AudioStream LoadAudioWav(Stream stream, string? name = null);

    AudioStream LoadAudioRaw(ReadOnlySpan<short> samples, int channels, int sampleRate, string? name = null);
>>>>>>> 1f948e17

    void SetMasterGain(float gain);
}<|MERGE_RESOLUTION|>--- conflicted
+++ resolved
@@ -1,10 +1,7 @@
-<<<<<<< HEAD
+using System;
+using System.IO;
 using Robust.Client.Audio.Sources;
 using Robust.Shared.Audio.Sources;
-=======
-using System;
-using System.IO;
->>>>>>> 1f948e17
 
 namespace Robust.Client.Audio;
 
@@ -13,15 +10,13 @@
 /// </summary>
 public interface IAudioManager
 {
-<<<<<<< HEAD
     IAudioSource? CreateAudioSource(AudioStream stream);
-=======
+  
     AudioStream LoadAudioOggVorbis(Stream stream, string? name = null);
 
     AudioStream LoadAudioWav(Stream stream, string? name = null);
 
     AudioStream LoadAudioRaw(ReadOnlySpan<short> samples, int channels, int sampleRate, string? name = null);
->>>>>>> 1f948e17
 
     void SetMasterGain(float gain);
 }