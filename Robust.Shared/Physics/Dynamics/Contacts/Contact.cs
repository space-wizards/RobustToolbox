// Copyright (c) 2017 Kastellanos Nikolaos

/* Original source Farseer Physics Engine:
 * Copyright (c) 2014 Ian Qvist, http://farseerphysics.codeplex.com
 * Microsoft Permissive License (Ms-PL) v1.1
 */

/*
* Farseer Physics Engine:
* Copyright (c) 2012 Ian Qvist
*
* Original source Box2D:
* Copyright (c) 2006-2011 Erin Catto http://www.box2d.org
*
* This software is provided 'as-is', without any express or implied
* warranty.  In no event will the authors be held liable for any damages
* arising from the use of this software.
* Permission is granted to anyone to use this software for any purpose,
* including commercial applications, and to alter it and redistribute it
* freely, subject to the following restrictions:
* 1. The origin of this software must not be misrepresented; you must not
* claim that you wrote the original software. If you use this software
* in a product, an acknowledgment in the product documentation would be
* appreciated but is not required.
* 2. Altered source versions must be plainly marked as such, and must not be
* misrepresented as being the original software.
* 3. This notice may not be removed or altered from any source distribution.
*/

using System;
using System.Collections.Generic;
using System.Numerics;
using JetBrains.Annotations;
using Robust.Shared.GameObjects;
using Robust.Shared.IoC;
using Robust.Shared.Maths;
using Robust.Shared.Physics.Collision;
using Robust.Shared.Physics.Collision.Shapes;
using Robust.Shared.Physics.Components;
using Robust.Shared.Physics.Systems;
using Robust.Shared.ViewVariables;

namespace Robust.Shared.Physics.Dynamics.Contacts
{
    public sealed class Contact : IEquatable<Contact>
    {
        private readonly IManifoldManager _manifoldManager;

#if DEBUG
        internal SharedDebugPhysicsSystem _debugPhysics = default!;
#endif

        // Store these nodes so we can do fast removals when required, rather than having to iterate every node
        // trying to find it.

        /// <summary>
        /// The node of this contact on the map.
        /// </summary>
        public readonly LinkedListNode<Contact> MapNode;

        /// <summary>
        /// The node of this contact on body A.
        /// </summary>
        public readonly LinkedListNode<Contact> BodyANode;

        /// <summary>
        /// The node of this contact on body A.
        /// </summary>
        public readonly LinkedListNode<Contact> BodyBNode;

        public EntityUid EntityA;
        public EntityUid EntityB;

        public string FixtureAId = string.Empty;
        public string FixtureBId = string.Empty;

        public Fixture? FixtureA;
        public Fixture? FixtureB;

        public PhysicsComponent? BodyA;
        public PhysicsComponent? BodyB;

        public TransformComponent? XformA;
        public TransformComponent? XformB;

        public Manifold Manifold;

        internal ContactType Type;

        internal ContactFlags Flags = ContactFlags.None;

        internal Contact(IManifoldManager manifoldManager)
        {
            _manifoldManager = manifoldManager;

            MapNode = new LinkedListNode<Contact>(this);
            BodyANode = new LinkedListNode<Contact>(this);
            BodyBNode = new LinkedListNode<Contact>(this);
        }

        /// <summary>
        ///     Determines whether the contact is touching.
        /// </summary>
        [ViewVariables]
        public bool IsTouching { get; internal set; }

        /// Enable/disable this contact. This can be used inside the pre-solve
        /// contact listener. The contact is only disabled for the current
        /// time step (or sub-step in continuous collisions).
        [ViewVariables]
        public bool Enabled { get; set; }

        /// <summary>
        ///     Get the child primitive index for fixture A.
        /// </summary>
        public int ChildIndexA { get; internal set; }

        /// <summary>
        ///     Get the child primitive index for fixture B.
        /// </summary>
        public int ChildIndexB { get; internal set; }

        /// <summary>
        ///     The mixed friction of the 2 fixtures.
        /// </summary>
        public float Friction { get; set; }

        /// <summary>
        ///     The mixed restitution of the 2 fixtures.
        /// </summary>
        public float Restitution { get; set; }

        /// <summary>
        ///     Used for conveyor belt behavior in m/s.
        /// </summary>
        public float TangentSpeed { get; set; }

        [ViewVariables]
        public bool Deleting => (Flags & ContactFlags.Deleting) == ContactFlags.Deleting;

        /// <summary>
        /// If either fixture is hard then it's a hard contact.
        /// </summary>
        public bool Hard => FixtureA != null && FixtureB != null && (FixtureA.Hard && FixtureB.Hard);

        public void ResetRestitution()
        {
            Restitution = MathF.Max(FixtureA?.Restitution ?? 0.0f, FixtureB?.Restitution ?? 0.0f);
        }

        public void ResetFriction()
        {
            Friction = MathF.Sqrt((FixtureA?.Friction ?? 0.0f) * (FixtureB?.Friction ?? 0.0f));
        }

        public void GetWorldManifold(Transform transformA, Transform transformB, out Vector2 normal)
        {
            var shapeA = FixtureA?.Shape!;
            var shapeB = FixtureB?.Shape!;
            Span<Vector2> points = stackalloc Vector2[PhysicsConstants.MaxPolygonVertices];

            SharedPhysicsSystem.InitializeManifold(ref Manifold, transformA, transformB, shapeA.Radius, shapeB.Radius, out normal, points);
        }

        /// <summary>
        /// Gets the world manifold.
        /// </summary>
        public void GetWorldManifold(Transform transformA, Transform transformB, out Vector2 normal, Span<Vector2> points)
        {
            var shapeA = FixtureA?.Shape!;
            var shapeB = FixtureB?.Shape!;

            SharedPhysicsSystem.InitializeManifold(ref Manifold, transformA, transformB, shapeA.Radius, shapeB.Radius, out normal, points);
        }

        /// <summary>
        /// Update the contact manifold and touching status.
        /// Note: do not assume the fixture AABBs are overlapping or are valid.
        /// </summary>
        /// <param name="wake">Whether we should wake the bodies due to touching changing.</param>
        /// <returns>What current status of the contact is (e.g. start touching, end touching, etc.)</returns>
        internal ContactStatus Update(Transform bodyATransform, Transform bodyBTransform, out bool wake)
        {
            var oldManifold = Manifold;

            // Re-enable this contact.
            Enabled = true;

            bool touching;
            var wasTouching = IsTouching;

            wake = false;
            var sensor = !(FixtureA!.Hard && FixtureB!.Hard);

            // Is this contact a sensor?
            if (sensor)
            {
                var shapeA = FixtureA!.Shape;
                var shapeB = FixtureB!.Shape;
                touching = _manifoldManager.TestOverlap(shapeA,  ChildIndexA, shapeB, ChildIndexB, bodyATransform, bodyBTransform);

                // Sensors don't generate manifolds.
                Manifold.PointCount = 0;
            }
            else
            {
                Evaluate(ref Manifold, bodyATransform, bodyBTransform);
                touching = Manifold.PointCount > 0;

                // Match old contact ids to new contact ids and copy the
                // stored impulses to warm start the solver.
                var points = Manifold.Points.AsSpan;
                var oldPoints = oldManifold.Points.AsSpan;

                for (var i = 0; i < Manifold.PointCount; ++i)
                {
                    var mp2 = points[i];
                    mp2.NormalImpulse = 0.0f;
                    mp2.TangentImpulse = 0.0f;
                    var id2 = mp2.Id;

                    for (var j = 0; j < oldManifold.PointCount; ++j)
                    {
                        var mp1 = oldPoints[j];

                        if (mp1.Id.Key == id2.Key)
                        {
                            mp2.NormalImpulse = mp1.NormalImpulse;
                            mp2.TangentImpulse = mp1.TangentImpulse;
                            break;
                        }
                    }

                    points[i] = mp2;
                }

                if (touching != wasTouching)
                {
                    wake = true;
                }
            }

            IsTouching = touching;
            var status = ContactStatus.NoContact;

            if (!wasTouching)
            {
                if (touching)
                {
                    status = ContactStatus.StartTouching;
                }
            }
            else
            {
                if (!touching)
                {
                    status = ContactStatus.EndTouching;
                }
            }

#if DEBUG
            if (!sensor)
            {
                _debugPhysics.HandlePreSolve(this, oldManifold);
            }
#endif

            return status;
        }

        /// <summary>
        /// Trimmed down version of <see cref="Update"/> that only updates whether or not the contact's shapes are
        /// touching.
        /// </summary>
        internal void UpdateIsTouching(Transform bodyATransform, Transform bodyBTransform)
        {
            var sensor = !(FixtureA!.Hard && FixtureB!.Hard);
            if (sensor)
            {
                var shapeA = FixtureA!.Shape;
                var shapeB = FixtureB!.Shape;
                IsTouching = _manifoldManager.TestOverlap(shapeA,  ChildIndexA, shapeB, ChildIndexB, bodyATransform, bodyBTransform);
            }
            else
            {
                var manifold = Manifold;
                Evaluate(ref manifold, bodyATransform, bodyBTransform);
                IsTouching = manifold.PointCount > 0;
            }
        }

        /// <summary>
        ///     Evaluate this contact with your own manifold and transforms.
        /// </summary>
        /// <param name="manifold">The manifold.</param>
        /// <param name="transformA">The first transform.</param>
        /// <param name="transformB">The second transform.</param>
        private void Evaluate(ref Manifold manifold, in Transform transformA, in Transform transformB)
        {
            // This is expensive and shitcodey, see below.
            switch (Type)
            {
                // TODO: Need a unit test for these.
                case ContactType.Polygon:
                    _manifoldManager.CollidePolygons(ref manifold, (PolygonShape) FixtureA!.Shape, transformA, (PolygonShape) FixtureB!.Shape, transformB);
                    break;
                case ContactType.PolygonAndCircle:
                    _manifoldManager.CollidePolygonAndCircle(ref manifold, (PolygonShape) FixtureA!.Shape, transformA, (PhysShapeCircle) FixtureB!.Shape, transformB);
                    break;
                case ContactType.EdgeAndCircle:
                    _manifoldManager.CollideEdgeAndCircle(ref manifold, (EdgeShape) FixtureA!.Shape, transformA, (PhysShapeCircle) FixtureB!.Shape, transformB);
                    break;
                case ContactType.EdgeAndPolygon:
                    _manifoldManager.CollideEdgeAndPolygon(ref manifold, (EdgeShape) FixtureA!.Shape, transformA, (PolygonShape) FixtureB!.Shape, transformB);
                    break;
                case ContactType.ChainAndCircle:
                {
                    var chain = (ChainShape) FixtureA!.Shape;
                    var edge = _manifoldManager.GetContactEdge();
                    chain.GetChildEdge(ref edge, ChildIndexA);
                    _manifoldManager.CollideEdgeAndCircle(ref manifold, edge, in transformA, (PhysShapeCircle) FixtureB!.Shape, in transformB);
                    _manifoldManager.ReturnEdge(edge);
                    break;
                }
                case ContactType.ChainAndPolygon:
                {
                    var loop2 = (ChainShape) FixtureA!.Shape;
                    var edge = _manifoldManager.GetContactEdge();
                    loop2.GetChildEdge(ref edge, ChildIndexA);
                    _manifoldManager.CollideEdgeAndPolygon(ref manifold, edge, in transformA, (PolygonShape) FixtureB!.Shape, in transformB);
                    _manifoldManager.ReturnEdge(edge);
                    break;
                }
                case ContactType.Circle:
                    _manifoldManager.CollideCircles(ref manifold, (PhysShapeCircle) FixtureA!.Shape, in transformA, (PhysShapeCircle) FixtureB!.Shape, in transformB);
                    break;
                default:
                    throw new ArgumentOutOfRangeException($"Collision between {FixtureA!.Shape.GetType()} and {FixtureB!.Shape.GetType()} not supported");
            }
        }

        public enum ContactType : byte
        {
            NotSupported,
            Polygon,
            PolygonAndCircle,
            Circle,
            EdgeAndPolygon,
            EdgeAndCircle,
            ChainAndPolygon,
            ChainAndCircle,
        }

        public bool Equals(Contact? other)
        {
            if (ReferenceEquals(null, other)) return false;
            if (ReferenceEquals(this, other)) return true;
            return Equals(FixtureA, other.FixtureA) &&
                   Equals(FixtureB, other.FixtureB) &&
                   Manifold.Equals(other.Manifold) &&
                   Type == other.Type &&
                   Enabled == other.Enabled &&
                   ChildIndexA == other.ChildIndexA &&
                   ChildIndexB == other.ChildIndexB &&
                   Friction.Equals(other.Friction) &&
                   Restitution.Equals(other.Restitution);
        }

        public override bool Equals(object? obj)
        {
            return ReferenceEquals(this, obj) || obj is Contact other && Equals(other);
        }

        public override int GetHashCode()
        {
            // TODO: Need to suss this out
            return HashCode.Combine(EntityA, EntityB);
        }

        [Pure]
        public EntityUid OurEnt(EntityUid uid)
        {
            if (uid == EntityA)
                return EntityA;
            else if (uid == EntityB)
                return EntityB;

            throw new InvalidOperationException();
        }

        /// <summary>
        /// Gets the other ent for this contact.
        /// </summary>
        [Pure]
        public EntityUid OtherEnt(EntityUid uid)
        {
            if (uid == EntityA)
                return EntityB;
            else if (uid == EntityB)
                return EntityA;

            throw new InvalidOperationException();
        }

        [Pure, PublicAPI]
        public (string Id, Fixture) OurFixture(EntityUid uid)
        {
            if (uid == EntityA)
                return (FixtureAId, FixtureA!);
            else if (uid == EntityB)
                return (FixtureBId, FixtureB!);

            throw new InvalidOperationException();
        }

        [Pure, PublicAPI]
        public (string Id, Fixture) OtherFixture(EntityUid uid)
        {
            if (uid == EntityA)
                return (FixtureBId, FixtureB!);
            else if (uid == EntityB)
                return (FixtureAId, FixtureA!);

            throw new InvalidOperationException();
        }

<<<<<<< HEAD
        public PhysicsComponent OtherBody(EntityUid uid)
        {
            if (uid == EntityA)
                return BodyB!;
            else if (uid == EntityB)
                return BodyA!;
=======
        [Pure, PublicAPI]
        public PhysicsComponent OurBody(EntityUid uid)
        {
            if (uid == EntityA)
                return BodyA!;
            else if (uid == EntityB)
                return BodyB!;
>>>>>>> dddf5cd2

            throw new InvalidOperationException();
        }

<<<<<<< HEAD
        public TransformComponent OtherTransform(EntityUid uid)
        {
            if (uid == EntityA)
                return XformB!;
            else if (uid == EntityB)
                return XformA!;
=======
        [Pure, PublicAPI]
        public PhysicsComponent OtherBody(EntityUid uid)
        {
            if (uid == EntityA)
                return BodyB!;
            else if (uid == EntityB)
                return BodyA!;
>>>>>>> dddf5cd2

            throw new InvalidOperationException();
        }
    }

    [Flags]
    internal enum ContactFlags : byte
    {
        None = 0,

        /// <summary>
        /// Is the contact pending its first manifold generation.
        /// </summary>
        PreInit = 1 << 0,

        /// <summary>
        ///     Has this contact already been added to an island?
        /// </summary>
        Island = 1 << 1,

        /// <summary>
        ///     Does this contact need re-filtering?
        /// </summary>
        Filter = 1 << 2,

        /// <summary>
        /// Is this a special contact for grid-grid collisions
        /// </summary>
        Grid = 1 << 3,

        /// <summary>
        /// Set right before the contact is deleted
        /// </summary>
        Deleting = 1 << 4,

        /// <summary>
        /// Set after a contact has been deleted and returned to the contact pool.
        /// </summary>
        Deleted = 1 << 5,
    }
}<|MERGE_RESOLUTION|>--- conflicted
+++ resolved
@@ -424,14 +424,6 @@
             throw new InvalidOperationException();
         }
 
-<<<<<<< HEAD
-        public PhysicsComponent OtherBody(EntityUid uid)
-        {
-            if (uid == EntityA)
-                return BodyB!;
-            else if (uid == EntityB)
-                return BodyA!;
-=======
         [Pure, PublicAPI]
         public PhysicsComponent OurBody(EntityUid uid)
         {
@@ -439,19 +431,10 @@
                 return BodyA!;
             else if (uid == EntityB)
                 return BodyB!;
->>>>>>> dddf5cd2
-
-            throw new InvalidOperationException();
-        }
-
-<<<<<<< HEAD
-        public TransformComponent OtherTransform(EntityUid uid)
-        {
-            if (uid == EntityA)
-                return XformB!;
-            else if (uid == EntityB)
-                return XformA!;
-=======
+
+            throw new InvalidOperationException();
+        }
+
         [Pure, PublicAPI]
         public PhysicsComponent OtherBody(EntityUid uid)
         {
@@ -459,7 +442,17 @@
                 return BodyB!;
             else if (uid == EntityB)
                 return BodyA!;
->>>>>>> dddf5cd2
+
+            throw new InvalidOperationException();
+        }
+
+		[Pure]
+        public TransformComponent OtherTransform(EntityUid uid)
+        {
+            if (uid == EntityA)
+                return XformB!;
+            else if (uid == EntityB)
+                return XformA!;
 
             throw new InvalidOperationException();
         }
