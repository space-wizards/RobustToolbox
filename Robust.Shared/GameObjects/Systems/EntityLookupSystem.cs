--- conflicted
+++ resolved
@@ -88,11 +88,6 @@
             SubscribeLocalEvent<MapChangedEvent>(OnMapChange);
 
             SubscribeLocalEvent<MoveEvent>(OnMove);
-<<<<<<< HEAD
-            SubscribeLocalEvent<AnchorStateChangedEvent>(OnAnchored);
-=======
-            SubscribeLocalEvent<EntParentChangedMessage>(OnParentChange);
->>>>>>> 39800d57
             SubscribeLocalEvent<EntInsertedIntoContainerMessage>(OnContainerInsert);
             SubscribeLocalEvent<EntRemovedFromContainerMessage>(OnContainerRemove);
 
@@ -142,17 +137,6 @@
         {
             if (ev.Created && ev.Map != MapId.Nullspace)
             {
-<<<<<<< HEAD
-                RemoveFromEntityTree(args.Entity, args.Transform);
-            }
-            else if (!args.Detaching &&
-                TryComp(args.Entity, out MetaDataComponent? meta) &&
-                meta.EntityLifeStage < EntityLifeStage.Terminating)
-            {
-                var xformQuery = GetEntityQuery<TransformComponent>();
-                var xform = args.Transform;
-                var lookup = GetLookup(args.Entity, xform, xformQuery);
-=======
                 EnsureComp<BroadphaseComponent>(_mapManager.GetMapEntityId(ev.Map));
             }
         }
@@ -162,7 +146,6 @@
             // Must be done before initialization as that's when broadphase data starts getting set.
             EnsureComp<BroadphaseComponent>(ev.EntityUid);
         }
->>>>>>> 39800d57
 
         private void OnBroadphaseAdd(EntityUid uid, BroadphaseComponent component, ComponentAdd args)
         {
@@ -172,16 +155,6 @@
                 (in EntityUid value) => GetTreeAABB(value, component.Owner));
         }
 
-<<<<<<< HEAD
-                var lookupRotation = _transform.GetWorldRotation(lookup.Owner, xformQuery);
-                var (coordinates, rotation) = _transform.GetMoverCoordinateRotation(xform, xformQuery);
-                var relativeRotation = rotation - lookupRotation;
-                DebugTools.Assert(coordinates.EntityId == lookup.Owner);
-
-                // If we're contained then LocalRotation should be 0 anyway.
-                var aabb = GetAABB(args.Entity, coordinates.Position, relativeRotation, xform, xformQuery);
-                AddToEntityTree(lookup, xform, aabb, xformQuery, lookupRotation);
-=======
         private Box2 GetTreeAABB(EntityUid entity, EntityUid tree)
         {
             var xformQuery = GetEntityQuery<TransformComponent>();
@@ -190,7 +163,6 @@
             {
                 Logger.Error($"Entity tree contains a deleted entity? Tree: {ToPrettyString(tree)}, entity: {entity}");
                 return default;
->>>>>>> 39800d57
             }
 
             if (xform.ParentUid == tree)
@@ -450,7 +422,6 @@
 
         private void OnMove(ref MoveEvent args)
         {
-<<<<<<< HEAD
             var uid = args.Sender;
             var xform = args.Component;
 
@@ -472,43 +443,25 @@
                 // TODO IMPROVE CONTAINER REMOVAL HANDLING
                 return;
             }
-=======
-            // Even if the entity is contained it may have children that aren't so we still need to update.
-            if (!CanMoveUpdate(args.Sender))
+
+            if (_mapManager.IsMap(uid))
                 return;
 
             var broadQuery = GetEntityQuery<BroadphaseComponent>();
             var xformQuery = GetEntityQuery<TransformComponent>();
             var lookup = GetBroadphase(args.Sender, args.Component, broadQuery, xformQuery);
->>>>>>> 39800d57
-
-            if (_mapManager.IsMap(uid))
-                return;
-
-<<<<<<< HEAD
-            var xformQuery = GetEntityQuery<TransformComponent>();
-            var lookup = GetLookup(uid, xform, xformQuery);
-=======
-            var xform = args.Component;
-            var coordinates = _transform.GetMoverCoordinates(xform.Coordinates, xformQuery);
-            var lookupRotation = _transform.GetWorldRotation(lookup.Owner, xformQuery);
-            var aabb = GetAABB(args.Sender, coordinates.Position, _transform.GetWorldRotation(xform) - lookupRotation, xform, xformQuery);
-            AddToEntityTree(lookup, xform, aabb, xformQuery, lookupRotation);
-        }
->>>>>>> 39800d57
 
             if (args.ParentChanged)
-                UpdateParent(uid, xform, lookup, xformQuery, args.OldPosition.EntityId);
+                UpdateParent(uid, xform, lookup, xformQuery, broadQuery, args.OldPosition.EntityId);
             else
                 UpdatePosition(uid, xform, lookup, xformQuery);
         }
 
-        private void UpdatePosition(EntityUid uid, TransformComponent xform, EntityLookupComponent? lookup, EntityQuery<TransformComponent> xformQuery)
+        private void UpdatePosition(EntityUid uid, TransformComponent xform, BroadphaseComponent? lookup, EntityQuery<TransformComponent> xformQuery)
         {
             if (lookup == null)
                 return;
 
-<<<<<<< HEAD
             var lookupRotation = _transform.GetWorldRotation(lookup.Owner, xformQuery);
             var (coordinates, rotation) = _transform.GetMoverCoordinateRotation(xform, xformQuery);
             var relativeRotation = rotation - lookupRotation;
@@ -516,47 +469,27 @@
             AddToEntityTree(lookup, xform, aabb, xformQuery, lookupRotation);
         }
 
-        private void UpdateParent(EntityUid uid, TransformComponent xform, EntityLookupComponent? lookup, EntityQuery<TransformComponent> xformQuery, EntityUid oldParent)
-        {
-            EntityLookupComponent? oldLookup = oldParent.IsValid() ? GetLookup(oldParent, xformQuery) : null;
-
-            // If parent is the same then we just update the position as normal
+        private void UpdateParent(EntityUid uid,
+            TransformComponent xform,
+            BroadphaseComponent? lookup,
+            EntityQuery<TransformComponent> xformQuery,
+            EntityQuery<BroadphaseComponent> broadQuery,
+            EntityUid oldParent)
+        {
+            BroadphaseComponent? oldLookup = oldParent.IsValid()
+                ? GetBroadphase(oldParent, xformQuery.GetComponent(oldParent), broadQuery, xformQuery)
+                : null;
+
+            // If lookup remained unchanged we just update the position as normal
             if (oldLookup == lookup)
             {
                 UpdatePosition(uid, xform, lookup, xformQuery);
                 return;
             }
 
-=======
-            if (meta.EntityLifeStage < EntityLifeStage.Initialized ||
-                _mapManager.IsGrid(args.Entity) ||
-                _mapManager.IsMap(args.Entity))
-            {
-                return;
-            }
-
-            var xformQuery = GetEntityQuery<TransformComponent>();
-            var broadQuery = GetEntityQuery<BroadphaseComponent>();
-            var xform = args.Transform;
-            BroadphaseComponent? oldLookup = null;
-
-            if (args.OldMapId != MapId.Nullspace && xformQuery.TryGetComponent(args.OldParent, out var parentXform))
-            {
-                // If the old parent has a broadphase return that, otherwise return the parent's broadphase.
-                if (!broadQuery.TryGetComponent(args.OldParent.Value, out oldLookup))
-                {
-                    oldLookup = GetBroadphase(args.OldParent.Value, parentXform, broadQuery, xformQuery);
-                }
-            }
-
-            var newLookup = GetBroadphase(args.Entity, xform, broadQuery, xformQuery);
-
-            // If parent is the same then no need to do anything as position should stay the same.
-            if (oldLookup == newLookup) return;
-
->>>>>>> 39800d57
             RemoveFromEntityTree(oldLookup, xform, xformQuery);
 
+            // TODO combine get-broadphase and get-worldrot
             if (lookup != null)
                 AddToEntityTree(lookup, xform, xformQuery, _transform.GetWorldRotation(lookup.Owner, xformQuery));
         }
@@ -647,13 +580,6 @@
             }
         }
 
-<<<<<<< HEAD
-        public void RemoveFromEntityTree(EntityUid uid, TransformComponent xform, bool recursive = true)
-        {
-            var xformQuery = GetEntityQuery<TransformComponent>();
-            var lookup = GetLookup(uid, xform, xformQuery);
-            RemoveFromEntityTree(lookup, xform, xformQuery, recursive);
-=======
         private void AddTree(EntityUid uid, BroadphaseComponent broadphase, Box2 aabb, PhysicsComponent? body = null, TransformComponent? xform = null)
         {
             if (!Resolve(uid, ref body, false) || !body.CanCollide)
@@ -674,7 +600,6 @@
             }
 
             RemoveBroadTree(body, broadphase, body.BodyType);
->>>>>>> 39800d57
         }
 
         /// <summary>
@@ -725,6 +650,7 @@
 
             // if it's map (or in null-space) return null. Grids should return the map's broadphase.
 
+            // TODO provide variant that also returns world rotation (and maybe position). Avoids having to iterate though parents twice.
             while (parent.IsValid())
             {
                 if (broadQuery.TryGetComponent(parent, out var comp))
