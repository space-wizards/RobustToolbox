--- conflicted
+++ resolved
@@ -997,13 +997,11 @@
                 }
             }
 
-<<<<<<< HEAD
+            if (!_entityManager.EntitySysManager.TryGetEntitySystem(out SharedGridFixtureSystem? system) ||
+                _entityManager.Deleted(GridEntityId)) return;
+                
             // TODO: Move this to the component when we combine.
             _mapManager.OnGridBoundsChange(GridEntityId, this);
-=======
-            if (!_entityManager.EntitySysManager.TryGetEntitySystem(out SharedGridFixtureSystem? system) ||
-                _entityManager.Deleted(GridEntityId)) return;
->>>>>>> 64cd6ea9
 
             // TryGet because unit tests YAY
             if (mapChunk.FilledTiles > 0)
