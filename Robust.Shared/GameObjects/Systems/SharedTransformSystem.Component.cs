using JetBrains.Annotations;
using Robust.Shared.GameStates;
using Robust.Shared.Log;
using Robust.Shared.Map;
using Robust.Shared.Maths;
using Robust.Shared.Physics;
using Robust.Shared.Physics.Systems;
using Robust.Shared.Timing;
using Robust.Shared.Utility;
using System;
using System.Linq;
using System.Runtime.CompilerServices;
using Robust.Shared.Map.Components;
using System.Diagnostics.CodeAnalysis;
using System.Numerics;
using Robust.Shared.Containers;

namespace Robust.Shared.GameObjects;

public abstract partial class SharedTransformSystem
{
    #region Anchoring

    internal void ReAnchor(
        EntityUid uid,
        TransformComponent xform,
        MapGridComponent oldGrid,
        MapGridComponent newGrid,
        Vector2i tilePos,
        EntityUid oldGridUid,
        EntityUid newGridUid,
        TransformComponent oldGridXform,
        TransformComponent newGridXform,
        EntityQuery<TransformComponent> xformQuery)
    {
        // Bypass some of the expensive stuff in unanchoring / anchoring.
        _map.RemoveFromSnapGridCell(oldGridUid, oldGrid, tilePos, uid);
        _map.AddToSnapGridCell(newGridUid, newGrid, tilePos, uid);
        // TODO: Could do this re-parent way better.
        // Unfortunately we don't want any anchoring events to go out hence... this.
        xform._anchored = false;
        oldGridXform._children.Remove(uid);
        newGridXform._children.Add(uid);
        xform._parent = newGridUid;
        xform._anchored = true;

        SetGridId(uid, xform, newGridUid, xformQuery);
        var reParent = new EntParentChangedMessage(uid, oldGridUid, xform.MapID, xform);
        RaiseLocalEvent(uid, ref reParent, true);
        // TODO: Ideally shouldn't need to call the moveevent
        var movEevee = new MoveEvent(uid,
            new EntityCoordinates(oldGridUid, xform._localPosition),
            new EntityCoordinates(newGridUid, xform._localPosition),
            xform.LocalRotation,
            xform.LocalRotation,
            xform,
            _gameTiming.ApplyingState);
        RaiseLocalEvent(uid, ref movEevee, true);

        DebugTools.Assert(xformQuery.GetComponent(oldGridUid).MapID == xformQuery.GetComponent(newGridUid).MapID);
        DebugTools.Assert(xform._anchored);

        Dirty(uid, xform);
        var ev = new ReAnchorEvent(uid, oldGridUid, newGridUid, tilePos, xform);
        RaiseLocalEvent(uid, ref ev);
    }

    [Obsolete("Use overload that takes an explicit EntityUid for the grid instead.")]
    public bool AnchorEntity(EntityUid uid, TransformComponent xform, MapGridComponent grid, Vector2i tileIndices)
    {
        return AnchorEntity(uid, xform, grid.Owner, grid, tileIndices);
    }

    public bool AnchorEntity(
        EntityUid uid,
        TransformComponent xform,
        EntityUid gridUid,
        MapGridComponent grid,
        Vector2i tileIndices)
    {
        if (!_map.AddToSnapGridCell(gridUid, grid, tileIndices, uid))
            return false;

        var wasAnchored = xform._anchored;
        Dirty(uid, xform);
        xform._anchored = true;

        // Mark as static before doing position changes, to avoid the velocity change on parent change.
        _physics.TrySetBodyType(uid, BodyType.Static, xform: xform);

        if (!wasAnchored && xform.Running)
        {
            var ev = new AnchorStateChangedEvent(xform);
            RaiseLocalEvent(uid, ref ev, true);
        }

        // Anchor snapping. If there is a coordinate change, it will dirty the component for us.
        var pos = new EntityCoordinates(gridUid, _map.GridTileToLocal(gridUid, grid, tileIndices).Position);
        SetCoordinates(uid, xform, pos, unanchor: false);

        return true;
    }

    public bool AnchorEntity(EntityUid uid, TransformComponent xform, MapGridComponent grid)
    {
        var tileIndices = _map.TileIndicesFor(grid.Owner, grid, xform.Coordinates);
        return AnchorEntity(uid, xform, grid, tileIndices);
    }

    public bool AnchorEntity(EntityUid uid, TransformComponent xform)
    {
        return _mapManager.TryGetGrid(xform.GridUid, out var grid)
            && AnchorEntity(uid, xform, grid, _map.TileIndicesFor(xform.GridUid.Value, grid, xform.Coordinates));
    }

    public void Unanchor(EntityUid uid, TransformComponent xform, bool setPhysics = true)
    {
        if (!xform._anchored)
            return;

        Dirty(uid, xform);
        xform._anchored = false;

        if (setPhysics)
            _physics.TrySetBodyType(uid, BodyType.Dynamic, xform: xform);

        if (xform.LifeStage < ComponentLifeStage.Initialized)
            return;

        if (_gridQuery.TryGetComponent(xform.GridUid, out var grid))
        {
            var tileIndices = _map.TileIndicesFor(xform.GridUid.Value, grid, xform.Coordinates);
            _map.RemoveFromSnapGridCell(xform.GridUid.Value, grid, tileIndices, uid);
        }

        if (!xform.Running)
            return;

        var ev = new AnchorStateChangedEvent(xform);
        RaiseLocalEvent(uid, ref ev, true);
    }

    #endregion

    #region Contains

    /// <summary>
    ///     Returns whether the given entity is a child of this transform or one of its descendants.
    /// </summary>
    public bool ContainsEntity(TransformComponent xform, EntityUid entity)
    {
        return ContainsEntity(xform, entity, _xformQuery);
    }

    /// <inheritdoc cref="ContainsEntity(Robust.Shared.GameObjects.TransformComponent,Robust.Shared.GameObjects.EntityUid)"/>
    public bool ContainsEntity(TransformComponent xform, EntityUid entity, EntityQuery<TransformComponent> xformQuery)
    {
        return ContainsEntity(xform, xformQuery.GetComponent(entity), xformQuery);
    }

    /// <inheritdoc cref="ContainsEntity(Robust.Shared.GameObjects.TransformComponent,Robust.Shared.GameObjects.EntityUid)"/>
    public bool ContainsEntity(TransformComponent xform, TransformComponent entityTransform)
    {
        return ContainsEntity(xform, entityTransform, _xformQuery);
    }

    /// <inheritdoc cref="ContainsEntity(Robust.Shared.GameObjects.TransformComponent,Robust.Shared.GameObjects.EntityUid)"/>
    public bool ContainsEntity(TransformComponent xform, TransformComponent entityTransform, EntityQuery<TransformComponent> xformQuery)
    {
        // Is the entity the scene root
        if (!entityTransform.ParentUid.IsValid())
            return false;

        // Is this the direct parent of the entity
        if (xform.Owner == entityTransform.ParentUid)
            return true;

        // Recursively search up the parents for this object
        var parentXform = xformQuery.GetComponent(entityTransform.ParentUid);
        return ContainsEntity(xform, parentXform, xformQuery);
    }

    #endregion

    #region Component Lifetime

    private void OnCompInit(EntityUid uid, TransformComponent component, ComponentInit args)
    {
        // Children MAY be initialized here before their parents are.
        // We do this whole dance to handle this recursively,
        // setting _mapIdInitialized along the way to avoid going to the MapComponent every iteration.
        static MapId FindMapIdAndSet(EntityUid uid, TransformComponent xform, IEntityManager entMan, EntityQuery<TransformComponent> xformQuery, IMapManager mapManager)
        {
            if (xform._mapIdInitialized)
                return xform.MapID;

            MapId value;

            if (xform.ParentUid.IsValid())
            {
                value = FindMapIdAndSet(xform.ParentUid, xformQuery.GetComponent(xform.ParentUid), entMan, xformQuery, mapManager);
            }
            else
            {
                // second level node, terminates recursion up the branch of the tree
                if (entMan.TryGetComponent(uid, out MapComponent? mapComp))
                {
                    value = mapComp.MapId;
                }
                else
                {
                    // We allow entities to be spawned directly into null-space.
                    value = MapId.Nullspace;
                }
            }

            xform.MapUid = value == MapId.Nullspace ? null : mapManager.GetMapEntityId(value);
            xform.MapID = value;
            xform._mapIdInitialized = true;
            return value;
        }

        if (!component._mapIdInitialized)
        {
            FindMapIdAndSet(uid, component, EntityManager, _xformQuery, _mapManager);
            component._mapIdInitialized = true;
        }

        // Has to be done if _parent is set from ExposeData.
        if (component.ParentUid.IsValid())
        {
            // Note that _children is a HashSet<EntityUid>,
            // so duplicate additions (which will happen) don't matter.

            var parentXform = _xformQuery.GetComponent(component.ParentUid);
            if (parentXform.LifeStage > ComponentLifeStage.Running || LifeStage(component.ParentUid) > EntityLifeStage.MapInitialized)
            {
                var msg = $"Attempted to re-parent to a terminating object. Entity: {ToPrettyString(component.ParentUid)}, new parent: {ToPrettyString(uid)}";
#if EXCEPTION_TOLERANCE
                Logger.Error(msg);
                Del(uid);
#else
                throw new InvalidOperationException(msg);
#endif
            }

            parentXform._children.Add(uid);
        }

        InitializeGridUid(uid, component);
        component.MatricesDirty = true;

        DebugTools.Assert(component._gridUid == uid || !HasComp<MapGridComponent>(uid));
        if (!component._anchored)
            return;

        MapGridComponent? grid;

        // First try find grid via parent:
        if (component.GridUid == component.ParentUid && TryComp(component.ParentUid, out MapGridComponent? gridComp))
        {
            grid = gridComp;
        }
        else
        {
            // Entity may not be directly parented to the grid (e.g., spawned using some relative entity coordinates)
            // in that case, we attempt to attach to a grid.
            var pos = new MapCoordinates(GetWorldPosition(component), component.MapID);
            _mapManager.TryFindGridAt(pos, out _, out grid);
        }

        if (grid == null)
        {
            Unanchor(uid, component);
            return;
        }

        if (!AnchorEntity(uid, component, grid))
            component._anchored = false;
    }

    internal void InitializeGridUid(
        EntityUid uid,
        TransformComponent xform)
    {
        // Dont set pre-init, as the map grid component might not have been added yet.
        if (xform._gridInitialized || xform.LifeStage < ComponentLifeStage.Initializing)
            return;

        xform._gridInitialized = true;
        DebugTools.Assert(xform.GridUid == null);
        if (_gridQuery.HasComponent(uid))
        {
            xform._gridUid = uid;
            return;
        }

        if (!xform._parent.IsValid())
            return;

        var parentXform = _xformQuery.GetComponent(xform._parent);
        InitializeGridUid(xform._parent, parentXform);
        xform._gridUid = parentXform._gridUid;
    }

    private void OnCompStartup(EntityUid uid, TransformComponent xform, ComponentStartup args)
    {
        // TODO PERFORMANCE remove AnchorStateChangedEvent and EntParentChangedMessage events here.

        // I hate this. Apparently some entities rely on this to perform their initialization logic (e.g., power
        // receivers or lights?). Those components should just do their own init logic, instead of wasting time raising
        // this event on every entity that gets created.
        if (xform.Anchored)
        {
            DebugTools.Assert(xform.ParentUid == xform.GridUid && xform.ParentUid.IsValid());
            var anchorEv = new AnchorStateChangedEvent(xform);
            RaiseLocalEvent(uid, ref anchorEv, true);
        }

        // I hate this too. Once again, required for shit like containers because they CBF doing their own init logic
        // and rely on parent changed messages instead. Might also be used by broadphase stuff?
        var parentEv = new EntParentChangedMessage(uid, null, MapId.Nullspace, xform);
        RaiseLocalEvent(uid, ref parentEv, true);

        var ev = new TransformStartupEvent(xform);
        RaiseLocalEvent(uid, ref ev, true);

        DebugTools.Assert(!xform.NoLocalRotation || xform.LocalRotation == 0, $"NoRot entity has a non-zero local rotation. entity: {ToPrettyString(uid)}");
    }

    #endregion

    #region GridId

    /// <summary>
    /// Sets the <see cref="GridId"/> for the transformcomponent without updating its children. Does not Dirty it.
    /// </summary>
    internal void SetGridIdNoRecursive(EntityUid uid, TransformComponent xform, EntityUid? gridUid)
    {
        DebugTools.Assert(gridUid == uid || !HasComp<MapGridComponent>(uid));
        if (xform._gridUid == gridUid)
            return;

        DebugTools.Assert(gridUid == null || HasComp<MapGridComponent>(gridUid));
        xform._gridUid = gridUid;
    }

    /// <summary>
    /// Sets the <see cref="GridId"/> for the transformcomponent. Does not Dirty it.
    /// </summary>
    public void SetGridId(EntityUid uid, TransformComponent xform, EntityUid? gridId, EntityQuery<TransformComponent>? xformQuery = null)
    {
        if (!xform._gridInitialized || xform._gridUid == gridId || xform.GridUid == uid)
            return;

        DebugTools.Assert(!HasComp<MapGridComponent>(uid));
        DebugTools.Assert(gridId == null || HasComp<MapGridComponent>(gridId));

        xformQuery ??= _xformQuery;
        SetGridIdRecursive(uid, xform, gridId, xformQuery.Value);
    }

    private void SetGridIdRecursive(EntityUid uid, TransformComponent xform, EntityUid? gridId, EntityQuery<TransformComponent> xformQuery)
    {
        if (!xform._gridInitialized || xform._gridUid == gridId || xform.GridUid == uid)
            return;

        DebugTools.Assert(!HasComp<MapGridComponent>(uid));
        xform._gridUid = gridId;
        var childEnumerator = xform.ChildEnumerator;

        while (childEnumerator.MoveNext(out var child))
        {
            SetGridIdRecursive(child.Value, xformQuery.GetComponent(child.Value), gridId, xformQuery);
        }
    }

    #endregion

    #region Local Position

    public void SetLocalPosition(EntityUid uid, Vector2 value, TransformComponent? xform = null)
    {
        if (!Resolve(uid, ref xform)) return;
        SetLocalPosition(xform, value);
    }

    public virtual void SetLocalPosition(TransformComponent xform, Vector2 value)
    {
#pragma warning disable CS0618
        xform.LocalPosition = value;
#pragma warning restore CS0618
    }

    public void SetLocalPositionNoLerp(EntityUid uid, Vector2 value, TransformComponent? xform = null)
    {
        if (!Resolve(uid, ref xform)) return;
        SetLocalPositionNoLerp(xform, value);
    }

    public virtual void SetLocalPositionNoLerp(TransformComponent xform, Vector2 value)
    {
#pragma warning disable CS0618
        xform.LocalPosition = value;
#pragma warning restore CS0618
    }

    #endregion

    #region Local Rotation

    public void SetLocalRotationNoLerp(EntityUid uid, Angle angle)
    {
        SetLocalRotationNoLerp(_xformQuery.GetComponent(uid), angle);
    }

    public virtual void SetLocalRotationNoLerp(TransformComponent xform, Angle angle)
    {
        xform.LocalRotation = angle;
    }

    public void SetLocalRotation(EntityUid uid, Angle value, TransformComponent? xform = null)
    {
        if (!Resolve(uid, ref xform)) return;
        SetLocalRotation(xform, value);
    }

    public virtual void SetLocalRotation(TransformComponent xform, Angle value)
    {
        xform.LocalRotation = value;
    }

    #endregion

    #region Coordinates

    public void SetCoordinates(EntityUid uid, EntityCoordinates value)
    {
        SetCoordinates(uid, Transform(uid), value);
    }

    /// <summary>
    ///     This sets the local position and parent of an entity.
    /// </summary>
    /// <param name="rotation">Final local rotation. If not specified, this will attempt to preserve world
    /// rotation.</param>
    /// <param name="unanchor">Whether or not to unanchor the entity before moving. Note that this will still move the
    /// entity even when false. If you set this to false, you need to manually manage the grid lookup changes and ensure
    /// the final position is valid</param>
    public void SetCoordinates(EntityUid uid, TransformComponent xform, EntityCoordinates value, Angle? rotation = null, bool unanchor = true, TransformComponent? newParent = null, TransformComponent? oldParent = null)
    {
        // NOTE: This setter must be callable from before initialize.

        if (xform.ParentUid == value.EntityId
            && xform._localPosition.EqualsApprox(value.Position)
            && (rotation == null || MathHelper.CloseTo(rotation.Value.Theta, xform._localRotation.Theta)))
        {
            return;
        }

        var oldPosition = xform._parent.IsValid() ? new EntityCoordinates(xform._parent, xform._localPosition) : default;
        var oldRotation = xform._localRotation;

        if (xform.Anchored && unanchor)
            Unanchor(uid, xform);

        // Set new values
        Dirty(uid, xform);
        xform.MatricesDirty = true;
        xform._localPosition = value.Position;

        if (rotation != null && !xform.NoLocalRotation)
            xform._localRotation = rotation.Value;

        DebugTools.Assert(!xform.NoLocalRotation || xform.LocalRotation == 0);

        // Perform parent change logic
        if (value.EntityId != xform._parent)
        {
            if (value.EntityId == uid)
            {
                DetachParentToNull(uid, xform);
                if (_netMan.IsServer || IsClientSide(uid))
                    QueueDel(uid);
                throw new InvalidOperationException($"Attempted to parent an entity to itself: {ToPrettyString(uid)}");
            }

            if (value.EntityId.IsValid())
            {
                if (!_xformQuery.Resolve(value.EntityId, ref newParent, false))
                {
                    DetachParentToNull(uid, xform);
                    if (_netMan.IsServer || IsClientSide(uid))
                        QueueDel(uid);
                    throw new InvalidOperationException($"Attempted to parent entity {ToPrettyString(uid)} to non-existent entity {value.EntityId}");
                }

                if (newParent.LifeStage > ComponentLifeStage.Running || LifeStage(value.EntityId) > EntityLifeStage.MapInitialized)
                {
                    DetachParentToNull(uid, xform);
                    if (_netMan.IsServer || IsClientSide(uid))
                        QueueDel(uid);
                    throw new InvalidOperationException($"Attempted to re-parent to a terminating object. Entity: {ToPrettyString(uid)}, new parent: {ToPrettyString(value.EntityId)}");
                }

                // Check for recursive/circular transform hierarchies.
                if (xform.MapUid == newParent.MapUid)
                {
                    var recursiveUid = value.EntityId;
                    var recursiveXform = newParent;
                    while (recursiveXform.ParentUid.IsValid())
                    {
                        if (recursiveXform.ParentUid == uid)
                        {
                            if (!_gameTiming.ApplyingState)
                                throw new InvalidOperationException($"Attempted to parent an entity to one of its descendants! {ToPrettyString(uid)}. new parent: {ToPrettyString(value.EntityId)}");

                            // Client is halfway through applying server state, which can sometimes lead to a temporarily circular transform hierarchy.
                            // E.g., client is holding a foldable bed and predicts dropping & sitting in it -> reset to holding it -> bed is parent of player and vice versa.
                            // Even though its temporary, this can still cause the client to get stuck in infinite loops while applying the game state.
                            // So we will just break the loop by detaching to null and just trusting that the loop wasn't actually a real feature of the server state.
                            Log.Warning($"Encountered circular transform hierarchy while applying state for entity: {ToPrettyString(uid)}. Detaching child to null: {ToPrettyString(recursiveUid)}");
                            DetachParentToNull(recursiveUid, recursiveXform);
                            break;
                        }

                        recursiveUid = recursiveXform.ParentUid;
                        recursiveXform = _xformQuery.GetComponent(recursiveUid);
                    }
                }
            }

            if (xform._parent.IsValid())
                _xformQuery.Resolve(xform._parent, ref oldParent);

            oldParent?._children.Remove(uid);
            newParent?._children.Add(uid);

            xform._parent = value.EntityId;
            var oldMapId = xform.MapID;

            if (newParent != null)
            {
                xform.ChangeMapId(newParent.MapID, _xformQuery);

                if (!xform._gridInitialized)
                    InitializeGridUid(uid, xform);
                else
                {
                    if (!newParent._gridInitialized)
                        InitializeGridUid(value.EntityId, newParent);
                    SetGridId(uid, xform, newParent.GridUid);
                }
            }
            else
            {
                xform.ChangeMapId(MapId.Nullspace, _xformQuery);
                if (!xform._gridInitialized)
                    InitializeGridUid(uid, xform);
                else
                    SetGridId(uid, xform, null, _xformQuery);
            }

            if (xform.Initialized)
            {
                // preserve world rotation
                if (rotation == null && oldParent != null && newParent != null && !xform.NoLocalRotation)
                    xform._localRotation += GetWorldRotation(oldParent) - GetWorldRotation(newParent);

                DebugTools.Assert(!xform.NoLocalRotation || xform.LocalRotation == 0);

                var entParentChangedMessage = new EntParentChangedMessage(uid, oldParent?.Owner, oldMapId, xform);
                RaiseLocalEvent(uid, ref entParentChangedMessage, true);
            }
        }

        if (!xform.Initialized)
            return;

        var newPosition = xform._parent.IsValid() ? new EntityCoordinates(xform._parent, xform._localPosition) : default;
#if DEBUG
        // If an entity is parented to the map, its grid uid should be null (unless it is itself a grid or we have a map-grid)
        if (xform.ParentUid == xform.MapUid)
            DebugTools.Assert(xform.GridUid == null || xform.GridUid == uid || xform.GridUid == xform.MapUid);
#endif
        var moveEvent = new MoveEvent(uid, oldPosition, newPosition, oldRotation, xform._localRotation, xform, _gameTiming.ApplyingState);
        RaiseLocalEvent(uid, ref moveEvent, true);
    }

    #endregion

    #region Parent

    public void ReparentChildren(EntityUid oldUid, EntityUid uid)
    {
        ReparentChildren(oldUid, uid, _xformQuery);
    }

    /// <summary>
    /// Re-parents all of the oldUid's children to the new entity.
    /// </summary>
    public void ReparentChildren(EntityUid oldUid, EntityUid uid, EntityQuery<TransformComponent> xformQuery)
    {
        if (oldUid == uid)
        {
            Log.Error($"Tried to reparent entities from the same entity, {ToPrettyString(oldUid)}");
            return;
        }

        var oldXform = xformQuery.GetComponent(oldUid);
        var xform = xformQuery.GetComponent(uid);

        foreach (var child in oldXform._children.ToArray())
        {
            SetParent(child, xformQuery.GetComponent(child), uid, xformQuery, xform);
        }

        DebugTools.Assert(oldXform.ChildCount == 0);
    }

    public TransformComponent? GetParent(EntityUid uid)
    {
        return GetParent(_xformQuery.GetComponent(uid));
    }

    public TransformComponent? GetParent(TransformComponent xform)
    {
        if (!xform.ParentUid.IsValid())
            return null;
        return _xformQuery.GetComponent(xform.ParentUid);
    }

    public EntityUid GetParentUid(EntityUid uid)
    {
        return _xformQuery.GetComponent(uid).ParentUid;
    }

    public void SetParent(EntityUid uid, EntityUid parent)
    {
        SetParent(uid, _xformQuery.GetComponent(uid), parent, _xformQuery);
    }

    public void SetParent(EntityUid uid, TransformComponent xform, EntityUid parent, TransformComponent? parentXform = null)
    {
        SetParent(uid, xform, parent, _xformQuery, parentXform);
    }

    public void SetParent(EntityUid uid, TransformComponent xform, EntityUid parent, EntityQuery<TransformComponent> xformQuery, TransformComponent? parentXform = null)
    {
        DebugTools.Assert(uid == xform.Owner);
        if (xform.ParentUid == parent)
            return;

        if (!parent.IsValid())
        {
            DetachParentToNull(uid, xform);
            return;
        }

        if (!xformQuery.Resolve(parent, ref parentXform))
            return;

        var (_, parRot, parInvMatrix) = GetWorldPositionRotationInvMatrix(parentXform, xformQuery);
        var (pos, rot) = GetWorldPositionRotation(xform, xformQuery);
        var newPos = parInvMatrix.Transform(pos);
        var newRot = rot - parRot;

        SetCoordinates(uid, xform, new EntityCoordinates(parent, newPos), newRot, newParent: parentXform);
    }

    #endregion

    #region States
    public virtual void ActivateLerp(TransformComponent xform) { }

    public virtual void DeactivateLerp(TransformComponent xform) { }

    internal void OnGetState(EntityUid uid, TransformComponent component, ref ComponentGetState args)
    {
        DebugTools.Assert(!component.ParentUid.IsValid() || (!Deleted(component.ParentUid) && !EntityManager.IsQueuedForDeletion(component.ParentUid)));
        var parent = GetNetEntity(component.ParentUid);

        args.State = new TransformComponentState(
            component.LocalPosition,
            component.LocalRotation,
            parent,
            component.NoLocalRotation,
            component.Anchored);
    }

    internal void OnHandleState(EntityUid uid, TransformComponent xform, ref ComponentHandleState args)
    {
        if (args.Current is TransformComponentState newState)
        {
            var parent = GetEntity(newState.ParentID);
<<<<<<< HEAD
            var newParentId = newState.ParentID;
=======
            if (!parent.IsValid() && newState.ParentID.IsValid())
                Log.Error($"Received transform component state with an unknown parent Id. Entity: {ToPrettyString(uid)}. Net parent: {newState.ParentID}");

>>>>>>> ef630bbf
            var oldAnchored = xform.Anchored;

            // update actual position data, if required
            if (!xform.LocalPosition.EqualsApprox(newState.LocalPosition)
                || !xform.LocalRotation.EqualsApprox(newState.Rotation)
                || xform.ParentUid != parent)
            {
                // remove from any old grid lookups
                if (xform.Anchored && TryComp(xform.ParentUid, out MapGridComponent? grid))
                {
                    var tileIndices = _map.TileIndicesFor(xform.ParentUid, grid, xform.Coordinates);
                    _map.RemoveFromSnapGridCell(xform.ParentUid, grid, tileIndices, uid);
                }

                // Set anchor state true during the move event unless the entity wasn't and isn't being anchored. This avoids unnecessary entity lookup changes.
                xform._anchored |= newState.Anchored;

                // Update the action position, rotation, and parent (and hence also map, grid, etc).
                SetCoordinates(uid, xform, new EntityCoordinates(parent, newState.LocalPosition), newState.Rotation, unanchor: false);

                xform._anchored = newState.Anchored;

                // Add to any new grid lookups. Normal entity lookups will either have been handled by the move event,
                // or by the following AnchorStateChangedEvent
                if (xform._anchored && xform.Initialized)
                {
                    if (xform.ParentUid == xform.GridUid && TryComp(xform.GridUid, out MapGridComponent? newGrid))
                    {
                        var tileIndices = _map.TileIndicesFor(xform.GridUid.Value, newGrid, xform.Coordinates);
                        _map.AddToSnapGridCell(xform.GridUid.Value, newGrid, tileIndices, uid);
                    }
                    else
                    {
                        DebugTools.Assert("New transform state coordinates are incompatible with anchoring.");
                        xform._anchored = false;
                    }
                }
            }
            else
            {
                xform.Anchored = newState.Anchored;
            }

            if (oldAnchored != newState.Anchored && xform.Initialized)
            {
                var ev = new AnchorStateChangedEvent(xform);
                RaiseLocalEvent(uid, ref ev, true);
            }

            xform.PrevPosition = newState.LocalPosition;
            xform.PrevRotation = newState.Rotation;
            xform._noLocalRotation = newState.NoLocalRotation;

            DebugTools.Assert(xform.ParentUid == parent, "Transform state failed to set parent");
            DebugTools.Assert(xform.Anchored == newState.Anchored, "Transform state failed to set anchored");
        }

        if (args.Next is TransformComponentState nextTransform)
        {
            xform.NextPosition = nextTransform.LocalPosition;
            xform.NextRotation = nextTransform.Rotation;
            xform.LerpParent = GetEntity(nextTransform.ParentID);
            ActivateLerp(xform);
        }
        else
        {
            DeactivateLerp(xform);
        }
    }

    #endregion

    #region World Matrix

    [Pure]
    public Matrix3 GetWorldMatrix(EntityUid uid)
    {
        return GetWorldMatrix(_xformQuery.GetComponent(uid), _xformQuery);
    }

    // Temporary until it's moved here
    [Pure]
    [MethodImpl(MethodImplOptions.AggressiveInlining)]
    public Matrix3 GetWorldMatrix(TransformComponent component)
    {
        return GetWorldMatrix(component, _xformQuery);
    }

    [Pure]
    [MethodImpl(MethodImplOptions.AggressiveInlining)]
    public Matrix3 GetWorldMatrix(EntityUid uid, EntityQuery<TransformComponent> xformQuery)
    {
        return GetWorldMatrix(xformQuery.GetComponent(uid), xformQuery);
    }

    [Pure]
    [MethodImpl(MethodImplOptions.AggressiveInlining)]
    public Matrix3 GetWorldMatrix(TransformComponent component, EntityQuery<TransformComponent> xformQuery)
    {
        var (pos, rot) = GetWorldPositionRotation(component, xformQuery);
        return Matrix3.CreateTransform(pos, rot);
    }

    #endregion

    #region World Position

    [Pure]
    [MethodImpl(MethodImplOptions.AggressiveInlining)]
    public Vector2 GetWorldPosition(EntityUid uid)
    {
        return GetWorldPosition(_xformQuery.GetComponent(uid));
    }

    // Temporary until it's moved here
    [Pure]
    [MethodImpl(MethodImplOptions.AggressiveInlining)]
    public Vector2 GetWorldPosition(TransformComponent component)
    {
        Vector2 pos = component._localPosition;

        while (component.ParentUid != component.MapUid && component.ParentUid.IsValid())
        {
            component = _xformQuery.GetComponent(component.ParentUid);
            pos = component._localRotation.RotateVec(pos) + component._localPosition;
        }

        return pos;
    }

    [Pure]
    [MethodImpl(MethodImplOptions.AggressiveInlining)]
    public Vector2 GetWorldPosition(EntityUid uid, EntityQuery<TransformComponent> xformQuery)
    {
        return GetWorldPosition(xformQuery.GetComponent(uid));
    }

    [Pure]
    public Vector2 GetWorldPosition(TransformComponent component, EntityQuery<TransformComponent> xformQuery)
    {
        return GetWorldPosition(component);
    }

    [Pure]
    public (Vector2 WorldPosition, Angle WorldRotation) GetWorldPositionRotation(EntityUid uid)
    {
        return GetWorldPositionRotation(_xformQuery.GetComponent(uid));
    }

    [Pure]
    public (Vector2 WorldPosition, Angle WorldRotation) GetWorldPositionRotation(TransformComponent component)
    {
        Vector2 pos = component._localPosition;
        Angle angle = component._localRotation;

        while (component.ParentUid != component.MapUid && component.ParentUid.IsValid())
        {
            component = _xformQuery.GetComponent(component.ParentUid);
            pos = component._localRotation.RotateVec(pos) + component._localPosition;
            angle += component._localRotation;
        }

        return (pos, angle);
    }

    [Pure]
    public (Vector2 WorldPosition, Angle WorldRotation) GetWorldPositionRotation(TransformComponent component, EntityQuery<TransformComponent> xformQuery)
    {
        return GetWorldPositionRotation(component);
    }

    /// <summary>
    ///     Returns the position and rotation relative to some entity higher up in the component's transform hierarchy.
    /// </summary>
    /// <returns></returns>
    [MethodImpl(MethodImplOptions.AggressiveInlining)]
    public (Vector2 Position, Angle Rotation) GetRelativePositionRotation(
        TransformComponent component,
        EntityUid relative,
        EntityQuery<TransformComponent> query)
    {
        var rot = component._localRotation;
        var pos = component._localPosition;
        var xform = component;
        while (xform.ParentUid != relative)
        {
            if (xform.ParentUid.IsValid() && query.TryGetComponent(xform.ParentUid, out xform))
            {
                rot += xform._localRotation;
                pos = xform._localRotation.RotateVec(pos) + xform._localPosition;
                continue;
            }

            // Entity was not actually in the transform hierarchy. This is probably a sign that something is wrong, or that the function is being misused.
            Log.Warning($"Target entity ({ToPrettyString(relative)}) not in transform hierarchy while calling {nameof(GetRelativePositionRotation)}.");
            var relXform = query.GetComponent(relative);
            pos = relXform.InvWorldMatrix.Transform(pos);
            rot = rot - GetWorldRotation(relXform, query);
            break;
        }

        return (pos, rot);
    }

    /// <summary>
    ///     Returns the position and rotation relative to some entity higher up in the component's transform hierarchy.
    /// </summary>
    /// <returns></returns>
    [MethodImpl(MethodImplOptions.AggressiveInlining)]
    public Vector2 GetRelativePosition(
        TransformComponent component,
        EntityUid relative,
        EntityQuery<TransformComponent> query)
    {
        var pos = component._localPosition;
        var xform = component;
        while (xform.ParentUid != relative)
        {
            if (xform.ParentUid.IsValid() && query.TryGetComponent(xform.ParentUid, out xform))
            {
                pos = xform._localRotation.RotateVec(pos) + xform._localPosition;
                continue;
            }

            // Entity was not actually in the transform hierarchy. This is probably a sign that something is wrong, or that the function is being misused.
            Log.Warning($"Target entity ({ToPrettyString(relative)}) not in transform hierarchy while calling {nameof(GetRelativePositionRotation)}.");
            var relXform = query.GetComponent(relative);
            pos = relXform.InvWorldMatrix.Transform(pos);
            break;
        }

        return pos;
    }

    [MethodImpl(MethodImplOptions.AggressiveInlining)]
    public void SetWorldPosition(EntityUid uid, Vector2 worldPos)
    {
        var xform = Transform(uid);
        SetWorldPosition(xform, worldPos);
    }

    [MethodImpl(MethodImplOptions.AggressiveInlining)]
    public void SetWorldPosition(EntityUid uid, Vector2 worldPos, EntityQuery<TransformComponent> xformQuery)
    {
        var component = xformQuery.GetComponent(uid);
        SetWorldPosition(component, worldPos, xformQuery);
    }

    [MethodImpl(MethodImplOptions.AggressiveInlining)]
    public void SetWorldPosition(TransformComponent component, Vector2 worldPos)
    {
        SetWorldPosition(component, worldPos, _xformQuery);
    }

    [MethodImpl(MethodImplOptions.AggressiveInlining)]
    public void SetWorldPosition(TransformComponent component, Vector2 worldPos, EntityQuery<TransformComponent> xformQuery)
    {
        if (!component._parent.IsValid())
        {
            DebugTools.Assert("Parent is invalid while attempting to set WorldPosition - did you try to move root node?");
            return;
        }

        var (curWorldPos, curWorldRot) = GetWorldPositionRotation(component, xformQuery);
        var negativeParentWorldRot = component._localRotation - curWorldRot;
        var newLocalPos = component._localPosition + negativeParentWorldRot.RotateVec(worldPos - curWorldPos);
        SetLocalPosition(component, newLocalPos);
    }

    #endregion

    #region World Rotation

    [Pure]
    [MethodImpl(MethodImplOptions.AggressiveInlining)]
    public Angle GetWorldRotation(EntityUid uid)
    {
        return GetWorldRotation(_xformQuery.GetComponent(uid), _xformQuery);
    }

    // Temporary until it's moved here
    [Pure]
    [MethodImpl(MethodImplOptions.AggressiveInlining)]
    public Angle GetWorldRotation(TransformComponent component)
    {
        return GetWorldRotation(component, _xformQuery);
    }

    [Pure]
    [MethodImpl(MethodImplOptions.AggressiveInlining)]
    public Angle GetWorldRotation(EntityUid uid, EntityQuery<TransformComponent> xformQuery)
    {
        return GetWorldRotation(xformQuery.GetComponent(uid), xformQuery);
    }

    [Pure]
    [MethodImpl(MethodImplOptions.AggressiveInlining)]
    public Angle GetWorldRotation(TransformComponent component, EntityQuery<TransformComponent> xformQuery)
    {
        Angle rotation = component._localRotation;

        while (component.ParentUid != component.MapUid && component.ParentUid.IsValid())
        {
            component = xformQuery.GetComponent(component.ParentUid);
            rotation += component._localRotation;
        }

        return rotation;
    }

    [MethodImpl(MethodImplOptions.AggressiveInlining)]
    public void SetWorldRotation(EntityUid uid, Angle angle)
    {
        var component = Transform(uid);
        SetWorldRotation(component, angle);
    }

    [MethodImpl(MethodImplOptions.AggressiveInlining)]
    public void SetWorldRotation(TransformComponent component, Angle angle)
    {
        var current = GetWorldRotation(component);
        var diff = angle - current;
        SetLocalRotation(component, component.LocalRotation + diff);
    }

    [MethodImpl(MethodImplOptions.AggressiveInlining)]
    public void SetWorldRotation(EntityUid uid, Angle angle, EntityQuery<TransformComponent> xformQuery)
    {
        SetWorldRotation(xformQuery.GetComponent(uid), angle, xformQuery);
    }

    [MethodImpl(MethodImplOptions.AggressiveInlining)]
    public void SetWorldRotation(TransformComponent component, Angle angle, EntityQuery<TransformComponent> xformQuery)
    {
        var current = GetWorldRotation(component, xformQuery);
        var diff = angle - current;
        SetLocalRotation(component, component.LocalRotation + diff);
    }

    #endregion

    #region Set Position+Rotation

    [MethodImpl(MethodImplOptions.AggressiveInlining)]
    public void SetWorldPositionRotation(EntityUid uid, Vector2 worldPos, Angle worldRot, EntityQuery<TransformComponent> xformQuery)
    {
        var component = xformQuery.GetComponent(uid);
        SetWorldPositionRotation(component, worldPos, worldRot, xformQuery);
    }

    [MethodImpl(MethodImplOptions.AggressiveInlining)]
    public void SetWorldPositionRotation(TransformComponent component, Vector2 worldPos, Angle worldRot)
    {
        SetWorldPositionRotation(component, worldPos, worldRot, _xformQuery);
    }

    [MethodImpl(MethodImplOptions.AggressiveInlining)]
    public void SetWorldPositionRotation(TransformComponent component, Vector2 worldPos, Angle worldRot, EntityQuery<TransformComponent> xformQuery)
    {
        if (!component._parent.IsValid())
        {
            DebugTools.Assert("Parent is invalid while attempting to set WorldPosition - did you try to move root node?");
            return;
        }

        var (curWorldPos, curWorldRot) = GetWorldPositionRotation(component, xformQuery);

        var negativeParentWorldRot = component.LocalRotation - curWorldRot;

        var newLocalPos = component.LocalPosition + negativeParentWorldRot.RotateVec(worldPos - curWorldPos);
        var newLocalRot = component.LocalRotation + worldRot - curWorldRot;

        SetLocalPositionRotation(component, newLocalPos, newLocalRot);
    }

    /// <summary>
    ///     Simultaneously set the position and rotation. This is better than setting individually, as it reduces the number of move events and matrix rebuilding operations.
    /// </summary>
    [MethodImpl(MethodImplOptions.AggressiveInlining)]
    public virtual void SetLocalPositionRotation(TransformComponent xform, Vector2 pos, Angle rot)
    {
        if (!xform._parent.IsValid())
        {
            DebugTools.Assert("Parent is invalid while attempting to set WorldPosition - did you try to move root node?");
            return;
        }

        if (xform._localPosition.EqualsApprox(pos) && xform.LocalRotation.EqualsApprox(rot))
            return;

        var oldPosition = xform.Coordinates;
        var oldRotation = xform.LocalRotation;

        if (!xform.Anchored)
            xform._localPosition = pos;

        if (!xform.NoLocalRotation)
            xform._localRotation = rot;

        DebugTools.Assert(!xform.NoLocalRotation || xform.LocalRotation == 0);

        Dirty(xform.Owner, xform);
        xform.MatricesDirty = true;

        if (!xform.Initialized)
            return;

        var moveEvent = new MoveEvent(xform.Owner, oldPosition, xform.Coordinates, oldRotation, rot, xform, _gameTiming.ApplyingState);
        RaiseLocalEvent(xform.Owner, ref moveEvent, true);
    }

    #endregion

    #region Inverse World Matrix

    [Pure]
    public Matrix3 GetInvWorldMatrix(EntityUid uid)
    {
        return GetInvWorldMatrix(_xformQuery.GetComponent(uid), _xformQuery);
    }

    [Pure]
    [MethodImpl(MethodImplOptions.AggressiveInlining)]
    public Matrix3 GetInvWorldMatrix(TransformComponent component)
    {
        return GetInvWorldMatrix(component, _xformQuery);
    }

    [Pure]
    [MethodImpl(MethodImplOptions.AggressiveInlining)]
    public Matrix3 GetInvWorldMatrix(EntityUid uid, EntityQuery<TransformComponent> xformQuery)
    {
        return GetInvWorldMatrix(xformQuery.GetComponent(uid), xformQuery);
    }

    [Pure]
    [MethodImpl(MethodImplOptions.AggressiveInlining)]
    public Matrix3 GetInvWorldMatrix(TransformComponent component, EntityQuery<TransformComponent> xformQuery)
    {
        var (pos, rot) = GetWorldPositionRotation(component, xformQuery);
        return Matrix3.CreateInverseTransform(pos, rot);
    }

    #endregion

    #region GetWorldPositionRotationMatrix
    [MethodImpl(MethodImplOptions.AggressiveInlining)]
    public (Vector2 WorldPosition, Angle WorldRotation, Matrix3 WorldMatrix)
        GetWorldPositionRotationMatrix(EntityUid uid)
    {
        return GetWorldPositionRotationMatrix(_xformQuery.GetComponent(uid), _xformQuery);
    }

    [MethodImpl(MethodImplOptions.AggressiveInlining)]
    public (Vector2 WorldPosition, Angle WorldRotation, Matrix3 WorldMatrix)
        GetWorldPositionRotationMatrix(TransformComponent xform)
    {
        return GetWorldPositionRotationMatrix(xform, _xformQuery);
    }

    [MethodImpl(MethodImplOptions.AggressiveInlining)]
    public (Vector2 WorldPosition, Angle WorldRotation, Matrix3 WorldMatrix)
        GetWorldPositionRotationMatrix(EntityUid uid, EntityQuery<TransformComponent> xforms)
    {
        return GetWorldPositionRotationMatrix(xforms.GetComponent(uid), xforms);
    }

    [MethodImpl(MethodImplOptions.AggressiveInlining)]
    public (Vector2 WorldPosition, Angle WorldRotation, Matrix3 WorldMatrix)
        GetWorldPositionRotationMatrix(TransformComponent component, EntityQuery<TransformComponent> xforms)
    {
        var (pos, rot) = GetWorldPositionRotation(component, xforms);
        return (pos, rot, Matrix3.CreateTransform(pos, rot));
    }
    #endregion

    #region GetWorldPositionRotationInvMatrix

    [MethodImpl(MethodImplOptions.AggressiveInlining)]
    public (Vector2 WorldPosition, Angle WorldRotation, Matrix3 InvWorldMatrix) GetWorldPositionRotationInvMatrix(EntityUid uid)
    {
        return GetWorldPositionRotationInvMatrix(_xformQuery.GetComponent(uid));
    }

    [MethodImpl(MethodImplOptions.AggressiveInlining)]
    public (Vector2 WorldPosition, Angle WorldRotation, Matrix3 InvWorldMatrix) GetWorldPositionRotationInvMatrix(TransformComponent xform)
    {
        return GetWorldPositionRotationInvMatrix(xform, _xformQuery);
    }

    [MethodImpl(MethodImplOptions.AggressiveInlining)]
    public (Vector2 WorldPosition, Angle WorldRotation, Matrix3 InvWorldMatrix) GetWorldPositionRotationInvMatrix(EntityUid uid, EntityQuery<TransformComponent> xforms)
    {
        return GetWorldPositionRotationInvMatrix(xforms.GetComponent(uid), xforms);
    }

    [MethodImpl(MethodImplOptions.AggressiveInlining)]
    public (Vector2 WorldPosition, Angle WorldRotation, Matrix3 InvWorldMatrix) GetWorldPositionRotationInvMatrix(TransformComponent component, EntityQuery<TransformComponent> xforms)
    {
        var (pos, rot) = GetWorldPositionRotation(component, xforms);
        return (pos, rot, Matrix3.CreateInverseTransform(pos, rot));
    }

    #endregion

    #region GetWorldPositionRotationMatrixWithInv

    [MethodImpl(MethodImplOptions.AggressiveInlining)]
    public (Vector2 WorldPosition, Angle WorldRotation, Matrix3 WorldMatrix, Matrix3 InvWorldMatrix)
        GetWorldPositionRotationMatrixWithInv(EntityUid uid)
    {
        return GetWorldPositionRotationMatrixWithInv(_xformQuery.GetComponent(uid), _xformQuery);
    }

    [MethodImpl(MethodImplOptions.AggressiveInlining)]
    public (Vector2 WorldPosition, Angle WorldRotation, Matrix3 WorldMatrix, Matrix3 InvWorldMatrix)
        GetWorldPositionRotationMatrixWithInv(TransformComponent xform)
    {
        return GetWorldPositionRotationMatrixWithInv(xform, _xformQuery);
    }

    [MethodImpl(MethodImplOptions.AggressiveInlining)]
    public (Vector2 WorldPosition, Angle WorldRotation, Matrix3 WorldMatrix, Matrix3 InvWorldMatrix)
        GetWorldPositionRotationMatrixWithInv(EntityUid uid, EntityQuery<TransformComponent> xforms)
    {
        return GetWorldPositionRotationMatrixWithInv(xforms.GetComponent(uid), xforms);
    }

    [MethodImpl(MethodImplOptions.AggressiveInlining)]
    public (Vector2 WorldPosition, Angle WorldRotation, Matrix3 WorldMatrix, Matrix3 InvWorldMatrix)
        GetWorldPositionRotationMatrixWithInv(TransformComponent component, EntityQuery<TransformComponent> xforms)
    {
        var (pos, rot) = GetWorldPositionRotation(component, xforms);
        return (pos, rot, Matrix3.CreateTransform(pos, rot), Matrix3.CreateInverseTransform(pos, rot));
    }

    #endregion

    #region AttachToGridOrMap
    public void AttachToGridOrMap(EntityUid uid, TransformComponent? xform = null)
    {
        if (_xformQuery.Resolve(uid, ref xform))
            AttachToGridOrMap(uid, xform, _xformQuery);
    }

    public void AttachToGridOrMap(EntityUid uid, TransformComponent xform, EntityQuery<TransformComponent> query)
    {
        if (!xform.ParentUid.IsValid() || xform.ParentUid == xform.GridUid)
            return;

        EntityUid newParent;
        var oldPos = GetWorldPosition(xform, query);
        if (_mapManager.TryFindGridAt(xform.MapID, oldPos, query, out var gridUid, out _)
            && !TerminatingOrDeleted(gridUid))
        {
            newParent = gridUid;
        }
        else if (_mapManager.GetMapEntityId(xform.MapID) is { Valid: true } mapEnt
            && !TerminatingOrDeleted(mapEnt))
        {
            newParent = mapEnt;
        }
        else
        {
            if (!_mapManager.IsMap(uid))
                Log.Warning($"Failed to attach entity to map or grid. Entity: ({ToPrettyString(uid)}). Trace: {Environment.StackTrace}");

            DetachParentToNull(uid, xform);
            return;
        }

        if (newParent == xform.ParentUid)
            return;

        var newPos = GetInvWorldMatrix(newParent, query).Transform(oldPos);
        SetCoordinates(uid, xform, new(newParent, newPos));
    }

    public bool TryGetMapOrGridCoordinates(EntityUid uid, [NotNullWhen(true)] out EntityCoordinates? coordinates, TransformComponent? xform = null)
    {
        coordinates = null;

        if (!_xformQuery.Resolve(uid, ref xform))
            return false;

        if (!xform.ParentUid.IsValid())
            return false;

        EntityUid newParent;
        var oldPos = GetWorldPosition(xform, _xformQuery);
        if (_mapManager.TryFindGridAt(xform.MapID, oldPos, _xformQuery, out var gridUid, out _))
        {
            newParent = gridUid;
        }
        else if (_mapManager.GetMapEntityId(xform.MapID) is { Valid: true } mapEnt)
        {
            newParent = mapEnt;
        }
        else
        {
            return false;
        }

        coordinates = new(newParent, GetInvWorldMatrix(newParent, _xformQuery).Transform(oldPos));
        return true;
    }
    #endregion

    #region State Handling

    public void DetachParentToNull(EntityUid uid, TransformComponent xform)
    {
        _xformQuery.TryGetComponent(xform.ParentUid, out var oldXform);
        DetachParentToNull(uid, xform, oldXform);
    }

    public void DetachParentToNull(EntityUid uid, TransformComponent xform, TransformComponent? oldXform)
    {
        DebugTools.Assert(uid == xform.Owner);

        var parent = xform._parent;
        if (!parent.IsValid())
        {
            DebugTools.Assert(!xform.Anchored,
                $"Entity is anchored but has no parent? Entity: {ToPrettyString(uid)}");

            DebugTools.Assert((MetaData(uid).Flags & MetaDataFlags.InContainer) == 0x0,
                $"Entity is in a container but has no parent? Entity: {ToPrettyString(uid)}");

            if (xform.Broadphase != null)
            {
                DebugTools.Assert(
                    xform.Broadphase == BroadphaseData.Invalid
                    || xform.Broadphase.Value.Uid == uid
                    || Deleted(xform.Broadphase.Value.Uid)
                    || Terminating(xform.Broadphase.Value.Uid),
                $"Entity has no parent but is on some broadphase? Entity: {ToPrettyString(uid)}. Broadphase: {ToPrettyString(xform.Broadphase.Value.Uid)}");
            }
            return;
        }

        // Before making any changes to physics or transforms, remove from the current broadphase
        _lookup.RemoveFromEntityTree(uid, xform);

        // Stop any active lerps
        xform.NextPosition = null;
        xform.NextRotation = null;
        xform.LerpParent = EntityUid.Invalid;

        if (xform.Anchored
            && _metaQuery.TryGetComponent(xform.GridUid, out var meta)
            && meta.EntityLifeStage <= EntityLifeStage.MapInitialized)
        {
            var grid = Comp<MapGridComponent>(xform.GridUid.Value);
            var tileIndices = _map.TileIndicesFor(xform.GridUid.Value, grid, xform.Coordinates);
            _map.RemoveFromSnapGridCell(xform.GridUid.Value, grid, tileIndices, uid);
            xform._anchored = false;
            var anchorStateChangedEvent = new AnchorStateChangedEvent(xform, true);
            RaiseLocalEvent(uid, ref anchorStateChangedEvent, true);
        }

        SetCoordinates(uid, xform, default, Angle.Zero, oldParent: oldXform);

        DebugTools.Assert((MetaData(uid).Flags & MetaDataFlags.InContainer) == 0x0,
            $"Entity is in a container after having been detached to null-space? Entity: {ToPrettyString(uid)}");
    }

    #endregion

    private void OnGridAdd(EntityUid uid, TransformComponent component, GridAddEvent args)
    {
        if (LifeStage(uid) > EntityLifeStage.Initialized)
        {
            SetGridId(uid, component, uid, _xformQuery);
            return;
        }
        component._gridInitialized = true;
        component._gridUid = uid;
    }

    /// <summary>
    /// Attempts to place one entity next to another entity. If the target entity is in a container, this will attempt
    /// to insert that entity into the same container.
    /// </summary>
    public void PlaceNextToOrDrop(EntityUid uid, EntityUid target,
        TransformComponent? xform = null, TransformComponent? targetXform = null)
    {
        if (!_xformQuery.Resolve(target, ref targetXform))
            return;

        if (!_xformQuery.Resolve(uid, ref xform))
            return;

        var meta = _metaQuery.GetComponent(target);

        if ((meta.Flags & MetaDataFlags.InContainer) == 0)
        {
            if (targetXform.ParentUid.IsValid())
                SetCoordinates(uid, xform, targetXform.Coordinates);
            else
                DetachParentToNull(uid, xform);
            return;
        }

        var containerComp = Comp<ContainerManagerComponent>(targetXform.ParentUid);
        foreach (var container in containerComp.Containers.Values)
        {
            if (!container.Contains(target))
                continue;

            if (!container.Insert(uid, EntityManager, xform))
                PlaceNextToOrDrop(uid, targetXform.ParentUid, xform);
        }
    }
}<|MERGE_RESOLUTION|>--- conflicted
+++ resolved
@@ -693,13 +693,9 @@
         if (args.Current is TransformComponentState newState)
         {
             var parent = GetEntity(newState.ParentID);
-<<<<<<< HEAD
-            var newParentId = newState.ParentID;
-=======
             if (!parent.IsValid() && newState.ParentID.IsValid())
                 Log.Error($"Received transform component state with an unknown parent Id. Entity: {ToPrettyString(uid)}. Net parent: {newState.ParentID}");
 
->>>>>>> ef630bbf
             var oldAnchored = xform.Anchored;
 
             // update actual position data, if required
