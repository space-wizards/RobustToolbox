﻿using System;

namespace SS14.Client.UserInterface.Controls
{
    [ControlWrap(typeof(Godot.WindowDialog))]
    public class WindowDialog : Popup
    {
        public WindowDialog() : base()
        {
        }

        public WindowDialog(string name) : base(name)
        {
        }

        internal WindowDialog(Godot.WindowDialog control) : base(control)
        {
        }

        private protected override Godot.Control SpawnSceneControl()
        {
            return new Godot.WindowDialog();
        }

<<<<<<< HEAD
        private protected override void SetSceneControl(Godot.Control control)
        {
            base.SetSceneControl(control);
            SceneControl = (Godot.WindowDialog) control;
        }

        public string Title
        {
            get => GameController.OnGodot ? SceneControl.WindowTitle : default;
            set
            {
                if (GameController.OnGodot)
                {
                    SceneControl.WindowTitle = value;
                }
            }
=======
        public string Title
        {
            get => (string)SceneControl.Get("window_title");
            set => SceneControl.Set("window_title", value);
>>>>>>> 58fb11a9
        }

        public bool Resizable
        {
<<<<<<< HEAD
            get => GameController.OnGodot ? SceneControl.Resizable : default;
            set
            {
                if (GameController.OnGodot)
                {
                    SceneControl.Resizable = value;
                }
            }
=======
            get => (bool)SceneControl.Get("resizable");
            set => SceneControl.Set("resizable", value);
>>>>>>> 58fb11a9
        }
    }
}<|MERGE_RESOLUTION|>--- conflicted
+++ resolved
@@ -22,46 +22,28 @@
             return new Godot.WindowDialog();
         }
 
-<<<<<<< HEAD
-        private protected override void SetSceneControl(Godot.Control control)
-        {
-            base.SetSceneControl(control);
-            SceneControl = (Godot.WindowDialog) control;
-        }
-
         public string Title
         {
-            get => GameController.OnGodot ? SceneControl.WindowTitle : default;
+            get => GameController.OnGodot ? (string)SceneControl.Get("window_title") : default;
             set
             {
                 if (GameController.OnGodot)
                 {
-                    SceneControl.WindowTitle = value;
+                    SceneControl.Set("window_title", value);
                 }
             }
-=======
-        public string Title
-        {
-            get => (string)SceneControl.Get("window_title");
-            set => SceneControl.Set("window_title", value);
->>>>>>> 58fb11a9
         }
 
         public bool Resizable
         {
-<<<<<<< HEAD
-            get => GameController.OnGodot ? SceneControl.Resizable : default;
+            get => GameController.OnGodot ? (bool)SceneControl.Get("resizable") : default;
             set
             {
                 if (GameController.OnGodot)
                 {
-                    SceneControl.Resizable = value;
+                    SceneControl.Set("resizable", value);
                 }
             }
-=======
-            get => (bool)SceneControl.Get("resizable");
-            set => SceneControl.Set("resizable", value);
->>>>>>> 58fb11a9
         }
     }
 }