﻿using System;
using System.Collections.Generic;
using System.Diagnostics.CodeAnalysis;
using System.IO;
using System.Linq;
using System.Runtime.Serialization;
using JetBrains.Annotations;
<<<<<<< HEAD
using Robust.Shared.GameObjects;
using Robust.Shared.Interfaces.GameObjects;
using Robust.Shared.Interfaces.Reflection;
using Robust.Shared.Interfaces.Resources;
=======
using Robust.Shared.ContentPack;
>>>>>>> e40feac1
using Robust.Shared.IoC;
using Robust.Shared.IoC.Exceptions;
using Robust.Shared.Log;
using Robust.Shared.Reflection;
using Robust.Shared.Utility;
using YamlDotNet.Core;
using YamlDotNet.RepresentationModel;

namespace Robust.Shared.Prototypes
{
    /// <summary>
    /// Handle storage and loading of YAML prototypes.
    /// </summary>
    public interface IPrototypeManager
    {
        /// <summary>
        /// Return an IEnumerable to iterate all prototypes of a certain type.
        /// </summary>
        /// <exception cref="KeyNotFoundException">
        /// Thrown if the type of prototype is not registered.
        /// </exception>
        IEnumerable<T> EnumeratePrototypes<T>() where T : class, IPrototype;
        /// <summary>
        /// Return an IEnumerable to iterate all prototypes of a certain type.
        /// </summary>
        /// <exception cref="KeyNotFoundException">
        /// Thrown if the type of prototype is not registered.
        /// </exception>
        IEnumerable<IPrototype> EnumeratePrototypes(Type type);
        /// <summary>
        /// Index for a <see cref="IIndexedPrototype"/> by ID.
        /// </summary>
        /// <exception cref="KeyNotFoundException">
        /// Thrown if the type of prototype is not registered.
        /// </exception>
        T Index<T>(string id) where T : class, IIndexedPrototype;
        /// <summary>
        /// Index for a <see cref="IIndexedPrototype"/> by ID.
        /// </summary>
        /// <exception cref="KeyNotFoundException">
        /// Thrown if the ID does not exist or the type of prototype is not registered.
        /// </exception>
        IIndexedPrototype Index(Type type, string id);
        bool HasIndex<T>(string id) where T : IIndexedPrototype;
        bool TryIndex<T>(string id, out T prototype) where T : IIndexedPrototype;
        /// <summary>
        /// Load prototypes from files in a directory, recursively.
        /// </summary>
        void LoadDirectory(ResourcePath path);
        void LoadFromStream(TextReader stream);
        void LoadString(string str);
        /// <summary>
        /// Clear out all prototypes and reset to a blank slate.
        /// </summary>
        void Clear();
        /// <summary>
        ///     Performs a reload on all prototypes, updating the game state accordingly
        /// </summary>
        void ReloadPrototypes();
        /// <summary>
        /// Syncs all inter-prototype data. Call this when operations adding new prototypes are done.
        /// </summary>
        void Resync();

        /// <summary>
        ///     Registers a specific prototype name to be ignored.
        /// </summary>
        void RegisterIgnore(string name);

        /// <summary>
        /// Loads a single prototype class type into the manager.
        /// </summary>
        /// <param name="protoClass">A prototype class type that implements IPrototype. This type also
        /// requires a <see cref="PrototypeAttribute"/> with a non-empty class string.</param>
        void RegisterType(Type protoClass);

        event Action<YamlStream, string>? LoadedData;

    }

    /// <summary>
    /// Quick attribute to give the prototype its type string.
    /// To prevent needing to instantiate it because interfaces can't declare statics.
    /// </summary>
    [AttributeUsage(AttributeTargets.Class, Inherited = false, AllowMultiple = false)]
    [BaseTypeRequired(typeof(IPrototype))]
    [MeansImplicitUse]
    public class PrototypeAttribute : Attribute
    {
        private readonly string type;
        public string Type => type;
        public PrototypeAttribute(string type)
        {
            this.type = type;
        }
    }

    public class PrototypeManager : IPrototypeManager, IPostInjectInit
    {
<<<<<<< HEAD
        [Dependency]
#pragma warning disable 649
        private readonly IReflectionManager ReflectionManager;
        [Dependency]
        private readonly IDynamicTypeFactory _dynamicTypeFactory;
        [Dependency]
        private readonly IResourceManager _resources;

        [Dependency] private readonly IEntityManager _entityManager;
#pragma warning restore 649
=======
        [Dependency] private readonly IReflectionManager ReflectionManager = default!;
        [Dependency] private readonly IDynamicTypeFactoryInternal _dynamicTypeFactory = default!;
        [Dependency] private readonly IResourceManager _resources = default!;
>>>>>>> e40feac1

        private readonly Dictionary<string, Type> prototypeTypes = new();

        private bool _hasEverBeenReloaded;

        private List<FileSystemWatcher> _watchers = new List<FileSystemWatcher>();

        private DateTime timeSinceLastReload = DateTime.Now;

        #region IPrototypeManager members
        private readonly Dictionary<Type, List<IPrototype>> prototypes = new();
        private readonly Dictionary<Type, Dictionary<string, IIndexedPrototype>> indexedPrototypes = new();

        private readonly HashSet<string> IgnoredPrototypeTypes = new();

        public IEnumerable<T> EnumeratePrototypes<T>() where T : class, IPrototype
        {
            if (!_hasEverBeenReloaded)
            {
                throw new InvalidOperationException("No prototypes have been loaded yet.");
            }
            return prototypes[typeof(T)].Select((IPrototype p) => (T)p);
        }

        public IEnumerable<IPrototype> EnumeratePrototypes(Type type)
        {
            if (!_hasEverBeenReloaded)
            {
                throw new InvalidOperationException("No prototypes have been loaded yet.");
            }
            return prototypes[type];
        }

        public T Index<T>(string id) where T : class, IIndexedPrototype
        {
            if (!_hasEverBeenReloaded)
            {
                throw new InvalidOperationException("No prototypes have been loaded yet.");
            }
            try
            {
                return (T)indexedPrototypes[typeof(T)][id];
            }
            catch (KeyNotFoundException)
            {
                throw new UnknownPrototypeException(id);
            }
        }

        public IIndexedPrototype Index(Type type, string id)
        {
            if (!_hasEverBeenReloaded)
            {
                throw new InvalidOperationException("No prototypes have been loaded yet.");
            }
            return indexedPrototypes[type][id];
        }

        public void Clear()
        {
            prototypes.Clear();
            prototypeTypes.Clear();
            indexedPrototypes.Clear();
        }

        public void ReloadPrototypes()
        {
            Logger.Info("Reloading all prototypes...");
            // Clear all prototypes
            Clear();
            ReloadPrototypeTypes();
            LoadDirectory(new ResourcePath(@"/Prototypes/"));
            Resync();

            foreach (var prototype in EnumeratePrototypes<EntityPrototype>())
            {
                foreach (var entity in _entityManager.GetEntities(new PredicateEntityQuery(e => e.Prototype != null && e.Prototype.ID == prototype.ID)))
                {
                    prototype.UpdateEntity(entity as Entity);
                }
            }
        }

        public void Resync()
        {
            foreach (Type type in prototypeTypes.Values.Where(t => typeof(ISyncingPrototype).IsAssignableFrom(t)))
            {
                // This list is the list of prototypes we're syncing.
                // Iterate using indices.
                // IF the prototype wants to NOT by synced again,
                // Swap remove it with the one at the end of the list,
                //  and do the whole thing again with the one formerly at the end of the list
                // otherwise keep it and move up an index
                // When we get to the end, do the whole thing again!
                // Yes this is ridiculously overengineered BUT IT PERFORMS WELL.
                // I hope.
                List<ISyncingPrototype> currentRun = prototypes[type].Select(p => (ISyncingPrototype)p).ToList();
                int stage = 0;
                // Outer loop to iterate stages.
                while (currentRun.Count > 0)
                {
                    // Increase positions to iterate over list.
                    // If we need to stick, i gets reduced down below.
                    for (int i = 0; i < currentRun.Count; i++)
                    {
                        ISyncingPrototype prototype = currentRun[i];
                        bool result = prototype.Sync(this, stage);
                        // Keep prototype and move on to next one if it returns true.
                        // Thus it stays in the list for next stage.
                        if (result)
                        {
                            continue;
                        }

                        // Move the last element in the list to where we are currently.
                        // Since we don't break we'll do this one next, as i stays the same.
                        //  (for loop cancels out decrement here)
                        currentRun.RemoveSwap(i);
                        i--;
                    }
                    stage++;
                }
            }
        }

        /// <inheritdoc />
        public void LoadDirectory(ResourcePath path)
        {
            var sawmill = Logger.GetSawmill("eng");
            if (!_hasEverBeenReloaded) WatchResources();
            _hasEverBeenReloaded = true;
            var yamlStreams = _resources.ContentFindFiles(path).ToList().AsParallel()
                .Where(filePath => filePath.Extension == "yml" && !filePath.Filename.StartsWith("."))
                .Select(filePath =>
                {
                    try
                    {
                        using var reader = new StreamReader(_resources.ContentFileRead(filePath), EncodingHelpers.UTF8);
                        var yamlStream = new YamlStream();
                        yamlStream.Load(reader);

                        var result = ((YamlStream? yamlStream, ResourcePath?))(yamlStream, filePath);

                        LoadedData?.Invoke(yamlStream, filePath.ToString());

                        return result;
                    }
                    catch (YamlException e)
                    {
                        sawmill.Error("YamlException whilst loading prototypes from {0}: {1}", filePath, e.Message);
                        return (null, null);
                    }
                })
                .Where(p => p.yamlStream != null) // Filter out loading errors.
                .ToList();

            foreach (var (stream, filePath) in yamlStreams)
            {
                for (var i = 0; i < stream!.Documents.Count; i++)
                {
                    try
                    {
                        LoadFromDocument(stream.Documents[i]);
                    }
                    catch (Exception e)
                    {
                        Logger.ErrorS("eng", $"Exception whilst loading prototypes from {filePath}#{i}:\n{e}");
                    }
                }
            }
        }

        public void LoadFromStream(TextReader stream)
        {
            _hasEverBeenReloaded = true;
            var yaml = new YamlStream();
            yaml.Load(stream);

            for (int i = 0; i < yaml.Documents.Count; i++)
            {
                try
                {
                    LoadFromDocument(yaml.Documents[i]);
                }
                catch (Exception e)
                {
                    throw new PrototypeLoadException(string.Format("Failed to load prototypes from document#{0}", i), e);
                }
            }

            LoadedData?.Invoke(yaml, "anonymous prototypes YAML stream");
        }

        public void LoadString(string str)
        {
            LoadFromStream(new StreamReader(str));
        }

        #endregion IPrototypeManager members

        public void PostInject()
        {
            ReflectionManager.OnAssemblyAdded += (_, __) => ReloadPrototypeTypes();
            ReloadPrototypeTypes();
        }

        private void WatchResources()
        {
            foreach (var path in _resources.GetContentRoots().Select(r => r.ToString())
                .Where(r => Directory.Exists(r + "/Prototypes")).Select(p => p + "/Prototypes"))
            {
                var watcher = new FileSystemWatcher(path, "*.yml")
                {
                    IncludeSubdirectories = true,
                    NotifyFilter = NotifyFilters.LastWrite
                };

                watcher.Changed += (a, b) =>
                {
                    Logger.Debug("Reloading");
                    // Wait at least two seconds before changing again!
                    if ((DateTime.Now - timeSinceLastReload).TotalSeconds < 2.0) return;
                    timeSinceLastReload = DateTime.Now;
                    //ReloadPrototypes();
                };
                watcher.EnableRaisingEvents = true;
                _watchers.Add(watcher);
            }
        }

        private void ReloadPrototypeTypes()
        {
            Clear();
            foreach (var type in ReflectionManager.GetAllChildren<IPrototype>())
            {
                RegisterType(type);
            }
        }

        private void LoadFromDocument(YamlDocument document)
        {
            var rootNode = (YamlSequenceNode)document.RootNode;
            foreach (YamlMappingNode node in rootNode.Cast<YamlMappingNode>())
            {
                var type = node.GetNode("type").AsString();
                if (!prototypeTypes.ContainsKey(type))
                {
                    if (IgnoredPrototypeTypes.Contains(type))
                    {
                        continue;
                    }
                    throw new PrototypeLoadException(string.Format("Unknown prototype type: '{0}'", type));
                }

                var prototypeType = prototypeTypes[type];
                var prototype = _dynamicTypeFactory.CreateInstanceUnchecked<IPrototype>(prototypeType);
                prototype.LoadFrom(node);
                prototypes[prototypeType].Add(prototype);
                var indexedPrototype = prototype as IIndexedPrototype;
                if (indexedPrototype != null)
                {
                    var id = indexedPrototype.ID;
                    if (indexedPrototypes[prototypeType].ContainsKey(id))
                    {
                        throw new PrototypeLoadException(string.Format("Duplicate ID: '{0}'", id));
                    }
                    indexedPrototypes[prototypeType][id] = (IIndexedPrototype)prototype;
                }
            }
        }

        public bool HasIndex<T>(string id) where T : IIndexedPrototype
        {
            if (!indexedPrototypes.TryGetValue(typeof(T), out var index))
            {
                throw new UnknownPrototypeException(id);
            }
            return index.ContainsKey(id);
        }

        public bool TryIndex<T>(string id, [MaybeNullWhen(false)] out T prototype) where T : IIndexedPrototype
        {
            if (!indexedPrototypes.TryGetValue(typeof(T), out var index))
            {
                throw new UnknownPrototypeException(id);
            }
            var returned = index.TryGetValue(id, out var uncast);
            prototype = (T) uncast!;
            return returned;
        }

        public void RegisterIgnore(string name)
        {
            IgnoredPrototypeTypes.Add(name);
        }

        /// <inheritdoc />
        public void RegisterType(Type type)
        {
            if(!(typeof(IPrototype).IsAssignableFrom(type)))
                throw new InvalidOperationException("Type must implement IPrototype.");

            var attribute = (PrototypeAttribute?)Attribute.GetCustomAttribute(type, typeof(PrototypeAttribute));

            if (attribute == null)
            {
                throw new InvalidImplementationException(type,
                    typeof(IPrototype),
                    "No " + nameof(PrototypeAttribute) + " to give it a type string.");
            }

            if (prototypeTypes.ContainsKey(attribute.Type))
            {
                throw new InvalidImplementationException(type,
                    typeof(IPrototype),
                    $"Duplicate prototype type ID: {attribute.Type}. Current: {prototypeTypes[attribute.Type]}");
            }

            prototypeTypes[attribute.Type] = type;
            prototypes[type] = new List<IPrototype>();

            if (typeof(IIndexedPrototype).IsAssignableFrom(type))
            {
                indexedPrototypes[type] = new Dictionary<string, IIndexedPrototype>();
            }
        }

        public event Action<YamlStream, string>? LoadedData;

    }

    [Serializable]
    public class PrototypeLoadException : Exception
    {
        public PrototypeLoadException()
        {
        }
        public PrototypeLoadException(string message) : base(message)
        {
        }
        public PrototypeLoadException(string message, Exception inner) : base(message, inner)
        {
        }

        public PrototypeLoadException(SerializationInfo info, StreamingContext context) : base(info, context)
        {
        }

        public override void GetObjectData(SerializationInfo info, StreamingContext context)
        {
            base.GetObjectData(info, context);
        }
    }

    [Serializable]
    public class UnknownPrototypeException : Exception
    {
        public override string Message => "Unknown prototype: " + Prototype;
        public readonly string? Prototype;
        public UnknownPrototypeException(string prototype)
        {
            Prototype = prototype;
        }

        public UnknownPrototypeException(SerializationInfo info, StreamingContext context) : base(info, context)
        {
            Prototype = (string?)info.GetValue("prototype", typeof(string));
        }

        public override void GetObjectData(SerializationInfo info, StreamingContext context)
        {
            base.GetObjectData(info, context);
            info.AddValue("prototype", Prototype, typeof(string));
        }
    }
}<|MERGE_RESOLUTION|>--- conflicted
+++ resolved
@@ -5,14 +5,8 @@
 using System.Linq;
 using System.Runtime.Serialization;
 using JetBrains.Annotations;
-<<<<<<< HEAD
+using Robust.Shared.ContentPack;
 using Robust.Shared.GameObjects;
-using Robust.Shared.Interfaces.GameObjects;
-using Robust.Shared.Interfaces.Reflection;
-using Robust.Shared.Interfaces.Resources;
-=======
-using Robust.Shared.ContentPack;
->>>>>>> e40feac1
 using Robust.Shared.IoC;
 using Robust.Shared.IoC.Exceptions;
 using Robust.Shared.Log;
@@ -112,22 +106,10 @@
 
     public class PrototypeManager : IPrototypeManager, IPostInjectInit
     {
-<<<<<<< HEAD
-        [Dependency]
-#pragma warning disable 649
-        private readonly IReflectionManager ReflectionManager;
-        [Dependency]
-        private readonly IDynamicTypeFactory _dynamicTypeFactory;
-        [Dependency]
-        private readonly IResourceManager _resources;
-
-        [Dependency] private readonly IEntityManager _entityManager;
-#pragma warning restore 649
-=======
         [Dependency] private readonly IReflectionManager ReflectionManager = default!;
         [Dependency] private readonly IDynamicTypeFactoryInternal _dynamicTypeFactory = default!;
         [Dependency] private readonly IResourceManager _resources = default!;
->>>>>>> e40feac1
+        [Dependency] private readonly IEntityManager _entityManager;
 
         private readonly Dictionary<string, Type> prototypeTypes = new();
 
