using System;
using System.Buffers;
using System.Collections.Generic;
using System.Runtime.CompilerServices;
using System.Threading;
using Robust.Client.GameObjects;
using Robust.Client.ResourceManagement;
using Robust.Shared.Map;
using Robust.Shared.Maths;
using Robust.Shared.Utility;
using OpenToolkit.Graphics.OpenGL4;
using Robust.Client.UserInterface.CustomControls;
using Robust.Shared;
using Robust.Shared.Enums;
using Robust.Shared.GameObjects;
using Robust.Shared.IoC;

namespace Robust.Client.Graphics.Clyde
{
    // "HLR" stands for "high level rendering" here.
    // The left side of my monitor only has so much space, OK?
    // The idea is this shouldn't contain too much GL specific stuff.
    internal partial class Clyde
    {
        public ClydeDebugLayers DebugLayers { get; set; }

        private readonly RefList<(SpriteComponent sprite, Vector2 worldPos, Angle worldRotation, Box2 spriteScreenBB)>
            _drawingSpriteList
                =
                new();

        // TODO allow this scale to be passed with PostShader as variable
        /// <summary>
        ///     Some shaders that enlarge the final sprite, like emission or highlight effects, need to use a slightly larger render target.
        /// </summary>
        public static float PostShadeScale = 1.25f;

        public void Render()
        {
            CheckTransferringScreenshots();

            var allMinimized = true;
            foreach (var windowReg in _windows)
            {
                if (!windowReg.IsMinimized)
                {
                    allMinimized = false;
                    break;
                }
            }

            var size = ScreenSize;
            if (size.X == 0 || size.Y == 0 || allMinimized)
            {
                ClearFramebuffer(Color.Black);

                // Sleep to avoid turning the computer into a heater.
                Thread.Sleep(16);
                return;
            }

            // Completely flush renderer state back to 0.
            // This should make the renderer more robust
            // in case an exception got thrown during rendering of the previous frame.
            ClearRenderState();

            _debugStats.Reset();

            // Basic pre-render busywork.

            // Update shared UBOs.
            _updateUniformConstants(_mainWindow!.FramebufferSize);

            {
                CalcScreenMatrices(ScreenSize, out var proj, out var view);
                SetProjViewFull(proj, view);
            }

            // Short path to render only the splash.
            if (_drawingSplash)
            {
                DrawSplash(_renderHandle);
                FlushRenderQueue();
                SwapAllBuffers();
                return;
            }

            foreach (var weak in _viewports.Values)
            {
                if (weak.TryGetTarget(out var viewport) && viewport.AutomaticRender)
                    RenderViewport(viewport);
            }

            // Clear screen to correct color.
            ClearFramebuffer(_userInterfaceManager.GetMainClearColor());

            using (DebugGroup("UI"))
            {
                _userInterfaceManager.Render(_renderHandle);
                FlushRenderQueue();
            }

            TakeScreenshot(ScreenshotType.Final);

            // And finally, swap those buffers!
            SwapAllBuffers();
        }

        private void RenderOverlays(Viewport vp, OverlaySpace space, in Box2 worldBox, in Box2Rotated worldBounds)
        {
            using (DebugGroup($"Overlays: {space}"))
            {
                var list = GetOverlaysForSpace(space);
                foreach (var overlay in list)
                {
                    if (overlay.RequestScreenTexture)
                    {
                        FlushRenderQueue();
                        UpdateOverlayScreenTexture(space, vp.RenderTarget);
                    }

                    if (overlay.OverwriteTargetFrameBuffer())
                    {
                        ClearFramebuffer(default);
                    }

                    overlay.ClydeRender(_renderHandle, space, null, vp, new UIBox2i((0, 0), vp.Size), worldBox, worldBounds);
                }

                FlushRenderQueue();
            }
        }

        private void RenderOverlaysDirect(
            Viewport vp,
            IViewportControl vpControl,
            DrawingHandleBase handle,
            OverlaySpace space,
            in UIBox2i bounds)
        {
            var list = GetOverlaysForSpace(space);

            var worldAABB = CalcWorldAABB(vp);
            var worldBounds = CalcWorldBounds(vp);
            var args = new OverlayDrawArgs(space, vpControl, vp, handle, bounds, worldAABB, worldBounds);

            foreach (var overlay in list)
            {
                overlay.Draw(args);
            }
        }

        private List<Overlay> GetOverlaysForSpace(OverlaySpace space)
        {
            var list = new List<Overlay>();

            foreach (var overlay in _overlayManager.AllOverlays)
            {
                if ((overlay.Space & space) != 0)
                {
                    list.Add(overlay);
                }
            }

            list.Sort(OverlayComparer.Instance);

            return list;
        }

        private ClydeTexture? ScreenBufferTexture;
        private GLHandle screenBufferHandle;
        private Vector2 lastFrameSize;

        /// <summary>
        ///    Sends SCREEN_TEXTURE to all overlays in the given OverlaySpace that request it.
        /// </summary>
        private bool UpdateOverlayScreenTexture(OverlaySpace space, RenderTexture texture)
        {
            //This currently does NOT consider viewports and just grabs the current screen framebuffer. This will need to be improved upon in the future.
            List<Overlay> oTargets = new List<Overlay>();
            foreach (var overlay in _overlayManager.AllOverlays)
            {
                if (overlay.RequestScreenTexture && overlay.Space == space)
                {
                    oTargets.Add(overlay);
                }
            }

            if (oTargets.Count > 0 && ScreenBufferTexture != null)
            {
                if (lastFrameSize != texture.Size)
                {
                    GL.BindTexture(TextureTarget.Texture2D, screenBufferHandle.Handle);
                    GL.TexImage2D(TextureTarget.Texture2D, 0,
                        _hasGLSrgb ? PixelInternalFormat.Srgb8Alpha8 : PixelInternalFormat.Rgba8, texture.Size.X,
                        texture.Size.Y, 0,
                        PixelFormat.Rgba, PixelType.UnsignedByte, IntPtr.Zero);
                }

                lastFrameSize = texture.Size;
                CopyRenderTextureToTexture(texture, ScreenBufferTexture);
                foreach (Overlay overlay in oTargets)
                {
                    overlay.ScreenTexture = ScreenBufferTexture;
                }

                oTargets.Clear();
                return true;
            }

            return false;
        }


        private void DrawEntities(Viewport viewport, Box2Rotated worldBounds, Box2 worldAABB, IEye eye)
        {
            var mapId = eye.Position.MapId;
            if (mapId == MapId.Nullspace || !_mapManager.HasMapEntity(mapId))
            {
                return;
            }

            RenderOverlays(viewport, OverlaySpace.WorldSpaceBelowEntities, worldAABB, worldBounds);

            var screenSize = viewport.Size;

            ProcessSpriteEntities(mapId, viewport, eye, worldBounds, _drawingSpriteList);

            var worldOverlays = new List<Overlay>();

            foreach (var overlay in _overlayManager.AllOverlays)
            {
                if ((overlay.Space & OverlaySpace.WorldSpace) != 0)
                {
                    worldOverlays.Add(overlay);
                }
            }

            worldOverlays.Sort(OverlayComparer.Instance);

            // We use a separate list for indexing so that the sort is faster.
            var indexList = ArrayPool<int>.Shared.Rent(_drawingSpriteList.Count);

            for (var i = 0; i < _drawingSpriteList.Count; i++)
            {
                indexList[i] = i;
            }

            var overlayIndex = 0;
            Array.Sort(indexList, 0, _drawingSpriteList.Count, new SpriteDrawingOrderComparer(_drawingSpriteList));

            for (var i = 0; i < _drawingSpriteList.Count; i++)
            {
                ref var entry = ref _drawingSpriteList[indexList[i]];
                var flushed = false;

                for (var j = overlayIndex; j < worldOverlays.Count; j++)
                {
                    var overlay = worldOverlays[j];

                    if (overlay.ZIndex <= entry.sprite.DrawDepth)
                    {
                        if (!flushed)
                        {
                            FlushRenderQueue();
                            flushed = true;
                        }

                        overlay.ClydeRender(
                            _renderHandle,
                            OverlaySpace.WorldSpace,
                            null,
                            viewport,
                            new UIBox2i((0, 0), viewport.Size),
                            worldAABB,
                            worldBounds);
                        overlayIndex = j;
                        continue;
                    }

                    break;
                }

                RenderTexture? entityPostRenderTarget = null;
                Vector2i roundedPos = default;
                if (entry.sprite.PostShader != null)
                {
                    // get the size of the sprite on screen, scaled slightly to allow for shaders that increase the final sprite size.
                    var screenSpriteSize = (Vector2i) (entry.spriteScreenBB.Size * PostShadeScale).Rounded();

                    // I'm not 100% sure why it works, but without it post-shader
                    // can be lower or upper by 1px than original sprite depending on sprite rotation or scale
                    // probably some rotation rounding error
                    if (screenSpriteSize.X % 2 != 0)
                        screenSpriteSize.X++;
                    if (screenSpriteSize.Y % 2 != 0)
                        screenSpriteSize.Y++;

                    // check that sprite size is valid
                    if (screenSpriteSize.X > 0 && screenSpriteSize.Y > 0)
                    {
                        // create new render texture with correct sprite size
                        entityPostRenderTarget = CreateRenderTarget(screenSpriteSize,
                            new RenderTargetFormatParameters(RenderTargetColorFormat.Rgba8Srgb, true),
                            name: nameof(entityPostRenderTarget));
                        _renderHandle.UseRenderTarget(entityPostRenderTarget);
                        _renderHandle.Clear(new Color());

                        // Calculate viewport so that the entity thinks it's drawing to the same position,
                        // which is necessary for light application,
                        // but it's ACTUALLY drawing into the center of the render target.
                        roundedPos = (Vector2i) entry.spriteScreenBB.Center;
                        var flippedPos = new Vector2i(roundedPos.X, screenSize.Y - roundedPos.Y);
                        flippedPos -= entityPostRenderTarget.Size / 2;
                        _renderHandle.Viewport(Box2i.FromDimensions(-flippedPos, screenSize));
                    }
                }

                entry.sprite.Render(_renderHandle.DrawingHandleWorld, eye.Rotation, in entry.worldRotation, in entry.worldPos);

                if (entry.sprite.PostShader != null && entityPostRenderTarget != null)
                {
                    var oldProj = _currentMatrixProj;
                    var oldView = _currentMatrixView;

                    _renderHandle.UseRenderTarget(viewport.RenderTarget);
                    _renderHandle.Viewport(Box2i.FromDimensions(Vector2i.Zero, screenSize));

                    _renderHandle.UseShader(entry.sprite.PostShader);
                    CalcScreenMatrices(viewport.Size, out var proj, out var view);
                    _renderHandle.SetProjView(proj, view);
                    _renderHandle.SetModelTransform(Matrix3.Identity);

                    var rounded = roundedPos - entityPostRenderTarget.Size / 2;

                    var box = Box2i.FromDimensions(rounded, entityPostRenderTarget.Size);

                    _renderHandle.DrawTextureScreen(entityPostRenderTarget.Texture,
                        box.BottomLeft, box.BottomRight, box.TopLeft, box.TopRight,
                        Color.White, null);

                    _renderHandle.SetProjView(oldProj, oldView);
                    _renderHandle.UseShader(null);

                    // TODO: cache this properly across frames.
                    entityPostRenderTarget.DisposeDeferred();
                }
            }

            ArrayPool<int>.Shared.Return(indexList);

            _drawingSpriteList.Clear();
            FlushRenderQueue();
        }

        [MethodImpl(MethodImplOptions.NoInlining)]
        private void ProcessSpriteEntities(MapId map, Viewport view, IEye eye, Box2Rotated worldBounds,
            RefList<(SpriteComponent sprite, Vector2 worldPos, Angle worldRot, Box2 spriteScreenBB)> list)
        {
<<<<<<< HEAD
            // Construct a matrix equivalent for Viewport.WorldToLocal()

            eye.GetViewMatrix(out var viewMatrix, view.RenderScale);

            var uiProjmatrix = Matrix3.Identity;
            uiProjmatrix.R0C0 = EyeManager.PixelsPerMeter;
            uiProjmatrix.R1C1 = -EyeManager.PixelsPerMeter;
            uiProjmatrix.R0C2 = view.Size.X / 2f;
            uiProjmatrix.R1C2 = view.Size.Y / 2f;

            var matrix = viewMatrix * uiProjmatrix;
=======
            var xforms = _entityManager.GetEntityQuery<TransformComponent>();
>>>>>>> 561699b2

            foreach (var comp in _entitySystemManager.GetEntitySystem<RenderingTreeSystem>().GetRenderTrees(map, worldBounds))
            {
                var bounds = xforms.GetComponent(comp.Owner).InvWorldMatrix.TransformBox(worldBounds);

                comp.SpriteTree.QueryAabb(ref list, (
                    ref RefList<(SpriteComponent sprite, Vector2 worldPos, Angle worldRot, Box2 spriteScreenBB)> state,
                    in SpriteComponent value) =>
                {
                    var entity = value.Owner;
                    var transform = xforms.GetComponent(entity);

                    ref var entry = ref state.AllocAdd();
                    entry.sprite = value;
<<<<<<< HEAD
                    (entry.worldPos, entry.worldRot) = transform.GetWorldPositionRotation();

                    var spriteWorldBB = value.CalculateRotatedBoundingBox(entry.worldPos, entry.worldRot, eye);
                    entry.spriteScreenBB = matrix.TransformBox(spriteWorldBB);

=======
                    Vector2 worldPos;
                    (worldPos, entry.worldRot, entry.matrix) = transform.GetWorldPositionRotationMatrix();
                    var eyePos = eyeMatrix.Transform(worldPos);
                    // Didn't use the bounds from the query as that has to be re-calculated (and is probably more expensive than this).
                    var bounds = value.CalculateBoundingBox(eyePos);
                    entry.yWorldPos = eyePos.Y - bounds.Extents.Y;
>>>>>>> 561699b2
                    return true;

                }, bounds, true);
            }
        }

        private void DrawSplash(IRenderHandle handle)
        {
            // Clear screen to black for splash.
            ClearFramebuffer(Color.Black);

            var splashTex = _cfg.GetCVar(CVars.DisplaySplashLogo);
            if (string.IsNullOrEmpty(splashTex))
                return;

            var texture = _resourceCache.GetResource<TextureResource>(splashTex).Texture;

            handle.DrawingHandleScreen.DrawTexture(texture, (ScreenSize - texture.Size) / 2);
        }

        private void RenderInRenderTarget(RenderTargetBase rt, Action a, Color? clearColor=default)
        {
            // TODO: for the love of god all this state pushing/popping needs to be cleaned up.

            var oldTransform = _currentMatrixModel;
            var oldScissor = _currentScissorState;

            // Have to flush the render queue so that all commands finish rendering to the previous framebuffer.
            FlushRenderQueue();

            var state = PushRenderStateFull();

            {
                BindRenderTargetFull(RtToLoaded(rt));
                if (clearColor is not null)
                    ClearFramebuffer(clearColor.Value);
                SetViewportImmediate(Box2i.FromDimensions(Vector2i.Zero, rt.Size));
                _updateUniformConstants(rt.Size);
                CalcScreenMatrices(rt.Size, out var proj, out var view);
                SetProjViewFull(proj, view);

                // Smugleaf moment
                a();

                FlushRenderQueue();
            }

            FenceRenderTarget(rt);

            PopRenderStateFull(state);
            _updateUniformConstants(_currentRenderTarget.Size);

            SetScissorFull(oldScissor);
            _currentMatrixModel = oldTransform;
        }

        private void RenderViewport(Viewport viewport)
        {
            if (viewport.Eye == null || viewport.Eye.Position.MapId == MapId.Nullspace)
            {
                return;
            }

            RenderInRenderTarget(viewport.RenderTarget, () =>
            {
                using var _ = DebugGroup($"Viewport: {viewport.Name}");

                var oldVp = _currentViewport;

                _currentViewport = viewport;
                var eye = viewport.Eye;

                // Actual code that isn't just pushing/popping renderer state so we can return safely.

                CalcWorldMatrices(viewport.RenderTarget.Size, viewport.RenderScale, eye, out var proj, out var view);
                SetProjViewFull(proj, view);

                // Calculate world-space AABB for camera, to cull off-screen things.
                var worldAABB = CalcWorldAABB(viewport);
                var worldBounds = CalcWorldBounds(viewport);

                if (_eyeManager.CurrentMap != MapId.Nullspace)
                {
                    using (DebugGroup("Lights"))
                    {
                        DrawLightsAndFov(viewport, worldBounds, worldAABB, eye);
                    }

                    RenderOverlays(viewport, OverlaySpace.WorldSpaceBelowWorld, worldAABB, worldBounds);

                    using (DebugGroup("Grids"))
                    {
                        _drawGrids(viewport, worldBounds, eye);
                    }

                    // We will also render worldspace overlays here so we can do them under / above entities as necessary
                    using (DebugGroup("Entities"))
                    {
                        DrawEntities(viewport, worldBounds, worldAABB, eye);
                    }

                    RenderOverlays(viewport, OverlaySpace.WorldSpaceBelowFOV, worldAABB, worldBounds);

                    if (_lightManager.Enabled && _lightManager.DrawHardFov && eye.DrawFov)
                    {
                        ApplyFovToBuffer(viewport, eye);
                    }
                }

                _lightingReady = false;

                if (DebugLayers == ClydeDebugLayers.Fov)
                {
                    // I'm refactoring this code and I found this comment:
                    // NOTE
                    // Yes, it just says "NOTE". Thank you past me.
                    // Anyways I'm 99% sure this was about the fact that this debug layer is actually broken.
                    // Because the math is wrong.
                    // So there are distortions from incorrect projection.
                    _renderHandle.UseShader(_fovDebugShaderInstance);
                    _renderHandle.DrawingHandleScreen.SetTransform(Matrix3.Identity);
                    var pos = UIBox2.FromDimensions(viewport.Size / 2 - (200, 200), (400, 400));
                    _renderHandle.DrawingHandleScreen.DrawTextureRect(FovTexture, pos);
                }

                if (DebugLayers == ClydeDebugLayers.Light)
                {
                    _renderHandle.UseShader(null);
                    _renderHandle.DrawingHandleScreen.SetTransform(Matrix3.Identity);
                    _renderHandle.DrawingHandleScreen.DrawTextureRect(
                        viewport.WallBleedIntermediateRenderTarget2.Texture,
                        UIBox2.FromDimensions(Vector2.Zero, viewport.Size), new Color(1, 1, 1, 0.5f));
                }

                RenderOverlays(viewport, OverlaySpace.WorldSpace, worldAABB, worldBounds);

                _currentViewport = oldVp;
            }, viewport.ClearColor);
        }

        private static Box2 CalcWorldAABB(Viewport viewport)
        {
            var eye = viewport.Eye;
            if (eye == null)
                return default;

            // Will be larger than the actual viewport due to rotation.
            return CalcWorldBounds(viewport).CalcBoundingBox();
        }

        private static Box2 GetAABB(IEye eye, Viewport viewport)
        {
            return Box2.CenteredAround(eye.Position.Position + eye.Offset,
                viewport.Size / viewport.RenderScale / EyeManager.PixelsPerMeter * eye.Zoom);
        }

        private static Box2Rotated CalcWorldBounds(Viewport viewport)
        {
            var eye = viewport.Eye;
            if (eye == null)
                return default;

            var rotation = -eye.Rotation;
            var aabb = GetAABB(eye, viewport);

            return new Box2Rotated(aabb, rotation, aabb.Center);
        }

        private sealed class OverlayComparer : IComparer<Overlay>
        {
            public static readonly OverlayComparer Instance = new();

            public int Compare(Overlay? x, Overlay? y)
            {
                var zX = x?.ZIndex ?? 0;
                var zY = y?.ZIndex ?? 0;
                return zX.CompareTo(zY);
            }
        }
    }
}<|MERGE_RESOLUTION|>--- conflicted
+++ resolved
@@ -357,21 +357,16 @@
         private void ProcessSpriteEntities(MapId map, Viewport view, IEye eye, Box2Rotated worldBounds,
             RefList<(SpriteComponent sprite, Vector2 worldPos, Angle worldRot, Box2 spriteScreenBB)> list)
         {
-<<<<<<< HEAD
+            var xforms = _entityManager.GetEntityQuery<TransformComponent>();
+
             // Construct a matrix equivalent for Viewport.WorldToLocal()
-
             eye.GetViewMatrix(out var viewMatrix, view.RenderScale);
-
             var uiProjmatrix = Matrix3.Identity;
             uiProjmatrix.R0C0 = EyeManager.PixelsPerMeter;
             uiProjmatrix.R1C1 = -EyeManager.PixelsPerMeter;
             uiProjmatrix.R0C2 = view.Size.X / 2f;
             uiProjmatrix.R1C2 = view.Size.Y / 2f;
-
-            var matrix = viewMatrix * uiProjmatrix;
-=======
-            var xforms = _entityManager.GetEntityQuery<TransformComponent>();
->>>>>>> 561699b2
+            var worldToLocal = viewMatrix * uiProjmatrix;
 
             foreach (var comp in _entitySystemManager.GetEntitySystem<RenderingTreeSystem>().GetRenderTrees(map, worldBounds))
             {
@@ -386,20 +381,10 @@
 
                     ref var entry = ref state.AllocAdd();
                     entry.sprite = value;
-<<<<<<< HEAD
                     (entry.worldPos, entry.worldRot) = transform.GetWorldPositionRotation();
 
                     var spriteWorldBB = value.CalculateRotatedBoundingBox(entry.worldPos, entry.worldRot, eye);
-                    entry.spriteScreenBB = matrix.TransformBox(spriteWorldBB);
-
-=======
-                    Vector2 worldPos;
-                    (worldPos, entry.worldRot, entry.matrix) = transform.GetWorldPositionRotationMatrix();
-                    var eyePos = eyeMatrix.Transform(worldPos);
-                    // Didn't use the bounds from the query as that has to be re-calculated (and is probably more expensive than this).
-                    var bounds = value.CalculateBoundingBox(eyePos);
-                    entry.yWorldPos = eyePos.Y - bounds.Extents.Y;
->>>>>>> 561699b2
+                    entry.spriteScreenBB = worldToLocal.TransformBox(spriteWorldBB);
                     return true;
 
                 }, bounds, true);
