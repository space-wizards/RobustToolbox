--- conflicted
+++ resolved
@@ -113,7 +113,6 @@
 
         private void AnythingMoved(ref MoveEvent args)
         {
-<<<<<<< HEAD
             var pointQuery = EntityManager.GetEntityQuery<PointLightComponent>();
             var spriteQuery = EntityManager.GetEntityQuery<SpriteComponent>();
             var xformQuery = EntityManager.GetEntityQuery<TransformComponent>();
@@ -126,14 +125,6 @@
             EntityQuery<TransformComponent> xformQuery,
             EntityQuery<PointLightComponent> pointQuery,
             EntityQuery<SpriteComponent> spriteQuery)
-=======
-            var xforms = EntityManager.GetEntityQuery<TransformComponent>();
-
-            AnythingMovedSubHandler(args.Sender, xforms);
-        }
-
-        private void AnythingMovedSubHandler(EntityUid uid, EntityQuery<TransformComponent> xforms)
->>>>>>> 2114d2bc
         {
             // To avoid doing redundant updates (and we don't need to update a grid's children ever)
             if (!_checkedChildren.Add(uid) || EntityManager.HasComponent<RenderingTreeComponent>(uid)) return;
@@ -148,21 +139,13 @@
             if (pointQuery.TryGetComponent(uid, out var light))
                 QueueLightUpdate(light);
 
-<<<<<<< HEAD
             if (!xformQuery.TryGetComponent(uid, out var xform)) return;
 
             var childEnumerator = xform.ChildEnumerator;
-=======
-            if (!xforms.TryGetComponent(uid, out var xform)) return;
->>>>>>> 2114d2bc
 
             while (childEnumerator.MoveNext(out var child))
             {
-<<<<<<< HEAD
                 AnythingMovedSubHandler(child.Value, xformQuery, pointQuery, spriteQuery);
-=======
-                AnythingMovedSubHandler(child, xforms);
->>>>>>> 2114d2bc
             }
         }
 
