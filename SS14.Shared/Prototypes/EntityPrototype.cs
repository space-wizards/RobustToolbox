--- conflicted
+++ resolved
@@ -115,7 +115,7 @@
                 var manager = IoCManager.Resolve<IReflectionManager>();
                 ClassType = manager.GetType(node.AsString());
 
-                if(ClassType == null)
+                if (ClassType == null)
                     Logger.Error($"[ENG] Prototype \"{ID}\" - Cannot find class type \"{node.AsString()}\"!");
             }
 
@@ -320,14 +320,9 @@
 
             foreach (var componentData in Components)
             {
-<<<<<<< HEAD
-                IComponent component = componentFactory.GetComponent(componentData.Key);
-                component.Spawned();
-=======
                 var component = (Component)componentFactory.GetComponent(componentData.Key);
 
                 component.Owner = entity;
->>>>>>> 93c7aab5
                 component.LoadParameters(componentData.Value);
                 component.ExposeData(new YamlEntitySerializer(componentData.Value));
 
@@ -358,7 +353,7 @@
             if (Components.TryGetValue("Icon", out var ಠ_ಠ) &&
                 ಠ_ಠ.TryGetNode("icon", out var ಥ_ಥ))
             {
-                return new[] {new ComponentParameter("icon", ಥ_ಥ.AsString())};
+                return new[] { new ComponentParameter("icon", ಥ_ಥ.AsString()) };
             }
 
             return new ComponentParameter[0];
