--- conflicted
+++ resolved
@@ -1,14 +1,6 @@
-<<<<<<< HEAD
 ﻿using System;
-using SFML.Graphics;
-using SFML.System;
-using SFML.Window;
-using SS14.Client.Graphics;
-=======
-﻿using SS14.Client.Graphics.Input;
+using SS14.Client.Graphics.Input;
 using SS14.Client.Graphics.Sprites;
-using SS14.Client.Interfaces.Resource;
->>>>>>> aa39a395
 using SS14.Shared.Maths;
 using Vector2i = SS14.Shared.Maths.Vector2i;
 
@@ -21,29 +13,7 @@
         private Sprite _checkbox;
         private Sprite _checkboxCheck;
 
-<<<<<<< HEAD
         private bool _value;
-=======
-        #endregion Delegates
-
-        private readonly IResourceCache _resourceCache;
-
-        private Sprite checkbox;
-        private Sprite checkboxCheck;
-
-        private bool value;
-
-        public Checkbox(IResourceCache resourceCache)
-        {
-            _resourceCache = resourceCache;
-            checkbox = _resourceCache.GetSprite("checkbox0");
-            checkboxCheck = _resourceCache.GetSprite("checkbox1");
-
-            ClientArea = Box2i.FromDimensions(Position,
-                new Vector2i((int)checkbox.LocalBounds.Width, (int)checkbox.LocalBounds.Height));
-            Update(0);
-        }
->>>>>>> aa39a395
 
         public bool Value
         {
@@ -64,20 +34,16 @@
         /// <inheritdoc />
         protected override void OnCalcRect()
         {
-<<<<<<< HEAD
-            var bounds = _checkbox.GetLocalBounds();
+            var bounds = _checkbox.LocalBounds;
             _clientArea = Box2i.FromDimensions(new Vector2i(0, 0), new Vector2i((int) bounds.Width, (int) bounds.Height));
-=======
-            checkbox.Position = Position;
->>>>>>> aa39a395
         }
 
         /// <inheritdoc />
         protected override void DrawContents()
         {
             // TODO: Move this to OnCalcPosition once the ResourceCache we stop sharing sprites between controls.
-            _checkbox.Position = new Vector2f(Position.X, Position.Y);
-            _checkboxCheck.Position = new Vector2f(Position.X, Position.Y);
+            _checkbox.Position = new Vector2(Position.X, Position.Y);
+            _checkboxCheck.Position = new Vector2(Position.X, Position.Y);
 
             _checkbox.Draw();
 
