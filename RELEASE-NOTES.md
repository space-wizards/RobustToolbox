--- conflicted
+++ resolved
@@ -39,24 +39,13 @@
 
 ### New features
 
-<<<<<<< HEAD
-* Sprites and Sprite layers have a new `Loop` data field that can be set to false to automatically pause animations once they have finished.
 * Added `IReplayFileWriter.WriteYaml()`, for writing yaml documents to a replay zip file.
 
 ### Bugfixes
 
-* Fixed `CollectionExtensions.TryGetValue` throwing an exception when given a negative list index.
 * `ActorComponent` now has the `UnsavedComponentAttribute`
   * Previously it was unintentionally get serialized to yaml, which could result in NREs when deserializing.
   
-=======
-*None yet*
-
-### Bugfixes
-
-*None yet*
-
->>>>>>> dbde8023
 ### Other
 
 *None yet*
