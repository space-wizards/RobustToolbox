# Release notes for RobustToolbox.

<!--
NOTE: automatically updated sometimes by version.py.
Don't change the format without looking at the script!
-->

<!--START TEMPLATE
## Master

### Breaking changes

*None yet*

### New features

*None yet*

### Bugfixes

*None yet*

### Other

*None yet*

### Internal

*None yet*


END TEMPLATE-->

## Master

### Breaking changes

*None yet*

### New features

<<<<<<< HEAD
* Added a `Finished` boolean to `AnimationCompletedEvent` which allows distinguishing if an animation was removed prematurely or completed naturally.
* Added command usage with types to Toolshed command help.
=======
*None yet*
>>>>>>> 145c1908

### Bugfixes

*None yet*

### Other

* Added a toolshed.nearby_limit cvar to limit the maximum range of the nearby command. Defaults to 200.

### Internal

*None yet*


## 227.0.0

### Breaking changes

* Add a `loop` arg to SpriteSystem.GetFrame in case you don't want to get a looping animation.
* Remove obsolete VisibileSystem methods.

### New features

* Added `LocalizedEntityCommands`, which are console commands that have the ability to take entity system dependencies.
* Added `BeginRegistrationRegion` to `IConsoleHost` to allow efficient bulk-registration of console commands.
* Added `IConsoleHost.RegisterCommand` overload that takes an `IConsoleCommand`.
* Added a `Finished` boolean to `AnimationCompletedEvent` which allows distinguishing if an animation was removed prematurely or completed naturally.
* Add GetLocalTilesIntersecting for MapSystem.
* Add an analyzer for methods that should call the base implementation and use it for EntitySystems.

### Bugfixes

* Fix loading replays if string package is compressed inside a zip.

### Other

* Tab completions containing spaces are now properly quoted, so the command will actually work properly once entered.
* Mark EntityCoordinates.Offset as Pure so it shows as warnings if the variable is unused.
* Networked events will always be processed in order even if late.


## 226.3.0

### New features

* `System.Collections.IList` and `System.Collections.ICollection` are now sandbox safe, this fixes some collection expression cases.
* The sandboxing system will now report the methods responsible for references to illegal items.


## 226.2.0

### New features

* `Control.VisibilityChanged()` virtual function.
* Add some System.Random methods for NextFloat and NextPolarVector2.

### Bugfixes

* Fixes ContainerSystem failing client-side debug asserts when an entity gets unanchored & inserted into a container on the same tick.
* Remove potential race condition on server startup from invoking ThreadPool.SetMinThreads.

### Other

* Increase default value of res.rsi_atlas_size.
* Fix internal networking logic.
* Updates of `OutputPanel` contents caused by change in UI scale are now deferred until visible. Especially important to avoid updates from debug console.
* Debug console is now limited to only keep `con.max_entries` entries.
* Non-existent resources are cached by `IResourceCache.TryGetResource`. This avoids the game constantly trying to re-load non-existent resources in common patterns such as UI theme texture fallbacks.
* Default IPv4 MTU has been lowered to 700.
* Update Robust.LoaderApi.

### Internal

* Split out PVS serialization from compression and sending game states.
* Turn broadphase contacts into an IParallelRobustJob and remove unnecessary GetMapEntityIds for every contact.


## 226.1.0

### New features

* Add some GetLocalEntitiesIntersecting methods for `Entity<T>`.

### Other

* Fix internal networking logic


## 226.0.0

### Breaking changes

* `IEventBus.RaiseComponentEvent` now requires an EntityUid argument.
* The `AddedComponentEventArgs` and `RemovedComponentEventArgs` constructors are now internal

### New features

* Allow RequestScreenTexture to be set in overlays.

### Bugfixes

* Fix AnimationCompletedEvent not always going out.


## 225.0.0

### Breaking changes

* `NetEntity.Parse` and `TryParse` will now fail to parse empty strings.
* Try to prevent EventBus looping. This also caps the amount of directed component subscriptions for a particular component to 256.

### New features

* `IPrototypeManager.TryIndex` will now default to logging errors if passed an invalid prototype id struct (i,e., `EntProtoId` or `ProtoId<T>`). There is a new optional bool argument to disable logging errors.
* `Eye` now allows its `Position` to be set directly. Please only do this with the `FixedEye` child type constructed manually.
* Engine now respects the hub's `can_skip_build` parameter on info query, fixing an issue where the first hub advertisement fails due to ACZ taking too long.
* Add GetSession & TryGetSession to ActorSystem.
* Raise an event when an entity's name is changed.

### Bugfixes

* The `ent` toolshed command now takes `NetEntity` values, fixing parsing in practical uses.
* Fix ComponentFactory test mocks.
* Fix LookupFlags missing from a couple of EntityLookupSystem methods.

### Other

* Improved engine's Happy Eyeballs implementation, should result in more usage of IPv6 for HTTP APIs when available.
* Remove CompIdx locks to improve performance inside Pvs at higher player counts.
* Avoid a read lock in GetEntityQuery to also improve performance.
* Mark `EntityManager.System<T>` as Pure.


## 224.1.1

### Bugfixes

* Fixed UserInterfaceSystem sometimes throwing a key-not-found exception when trying to close UIs.


## 224.1.0

### New features

* `ServerIntegrationInstance` has new methods for adding dummy player sessions for tests that require multiple players.
* Linguini has been updated to v0.8.1. Errors will now be logged when a duplicate localization key is found.
* Added `UserInterfaceSystem.SetUi()` for modifying the `InterfaceData` associated with some BUI.
* Added the `EntityPrototypeView` control for spawning & rendering an entity prototype.

### Bugfixes

* Fix `UserInterfaceSystem` spamming client side errors when entities with UIs open are deleted while outside of PVS range.
* Fix Toolshed's EnumTypeParse not working enum values with upercase characters.
* Fixed `incmd` command not working due to an invalid cast.

### Other

* There have been various performance improvements to replay loading & playback.

### Internal

* Added `DummySession` and `DummyChannel` classes for use in integration tests and benchmarks to fool the server into thinking that there are multiple players connected.
* Added `ICommonSessionInternal` and updated `CommonSession` so that the internal setters now go through that interface.

## 224.0.1

### Bugfixes

* Fixes PVS throwing exceptions when invalid entities are passed to `ExpandPvsEvent`. Now it just logs an error.
* Fixes BUIs not properly closing, resulting in invalid entities in `UserInterfaceUserComponent.OpenInterfaces`
* Fixes an unknown/invalid prototype exception sometimes being thrown when running ``IPrototypeManager.ResolveResults()`


## 224.0.0

### Breaking changes

* `Matrix3` has been replaced with `System.Numerics.Matrix3x2`. Various Matrix related methods have been turned into extension methods in the `Matrix3Helpers` class.
* Engine `EntityCategory` prototype IDs have been changed to use CamelCase. I.e., `hideSpawnMenu` -> `HideSpawnMenu`
* Prototypes can now be implicitly cast `ProtoId<T>` or `EntProtoId` ID structs. The new implicit cast might cause previous function calls to be ambiguous.

### New features

* `Array.Clear(Array)` is now available in the sandbox.
* BUIs now use `ExpandPvsEvent`. I.e., if a player has a UI open, then the entity associated with that UI will always get sent to the player by the PVS system.
* Added `cvar_subs` command for listing all subscribers to cvar changes
* Entity categories have been reworked
  * Each category now has a `HideSpawnMenu` field. The old `HideSpawnMenu` category is now just a normal category with that field set to true.
  * Reworked category inheritance. Inheritance can now be disabled per category using a `Inheritable` field.
  * Entity prototypes can now be automatically added to categories based on the components that they have, either by specifying components when defining the category in yml, or by adding the EntityCategoryAttribute to the component class.

### Bugfixes

* Fixed client-side BUI error log spam if an unknown entity has a UI open.
* Fixed placement manager spawning entities with incorrect rotations.

### Other

* Added a try-catch block to BUI constructors, to avoid clients getting stuck in error loops while applying states.
* Attempting to play sounds on terminating entities no longer logs an error.


## 223.3.0

### New features

* Better exception logging for IRobustJob.
* Add SetGridAudio helper for SharedAudioSystem.

### Bugfixes

* Fix placement manager not setting entity rotation correctly.
* Fix grid-based audio not playing correctly.


## 223.2.0

### New features

* Added several new `FormattedMessage` methods for better exception tolerance when parsing markup. Several existing methods have been marked as obsolete, with new renamed methods taking their place.


## 223.1.2

### Bugfixes

* `MapGridComponent.LastTileModifiedTick` is now actually networked to clients.


## 223.1.1

### Bugfixes

* Fixed an exception caused by enum cvars using integer type values instead of enum values


## 223.1.0

### Other

* Various `ContainerSystem` methods have been obsoleted in favour of overrides that take in an `Entity` struct instead of `EntityUid`
* Various `EntityCoordinates` methods have been obsoleted with replacements added  to `SharedTransformSystem`


## 223.0.0

### Breaking changes

* The `ComponentState` class is now abstract. Networked components that don't have state information now just return a null state.
* The way that delta component states work has changed. It now expects there to be two different state classes, only one of which should implement `IComponentDeltaState<TFullState>`

### New features

* A new `replay.checkpoint_min_interval` cvar has been added. It can be used to limit the frequency at which checkpoints are generated when loading a replay.
* Added `IConfigurationManager.OnCVarValueChanged`. This is a c# event that gets invoked whenever any cvar value changes.

### Bugfixes

* `IEyeManager.GetWorldViewbounds()` and `IEyeManager.GetWorldViewbounds()` should now return the correct bounds if the main viewport does not take up the whole screen.

### Other

* The default values of various replay related cvars have been changed to try and reduce memory usage.


## 222.4.0

### New features

* Added the following types from `System.Numerics` to the sandbox: `Complex`, `Matrix3x2`, `Matrix4x4`, `Plane`, `Quaternion`, `Vector3`, `Vector4`.


## 222.3.0

### New features

* `ITileDefinition.EditorHidden` allows hiding a tile from the tile spawn panel.
* Ordered event subscriptions now take child types into account, so ordering based on a shared type will work.

### Bugfixes

* Cross-map BUI range checks now work.
* Paused entities update on prototype reload.

### Other

* Fixed build compatibility with .NET 8.0.300 SDK, due to changes in how Central Package Management behaves.
* Physics component has delta states to reduce network usage.


## 222.2.0

### New features

* Added `EntityQuery.Comp()` (abbreviation of `GetComponent()`)

### Bugfixes

* Fix `SerializationManager.TryGetVariableType` checking the wrong property.
* Fixed GrammarSystem mispredicting a character's gender

### Other

* User interface system now performs range checks in parallel


## 222.1.1

### Bugfixes

* Fixed never setting BoundUserInterface.State.

### Other

* Add truncate for filesaving.
* Add method for getting the type of a data field by name from ISerializationManager.


## 222.1.0

### New features

* Added `BoundKeyEventArgs.IsRepeat`.
* Added `net.lidgren_log_warning` and `net.lidgren_log_error` CVars.

### Bugfixes

* Fix assert trip when holding repeatable keybinds.

### Other

* Updated Lidgren to v0.3.1. This should provide performance improvements if warning/error logs are disabled.


## 222.0.0

### Breaking changes

* Mark IComponentFactory argument in EntityPrototype as mandatory.

### New features

* Add `EntProtoId<T>` to check for components on the attached entity as well.

### Bugfixes

* Fix PVS iterating duplicate chunks for multiple viewsubscriptions.

### Other

* Defer clientside BUI opens if it's the first state that comes in.


## 221.2.0

### New features

* Add SetMapAudio helper to SharedAudioSystem to setup map-wide audio entities.
* Add SetWorldRotNoLerp method to SharedTransformSystem to avoid client lerping.

### Bugfixes

* `SpriteComponent.CopyFrom` now copies `CopyToShaderParameters` configuration.


## 221.1.0


## 221.0.0

### Breaking changes

* `EntParentChangedMessage.OldMapId` is now an `EntityUid` instead of `MapId`
* `TransformSystem.DetachParentToNull()` is being renamed to `DetachEntity`
* The order in which `MoveEvent` handlers are invoked has been changed to prioritise engine subscriptions

### New features

* Added `UpdateHovered()` and `SetHovered()` to `IUserInterfaceManager`, for updating or modifying the currently hovered control.
* Add SwapPositions to TransformSystem to swap two entity's transforms.

### Bugfixes

* Improve client gamestate exception tolerance.

### Other

* If the currently hovered control is disposed, `UserInterfaceManager` will now look for a new control, rather than just setting the hovered control to null.

### Internal

* Use more `EntityQuery<T>` internally in EntityManager and PhysicsSystem.


## 220.2.0

### New features

* RSIs can now specify load parameters, mimicking the ones from `.png.yml`. Currently only disabling sRGB is supported.
* Added a second UV channel to Clyde's vertex format. On regular batched sprite draws, this goes 0 -> 1 across the sprite quad.
* Added a new `CopyToShaderParameters` system for `SpriteComponent` layers.


## 220.1.0

### Bugfixes

* Fix client-side replay exceptions due to dropped states when recording.

### Other

* Remove IP + HWId from ViewVariables.
* Close BUIs upon disconnect.


## 220.0.0

### Breaking changes

* Refactor UserInterfaceSystem.
  - The API has been significantly cleaned up and standardised, most noticeably callers don't need to worry about TryGetUi and can rely on either HasUi, SetUiState, CloseUi, or OpenUi to handle their code as appropriate.
  - Interface data is now stored via key rather than as a flat list which is a breaking change for YAML.
  - BoundUserInterfaces can now be completely handled via Shared code. Existing Server-side callers will behave similarly to before.
  - BoundUserInterfaces now properly close in many more situations, additionally they are now attached to the entity so reconnecting can re-open them and they can be serialized properly.


## 219.2.0

### New features

* Add SetMapCoordinates to TransformSystem.
* Improve YAML Linter and validation of static fields.

### Bugfixes

* Fix DebugCoordsPanel freezing when hovering a control.

### Other

* Optimise physics networking to not dirty every tick of movement.


## 219.1.3

### Bugfixes

* Fix map-loader not pausing pre-init maps when not actively overwriting an existing map.


## 219.1.2

### Bugfixes

* Fix map-loader not map-initialising grids when loading into a post-init map.


## 219.1.1

### Bugfixes

* Fix map-loader not map-initialising maps when overwriting a post-init map.


## 219.1.0

### New features

* Added a new optional arguments to various entity spawning methods, including a new argument to set the entity's rotation.

### Bugfixes

* Fixes map initialisation not always initialising all entities on a map.

### Other

* The default value of the `auth.mode` cvar has changed


## 219.0.0

### Breaking changes

* Move most IMapManager functionality to SharedMapSystem.


## 218.2.0

### New features

* Control layout properties such as `Margin` can now be set via style sheets.
* Expose worldposition in SpriteComponent.Render
* Network audio entity Play/Pause/Stop states and playback position.
* Add `Disabled` functionality to `Slider` control.


## 218.1.0

### New features

* Add IEquatable.Equals to the sandbox.
* Enable roslyn extensions tests in CI.
* Add a VerticalTabContainer control to match the horizontal one.

### Bugfixes

* Fix divison remainder issue for Colors, fixing purples.

### Other

* Default hub address (`hub.hub_urls`) has been changed to `https://hub.spacestation14.com/`.


## 218.0.0

### Breaking changes

* `Robust.Shared.Configuration.EnvironmentVariables` is now internal and no longer usable by content.

### New features

* Add TryGetRandom to EntityManager to get a random entity with the specified component and TryGetRandom to IPrototypeManager to return a random prototype of the specified type.
* Add CopyData to AppearanceSystem.
* Update UI themes on prototype reloads.
* Allow scaling the line height of a RichTextLabel.
* You can now specify CVar overrides via environment variable with the `ROBUST_CVAR_*` prefix. For example `ROBUST_CVAR_game__hostname=foobar` would set the appropriate CVar. Double underscores in the environment variable name are replaced with ".".
* Added non-generic variant of `GetCVar` to `IConfigurationManager`.
* Add type tracking to FieldNotFoundErrorNode for serialization.
* Distance between lines of a `RichTextLabel` can now be modified with `LineHeightScale`.
* UI theme prototypes are now updated when reloaded.
* New `RA0025` analyzer diagnostic warns for manual assignment to `[Dependency]` fields.

### Bugfixes

* Request headers in `IStatusHandlerContext` are now case-insensitive.
* SetWorldPosition rotation now more closely aligns with prior behavior.
* Fix exception when inspecting elements in some cases.
* Fix HTTP errors on watchdog ping not being reported.

### Other

* Add an analyzer for redundantly assigning to dependency fields.

### Internal

* Remove redundant Exists checks in ContainerSystem.
* Improve logging on watchdog pings.


## 217.2.1

### Bugfixes

* Fix LineEdit tests on engine.

### Internal

* Make various ValueList enumerators access the span directly for performance.


## 217.2.0

### New features

* Added `AddComponents` and `RemoveComponents` methods to EntityManager that handle EntityPrototype / ComponentRegistry bulk component changes.
* Add double-clicking to LineEdit.

### Bugfixes

* Properly ignore non-hard fixtures for IntersectRayWithPredicate.
* Fix nullable TimeSpan addition on some platforms.


## 217.1.0

### New features

* Added `IRobustRandom.GetItems` extension methods for randomly picking multiple items from a collections.
* Added `SharedPhysicsSystem.EffectiveCurTime`. This is effectively a variation of `IGameTiming.CurTime` that takes into account the current physics sub-step.

### Bugfixes

* Fix `MapComponent.LightingEnabled` not leaving FOV rendering in a broken state.

### Internal

* `Shuffle<T>(Span<T>, System.Random)` has been removed, just use the builtin method.


## 217.0.0

### Breaking changes

* TransformSystem.SetWorldPosition and SetWorldPositionRotation will now also perform parent updates as necessary. Previously it would just set the entity's LocalPosition which may break if they were inside of a container. Now they will be removed from their container and TryFindGridAt will run to correctly parent them to the new position. If the old functionality is desired then you can use GetInvWorldMatrix to update the LocalPosition (bearing in mind containers may prevent this).

### New features

* Implement VV for AudioParams on SoundSpecifiers.
* Add AddUi to the shared UI system.

### Bugfixes

* Fix the first measure of ScrollContainer bars.


## 216.0.0

### Breaking changes

* The `net.low_lod_distance` cvar has been replaced with a new `net.pvs_priority_range`. Instead of limiting the range at which all entities are sent to a player, it now extends the range at which high priorities can be sent. The default value of this new cvar is 32.5, which is larger than the default `net.pvs_range` value of 25.

### New features

* You can now specify a component to not be saved to map files with `[UnsavedComponent]`.
* Added `ITileDefinitionManager.TryGetDefinition`.
* The map loader now tries to preserve the `tilemap` contents of map files, which should reduce diffs when re-saving a map after the game's internal tile IDs have changed.

### Bugfixes

* Fix buffered audio sources not being disposed.


## 215.3.1

### Bugfixes

* Revert zstd update.


## 215.3.0

### New features

* `EntityQuery<T>` now has `HasComp` and `TryComp` methods that are shorter than its existing ones.
* Added `PlacementInformation.UseEditorContext`.
* Added `Vector2Helpers` functions for comparing ranges between vectors.

### Bugfixes

* `Texture.GetPixel()`: fixed off-by-one with Y coordinate.
* `Texture.GetPixel()`: fix stack overflow when reading large images.
* `Texture.GetPixel()`: use more widely compatible OpenGL calls.

### Other

* Disabled `net.mtu_expand` again by default, as it was causing issues.
* Updated `SharpZstd` dependency.


## 215.2.0

### New features

* Implement basic VV for SoundSpecifiers.

### Bugfixes

* Fix QueueDel during EndCollideEvents from throwing while removing contacts.


## 215.1.0

### New features

* Add a CompletionHelper for audio filepaths that handles server packaging.
* Add Random.NextAngle(min, max) method and Pick for `ValueList<T>`.
* Added an `ICommonSession` parser for toolshed commands.

### Bugfixes


## 215.0.0

### Breaking changes

* Update Lidgren to 0.3.0

### New features

* Made a new `IMetricsManager` interface with an `UpdateMetrics` event that can be used to update Prometheus metrics whenever they are scraped.
  * Also added a `metrics.update_interval` CVar to go along with this, when metrics are scraped without usage of Prometheus directly.
* IoC now contains an `IMeterFactory` implementation that you can use to instantiate metric meters.
* `net.mtu_ipv6` CVar allows specifying a different MTU value for IPv6.
* Allows `player:entity` to take a parameter representing the player name.
* Add collection parsing to the dev window for UI.
* Add a debug assert to Dirty(uid, comp) to catch mismatches being passed in.

### Bugfixes

* Support transform states with unknown parents.
* Fix serialization error logging.
* Fix naming of ResizableMemoryRegion metrics.
* Fix uncaught overflow exception when parsing NetEntities.

### Other

* The replay system now allows loading a replay with a mismatching serializer type hash. This means replays should be more robust against future version updates (engine security patches or .NET updates).
* `CheckBox`'s interior texture is now vertically centered.
* Lidgren.Network has been updated to [`v0.3.0`](https://github.com/space-wizards/SpaceWizards.Lidgren.Network/blob/v0.3.0/RELEASE-NOTES.md).
* Lowered default IPv4 MTU to 900 (from 1000).
* Automatic MTU expansion (`net.mtu_expand`) is now enabled by default.

### Internal

* Cleanup some Dirty component calls internally.


## 214.2.0

### New features

* Added a `Undetachable` entity metadata flag, which stops the client from moving an entity to nullspace when it moves out of PVS range.

### Bugfixes

* Fix tooltips not clamping to the left side of the viewport.
* Fix global audio property not being properly set.

### Internal

* The server game state / PVS code has been rewritten. It should be somewhat faster now, albeit at the cost of using more memory. The current engine version may be unstable.


## 214.1.1

### Bugfixes

* Fixed connection denial always causing redial.


## 214.1.0

### New features

* Added the `pvs_override_info` command for debugging PVS overrides.

### Bugfixes

* Fix VV for prototype structs.
* Fix audio limits for clientside audio.


## 214.0.0

### Breaking changes

* `NetStructuredDisconnectMessages` has received a complete overhaul and has been moved to `NetDisconnectMessage`. The API is no longer designed such that consumers must pass around JSON nodes, as they are not in sandbox (and clunky).

### New features

* Add a basic default concurrent audio limit of 16 for a single filepath to avoid overflowing audio sources.
* `NetConnectingArgs.Deny()` can now pass along structured data that will be received by the client.

### Bugfixes

* Fixed cursor position bugs when an empty `TextEdit` has a multi-line place holder.
* Fixed empty `TextEdit` throwing exception if cursor is moved left.


## 213.0.0

### Breaking changes

* Remove obsoleted BaseContainer methods.

### New features

* Add EntityManager.RaiseSharedEvent where the event won't go to the attached client but will be predicted locally on their end.
* Add GetEntitiesInRange override that takes in EntityCoordinates and an EntityUid hashset.

### Bugfixes

* Check if a sprite entity is deleted before drawing in SpriteView.


## 212.2.0

### New features

* Add IsHardCollidable to SharedPhysicsSystem to determine if 2 entities would collide.

### Other

* Double the default maximum replay size.


## 212.1.0

### New features

* Add nullable methods for TryIndex / HasIndex on IPrototypeManager.

### Bugfixes

* Fix TextureRect alignment where the strech mode is KeepCentered.


## 212.0.1

### Bugfixes

* Fix passing array by `this` instead of by `ref`.


## 212.0.0

### Breaking changes

* Change Collapsible controls default orientations to Vertical.

### New features

* Expose the Label control for Collapsible controls.
* Add GetGridPosition that considers physics center-of-mass.
* Add TileToVector methods to get the LocalPosition of tile-coords (taking into account tile size).
* Add some more helper methods to PVS filters around EntityUids.
* Add support for Dictionary AutoNetworkedFields.
* Add EnsureLength method for arrays.
* Add PushMarkup to FormattedMessage.
* Add DrawPrimitives overload for `List<Vector2>`
* Add more ValueList ctors that are faster.
* Add ToMapCoordinates method for NetCoordinates.

### Other

* Remove ISerializationHooks obsoletion as they are useful in some rare cases.

### Internal

* Bump max pool size for robust jobs.


## 211.0.2

### Bugfixes

* Fix TextureRect scaling not handling UIScale correctly.


## 211.0.1

### Bugfixes

* Fix GridChunkEnumerator on maps.


## 211.0.0

### Breaking changes

* Moved ChunkIndicesEnumerator to engine and to a re-useable namespace at Robust.Shared/Maps.

### New features

* Added an Enlarged method for Box2Rotated.

### Internal

* Significantly optimise ChunkEnumerator / FindGridsIntersecting in certain use cases by intersecting the grid's AABB with the local AABB to avoid iterating dummy chunks.


## 210.1.1

### Bugfixes

* Fixed multiple recent bugs with key binding storage.

### Other

* Change default of `ButtonGroup.IsNoneSetAllowed` to `true`. This makes it default again to the previous (unintentional) behavior.


## 210.1.0

### New features

* `NetUserId` implements `ISelfSerialize` so can be used in data fields.
* `ButtonGroup.IsNoneSetAllowed` to allow a button group to have no buttons pressed by default.


## 210.0.3


## 210.0.2

### Bugfixes

* Revert changes to `TextureRect` too.


## 210.0.1

### Bugfixes

* Revert changes to `TextureButton` that broke style property handling.


## 210.0.0

### New features

* Controls can now hook before, after, and during rendering of their children.
* IRenderHandle is now a public API, with the caveat that it's properties and methods are unstable.
* ButtonGroup now exposes what buttons it contains, alongside which is currently pressed.
* OptionButton has additional styleclasses, and has a hook for modifying it's internal buttons.
* PanelContainer.GetStyleBox() is now protected rather than private.
* TextureButton now uses a TextureRect instead of custom drawing code.
* TextureRect has additional style properties exposed.
    * A new property, TextureSizeTarget, was added, which allows specifying a size in virtual pixels that the control should attempt to draw at.
    * Stretch mode is now a style property.
    * Scale is now a style property.
* Avalonia.Metadata.XmlnsDefinitionAttribute is now permitted by the sandbox.
* Add MaxDimension property to Box2 to return the higher of the Width or Height.
* Add GetLocalPosition to convert ScreenCoordinates to coordinates relative to the control. Ignores window.
* Add GlobalRect and GlobalPixelRect for controls to get their UIBox2i in screen terms.
* Add dotted line drawing to DrawingHandleScreen.
* You can use `Subs.CVar()` from an entity systems to subscribe to CVar changes. This is more convenient than `IConfigurationManager.OnValueChanged` as it automatically unsubscribes on system shutdown.
* There is now a built-in type serializer for `DateTime`, so you can put `DateTime`s in your data fields.
* `System.Text.Unicode.UnicodeRange` and `UnicodeRanges` are now available in the sandbox.

### Bugfixes

* UI drawing now properly accounts for a control's draw routine potentially mangling the current matrix.
* UI roots now properly update when the global stylesheet is changed. They previously only did so if they had a dedicated stylesheet (which is the one case where they would be unaffected by a global sheet update.


## 209.0.1

### Bugfixes

* Fix missed import from 209.0.0.


## 209.0.0

### Breaking changes

* `replay.max_compressed_size` and `replay.max_uncompressed_size` CVars are now `long`.
* Remove obsolete CoordinatesExtension for ToEntityCoordinates from GridUid / Vector2i.

### New features

* Add GetEntitiesOnMap / GetChildEntities to EntityLookupSystem to return components on the specified map and components with the specified parent respectively.
* Add MaxDimension property to Box2 to return the higher of the Width or Height.
* Add GetLocalPosition to convert ScreenCoordinates to coordinates relative to the control. Ignores window.
* Add GlobalRect and GlobalPixelRect for controls to get their UIBox2i in screen terms.
* Add dotted line drawing to DrawingHandleScreen.
* `IConfigurationManager.LoadDefaultsFromTomlStream` properly does type conversions. This fixes scenarios like loading of `long` CVars.
* Add helper methods for TileRef / Vector2i to SharedMapSystem for ToCenterCoordinates (tile center EntityCoordinates) and ToCoordinates (tile origin to EntityCoordinates).
* Copy some of the coordinates extensions to SharedTransformSystem.

### Bugfixes

* Fixed integer overflows in replay max size calculation.
* Explicitly capped `replay.replay_tick_batchSize` internally to avoid high values causing allocation failures.

### Other

* Important MIDI performance improvements.


## 208.0.0

### Breaking changes

* Metadata flags are no longer serialized as they get rebuilt on entity startup.

### Bugfixes

* Log failing to load user keybinds and handle the exception.


## 207.1.0

### New features

* Add the ability to merge grids via GridFixtureSystem.


## 207.0.0

### Breaking changes

* Update EntityLookup internally so non-approximate queries use the GJK solver and are much more accurate. This also means the approximate flag matters much more if you don't need narrowphase checks.
* Add shape versions of queries for both EntityLookup and MapManager.

### Bugfixes

* Fix PVS full state updates not clearing session entities and causing exceptions.

### Other

* Integration tests now run `NetMessage`s through serialization rather than passing the objects between client and server. This causes tests that missed `[NetSerializer]` attributes on any objects that need them to fail.

### Internal

* Remove a lot of duplicate code internally from EntityLookup and MapManager.


## 206.0.0

### Breaking changes

* tpto will teleport you to physics-center instead of transform center instead.
* Rename local EntityLookup methods to reflect they take local AABBs and not world AABBs.

### New features

* Add some additional EntityLookup methods for local queries.
* Add support to PrototypeManager for parsing specific files / directories as abstract.

### Bugfixes

* Fix tpto short-circuiting if one of the listed entities isn't found.
* Fix tpto not allowing grids as targets.

### Other

* Reduce MIDI source update rate from 10hz to 4hz.

### Internal

* Remove some duplicate internal code in EntityLookupSystem.
* Skip serialization sourcegen in GLFW and Lidgren.


## 205.0.0

### Breaking changes

* The unused `Robust.Physics` project has been deleted.
* The project now uses [Central Package Management](https://learn.microsoft.com/en-us/nuget/consume-packages/central-package-management).
* (Almost) all the NuGet packages have been updated. This causes many problems. I am so sorry.
* Cleaned up some unused packages as well.


## 204.1.0

### New features

* New `EntitySystem` subscription helper for working with Bound User Interface events. You can find them by doing `Subs.BuiEvents<>()` in a system.
* The `EntityManager.Subscriptions` type (for building helper extension methods) now uses

### Bugfixes

* Avoid loading assemblies from content `/Assemblies` if Robust ships its own copy. This avoid duplicate or weird mismatching version issues.

### Other

* Removed glibc version check warning.


## 204.0.0

### Breaking changes

* Make EntityManager abstract and make IEntityManager.EntityNetManager not nullable.
* Make VVAccess.ReadWrite default for all Datafields instead of VVAccess.ReadOnly

### New features

* `TextEdit.OnTextChanged`
* Add Pick and PickAndTake versions for System.Random for ICollections.

### Bugfixes

* Fix `IClipboardManager.GetText()` returning null in some cases.
* Fix possible NRE in server-side console command completion code.
* Fix possible NRE on DebugConsole logs.
* Fix exception when VVing non-networked components.

### Other

* Remove "Do not use from content" from IComponent.


## 203.0.0

### Breaking changes

* `IComponentFactory.RegisterIgnore()` no longer supports overwriting existing registrations, components should get ignored before they are registered.
* Event bus subscriptions are now locked after `IEntityManager` has started, instead of after the first component gets added. Any event subscriptions now need to happen before startup (but after init).
* Event bus subscriptions must now be locked before raising any events.
* Delete FodyWeavers.xsd as it hasn't been used for a long time.
* Remove physics sleep cancelling as it was, in hindsight, a bad idea.

### New features

* `RobustUnitTest` now has a `ExtraComponents` field for automatically registering additional components.
* `IComponentFactory.RegisterIgnore()` now accepts more than one string.
* Added `IComponentFactory.RegisterTypes` for simultaneously registering multiple components.

### Bugfixes

* Clamp volume calculations for audio rather than throwing.


## 202.1.1

### Bugfixes

* Reverted some map/grid initialisation changes that might've been causing broadphase/physics errors.
* Fixed PVS sometimes sending entities without first sending their children.
* Fixed a container state handling bug caused by containers not removing expected entities when shutting down.
* Fixed a `EnsureEntity<T>` state handling bug caused by improper handling of entity deletions.
* Fixed a bad NetSyncEnabled debug assert.


## 202.1.0

### New features

* Add GetLocalEntitiesIntersecting overload that takes in a griduid and a Vector2i tile.


## 202.0.0

### Breaking changes

* Various entity manager methods now have a new `where T : IComponent` constraint.
* The `IComponentFactory.ComponentAdded` event has been renamed to `ComponentsAdded` and now provides an array of component registrations.
* `IComponentFactory.RegisterIgnore()` no longer supports overwriting existing registrations, components should get ignored before they are registered.

### New features

* Added `IComponentFactory.GetAllRegistrations()`
* Add IComponentState interface support for component states so structs can be used in lieu of classes.


## 201.0.0

### Breaking changes

* The `zCircleGradient` shader function arguments have changed. It now requires a pixel-size to ensure that the gradient is properly entered.

### Bugfixes

* Fixed some PVS null reference errors.


## 200.0.0

### Breaking changes

* MappingDataNode is now ordered.
* Make invalid AutoNetworkedFields compiler errors.

### New features

* `OSWindowStyles.NoTitleBar` (supported only on Linux X11 for now).

### Bugfixes

* Avoid calling DirtyEntity when a component's last modified tick is not current.
* Fix `tpgrid` allowing moving grids to nullspace.

### Other

* `OSWindowStyles.NoTitleOptions` is now supported on Linux X11.


## 199.0.0

### Breaking changes

* Various `IEntityManager` C# events now use `Entity<MetadataComponent>` instead of `EntityUid`
* Entity visibility masks now use a ushort instead of an integer.
* Run grid traversal on entity spawn.

### New features

* Added two new `IEntityManager` C# events that get raiseed before and after deleting ("flushing") all entities.
* Added a new `DeleteEntity()` override that takes in the entity's metadata and transform components.
* Add better audio logs.
* Expand z-library shader.
* Add a Box2i union for Vector2i and add a Contains variant that assumes the Vector2i is a tile and not a point.

### Bugfixes

* Try to prevent some NREs in PVS.
* More PVS fixes and cleanup.


## 198.1.0

### New features

* `IClydeViewport` now provides access to the light render target.
* Added a style-class to the `MenuBar` popup control.
* Added `NextGaussian()` extension method for `System.Random`.
* Added per-session variant of `PvsOverrideSystem.AddForceSend()`.

### Bugfixes

* Stopped the client from logging errors when attempting to delete invalid entities.

### Other

* The `DevWindow` UI inspector has been improved a bit and it now groups properties by their defining type.


## 198.0.1

### Bugfixes

* Fix preprocessor flag for FULL_RELEASE preventing building.


## 198.0.0

### Breaking changes

* Disable DefaultMagicAczProvider for FULL_RELEASE as it's only meant for debugging.

### New features

* Automatic UI scale is disabled by default for non-main windows. If desired, it can be re-enabled per window by changing `WindowRoot.DisableAutoScaling`.
* Add UI click and hover sound support via IUserInterfaceManager.SetClickSound / .SetHoverSound

### Bugfixes

* Fix GetEntitiesIntersecting for map entities without grids.

### Other

* Print more diagnostics on server startup.


## 197.1.0

### New features

* ACZ improvements: `IStatusHost.InvalidateAcz()` and `IStatusHost.SetFullHybridAczProvider()`.

### Bugfixes

* Fixes a PVS bug that happens when grids moved across maps.
* Fixes sprite animations not working properly


## 197.0.0

### Breaking changes

* PvsOverrideSystem has been reworked:
  * Session and global overrides now default to always being recursive (i.e., sending all children).
  * Session & global overrides will always respect a client's PVS budgets.
  * Entities with an override will now still be sent in the same way as other entities if they are within a player's view. If you want to prevent them from being sent, you need to use visibility masks.
  * Entities can have more than one kind of override (i.e., multiple sessions).

### New features

* Added a `PvsSize ` field to `EyeComponent`, which can be used to modify the PVS range of an eye.
* Added a new `NetLowLodRange` cvar for reducing the number of distant entities that get sent to a player. If a PVS chunk is beyond this range (but still within PVS range), then only high-priority entities on that chunk will get sent.
* Added a new metadata flag for tagging an entity as a "high prority" entity that should get sent even on distant chunks. This only works for entities that are directly attached to a grid or map. This is currently used by lights & occluders.

### Other

* PVS has been reworked again, and should hopefully be noticeable faster.
* PVS now prioritizes sending chunks that are closer to a player's eyes.


## 196.0.0

### Breaking changes

* Dirtying a non-networked component will now fail a debug assert.
* The `IInvocationContext` interface for toolshed commands now requires a UserId field. The session field should be cleared if a player disconnects.

### New features

* `LocalizationManager` now supports multiple fallback cultures
* SpriteView now supports using a `NetEntity` to select an entity to draw.
* Added methods for simultaneously dirtying several components on the same entity.
* Animated sprite layers now have a "Cycle" option that will reverse an animation when it finishes.

### Bugfixes

* Fixed a recursion/stack-overflow in `GridTraversalSystem`
* Ensure `Robust.Client.WebView` processes get shut down if game process exits uncleanly.
* Fixed Toolshed commands not properly functioning after disconnecting and reconnecting.

### Other

* Console command completions no longer suggest toolshed commands for non-toolshed commands.



## 195.0.1

### Bugfixes

* Fixes playing audio using audio streams
* Fixes placement manager exceptions when placing self deleting / spawner entities
* Fixed `IPrototypeManager.EnumeratePrototypes<T>` throwing an exception when there are no instances.


## 195.0.0

### New features

* Generic versions of `DebugTools.AssertEquals()` functions.
* `[Prototype]` now does not need to have a name specified, the name is inferred from the class name.

### Bugfixes

* Fixes a physics bug that could cause deleted entities to remain on the physics map.
* Fixes a bug in entity lookup code that could cause clients to get stuck in an infinite loop.

### Other

* `Robust.Client.WebView` has been brought alive again.
* The addition of physics joints is no longer deferred to the next tick.
* Grid traversal is no longer deferred to the next tick.
* Integration tests now fail when console commands log errors.


## 194.1.0

### New features

* `IAudioManager` has APIs to directly load `AudioStream`s from data streams.
* `AudioSystem` has new `Play*` methods.
* `EntityCoordinates.TryDelta()`
* `EntityLookupSystem.GetEntitiesInRange()` untyped hashset overload has `flags` parameter.


## 194.0.2

### Internal

* Added some null-checks to PVS to try reduce the error spam.


## 194.0.1

### Bugfixes

* Fixed `Control.SetPositionInParent` failing to move an entity to the last position.
* Fixed audio occlusion not working.

### Internal

* Added some logs for grid/map deletion and movement to debug some map loading issues.
* Refactored some parts of PVS. It should be slightly faster, though the game may be unstable for a bit.

## 194.0.0

### Breaking changes

* MoveEvent is no longer raised broadcast, subscribe to the SharedTransformSystem.OnGlobalMoveEvent C# event instead

### Bugfixes

* Fixed the game sometimes freezing while trying to load specific audio files.


## 193.2.0

### Other

* Added more PVS error logs


## 193.1.1

### Bugfixes

* Fixed an exception when building in FULL_RELEASE


## 193.1.0

### New features

* Added FrozenDictionary and FrozenHashSet to sandbox whitelist
* Added yaml type serializers for FrozenDictionary and FrozenHashSet
* Added `IPrototypeManager.GetInstances<T>()`
* `IPrototypeManager` now also raises `PrototypesReloadedEventArgs` as a system event.

### Bugfixes

* Might fix some PVS bugs added in the last version.

### Internal

* Various static dictionaries have been converted into FrozenDictionary.


## 193.0.0

### Breaking changes

* The `TransformChildrenEnumerator`'s out values are now non-nullable

### New features

* Added `IPrototypeManager.TryGetInstances()`, which returns a dictionary of prototype instances for a given prototype kind/type.

### Bugfixes

* Fixed `BaseAudioSource.SetAuxiliary()` throwing errors on non-EFX systems

### Internal


* The internals of PVS system have been reworked to reduce the number of dictionary lookups.
* `RobustMappedStringSerializer` now uses frozen dictionaries
* `IPrototypeManager` now uses frozen dictionaries


## 192.0.0

### Breaking changes

* `EntitySystem.TryGetEntity` is now `protected`.

### Internal

* PVS message ack processing now happens asynchronously
* Dependency collections now use a `FrozenDictionary`


## 191.0.1

### Bugfixes

.* Fix sandbox being broken thanks to .NET 8.


## 191.0.0

### Breaking changes

* Robust now uses **.NET 8**. Nyoom.

### Bugfixes

* `IResourceCache.TryGetResource<T>` won't silently eat all exceptions anymore.


## 190.1.1

### Bugfixes

* Revert broadphase job to prevent OOM from logs.


## 190.1.0

### New features

* Add OnGrabbed / OnReleased to slider controls.
* Add Rotation method for matrices and also make the precision slightly better when angles are passed in by taking double-precision not single-precision floats.

### Bugfixes

* Fix some grid setting asserts when adding gridcomponent to existing maps.


## 190.0.0

### New features

* Add color gradients to sliders.

### Bugfixes

* Fix HSV / HSL producing black colors on 360 hue.
* Stop terminating entities from prematurely detaching to nullspace.
* Ensure shader parameters update when swapping instances.

### Other

* Add more verbose logging to OpenAL errors.

### Internal

* Change NetSyncEnabled to an assert and fix instances where it slips through to PVS.


## 189.0.0

### Breaking changes

* Use the base AudioParams for networking not the z-offset adjusted ones.
* Modulate SpriteView sprites by the control's color modulation.

### New features

* Improve YAML linter error messages for parent nodes.
* ExpandPvsEvent will also be raised directed to the session's attached entity.

### Bugfixes

* Client clientside entity error spam.

### Internal

* Set priorGain to 0 where no EFX is supported for audio rather than 0.5.
* Try to hotfix MIDI lock contention more via a semaphore.


## 188.0.0

### Breaking changes

* Return null buffered audio if there's an exception and use the dummy instance internally.
* Use entity name then suffix for entity spawn window ordering.
* Change MidiManager volume to gain.
* Remove EntityQuery from the MapVelocity API.

### Bugfixes

* Potentially fix some audio issues by setting gain to half where EFX not found and the prior gain was 0.
* Log errors upon trying to spawn audio attached to deleted entities instead of trying to spawn them and erroring later.
* Fixed predicted audio spawns not applying the adjusted audio params.
* Fix GetDimensions for the screenhandle where the text is only a single line.


## 187.2.0

### New features

* Added a cancellable bool to physics sleeping events where we may wish to cancel it.

### Bugfixes

* Fix corrupted physics awake state leading to client mispredicts.


## 187.1.2

### Bugfixes

* Hotfix contact nullrefs if they're modified during manifold generation.


## 187.1.1

### Bugfixes

* Revert physics solver job to fix crashes until box2d v3 rolls around.
* Don't RegenerateContacts if the body isn't collidable to avoid putting non-collidable proxies on the movebuffer.


## 187.1.0

### Bugfixes

* Apply default audio params to all audio sources not just non-buffered ones.
* Avoid re-allocating broadphase job every tick and maybe fix a rare nullref for it.


## 187.0.0

### New features

* Improved error message for network failing to initialize.

### Bugfixes

* Fix not being able to add multiple PVS session overrides in a single tick without overwriting each one. This should fix issues with audio filters.

### Other

* Changed toolshed initialisation logs to verbose.


## 186.1.0

### New features

* Add public method to get PVS session overrides for a specific session.

### Internal

* Add temporary audio debugging.


## 186.0.0

### Breaking changes

* Global audio is now stored on its own map to avoid contamination issues with nullspace.

### Bugfixes

* Fix MIDIs playing cross-map
* Only dispose audio on game closure and don't stop playing if it's disposed elsewhere i.e. MIDIs.


## 185.2.0

### Bugfixes

* Bandaid deleted MIDI source entities spamming velocity error logs.

### Other

* Reverted MIDI audio not updating every frame due to lock contention with the MIDI renderer for now.


## 185.1.1

### Bugfixes

* Fix Z-Offset for audio not being applied on initialization.

### Internal

* Flag some internal queries as approximate to avoid unnecessary AABB checks. Some of these are already covered off with TestOverlap calls and the rest will need updating to do so in a future update.


## 185.1.0

### New features

* Audio listener's velocity is set using the attached entity's velocity rather than ignored.

### Bugfixes

* Fix imprecision on audio position


## 185.0.0

### Breaking changes

* Added a flag for grid-based audio rather than implicitly doing it.

### New features

* Added IRobustJob and IParallelRobustJob (which splits out into IRobustJob). These can be passed to ParallelManager for work to be run on the threadpool without relying upon Task.Run / Parallel.For which can allocate significantly more. It also has conveniences such as being able to specify batch sizing via the interface implementation.


## 184.1.0

### New features

* Add API to get gain / volume for a provided value on SharedAudioSystem.
* Make GetOcclusion public for AudioSystem.
* Add SharedAudioSystem.SetGain to complement SharedAudioSystem.SetVolume


## 184.0.1

### Bugfixes

* Update MIDI position and occlusion every frame instead of at set intervals.
* Fix global audio not being global.


## 184.0.0

### Internal

* Add RobustMemoryManager with RecyclableIOMemoryStream to significantly reduce MsgState allocations until better memory management is implemented.


## 183.0.0

### Breaking changes

* Audio rework has been re-merged now that the issues with packaging on server have been rectified (thanks PJB!)
* Reverted Arch pending further performance work on making TryGetComponent competitive with live.


## 182.1.1

### Internal

* Remove AggressiveInlining from Arch for debugging.


## 182.1.0

### New features

* Add IRobustRandom.SetSeed

### Other

* Add Arch.TrimExcess() back to remove excess archetypes on map load / EntityManager flush.


## 182.0.0

### Breaking changes

* Add EntityUid's generation / version to the hashcode.


## 181.0.2

### Bugfixes

* Fix exceptions from having too many lights on screen and causing the game to go black.
* Fix components having events raised in ClientGameStateManager before fully set and causing nullable reference exceptions.
* Replace tile intersection IEnumerables with TileEnumerator internally. Also made it public for external callers that wish to avoid IEnumerable.


## 181.0.1

### Bugfixes

* Fix the non-generic HasComp and add a test for good measure.


## 181.0.0

### Breaking changes

- Arch is merged refactoring how components are stored on engine. There's minimal changes on the API end to facilitate component nullability with much internal refactoring.


## 180.2.1


## 180.2.0

### New features

* Add EnsureEntity variants that take in collections.
* Add more MapSystem helper methods.

### Internal

* Cache some more PVS data to avoid re-allocating every tick.


## 180.1.0

### New features

* Add the map name to lsmap.
* Add net.pool_size to CVars to control the message data pool size in Lidgren and to also toggle pooling.

### Bugfixes

* Fix physics contraints causing enormous heap allocations.
* Fix potential error when writing a runtime log.
* Fix shape lookups for non-hard fixtures in EntityLookupSystem from 180.0.0


## 180.0.0

### Breaking changes

* Removed some obsolete methods from EntityLookupSystem.

### New features

* PhysicsSystem.TryGetNearest now supports chain shapes.
* Add IPhysShape methods to EntityLookupSystem rather than relying on AABB checks.
* Add some more helper methods to SharedTransformSystem.
* Add GetOrNew dictionary extension that also returns a bool on whether the key existed.
* Add a GetAnchoredEntities overload that takes in a list.

### Other

* Use NetEntities for the F3 debug panel to align with command usage.


## 179.0.0

### Breaking changes

* EyeComponent.Eye is no longer nullable

### New features

* Light rendering can now be enabled or disable per eye.

### Bugfixes

* Deserializing old maps with empty grid chunks should now just ignore those chunks.

### Other

* UnknownPrototypeException now also tells you the prototype kind instead of just the unkown ID.
* Adding or removing networked components while resetting predicted entities now results in a more informative exception.


## 178.0.0

### Breaking changes

* Most methods in ActorSystem have been moved to ISharedPlayerManager.
* Several actor/player related components and events have been moved to shared.

### New features

* Added `NetListAsArray<T>.Value` to the sandbox whitelist


## 177.0.0

### Breaking changes

* Removed toInsertXform and added containerXform in SharedContainerSystem.CanInsert.
* Removed EntityQuery parameters from SharedContainerSystem.IsEntityOrParentInContainer.
* Changed the signature of ContainsEntity in SharedTransformSystem to use Entity<T>.
* Removed one obsoleted SharedTransformSystem.AnchorEntity method.
* Changed signature of SharedTransformSystem.SetCoordinates to use Entity<T>.

### New features

* Added more Entity<T> query methods.
* Added BeforeApplyState event to replay playback.

### Bugfixes

* Fixed inverted GetAllMapGrids map id check.
* Fixed transform test warnings.
* Fixed PlacementManager warnings.
* Fixed reparenting bug for entities that are being deleted.

### Other

* Changed VerticalAlignment of RichTextLabel to Center to be consistent with Label.
* Changed PVS error log to be a warning instead.
* Marked insert and remove container methods as obsolete, added container system methods to replace them.
* Marked TransformComponent.MapPosition as obsolete, added GetMapCoordinates system method to replace it.

### Internal

* Moved TryGetUi/TryToggleUi/ToggleUi/TryOpen/OpenUi/TryClose/CloseUi methods from UserInterfaceSystem to SharedUserInterfaceSystem.


## 176.0.0

### Breaking changes

* Reverted audio rework temporarily until packaging is fixed.
* Changes to Robust.Packaging to facilitate Content.Packaging ports from the python packaging scripts.

### New features

* Add a cvar for max game state buffer size.
* Add an overload for GetEntitiesInRange that takes in a set.

### Bugfixes

* Fix PVS initial list capacity always being 0.
* Fix replay lerp error spam.


## 175.0.0

### Breaking changes

* Removed static SoundSystem.Play methods.
* Moved IPlayingAudioStream onto AudioComponent and entities instead of an abstract stream.
* IResourceCache is in shared and IClientResourceCache is the client version to use for textures.
* Default audio attenuation changed from InverseDistanceClamped to LinearDistanceClamped.
* Removed per-source audio attenuation.

### New features

* Add preliminary support for EFX Reverb presets + auxiliary slots; these are also entities.
* Audio on grid entities is now attached to the grid.

### Bugfixes

* If an audio entity comes into PVS range its track will start at the relevant offset and not the beginning.
* Z-Axis offset is considered for ReferenceDistance / MaxDistance for audio.
* Audio will now pause if the attached entity is paused.

### Other

* Changed audio Z-Axis offset from -5m to -1m.


## 174.0.0

### Breaking changes

* ActorComponent has been moved to `Robust.Shared.Player` (namespace changed).

### New features

* Added `SpriteSystem.GetFrame()` method, which takes in an animated RSI and a time and returns a frame/texture.
* Added `IRobustRandom.NextAngle()`


## 173.1.0

### New features

* Add physics chain shapes from Box2D.


## 173.0.0

### Breaking changes

* Remove GridModifiedEvent in favor of TileChangedEvent.

### Bugfixes

* Fix some grid rendering bugs where chunks don't get destroyed correctly.


## 172.0.0

### Breaking changes

* Remove TryLifestage helper methods.
* Refactor IPlayerManager to remove more IPlayerSession, changed PlayerAttachedEvent etc on client to have the Local prefix, and shuffled namespaces around.

### New features

* Add EnsureComponent(ref Entity<\T?>)

### Bugfixes

* Re-add force ask threshold and fix other PVS bugs.


## 171.0.0

### Breaking changes

* Change PlaceNextTo method names to be more descriptive.
* Rename RefreshRelay for joints to SetRelay to match its behaviour.

### Bugfixes

* Fix PVS error spam for joint relays not being cleaned up.

### Other

* Set EntityLastModifiedTick on entity spawn.


## 170.0.0

### Breaking changes

* Removed obsolete methods and properties in VisibilitySystem, SharedContainerSystem and MetaDataComponent.

### Bugfixes

* Fixed duplicate command error.
* Fixed not being able to delete individual entities with the delete command.

### Other

* FileLogHandler logs can now be deleted while the engine is running.


## 169.0.1

### Other

* The client now knows about registered server-side toolshed commands.

## 169.0.0

### Breaking changes

* Entity<T> has been introduced to hold a component and its owning entity. Some methods that returned and accepted components directly have been removed or obsoleted to reflect this.

### Other

* By-value events may now be subscribed to by-ref.
* The manifest's assemblyPrefix value is now respected on the server.


## 168.0.0

### Breaking changes

* The Component.OnRemove method has been removed. Use SubscribeLocalEvent<TComp, ComponentRemove>(OnRemove) from an EntitySystem instead.


## 167.0.0

### Breaking changes

* Remove ComponentExtensions.
* Remove ContainerHelpers.
* Change some TransformSystem methods to fix clientside lerping.

### Bugfixes

* Fixed PVS bugs from dropped entity states.

### Other

* Add more joint debug asserts.


## 166.0.0

### Breaking changes

* EntityUid-NetEntity conversion methods now return null when given a null value, rather than returning an invalid id.
* ExpandPvsEvent now defaults to using null lists to reduce allocations.
* Various component lifestage related methods have been moved from the `Component` class to `EntityManager`.
* Session/client specific PVS overrides are now always recursive, which means that all children of the overriden entity will also get sent.

### New features

* Added a SortedSet yaml serializer.

### Other

* AddComponentUninitialized is now marked as obsolete and will be removed in the future.
* DebugTools.AssertOwner() now accepts null components.


## 165.0.0

### Breaking changes

* The arguments of `SplitContainer`s resize-finished event have changed.

### New features

* The YAML validator now checks the default values of ProtoId<T> and EntProtoId data fields.

### Bugfixes

* The minimum draggable area of split containers now blocks mouse inputs.


## 164.0.0

### Breaking changes

* Make automatic component states infer cloneData.
* Removed cloneData from AutoNetworkedFieldAttribute. This is now automatically inferred.

### Internal

* Reduce Transform GetComponents in RecursiveDeleteEntity.


## 163.0.0

### Breaking changes

* Moved TimedDespawn to engine for a component that deletes the attached entity after a timer has elapsed.

### New features

* Add ExecuteCommand for integration tests.
* Allow adding / removing widgets of cub-controls.
* Give maps / grids a default name to help with debugging.
* Use ToPrettyString in component resolve errors to help with debugging.

### Bugfixes

* Fix console backspace exception.
* Fix rendering invalid maps spamming exceptions every frame.

### Internal

* Move ClientGameStatemanager local variables to fields to avoid re-allocating every tick.


## 162.2.1


## 162.2.0

### New features

* Add support for automatically networking entity lists and sets.
* Add nullable conversion operators for ProtoIds.
* Add LocId serializer for validation.

### Bugfixes

* Fix deleting a contact inside of collision events throwing.
* Localize VV.

### Internal

* Use CollectionsMarshal in GameStateManager.


## 162.1.1

### Bugfixes

* Fixes "NoSpawn" entities appearing in the spawn menu.


## 162.1.0

### New features

* Mark ProtoId as NetSerializable.

### Bugfixes

* Temporarily revert NetForceAckThreshold change as it can lead to client stalling.
* Fix eye visibility layers not updating on children when a parent changes.

### Internal

* Use CollectionsMarshal in RobustTree and AddComponentInternal.


## 162.0.0

### New features

* Add entity categories for prototypes and deprecate the `noSpawn` tag.
* Add missing proxy method for `TryGetEntityData`.
* Add NetForceAckThreshold cvar to forcibly update acks for late clients.

### Internal

* Use CollectionMarshals in PVS and DynamicTree.
* Make the proxy methods use MetaQuery / TransformQuery.


## 161.1.0

### New features

* Add more DebugTools assert variations.

### Bugfixes

* Don't attempt to insert entities into deleted containers.
* Try to fix oldestAck not being set correctly leading to deletion history getting bloated for pvs.


## 161.0.0

### Breaking changes

* Point light animations now need to use different component fields in order to animate the lights. `Enabled` should be replaced with `AnimatedEnable` and `Radius` should be replaced with `AnimatedRadius`

### New features

* EntProtoId is now net-serializable
* Added print_pvs_ack command to debug PVS issues.

### Bugfixes

* Fixes AngleTypeParser not using InvariantCulture
* Fixed a bug that was causing `MetaDataComponent.LastComponentRemoved` to be updated improperly.

### Other

* The string representation of client-side entities now looks nicer and simply uses a 'c' prefix.


## 160.1.0

### New features

* Add optional MetaDataComponent args to Entitymanager methods.

### Internal

* Move _netComponents onto MetaDataComponent.
* Remove some component resolves internally on adding / removing components.


## 160.0.2

### Other

* Transform component and containers have new convenience fields to make using VIewVariables easier.


## 160.0.0

### Breaking changes

* ComponentReference has now been entirely removed.
* Sensor / non-hard physics bodies are now included in EntityLookup by default.


## 159.1.0


## 159.0.3

### Bugfixes

* Fix potentially deleted entities having states re-applied when NetEntities come in.


## 159.0.2

### Bugfixes

* Fix PointLight state handling not queueing ComponentTree updates.


## 159.0.1

### Bugfixes

* Fix pending entity states not being removed when coming in (only on entity deletion).

### Internal

* Remove PhysicsComponent ref from Fixture.


## 159.0.0

### Breaking changes

* Remove ComponentReference from PointLights.
* Move more of UserInterfaceSystem to shared.
* Mark some EntitySystem proxy methods as protected instead of public.

### New features

* Make entity deletion take in a nullable EntityUid.
* Added a method to send predicted messages via BUIs.

### Other

* Add Obsoletions to more sourcegen serv4 methods.
* Remove inactive reviewers from CODEOWNERs.


## 158.0.0

### Breaking changes

* Remove SharedEyeComponent.
* Add Tile Overlay edge priority.


## 157.1.0

### New features

* UI tooltips now use rich text labels.


## 157.0.0

### Breaking changes

* Unrevert container changes from 155.0.0.
* Added server-client EntityUid separation. A given EntityUid will no longer refer to the same entity on the server & client.
* EntityUid is no longer net-serializable, use NetEntity instead, EntityManager & entity systems have helper methods for converting between the two,


## 156.0.0

### Breaking changes

* Revert container changes from 155.0.0.


## 155.0.0

### Breaking changes

* MapInitEvent now gets raised for components that get added to entities that have already been map-initialized.

### New features

* VirtualWritableDirProvider now supports file renaming/moving.
* Added a new command for toggling the replay UI (`replay_toggleui`).

### Bugfixes

* Fixed formatting of localization file errors.
* Directed event subscriptions will no longer error if the corresponding component is queued for deletion.


## 154.2.0



### New features

* Added support for advertising to multiple hubs simultaneously.
* Added new functions to ContainerSystem that recursively look for a component on a contained entity's parents.

### Bugfixes

* Fix Direction.TurnCw/TurnCcw to South returning Invalid.


## 154.1.0

### New features

* Add MathHelper.Max for TimeSpans.

### Bugfixes

* Make joint initialisation only log under IsFirstTimePredicted on client.

### Other

* Mark the proxy Dirty(component) as obsolete in line with EntityManager (Dirty(EntityUid, Component) should be used in its place).


## 154.0.0

### Breaking changes

* Change ignored prototypes to skip prototypes even if the prototype type is found.
* Moved IPlayerData interface to shared.

### New features

* Added a multiline text submit keybind function.

### Bugfixes

* Fixed multiline edits scrollbar margins.

### Internal

* Added more event sources.
* Made Toolshed types oneOff IoC injections.


## 153.0.0

### Breaking changes

* Removed SharedUserInterfaceComponent component references.
* Removed EntityDeletedMessage.

### Other

* Performance improvements for replay recording.
* Lidgren has been updated to [v0.2.6](https://github.com/space-wizards/SpaceWizards.Lidgren.Network/blob/v0.2.6/RELEASE-NOTES.md).
* Make EntityManager.AddComponent with a component instance set the owner if its default, add system proxy for it.

### Internal

* Added some `EventSource` providers for PVS and replay recording: `Robust.Pvs` and `Robust.ReplayRecording`.
* Added RecursiveMoveBenchmark.
* Removed redundant prototype resolving.
* Removed CollisionWake component removal subscription.
* Removed redundant DebugTools.AssertNotNull(netId) in ClientGameStateManager


## 152.0.0

### Breaking changes

* `Robust.Server.GameObjects.BoundUserInterface.InteractionRangeSqrd` is now a get-only property. Modify `InteractionRange` instead if you want to change it on active UIs.
* Remove IContainerManager.
* Remove and obsolete ComponentExt methods.
* Remove EntityStarted and ComponentDeleted C# events.
* Convert Tile.TypeId to an int. Old maps that were saved with TypeId being an ushort will still be properly deserialized.

### New features

* `BoundUserInterfaceCheckRangeEvent` can be used to implement custom logic for BUI range checks.
* Add support for long values in CVars.
* Allow user code to implement own logic for bound user interface range checks.

### Bugfixes

* Fix timers counting down slower than real time and drifting.
* Add missing System using statement to generated component states.
* Fix build with USE_SYSTEM_SQLITE.
* Fix prototype manager not being initialized in robust server simulation tests.
* Fix not running serialization hooks when copying non-byref data definition fields without a custom type serializer.

### Other

* Remove warning for glibc 2.37.
* Remove personally-identifiable file paths from client logs.

### Internal

* Disable obsoletion and inherited member hidden warnings in serialization source generated code.
* Update CI workflows to use setup-dotnet 3.2.0 and checkout 3.6.0.
* Fix entity spawn tests having instance per test lifecycle with a non static OneTimeTearDown method.
* Add new PVS test to check that there is no issue with entity states referencing other entities that the client is not yet aware of.


## 151.0.0


## 150.0.1

### Bugfixes

* Fix some partial datadefs.


## 150.0.0

### Breaking changes

* Remove the Id field from Fixtures as the Id is already stored on FixturesComponent.

### New features

* Add AbstractDictionarySerializer for abstract classes.
* Add many new spawn functions for entities for common operations.


## 149.0.1

### Bugfixes

* Fix serialization sharing instances when copying data definitions and not assigning null when the source is null.
* Fixed resizing a window to be bigger than its set maxsize crashing the client.


## 149.0.0

### Breaking changes

* Data definitions must now be partial, their data fields must not be readonly and their data field properties must have a setter.

### Internal

* Copying data definitions through the serialization manager is now faster and consumes less memory.


## 148.4.0

### New features

* Add recursive PVS overrides and remove IsOverride()


## 148.3.0

### New features

* Happy eyeballs delay can be configured.
* Added more colors.
* Allow pre-startup components to be shut down.
* Added tile texture reload command.
* Add implementation of Random.Pick(ValueList<T> ..).
* Add IntegrationInstance fields for common dependencies.

### Bugfixes

* Prevent invalid prototypes from being spawned.
* Change default value of EntityLastModifiedTick from zero to one.
* Make DiscordRichPresence icon CVars server-side with replication.


## 148.2.0

### New features

* `SpinBox.LineEditControl` exposes the underlying `LineEdit`.
* Add VV attributes to various fields across overlay and sessions.
* Add IsPaused to EntityManager to check if an entity is paused.

### Bugfixes

* Fix SetActiveTheme not updating the theme.


## 148.1.0

### New features

* Added IgnoreUIChecksComponent that lets entities ignore bound user interface range checks which would normally close the UI.
* Add support for F16-F24 keybinds.

### Bugfixes

* Fix gamestate bug where PVS is disabled.

### Other

* EntityQuery.HasComponent override for nullable entity uids.


## 148.0.0

### Breaking changes

* Several NuGet dependencies are now private assets.
* Added `IViewportControl.PixelToMap()` and `PixelToMapEvent`. These are variants of the existing screen-to-map functions that should account for distortion effects.

### New features

* Added several new rich-text tags, including italic and bold-italic.

### Bugfixes

* Fixed log messages for unknown components not working due to threaded IoC issues.
* Replay recordings no longer record invalid prototype uploads.


## 147.0.0

### Breaking changes

* Renamed one of the EntitySystem.Dirty() methods to `DirtyEntity()` to avoid confusion with the component-dirtying methods.

### New features

* Added debug commands that return the entity system update order.

### Bugfixes

* Fixed a bug in MetaDataSystem that was causing the metadata component to not be marked as dirty.


## 146.0.0

### Breaking changes

* Remove readOnly for DataFields and rename some ShaderPrototype C# fields internally to align with the normal schema.

### Bugfixes

* Add InvariantCulture to angle validation.

### Internal

* Add some additional EntityQuery<T> usages and remove a redundant CanCollide call on fixture shutdown.


## 145.0.0

### Breaking changes

* Removed some old SpriteComponent data-fields ("rsi", and "layerDatums").

### New features

* Added `ActorSystem.TryGetActorFromUserId()`.
* Added IPrototypeManager.EnumerateKinds().

### Bugfixes

* Fixed SpriteSpecifierSerializer yaml validation not working properly.
* Fixed IoC/Threading exceptions in `Resource.Load()`.
* Fixed `TransformSystem.SetCoordinates()` throwing uninformative client-side errors.
* Fixed `IResourceManager.ContentFileExists()` and `TryContentFileRead()` throwing exceptions on windows when trying to open a directory.


## 144.0.1

### Bugfixes

* Fix some EntityLookup queries incorrectly being double transformed internally.
* Shrink TileEnlargement even further for EntityLookup default queries.


## 144.0.0

### Breaking changes

* Add new args to entitylookup methods to allow for shrinkage of tile-bounds checks. Default changed to shrink the grid-local AABB by the polygon skin to avoid clipping neighboring tile entities.
* Non-hard fixtures will no longer count by default for EntityLookup.

### New features

* Added new EntityLookup flag to return non-hard fixtures or not.


## 143.3.0

### New features

* Entity placement and spawn commands now raise informative events that content can handle.
* Replay clients can now optionally ignore some errors instead of refusing to load the replay.

### Bugfixes

* `AudioParams.PlayOffsetSecond` will no longer apply an offset that is larger then the length of the audio stream.
* Fixed yaml serialization of arrays of virtual/abstract objects.


### Other

* Removed an incorrect gamestate debug assert.


## 143.2.0

### New features

* Add support for tests to load extra prototypes from multiple sources.

### Bugfixes

* Fix named toolshed command.
* Unsubscribe from grid rendering events on shutdown.

### Other

* Remove unnecessary test prototypes.


## 143.1.0

### New features

* Add locale support for grammatical measure words.

### Bugfixes

* Don't raise contact events for entities that were QueueDeleted during the tick.
* Exception on duplicate broadcast subscriptions as this was unsupported behaviour.

### Other

* Add VV ReadWrite to PhysicsComponent BodyStatus.


## 143.0.0

### New features


- Toolshed, a tacit shell language, has been introduced.
  - Use Robust.Shared.ToolshedManager to invoke commands, with optional input and output.
  - Implement IInvocationContext for custom invocation contexts i.e. scripting systems.


## 142.1.2

### Other

* Don't log an error on failing to resolve for joint relay refreshing.


## 142.1.1

### Bugfixes

* Fixed a bad debug assert in `DetachParentToNull()`


## 142.1.0

### New features

* `IHttpClientHolder` holds a shared `HttpClient` for use by content. It has Happy Eyeballs fixed and an appropriate `User-Agent`.
* Added `DataNode.ToString()`. Makes it easier to save yaml files and debug code.
* Added some cvars to modify discord rich presence icons.
* .ogg files now read the `Artist` and `Title` tags and make them available via new fields in `AudioStream`.
* The default fragment shaders now have access to the local light level (`lowp vec3 lightSample`).
* Added `IPrototypeManager.ValidateAllPrototypesSerializable()`, which can be used to check that all currently loaded prototypes can be serialised & deserialised.

### Bugfixes

* Fix certain debug commands and tools crashing on non-SS14 RobustToolbox games due to a missing font.
* Discord rich presence strings are now truncated if they are too long.
* Fixed a couple of broadphase/entity-lookup update bugs that were affecting containers and entities attached to other (non-grid/map) entities.
* Fixed `INetChannel.Disconnect()` not properly disconnecting clients in integration tests.

### Other

* Outgoing HTTP requests now all use Happy Eyeballs to try to prioritize IPv6. This is necessary because .NET still does not support this critical feature itself.
* Made various physics related component properties VV-editable.
* The default EntitySystem sawmill log level now defaults to `Info` instead of `Verbose`. The level remains verbose when in debug mode.

### Internal

* The debug asserts in `DetachParentToNull()` are now more informative.


## 142.0.1

### Bugfixes

* Fix Enum serialization.


## 142.0.0

### Breaking changes

* `EntityManager.GetAllComponents()` now returns a (EntityUid, Component) tuple

### New features

* Added `IPrototypeManager.ValidateFields()`, which uses reflection to validate that the default values of c# string fields correspond to valid entity prototypes. Validates any fields with a `ValidatePrototypeIdAttribute`  and any data-field that uses the PrototypeIdSerializer custom type serializer.

### Other

* Replay playback will now log errors when encountering unhandled messages.
* Made `GetAssemblyByName()` throw descriptive error messages.
* Improved performance of various EntityLookupSystem functions


## 141.2.1

### Bugfixes

* Fix component trait dictionaries not clearing on reconnect leading to bad GetComponent in areas (e.g. entire game looks black due to no entities).


## 141.2.0

### Other

* Fix bug in `NetManager` that allowed exception spam through protocol abuse.


## 141.1.0

### New features

* MapInitEvent is run clientside for placementmanager entities to predict entity appearances.
* Add CollisionLayerChangeEvent for physics fixtures.


## 141.0.0

### Breaking changes

* Component.Initialize has been fully replaced with the Eventbus.

### Bugfixes

* Fixed potential crashes if buffered audio sources (e.g. MIDI) fail to create due to running out of audio streams.

### Other

* Pressing `^C` twice on the server will now cause it to hard-exit immediately.
* `Tools` now has `EXCEPTION_TOLERANCE` enabled.


## 140.0.0

### Breaking changes

* `IReplayRecordingManager.RecordingFinished` now takes a `ReplayRecordingFinished` object as argument.
* `IReplayRecordingManager.GetReplayStats` now returns a `ReplayRecordingStats` struct instead of a tuple. The units have also been normalized

### New features

* `IReplayRecordingManager` can now track a "state" object for an active recording.
* If the path given to `IReplayRecordingManager.TryStartRecording` is rooted, the base replay directory is ignored.

### Other

* `IReplayRecordingManager` no longer considers itself recording inside `RecordingFinished`.
* `IReplayRecordingManager.Initialize()` was moved to an engine-internal interface.


## 139.0.0

### Breaking changes

* Remove Component.Startup(), fully replacing it with the Eventbus.


## 138.1.0

### New features

* Add rotation methods to TransformSystem for no lerp.

### Bugfixes

* Fix AnimationCompleted ordering.


## 138.0.0

### Breaking changes

* Obsoleted unused `IMidiRenderer.VolumeBoost` property. Use `IMidiRenderer.VelocityOverride` instead.
* `IMidiRenderer.TrackedCoordinates` is now a `MapCoordinates`.

### New features

* Added `Master` property to `IMidiRenderer`, which allows it to copy all MIDI events from another renderer.
* Added `FilteredChannels` property to `IMidiRenderer`, which allows it to filter out notes from certain channels.
* Added `SystemReset` helper property to `IMidiRenderer`, which allows you to easily send it a SystemReset MIDI message.

### Bugfixes

* Fixed some cases were `MidiRenderer` would not respect the `MidiBank` and `MidiProgram.
* Fixed user soundfonts not loading.
* Fixed `ItemList` item selection unselecting everything when in `Multiple` mode.


## 137.1.0

### New features

* Added BQL `paused` selector.
* `ModUpdateLevel.PostInput` allows running content code after network and async task processing.

### Other

* BQL `with` now includes paused entities.
* The game loop now times more accurately and avoids sleeping more than necessary.
* Sandboxing (and thus, client startup) should be much faster when ran from the launcher.


## 137.0.0

### Breaking changes

* Component network state handler methods have been fully deprecated and replaced with the eventbus event equivalents (ComponentGetState and ComponentHandleState).


## 136.0.1

### Bugfixes

* Fixed debugging on Linux when CEF is enabled.


## 136.0.0

### New features

* Several more style box properties now scale with UI scale. Signature of some stylebox methods have been changed.

### Bugfixes

* Fixed OutputPanel scroll-bar not functioning properly.


## 135.0.0

### Breaking changes

* Style boxes now scale with the current UI scale. This affects how the the margins, padding, and style box textures are drawn and how controls are arranged. Various style box methods now need to be provided with the current UI scale.


## 134.0.0

### Breaking changes

* Several methods were moved out of the `UserInterface` components and into the UI system.
* The BUI constructor arguments have changed and now require an EntityUid to be given instead of a component.


## 133.0.0

### Breaking changes

* Replace Robust's Vector2 with System.Numerics.Vector2.

### New features

* `AssetPassPipe` has a new `CheckDuplicates` property that makes it explicitly check for and drop duplicate asset files passed through.

### Bugfixes

* Static entities that are parented to other entities will no longer collide with their parent.
* Fix some miscellaneous doc comments and typos (e.g. PvsSystem and EntityManager).
* Fix ContentGetDirectoryEntries.


## 132.2.0

### New features

* Add method to clear all joints + relayed joints on an entity.

### Other

* Lower default MTU to `1000`.

### Internal

* Resolved some warnings and unnecessary component resolves.


## 132.1.0

### New features

* `Robust.Shared.Physics.Events.CollisionChangeEvent` now has the `EntityUid` of the physics body.

### Other

* Paused entities now pause their animations. There's no guarantee they'll resume at the same point (use SyncSprite instead).

### Internal

* Fix ComponentTreeSystem warnings.
* Fix some miscellaneous other warnings.


## 132.0.1

### Bugfixes

* Return maps first from FindGridsIntersecting which fixes rendering order issues for grids.


## 132.0.0

### Breaking changes

* TimeOffsetSerializer now always reads & writes zeros unless it is reading/writing an initialized map. EntityPrototypes with TimeOffsetSerializer data-fields need to default to zero.\
* TimeOffsetSerializer now only applies a time offset when reading from yaml, not when copying.

### New features

* Added a function to count the number of prototypes of a given kind. See `IPrototypeManager.Count<T>()`.

### Bugfixes

* Fixed a bug in `IPrototypeManager.EnumerateParents()` that was causing it to not actually return the parent prototypes.

### Other

* Map serialisation will now log errors when saving an uninitialized map that contains initialized entities.


## 131.1.0

### New features

* Add NextByte method to random.
* Add method to get a random tile variant.

### Bugfixes

* Fix replay component state bug.

### Internal

* Remove some AggressiveOptimization attributes.


## 131.0.0

### Breaking changes

* `IWritableDirProvider` async functions have been removed.
* Replay recording & load API has been reworked to operate on zip files instead.
* Constants on `IReplayRecordingManager` have been moved to a new `ReplayConstants` class, renamed and values changed.

### New features

* Added `ISawmill.Verbose()` log functions.
* Replays are now written as `.zip` files. These will be [content bundles](https://docs.spacestation14.io/en/launcher/content-bundles) directly executable by the launcher if the server has the necessary build information.
* Client replays now use local time rather than UTC as default file name.


## 130.0.0

### Breaking changes

* Engine versions will no longer start with a leading 0.


## 0.129.0.1


## 129.0.0

### Breaking changes

* `AnchorSystem.Attach()` now behaves more like the obsolete `AttachToEntity()` methods as it will automatically detach a player from their current entity first.
* A chunk of server- and client-side `PrototypeLoadManager` code has been moved to shared.
* Replay recording and playback now supports client-side replays. Many replay related functions, cvars, and commands have changed.

### New features

* Richtext tags can now be overridden by content
* The LineEdit control now has a field to override the StyleBox
* `IWritableDirProvider` has new methods for async file writing.

### Bugfixes

* Updated Lidgren, fixing a bug where socket errors were not reported properly on Linux.

### Other

* The `Dirty()` method for networked components now has an override that takes  in an EntityUid. The old IEntityManager method being obsoleted.



## 0.128.0.0

### Breaking changes

* Add ILocalizationManager as a dependency on systems as `Loc`.


## 0.127.1.0

### New features

* Add SpriteSystem.Frame0 method for entity prototypes.


## 0.127.0.0

### Breaking changes

* Rename PVSSystem to PvsSystem.

### New features

* Added `launch.launcher` and `launch.content_bundle` CVars. These are intended to eventually replace the `InitialLaunchState` values.
* Allow `System.Net.IPAdress` through sandbox _properly_, add `System.Net.Sockets.AddressFamily` too.
* Systems now have their own logger sawmills automatically and can be access via `Log`.

### Bugfixes

* Make BoxContainer's MeasureOverride account for stretching.
* Fix IPAddress sandboxing.
* Revert physics contact getcomponents and also fix ShouldCollide ordering for PreventCollideEvent.


## 0.126.0.0

### Breaking changes

* Several `MapManager` methods were moved to `MapSystem`.
* The signature of grid lookup queries has changed, with a new optional `includeMap` bool added in-between other optional bools.

### New features

* `System.Net.IPAddress` is now accessible from the sandbox.

### Bugfixes

* Fixed RichText not rendering some tags properly for some UI scales.
* Text inside of `OutputPanel` controls should no longer overlap with the scrollbar.

### Other

* Obsoleted the following methods from `IPlayerSession`: `AttachToEntity`, `DetachFromEntity`. Use the methods in `ActorSystem` instead.
* Static Loggers (e.g., `Logger.Log()` are now obsoleted. Get a sawmill from ILogManager instead.
* Several `MetadataComponent` setters have been marked as obsolete. Use `MetaDataSystem` methods instead.

### Internal

* Removed several static logging calls.


## 0.125.0.1

### Other

* Use a logger sawmill in MapManager rather than the static logger.


## 0.125.0.0

### Breaking changes

* Several replay related cvars and commands have been renamed.

### New features

* Added support for basic replay playback. The API is likely to change in the next version or two.


## 0.124.0.1

### New features

* Added `CompletionHelper.ContentDirPath()`.
* Added `vfs_ls` command to list VFS contents.
* The resource manifest (`manifest.yml`) now accepts a `clientAssemblies` key. When given, only the assembly names listed will be loaded from `/Assemblies/` rather than automatically loading all assemblies found.

### Bugfixes

* Fix exception if running the `>` command (remote execute) without even a space after it.
* `ResPath.RelativeTo()` now considers non-rooted paths relative to `.`.
  * This fixes some things like `MemoryContentRoot`'s `FindFiles()` implementation.
* Fix `IContentRoot.GetEntries()` default implementation (used by all content roots except `DirLoader`) not working at all.
* Made `ResourceManager.ContentGetDirectoryEntries()` report content root mount paths as directories.

### Internal

* Made `ConfigurationManager` not-abstract anymore so we can instantiate it from tests.
* Added new tests for `ResourceManager`.


## 0.124.0.0

### Breaking changes

* PreventCollideEvent changes to align it with the other physics events.


## 0.123.1.1

### Bugfixes

* Also clone warmstarting data for joints in the physics solver.


## 0.123.1.0

### New features

* Add Box2.Rounded(int digits) method.
* Add Pure attributes to Box2 methods.


## 0.123.0.0

### New features

* Added `ValueList.RemoveSwap()`
* The Centroid property on polygon shapes is now available to content.

### Bugfixes

* Fixed keyboard events always propagating to the default viewport if `devwindow` is open.
* Fixed some map-manager queries not properly using the `approx` argument.

### Other

* Several build/version cvars are now replicated to clients, instead of being server exclusive.


## 0.122.0.0

### Breaking changes

* Obsolete some MapManager queries.
* Add EntityUid to some MapManager queries.


## 0.121.0.0

### Breaking changes

* Add replaying loading / reading.

### New features

* Add setter for PlayingStream that also updates source.
* Add IWritableDirProvider.OpenOSWindow.

### Bugfixes

* Fix component lookups not considering whether an entity is in a container and the flag is set.


## 0.120.0.0

### Breaking changes

* Relay contained joints to parents and no longer implicitly break them upon container changes.

### Bugfixes

* Fix upload folder command.
* Fix SpriteView scaling for aspect ratios.

### Internal

* Cleanup MapManager slightly.


## 0.119.0.1

### Bugfixes

* Fix non-hard kinematiccontroller fixtures not colliding.


## 0.119.0.0

### Breaking changes

* Move prototype upload commands to the engine.

### New features

* Add IContentRoot.FileExists(ResPath).


## 0.118.0.0

### Breaking changes

* ComponentRegistry has been re-namespaced.

### New features

* You can now provide a ComponentRegistry to SpawnEntity to override some components from the prototype.


## 0.117.0.0

### Breaking changes

* Deprecate some sprite methods and cleanup IconComponent.
* YAML Linter supports inheritance.


## 0.116.0.0

### Breaking changes

* Removed AppearanceVisualizers.
* Modify replay record directory selection.


## 0.115.0.0

### Breaking changes

* The signature and behaviour of `IClientGameStateManager.PartialStateReset()` has changed. By default it will no longer delete client-side entities, unless they are parented to a networked entity that is being deleted during the reset.


## 0.114.1.0

### New features

* Add a new method for physics joint removal.

### Other

* Slightly speedup entity deletion.

### Internal

* Remove static logs from EntityManager.


## 0.114.0.0

### Breaking changes

* The way that UI themes resolve textures has changed. Absolute texture paths will simply be read directly, while relative paths will attempt to find a theme specific texture before falling back to simply trying to read the given file path.
* The signature of public UI theme methods have changed, and some new methods have been added.

### New features

* Added non-generic versions of various component/entity lookup queries.

### Bugfixes

* Fixed an erroneous error that would get logged when clients reconnect to a server.
* Fixed a UI bug that was preventing some controls from being disposed and was causing the UI to become laggy.


## 0.113.0.3

### Bugfixes

* Fix PVS error log threading issue.


## 0.113.0.2

### Bugfixes

* Removed or fixed some erroneous debug asserts
* Fixed entity-deletion not being properly sent to clients


## 0.113.0.1

### Bugfixes

* Use ThemeResolve for TextureButton texture normals.


## 0.113.0.0

### Breaking changes

* Move JobQueue<T> from content to engine.

### New features

* Make InitializeEntity and StartEntity public. InitializeAndStartEntity was already public.

### Bugfixes

* Add padding to font glyphs in the atlas.
* Fix log for duplicate component references.
* Make Map-Grids set GridUid earlier.
* Fix hidden action numbers when updating UI theme.
* Fix joint change events subscribing to predictedphysics instead of just physics.

### Other

* Remove joint log as it's never been read and caused threading issues.
* Decouple vvwrite / vvread / vvinvoke perms slightly from vv so vv no longer implicitly grants the others.
* Add start line to duplicate prototype yaml error.
* Fix debug sprite assert.
* Fix some joint bugs


## 0.112.0.1


## 0.112.0.0

### Breaking changes

* Move default theme directory to /Interface/ from /UserInterface/
* Try to fix contact mispredicts with PredictedPhysicsComponent.

### Bugfixes

* Fix JSON Serialization of ResPath.

### Other

* Change prof tree style & add basic stylesheet support.


## 0.111.0.0

### Breaking changes

* Add default stylesheet for engine + debug connect screen.


## 0.110.0.0

### Breaking changes

* Remove name + authors from map files as these were unused and overwritten on every mapfile write.

### Bugfixes

* Fix Omnisharp failing to analyze the client by default.
* Fix EntityLookup not properly adding nested container entities.

### Other

* Sort NetSerializable types.
* Remove obsolete Fixture.Body references.


## 0.109.1.0

### New features

* Add "IsDefault" to EntityManager for basic checks on whether an entity has default prototype data.


## 0.109.0.0

### Breaking changes

* `BeforeSaveEvent` has been moved from `Robust.Server.Maps` to `Robust.Shared.Map.Events`

### New features

* Added `IMidiRenderer.ClearAllEvents()`, a new method that clears all scheduled midi events.
* Added a new event (`BeforeSaveEvent`) which gets raised before a map/entity gets serialized to yaml.
* Added a new `ROBUST_SOUNDFONT_OVERRIDE` environmental variable that can be used to override system soundfonts.

### Bugfixes

* Fixed `EndCollideEvent` not setting the EntityUid fields.
* Fixed a bug that would cause screen-space overlays to sometimes not be drawn.


## 0.108.0.0

### Breaking changes

* Physics fixtures are now serialized by id, fixture rather than as a list with ids attached.


## 0.107.0.1

### Bugfixes

* Fix bad logs on maploader not listing out bad prototypes.


## 0.107.0.0

### Breaking changes

* Pass in dependencies to LocalPlayer AttachEntity (was anyone even using this method?)

### Internal

* Light query changes for some optimisation.
* Remove Texture.White IoC resolves in a lot of rendering areas.


## 0.106.1.0

### New features

* Screen-space overlays now use call `BeforeDraw()` and can use the `RequestScreenTexture` and `OverwriteTargetFrameBuffer` options.
* Added the `LoadedMapComponent`. It can be used to identify maps created by loading them from a yml file.


### Other

* `GameShared` no longer has a finalizer that triggers in some cases like tests.


## 0.106.0.0

### Breaking changes

* Update map file schema validator for new format.
* TimeOffsetSerializer fixes to use serv3 copying.

### Bugfixes

* Fix ResPath null errors.
* Fix queued deletion error log on entitymanager shutdown.

### Other

* Added transform recursion check in debug.


## 0.105.1.0

### New features

* Add CompOrNull to the EntityQuery struct.
* Add basic maploader support for entity renaming.


## 0.105.0.0

### Breaking changes

* Removed server and shared sprite components.

### New features

* Add LayerExists to sprites for object keys (previously it was only integer keys).

### Bugfixes

* Fix placement overlay error and add exception tolerance to it.


## 0.104.1.0

### New features

* VV now automatically dirties components.

### Bugfixes

* Fix CompletionHelper paths having double // on the end.


## 0.104.0.0

### Breaking changes

* API Changes to SpriteView control to generalize it.


## 0.103.0.0

### Breaking changes

* Maps are now saved by prototype -> entities rather than as just entities. Maps are currently backwards compatible but this is liable to change.

### New features

* RobustServerSimulation is public and usable by content for tests or benchmarking.
* Add sf3 extension support to midis.

### Bugfixes

* Fix random.Prob inequality.

### Other

* Adjust centerpoint for spriteview sprites.
* Mark ComponentReference as obsolete.


## 0.102.1.0

### New features

* `echo` console command to echo things.
* Add some public methods to physics system for applying force/torque.

### Bugfixes

* Fix a NRE when no window icon is specified.

### Other

* Set console code page to UTF-8 explicitly on Windows to fix output of non-ASCII characters.


## 0.102.0.0

### Breaking changes

* Loading  maps with invalid entity UIDs should now log errors.

### New features

* The yaml linter should now error on duplicate entity prototypes

### Bugfixes

* Fix a PVS bug that could put one entity into two different PVS chunks.

### Other

* EntityUid indexing should now start at 1 when saving maps.


## 0.101.1.1

### Bugfixes

* Fix polygon deserialization leading to the last vert being 0,0.


## 0.101.1.0

### New features

* Added a mode to entity placement to allow replacing any existing entities on a tile.

### Other

* Re-order initialization so BroadcastRunLevel is run after userinterfacemanager PostInitialize.


## 0.101.0.0

### Breaking changes

* Port Quickhull from Box2D and replace GiftWrapping.
* Removed a lot of unused physics code.

### Bugfixes

* Fix damping for mouse joint.
* Fix Distance outputs for overlapping circles.


## 0.100.0.0

### Breaking changes

* `ILookupWorldBox2Component` has been removed. If an entity does not have fixtures/physics a `WorldAABBEvent` will now be raised.

### Bugfixes

* Fixes a concurrent hashset modification exception in PVS


## 0.99.0.0

### Breaking changes

* Revert the reversion of the ResPath removal from 0.98.0.0

### New features

* StartCollideEvent, EndCollideEvent, and physics contacts now have the relevant EntityUids.

### Bugfixes

* Remove initialization code that forced transform and physics components first.


## 0.98.0.0

### Breaking changes

* Revert bulk ResPath refactor due to instability.


## 0.97.1.1

### Bugfixes

* Fixed assembly paths being used having double //


## 0.97.1.0

### New features

* FastNoiseLite is now netserializable.
* PVS ack processing is now parallel and also improved grafana metrics for PVS.

### Other

* Add invalid broadphase check to EntityLookupSystem.
* Made NetGraph logarithmic.


## 0.97.0.0

### Breaking changes

* Fully replace ResourcePath (class) with ResPath (struct).

### Other

* Add stacktrace to transform logs.


## 0.96.9.0

### New features

* `RobustIntegrationTest` now has a `DoGuiEvent()` method that can directly pass `GUIBoundKeyEventArgs` to a control.


## 0.96.8.2

### New features

* The `LayerSetData()` function can now be used to clear a sprite layer's shader.

### Bugfixes

* Fixed sandboxing verifying against `Robust.` assemblies inside `Robust.Client.WebView`, causing an older assembly to be verified against.


## 0.96.8.1

### Bugfixes

* Fix MapInit not being run on entities in some instances.


## 0.96.8.0

### Bugfixes

* Create entities before applying entity states. This fixes parenting issues in some instances, for example on a freshly split grid the client would give an exception.

### Other

* Entities have their paused state set before initialisation rather than after.

### Internal

* Added a BroadphaseNetworkingTest.


## 0.96.7.0

### New features

* `IDynamicTypeFactory.CreateInstance` now has the option to not perform dependency injection.
* Added normal blend mode for shaders
* Added a new ResPath struct that is intended to eventually replace ResourcePath

### Bugfixes

* Hopefully fixed an IndexOutOfRange exception in AudioSystem
* Fixed a potential IndexOutOfRange exception in ContainerSystem


## 0.96.6.0

### New features

* Added overrides to shuffle Span<T> and ValueList<T> in IRobustRandom.
* Added hotkeys to close the most recent window and all windows.

### Other

* Improved some container assert messages.


## 0.96.5.0

### New features

* Added source generator for automatically generating component state getting & handling code. Significantly reduces boilerplate when creating networked components.


## 0.96.4.0

### Bugfixes

* Component delta states can now have an initial full state inferred by clients.


## 0.96.3.0

### Other

* Updated server SQLitePCLRaw to 2.1.4.


## 0.96.2.0


## 0.96.1.0

### New features

* Implemented deleting a full word at a time.

### Bugfixes

* Fixed `ContainerSystem.EmptyContainer` sometimes failing to empty containers.
* Fixed container state handling sometimes failing to insert or remove entities.
* Fix content test workflow.
* Text contents won't draw over the scrollbar for OutputPanel controls anymore.
* Invalidate OutputPanel entries upon it entering the UI tree. This fixes some bugs where text is added while it's outside of the tree without the UI scale cvar being set causing separate sizings in entries.


## 0.96.0.4

### Bugfixes

* Revert InRange entity lookup range change due to content bugs.
* Fix implicit appearance state data.


## 0.96.0.3

### Bugfixes

* Fix sprite error log to report the key not the layer.
* Fix log length for physics contact error.
* Fix discord null errors.
* Adjust InRange lookups to check if the centre of body is in range.

### Other

* Add more audio logs.


## 0.96.0.2

### Bugfixes

* Fix adding MapGridComponent to a map with pre-existing child entities.


## 0.96.0.1

### Other

* Set blend function for shaders with ShaderBlendMode.None
* Add logs around fixture lengths in contact updates.
* Revert previous contact changes to try to make physics slightly more stable until Box2D 3.0.
* Adjusted QueueDeleteEntity log on client to care if the entity is deleted in prediction.


## 0.96.0.0

### Breaking changes

* Removed `MapId` serializer. Serialize the map's EntityUid instead.
* Renamed `MapComponent.WorldMap` to `MapComponent.MapId`.

### New features

* Added showrot command as a counterpart to showpos.

### Other

* Added error logs when QueueDel is called on the client for networked entities.
* Added logs around physics contact errors that have been happening.


## 0.95.0.0

### Bugfixes

* Reverted making `MetaDataComponent.PauseTime` a yaml data-field, as it caused issues when saving uninitialised maps.

### Internal

* `TextEdit`'s `NextWordPosition` has been replaced with `EndWordPosition`


## 0.94.0.0

### Breaking changes

* `IGameTiming.IsFirstTimePredicted` is now false while applying game states.

### Bugfixes

* `MetaDataComponent.PauseTime` is now a yaml data-field
* The client-side `(un)pausemap` command is now disabled while connected to a server.

### Internal

* Use a List<Contact> for contacts instead of a shared arraypool to try to fix the contact indexing exception.
* Moved IoC dependencies off of physics contacts.


## 0.93.3.0

### New features

* Unnecessary tiles are no longer written to map file tilemaps.
* Added the ability to enable or disable grid splitting per grid.

### Other

* Added additional logs around contact issue


## 0.93.2.0

### New features

* Add CompletionHelpers for components and entityuids.


## 0.93.1.0

### New features

* Add PlayPredicted audio method for EntityCoordinates.

## 0.93.0.0

### Breaking changes

* Arguments of ContainerSystem's `EmptyContainer()` have changed. It now also returns removed entities.

### New features

* Added a TerminatingOrDeleted() helper function
* Added a `hub_advertise_now` command.

### Bugfixes

* Fixed some multi-threading IoC errors in the audio system.
* The map validator now allows entities to specify missing components.
* Fixed a potential stack overflow in the colour slider control.
* Fixed sprites sometimes not updating `IsInert`.

### Other

* `TransformComponentAttachToGridOrMap()` is now obsoleted. use the newly added system method instead.
* Made RSI preloading more error toletant.
* Added some new benchmarks for testing archetype ECS.


## 0.92.2.1

### Bugfixes

* Revert tile bound shrinkage as it was causing erroneous test failures on content.


## 0.92.2.0

### New features

* Added Box2iEdgeEnumerator for iterating its bounds.
* Added a CompletionResult helper for MapIds
* Added some helper methods for System.Random (useful for seeded RNG)

### Bugfixes

* Shrink tile bounds by 0.05. In some cases the polygon skin radius was causing overlap on other tiles and leading to erroneous lookup r
* Use preset matrixes for certain Matrix3 angles to avoid imprecision issues with transformations.


## 0.92.1.0

### New features

* Add option to SplitContainer for which split expands on parent resize

### Internal

* Updated Lidgren to v0.2.4.


## 0.92.0.0

### New features

* Exposed more properties on `FastNoiseLite`.
* Added fallback culture for localization.

### Bugfixes

* Fixed noise DD.

### Other

* Added new `DebugOpt` and `Tools` build configurations. These must be added to your solution file and apply to all projects importing `Robust.Properties.targets`.
  * `DebugOpt` is "`Debug` with optimizations enabled".
  * `Tools` has development tools (e.g. `launchauth` command) that release builds don't, while still having asserts (`DEBUG`) off and optimizations on.
* All configurations except `Release` now define `TOOLS`.
* `Release` is now intended to be "as close to published release as possible" with game configuration. Use `Tools` as build configuration instead for scenarios such as mapping.
* `Robust.Properties.targets` should now be included at the end of project files. `Robust.Analyzers.targets` and `Robust.DefineConstants.targets` are now included by it automatically.

### Internal

* General cleanup to MSBuild files.

## 0.91.0.0

### Breaking changes

* `ColorSelectorSliders` now uses SpinBox instead of FloatSpinBox.

### New features

* `IntegrationOptions` now allows changing the `ILogHandler` used by the integration test via `OverrideLogHandler`.

### Bugfixes

* Default integration test log output should more reliably capture `TestContext.Out` now.


## 0.90.0.0

### Breaking changes

* Add tile edge rendering support.

### New features

* Add .AsUint() for ValueDataNode.

### Bugfixes

* Fix AnchorEntity replication when the coordinate doesn't change
* Fix some PVS bugs.
* Fix rounding in GetGridOrMapTilePosition.


## 0.89.1.0

### New features

* `web.headless` CVar can now be used to avoid loading CEF with graphical client.

### Bugfixes

* `web.user_agent` CVar can now be overriden by content before WebView is initialized.

### Other

* WebView works again and is properly available from the launcher.

### Internal

* Clean up WebView initialization logic to avoid static `IoCManager`.


## 0.89.0.0

### Breaking changes

* Add EntityUid as an arg to SharedTransformSystem and remove more .Owner calls.

### New features

* Add by-ref event analyzer.
* Add option to hide scrollbars for ScrollContainers.
* Add an out EntityUid overload to EntityQueryEnumerator<T>.

### Bugfixes

* Fix exception on server shutdown.
* Fix concurrent update error in byref registrations for serializationmanager.
* New grids created from placement manager start at 0,0 rather than -1,-1.

### Other

* `dump_netserializer_type_map` command to debug desynchronization issues with NetSerializer's type map.


## 0.88.1.0

### New features

* Added a new OnScreenChanged event that gets invoked when `IUserInterfaceManager.ActiveScreen` changes.
* UI state interfaces such as `IOnStateEntered<TState>` now also get invoked whenever the current state inherits from `TState`.

### Bugfixes

* Fixed `WritableDirProvider.Find()`. This fixes custom MIDI soundfonts on Windows.
* Fixed server startup crash with string serializer length checks.
* Fixed `CS8981` errors in `Robust.Benchmarks`.
* Fixed C# interactive errors when engine started without content-start.
* Fixed FormattedMessage.IsEmpty() returning the wrong result.

### Other

* Map pausing now gets properly networked
* SplitContainers controls now have a minimum draggable area, so that they can function without any padding.

### Internal

* Fixed `CS8981` errors in `Robust.Benchmarks`.


## 0.88.0.0

### Breaking changes

* A `Default` font prototype is now required. I.e.:
    ```yaml
    - type: font
      id: Default
      path: /Fonts/NotoSans/NotoSans-Regular.ttf
    ```

### New features
* `FormattedText.MarkupParser` got refactored to be more robust and support arbitrary tags.
* New rich text tags can be added by implementing `IMarkupTag`



## 0.87.1.1

### Bugfixes

* Fixed source of PVS assert tripping in debug.


## 0.87.1.0

### Bugfixes

* Fixed a PVS bug that would sometimes cause it to attempt to send deleted entities.
* Fixed server commands not getting sent to clients after disconnecting and reconnecting.
* Fixed a text input error when using the right arrow key while at the second to last character.


### Other

* Sprite view controls now use the sprite's offset when rendering.
* The sprite system should now animate any rendered sprites with RSI animations, instead of only animating those visible in the main viewport and sprite view controls.


## 0.87.0.0

### Breaking changes

* `UIScreen.GetOrNewWidget()` has been replaced with `GetOrAddWidget()`.

### New features

* Added `IWritableDirProvider.OpenSubdirectory()`, which returns a new `IWritableDirProvider` with the root set to some subdirectory.
* Added `UiScreen.TryGetWidget()`
* Added a virtual `Shutdown()` method for game/module entry points.

### Bugfixes

* Fixed SyncSpriteComponent not properly syncing entities that are out of view.
* Fixed a bug preventing client-side commands from being properly registered.
* Fixed a bug causing PVS to unnecessarily send extra data.


## 0.86.0.0

### Breaking changes

* Undid `*.yaml` prototype loading change from previous version.
* `IConsoleHost`'s `RegisteredCommands` field has been renamed to `AvailableCommands`.
* Several light related cvars have been renamed. E.g., "display.softshadows" is now "light.softshadows".
* The "display.lightmapdivider" integer cvar has been replaced with a float multiplier named "light.resolution_scale".


### New features

* Command definitions have a new bool that restricts them to only be executable by the server or in single player mode. Several "server only" commands have been moved to to shared code and now use this option.
* The FOV color is now configurable via the "render.fov_color" cvar

### Bugfixes

* SDL2 backend now works if the client is started with fullscreen.

### Other

* SDL2 backend now handles quit events (⌘+Q on macOS).
* SDL2 backend now logs video driver backend used on initialization.
* The engine will now warn on startup if `*.yaml` files are found in resources, as this most likely indicates an accident.
* Added entity, occluder and shadow-casting light counts to the clyde debug panel.
* The HistoryLineEdit control now invokes `OnTextChanged` events when selecting history items

### Internal

* Changed thread safety around `ResourceManager`'s VFS roots, removing the use of error prone reader-writer locks.
* SDL2 log now shows log category.
* Removed OpenTK DllMap code.


## 0.85.2.0

### New features

* Threaded windowing API usage is now behind a CVar, disabled by default on macOS to avoid crashes.
* Box2i, ImmutableHashSet, ISet, and IReadonlySet can now be serialized.
* Added helpers for Box2i Center / Vector2i Up-Down-Left-Right.
* Implement blend modes for rendering.

### Bugfixes

* MacOS with the SDL2 backend now has DPI scaling enabled.
    * Fixed DPI scaling calculations on platforms outside Windows.
* Grids on top of maps that are also grids should render correctly now.
* Fixed bug in ScrollContainer that could cause permanent loops.
* Fixed occluder tree error.
* Fixed Texture.GetPixel.

### Other

* System F3 panel now correctly fetches processor model on Apple Silicon devices.
* UI content scale is now listed in the F3 coordinates panel.
* SDL2 backend is now wired up to update key names dynamically on keyboard mode change.
* The prototype reload event is no longer wrapped under #if !FULL_RELEASE.
* The engine now loads `*.yaml` files (previously loading only `*.yml`) for prototypes.

### Internal

* `keyinfo` command has enum completions.

## 0.85.1.1

### Bugfixes

* Fixed GameStateManager error when resetting client-side prediction


## 0.85.1.0

### New features

* RSI's now get combined into a large atlas.

### Bugfixes

* Removed bad PlayAudioPositionalMessage error log & fixed fallback coordinate check.
* Fixed MouseJoint parallelisation exception.

### Internal

* Fixed some warnings in GameStateManager


## 0.85.0.1

### Bugfixes

* Fix fixture client state handling not removing the existing fixture.
* Use a dummy entity for placement manager preview so offsets are applied correctly.


## 0.85.0.0

### Breaking changes

* Component.Shutdown() has now been removed and the eventbus should be used in its place.
* Component.Name has now been removed and IComponentFactory.GetComponentName(Type) should be used in its place.

### Bugfixes

* Ensure fixture contacts are destroyed even if no broadphase is found.
* Ensure fixtures are re-created in client state handling. There was a subtle bug introduced by updating existing ones where contacts were incorrectly being retained across prediction. This was most obvious with slipping in SS14.


## 0.84.0.0

### Breaking changes

* EffectSystem has been removed.

### New features

* Added Pidgin parser to the sandbox whitelisted.

### Bugfixes

* Fixed physics ignoring parallelisation cvars
* Global audio volume is no longer overridden every tick.
* Fix `SpriteComponent.CopyFrom()` not working properly.
* Fix cvar TOML parsing failing to read some numeric cvars.

### Other

* Improved physics joint logging.


## 0.83.0.0

### Breaking changes

* Physics has been ECSd with large API changes:
- Shapes can be updated via the system rather than requiring the caller to handle it.
- Access attributes have been added.
- Implemented IEquatable for Fixture Shapes
- Removed obsolete PhysicsComponent APIs.
- Removed usage of Component.Owner internally.


## 0.82.0.0

### Breaking changes

* `Box2Rotated.Centre` has been renamed to `.Center`
* `ISpriteComponent` has been removed. Just use `SpriteComponent` instead.

### Bugfixes

* Fixed prototype reloading/uploading.
* Fixed UI tooltips sometimes causing a null reference exception.

### Other

* Map/world velocity calculations should be slightly faster.
* `EnsureComp` will now re-add a component if it has been queued for removal.


## 0.81.0.0

### Breaking changes

* TransformComponent,Parent has been removed. Use the ParentUid & get the component manually.

### New features

* The Popup control now has an OnPopupOpen event.

### Other

* Various transform methods are now obsolete. Use the methods provided by the transform system instead.
* TransformComponent.MapUid is now cached (previously required a dictionary lookup)


## 0.80.2.0

### New features

* Tooltips now provide the option to track the mouse cursor.


## 0.80.1.0

### New features

* Added location of compile errors to XAML UI.
* Add CC-BY to RSI.json
* Allow customising radio buttons for RadioOptions.
* Added CVar to override CEF useragent.

### Bugfixes

* Fix incorrect size of second window in split container.
* Fix PreventCollideEvent fixture ordering.

### Other

* Obsoleted .Owner for future work in removing components storing a reference to their entityuid.


## 0.80.0.0

### Breaking changes

* Moved ConvexHullPolygons and MaxPolygonVertices cvars to constants.
* Moved the PhysicsMap Gravity property to its own controller.
* Made some layout changes to Split Container.

### New features

* Added the colliding fixtures to PreventCollideEvent.

### Bugfixes

* Grids overlapping entities will now flag the entity for grid traversal.

### Other

* The split container `Measure()` override now more accurately reflects the space available to children. Additionally, the split position is now publicly settable.

### Internal

* Removed manual component registrations.


## 0.79.0.1

### New features

* Add helper GetDirection to SharedMapSystem that offsets a Vector2i in the specified direction by the specified distance.
* UIController now implements IEntityEventSubscriber

### Bugfixes

* The fast TryFindGridAt overload will now also return the queried map's MapGridComponent if it exists.

### Other

* Updated window dragging movement constraints. By default windows can now be partially dragged off-screen to the left. This is configurable per window. This also fixes a bug where windows could become unreachable.

### Internal

* Remove 2 TryGetComponents per physics contact per tick.


## 0.79.0.0

### Breaking changes

* EntityInitializedMessage has been removed; the C# event invoked on EntityManager (EntityInitialized) should be used in its place.
* TileChangedEventArgs has been removed.

### Bugfixes

* Fix tooltip panels being incorrectly sized for their first frame.
* Client will no longer predict physics sleeping on bodies that are unable to sleep.
* Style box texture scaling has been fixed.

### Other

* Added TaskCompletionSource to the sandbox.

### Internal

* IPhysManager has been removed for a slight physics contacts optimisation.
* Optimise TryFindGridAt, particularly for grid traversals.
* MapGridComponent now uses delta component states.
* Removed some TryGetComponent from IsMapPaused, speeding up entity initialization in some instances.


## 0.78.0.0

### Breaking changes

* Removed the obsoleted `GlobalLinearVelocity()` EntityUid helper method.
* INetConfigurationManager now has client & server side variants. Clients can now properly set server authoritative cvars when in singleplayer mode
* IPhysBody has been removed. Just use the physics component.
* Physics joints haven been slightly refactored and some method signatures have changed.

### New features

* Added a new cvar to limit audio occlusion raycast lengths ("audio.raycast_length").
* IRobustSerializer has new public methods for getting hashes and setting string serializer data.

### Bugfixes

* Fixed broken click bound checks in the `Tree` UI Control.
* Removed erroneous debug assert in render code that was causing issued in debug mode.
* Fixed some instances where rotation-less entities were gaining non-zero local rotation.

### Other

* Tickrate is now shown in the f3 debug monitors


## 0.77.0.2

### New features

* Scroll containers now have public methods to get & set their scroll positions.

### Bugfixes

* Fixed entity spawn menu sometimes not properly updating when filtering entities.

### Other

* Physics contacts are now stored per-world rather than per-map. This allows the multi-threading to be applicable to every contact rather than per-map.
* Contacts will no longer implicitly be destroyed upon bodies changing maps.


## 0.77.0.1

### Bugfixes

* Fix AttachToGridOrMap not retaining an entity's map position.


## 0.77.0.0

### Breaking changes

* ClientOccluderComponent has been removed & OccluderComponent component functions have been moved to the occluder system.
* The OccluderDirectionsEvent namespace and properties have changed.
* The rendering and occluder trees have been refactored to use generic render tree systems.
* Several pointlight and occluder component properties now need to be set via system methods.
* SharedPhysicsMap and PhysicsMap have been combined.
* RunDeferred has been removed from transformcomponent and updates are no longer deferred.

## 0.76.0.0

### Breaking changes

* Physics contact multi-threading cvars have been removed as the parallelism is now handled by IParallelManager.

### New features

* Physics now supports substepping, this is under physics.target_minimum_tickrate. This means physics steps will run at a constant rate and not be affected by the server's tickrate which can reduce the prevalence of tunneling.
* FastNoise API is now public.

### Other

* UPnP port forwarding now has better logging.
* Physics solver has been refactored to take more advantage of parallelism and ECS some internal code.
* Sprite processing & bounding box calculations should be slightly faster now.
* Nullspace maps no longer have entities attached.


## 0.75.1.0

### New features

* Serv4's notNullableOverride parameter is now enforced by analyzer. For more info, see [the docs](https://docs.spacestation14.io/en/engine/serialization).
* Added command to dump injector cache list.

### Bugfixes

* Fix generic visualisers not working because of recent appearance system changes in v0.75.0.0
* Fix physics not working properly on moving grids (transform matrix deferral).

### Other

* Transform matrix dirtying is deferred again (undo change in v0.75.0.0
* Added two new serv3 analysers (NotNullableFlagAnalyzer and PreferGenericVariantAnalyzer)


## 0.75.0.0

### Breaking changes

* Changed default for `net.buffer_size` to `2`.
* Changed default for `auth.mode` to `Required`. On development builds, the default is overriden to remain at `Optional`, so this only affects published servers.
* The default value for the `outsidePrediction` argument of the `InputCmdHandler.FromDelegate()`  has changed from false to true.

### New features

* Appearance system now has generic `TryGetData<T>()` functions.

### Bugfixes

* Mapped string serializer once again is initialized with prototype strongs, reducing bandwidth usage.
* Fixed various keybindings not working while prediction was disabled.
* Fixed a bug causing rendering trees to not properly recursively update when entities move.

### Other

* Transform matrix dirtying is no longer deferred.
* Cleaned up some `FULL_RELEASE` CVar default value overrides into `CVarDefaultOverrides.cs`.
* VVRead now attempts to serialize data to yaml


## 0.74.0.0

### Breaking changes

* `ITypeReader<,>.Read(...)` and `ITypeCopier<>.Copy(...)` have had their `bool skipHook` parameter replaced with a `SerializationHookContext` to facilitate multithreaded prototype loading.
* Prototypes are now loaded in parallel across multiple threads. Type serializers, property setters, etc... must be thread safe and not rely on an active IoC instance.

### Bugfixes

* Mapped string serializer once again is initialized with prototype strongs, reducing bandwidth usage.

### Other

* Drastically improved startup time by running prototype loading in parallel.
  * `AfterDeserialization` hooks are still ran on the main thread during load to avoid issues.
* Various systems in the serialization system such as `SerializationManager` or `ReflectionManager` have had various methods made thread safe.
* `TileAliasPrototype` no longer has a load priority set.
* Straightened out terminology in prototypes: to refer to the type of a prototype (e.g. `EntityPrototype` itself), use "kind".
  * This was previously mixed between "type" and "variant".

### Internal

* `SpanSplitExtensions` has been taken behind the shed for being horrifically wrong unsafe code that should never have been entered into a keyboard ever. A simpler helper method replaces its use in `Box2Serializer`.
* `PrototypeManager.cs` has been split apart into multiple files.

## 0.73.0.0

### Breaking changes

* The entity lookup flag `LookupFlags.Anchored` has been replaced with `LookupFlags.Static`.
* We are now using **.NET 7**.
* `IDependencyCollection`/`IoCManager` `RegisterInstance` does not automatically add the instance to object graph, so `BuildGraph()` must now be called to see the new instances.
  * `deferInject` parameteres have been removed.

### New features

* The server will now check for any unknown CVars at startup, to possibly locate typos in your config file.
* `IDependencyCollection` is now thread safe.

### Bugfixes

* Fixed config files not being truncated before write, resulting in corruption.

### Other

* Removed some cruft from the `server_config.toml` default config file that ships with Robust.
* Most usages of x86 SIMD intrinsics have been replaced with cross-platform versions using the new .NET cross-platform intrinsics.
  * This reduces code to maintain and improves performance on ARM.
* Tiny optimization to rendering code.
* `RobustSerializer` no longer needs to be called from threads with an active IoC context.
  * This makes it possible to use from thread pool threads without `IoCManager.InitThread`.
* Removed finalizer dispose from `Overlay`.
* Stopped integration tests watching for prototype reload file changes, speeding stuff up.

### Internal

* Moved `SerializationManager`'s data definition storage over to a `ConcurrentDictionary` to improve GC behavior in integration tests.

## 0.72.0.0

### Breaking changes

* EntityPausedEvent has been split into EntityPausedEvent and EntityUnpausedEvent. The unpaused version now has information about how long an entity has been paused.

## 0.71.1.4

### Bugfixes

* Fixed CVars not being saved correctly to config file.

### Other

* Mark `validate_rsis.py` as `+x` in Git.
* Made config system more robust against accidental corruption when saving.


## 0.71.1.3


## 0.71.1.2

### Bugfixes

* Fixed UI ScrollContainer infinite loop freezing client.


## 0.71.1.1

### Bugfixes

* Fixed client memory leaks and improved performance in integration testing.


## 0.71.1.0

### New features

* Better RSI validator script.
* When a new map file is loaded onto an existing map the entities will be transferred over.
* Add an API to get the hard layer / mask for a particular physics body.

### Bugfixes

* Fixed non-filled circle drawing via world handle.
* Fix max_connections in the default server config.
* Fix removal of PVS states for players without ingame status.
* Fix max rotation from the physics solver.

### Internal

* Wrap window rendering in a try-catch.


## 0.71.0.0

### Breaking changes

* `DebugTimePanel`, `DebugNetPanel` and `DebugNetBandwidthPanel` have been made internal.
* RSIs with trailing commas in the JSON metadata are no longer allowed.

### Bugfixes

* `csi` doesn't throw a `NullReferenceException` anymore.

### Other

* The `game.maxplayers` CVar has been deprecated in favor of the new `net.max_connections` CVar. Functionality is the same, just renamed to avoid confusion. The old CVar still exists, so if `game.maxplayers` is set it will be preferred over the new one.
* The new default for `net.max_connections` is 256.
* Debug monitors (F3) now have margin between them.
* F3 (clyde monitor) now lists the windowing API and version in use.
* Added system monitor to F3 with various info like OS version, .NET runtime version, etc...
* The engine now warns when loading `.png` textures inside a `.rsi`. This will be blocked in the future.


## 0.70.0.0

### New features

* `game.desc` CVar for a server description to show in the launcher.
* New system for exposing links to e.g. a Discord in the launcher.
  * The engine does not have a built-in method for configuring these, but it does now have a `StatusHostHelpers.AddLink` method to correctly format these from content. The idea is that content wires the types of links (with icon names) up itself via `IStatusHost.OnInfoRequest`.
  * See also [the HTTP API documentation](https://docs.spacestation14.io/en/engine/http-api) for reference.
* `GameShared` now has a `Dependencies` property to allow access to the game's `IDependencyCollection`. This makes it possible to avoid using static `IoCManager` in `EntryPoint`-type content code.
* A new define constant `DEVELOPMENT` has been defined, equivalent to `!FULL_RELEASE`. See [the docs](https://docs.spacestation14.io/en/technical-docs/preprocessor-defines) for details.
* `IConfigurationManager` has new functions for reading and writing CVar directly from a TOML file `Stream`.
* New `IConfigurationManager.LoadDefaultsFromTomlStream` to load a TOML file as CVar default overrides.
* Added new serializers to support Queue<T> data-fields.
* Added a `FromParent()` function to `IDependencyCollection`, enabling dependencies to be passed to parallel threads.
* `IClientStateManager` now has a `PartialStateReset()` function to make it easier for content to rewind to previous game states.
* Added `IClientNetManager.DispatchLocalNetMessage()`, which allows a client to raise a local message that triggers networked event subscriptions.

### Bugfixes

* `IPlayerSession.OnConnect()` now actually gets called when players connect.
* `MapLoaderSystem.TryLoad(.., out rootUids)` now properly only returns entities parented to the map.

### Other

* Invalid placement types for the entity spawn menu now log warnings.
* Slightly improved sprite y-sorting performance.

### Internal

* The current physics map that an entity is on is now cached in the transform component alongside other cached broadphase data. This helps to fix some broadphase/lookup bugs.

## 0.69.0.0


## 0.68.0.0

### Breaking changes

* Updated yml schema validator to remove the `grids` node.

### Bugfixes

* Fixed position-less audio playing.
* Stop mapgrids from serializing their fixtures.

### Other

* Removed the `restart` command, since it never worked properly and just confused people.
* Add virtual to some UIScreen methods.
* Add public parameterless ctor to MenuBar.


## 0.67.2.2

### Bugfixes

* Fix double MapGrid chunk subscription.
* Fix grid contacts short-circuiting collision.


## 0.67.2.1

### Bugfixes

* Fix MapChunks not being subscribed to by MapGridComponents in some instances.


## 0.67.2.0

### New features

* Add submenu support to menubar controls.

### Bugfixes

* Fix gridtree returning mapgrid maps twice.


## 0.67.1.3

### Bugfixes

* Fix Map regression so now they can be MapGrids again without the client crashing.


## 0.67.1.2

### Bugfixes

* Fix some mapgrids not being marked as dirty and never being sent to clients (thanks checkraze).


## 0.67.1.1

### Bugfixes

* Fix some merge artifacts from mapgrid support for maps.


## 0.67.1.0

### New features

- Maps can now have MapGridComponent added to them.


## 0.67.0.0

### Breaking changes

* MapGrid is deprecated and has been merged into MapGridComponent. This is subject to further changes as it gets ECSd more in future.
* The `grids` yaml node on map files is deprecated and has been merged onto MapGridComponent. Loading maps is backwards compatible for now but is subject to change in future. Saving maps will save in the new format.


## 0.66.0.0

### Breaking changes

* AudioSystem functions for playing audio have changed. Functions that take in filters now require an additional argument that will determine whether sounds are recorded by replays. Additionally, there are several new overrides that take in a recipient session or entity.

### Bugfixes

* Script globals for C# interactive were not having dependencies injected correctly.
* GetWorldPosition() now returns the correct positions even prior to transform initialization.
* Fix map loading not properly offsetting some entities that were directly parented to the map.

### Internal

* Added lookup/broadphase re-parenting tests.


## 0.65.2.1

### Bugfixes

* Fix empty MetaData components being serialized to map files.
* Fix saving a grid as a map not marking it as pre-mapinit.

### Other

* Set `ValidateExecutableReferencesMatchSelfContained` in the server project, which may help with publishing issues. I hope.
* Move pinned font data over to Pinned Object Heap.
* Improved shader code generation for uniform arrays to be more compatible.
* Server now has server GC enabled by default.

### Internal

* Remove some unnecessary dependency resolves from filters making audio much more performant.


## 0.65.2.0

### New features

* Added ClydeAudio.StopAllAudio()
* Expose more tick logic to content.

### Bugfixes

* Fix bad reference in WebView.

### Internal

* Add Robust.Packaging to solution.
* Add WebView to solution.
* Physics contacts are now parallel and much faster.

## 0.65.1.0

### New features

* Implement value prototype id dictionary serializer.

### Bugfixes

* Fixes lerping clean up issue added in #3472.

### Internal

* Add test for (de)serializing data record structs.


## 0.65.0.1

### Bugfixes

- Fix SetLocalPositionRotation raising 2 moveevents. This should help physics performance significantly.
- Fix tpgrid responses and command error.


## 0.65.0.0

### Breaking changes

* Rename transform lerping properties alongside other minor internal changes.

### Bugfixes

* Fix physics testbeds.
* Force grids to always be collidable for now and stop them clipping.

### Other

* Slight optimization to `OutputPanel`'s handling of internal `RichTextEntry`s.
* Force non-collidable contacts to be destroyed. Previously these hung around until both entities became collidable again.

### Internal

* `Tools/version.py` has been updated to automatically update `RELEASE-NOTES.md`.
* General cleanup to `Tools/version.py`.

## 0.64.1.0

### Bugfixes

* Word-wrapping in `OutputPanel` and `RichTextLabel` has been fixed.

## 0.64.0.0

### Breaking changes

* IMapLoader has been refactored into MapLoaderSystem. The API is similar for now but is subject to change in the future.

## 0.63.0.0

### Breaking changes

* Thanks to new IME support with SDL2, `IClyde.TextInputStart()` and `IClyde.TextInputStop()` must now be appropriately called to start/stop receiving text input when focusing/unfocusing a UI control. This restriction is applied even on the (default) GLFW backend, to enforce consistent usage of these APIs.
* `[GUI]TextEventArgs` have been renamed to `[GUI]TextEnteredEventArgs`, turned into records, and made to carry a `string` rather than a single text `Rune`.
* IoC and `DependencyCollection` `Register` methods now have a `TInterface : class` constraint.
* [ABI] `IoCManager.InitThread` now returns the `IDependencyCollection`.

### New features

* Fixes for compiling & running on .NET 7. You'll still have to edit a bunch of project files to enable this though.
* `FormattedMessage.EnumerateRunes()`
* `OSWindow.Shown()` virtual function for child classes to hook into.
* `IUserInterfaceManager.DeferAction(...)` for running UI logic "not right now because that would cause an enumeration exception".
* New `TextEdit` control for multi-line editable text, complete with word-wrapping!
* `Rope` data structure for representing large editable text, used by the new `TextEdit`.
* Robust now has IME support matching SDL2's API. This only works on the SDL2 backend (which is not currently enabled by default) but the API is there:
    * `IClyde.TextInputStart()`, `IClyde.TextInputStop()`, `IClyde.TextInputSetRect()` APIs to control text input behavior.
    * `TextEditing` events for reporting in-progress IME compositions.
    * `LineEdit` and `TextEdit` have functional IME support when the game is running on SDL2. If you provide a font file with the relevant glyphs, CJK text input should now be usable.
* `Register<T>` (single type parameter) extension method for `IDependencyCollection`.

### Bugfixes

* Fixes erroneous literal "\\n" inside the Clyde debug panel.
* Fixed Lidgren connection status changes potentially getting mislogged.
* Fixed missing components not being correctly saved for maps
* Fixed map saving sometimes not including new components.
* Fix hot reload unit tests.

### Other

* Properly re-use `HttpClient` in `NetManager` meaning we properly pool connections to the auth server, improving performance.
* Hub advertisements have extended keep-alive pool timeout, so the connection can be kept active between advertisements.
* All HTTP requests from the engine now have appropriate `User-Agent` header.
* `bind` command has been made somewhat more clear thanks to a bit of help text and some basic completions.
* `BoundKeyEventArgs` and derivatives now have a `[DebuggerDisplay]`.
* Text cursors now have a fancy blinking animation.
* `SDL_HINT_MOUSE_FOCUS_CLICKTHROUGH` is set on the SDL2 windowing backend, so clicking on the game window to focus it will pass clicks through into the game itself, matching GLFW's behavior.
* Windows clipboard history paste now works.
* Improved multi-window UI keyboard focusing system: a single focused control is now tracked per UI root (OS window), and is saved/restored when switching between focused window. This means that you (ideally) only ever have a UI control focused on the current OS window.

### Internal

* `uitest2` is a new command that's like `uitest` but opens an OS window instead. It can also be passed an argument to open a specific tab immediately.
* Word-wrapping logic has been split off from `RichTextEntry`, into a new helper struct `WordWrap`.
* Some internal logic in `LineEdit` has been shared with `TextEdit` by moving it to a new `TextEditShared` file.
* SDL2 backend now uses `[UnmanagedCallersOnly]` instead of `GetFunctionPointerForDelegate`-style P/Invoke marshalling.
* Entity prototype reloading logic has been moved out of `PrototypeManager` and into a new `PrototypeReloadSystem`.
* Most usages of `IoCManager.` statically have been removed in favor of dependency injection.

## 0.62.1.0

### Bugfixes

* Fixed a PVS issue causing entities to be sent to clients without first sending their parents.
* Improved client-side state handling exception tolerance.

### Other

* Removed null-space map entities.

### Internal

* Added some more anchoring tests.

## 0.62.0.1

### Bugfixes

* Fixed sprites not animating when directly toggling layer visibility,
* Fixed anchored entities not being added to the anchored lookups.

## 0.62.0.0

### Breaking changes

* Removed some obsolete map event handlers.

### New features

* Added entity query struct enumerators

### Bugfixes

* Improved error tolerance during client state application.
* Added better error logs when a client deletes a predicted entity.
* Fixes command permissions not getting sent to clients.
* Fixes a broad-phase bug were entities were not properly updating their positions.

### Other

* Added the LocalizedCommands class, which automatically infer help and description loc strings from the commands name.

## 0.61.0.0

### Breaking changes

* IMap and IMapGrid have been removed. Just use the associated components directly.

### Other

* AudioSystem has been refactored.

## 0.60.0.0

### Breaking changes

* ISerializationHooks.BeforeSerialization() has been removed. Use custom type serializers instead.

### New features

* Added function to UserInterfaceSystem that returns list of BUIs that a client has open.

### Bugfixes

* Fixed various container related broadphase bugs which could result in entities getting stuck with a null-broadphase.
* Fixed client fixture state handling bug that caused the client to incorrectly disable collision.

### Other

* Misc PVS optimisations

### Internal

* Removed redundant grid-init physics logic
* Modified garbage collection for entity spawning profiling.

## 0.59.0.0

### Breaking changes

* Various transform related methods have been removed from MapGrids
* TransformSystem.SetCoordinates() arguments have changed and now allow an entity to be sent to nullspace

### Bugfixes

* Fixed an entity lookup bug that sometimes failed to return entities in StaticSundriesTrees

### Other

* The EntitySystem.Resolve<> methods have been change to protected

## 0.58.1.1

### Bugfixes

* Fixed some container shutdown errors
* Fixed LookupFlags.Static not acting as a full replacement for LookupFlags.Anchored

## 0.58.1.0

### Other

* Physics collision changed and body type changed events no longer get raised before initialisation

## 0.58.0.0

### Breaking changes

* Some TransformComponent functions have been moved to the system.
* Container insert, remove, and shutdown function arguments and functionality has changed.
* Physics entities without fixtures now automatically disable collision.

### New features

* Added command to profile entity spawning

### Bugfixes

* EntityLookup/BroadphaseComponent tracking has been overhauled, which should hopefully fix various broadphase bugs.

### Other

* Component.Owner is now marked as obsolete.

## 0.57.0.4

### Bugfixes

* Made entity deletion more resilient against exceptions. Should fix several bugs.

## 0.57.0.2 and 0.57.0.3

### Bugfixes

* Fixed more entity-lookup bugs.

## 0.57.0.1

### Bugfixes

* Fixed entity lookup bug that was causing crashes.

### 0.57.0.0

### Breaking changes

* EntityLookupComponent has been merged into BroadphaseComponent. The data that was previously stored in this tree is now stored across the 3 trees on BroadphaseComponent.

### New features

* EntityLookup has had its flags updated to reflect the merge of EntityLookupComponent and BroadphaseComponent, with the new flags reflecting each tree: Dynamic, Static, and Sundries. Dynamic and Static store physics bodies that are collidable and Sundries stores everything else (apart from grids).

### Internal

* EntityLookup and Broadphase have had their data de-duplicated, dropping the AABBs stored on the server by half. This also means MoveEvent updates will be much faster.
* PVS mover updates has had their performance improved slightly.
* Physics LinkedList nodes for contacts will no longer be re-made for every contact and will just be cleared when re-used.
* Sprite / Light dynamictree allocations on the client have been dropped by using static lambdas.
* The physics contact buffer for each FixtureProxy is now pooled.

## 0.56.1.1

### Bugfixes

* Fix PVS sometimes not sending an entity's parents.
* Fix velocity preservation on parenting changes.

## 0.56.1.0

### New features

* Update pt-BR locale with more localizations
* Separated PVS entity budget into an entity creation budget and a pvs-entry budget.

### Bugfixes

* Fix VV type handler removal.
* System errors during component removal should no longer result in undeletable entities.

### Other

* The ordering of component removals and shutdowns during entity deltion has changed (see #3355).
* Improved Box2Serializer
* Removed uses IEnumerables from EntityLookupSystem.
* Optimized client entity spawning by 15%.
* Modified how the rendering tree handles entity movement.
* Improved grid enumeration allocs.
* Fixed a bunch of build warnings (see #3329 and #3289 for details)

## 0.56.0.2

### Bugfixes

* Rename \_lib.ftl to \_engine_lib.ftl to avoid overwriting

## 0.56.0.1

### Bugfixes

* Fix instantiation of data records containing value types

## 0.56.0.0

### Breaking changes

* `CastShadows` moved to `SharedPointLightComponent` from clientside, now networked

### New features

* New type handler helpers added to V^3
* Added pt-BR locale

### Bugfixes

* Fixed audio fallback coords

### Other

* Improved PVS performance by using `for` over `forEach`
* Improved Vec2 inverse allocations

## 0.55.5.0

### New features

* Added a method to pass in physics transforms for getting nearest point.

### Bugfixes

* Prevent singular sprite matrices.
* Fix obsolete warnings in tests.

### Other

* Significantly reduce physics contact allocations.

## 0.55.4.1

### Breaking changes

* Removed `SI`, `SIoC`, `I`, `IoC`, `SE` and `CE` VV command prefixes.
  * `SI`, `SIoC`, `I` and `IoC` are replaced by VV paths under `/ioc/` and `/c/ioc/`.
  * `SE` and `CE` are replaced by VV paths under `/system/` and `/c/system`.

### New features

* Added CVars to control Lidgren's <abbr title="Maximum Transmission Unit">MTU</abbr> parameters:
  * `net.mtu`
  * `net.mtu_expand`
  * `net.mtu_expand_frequency`
  * `net.mtu_expand_fail_attempts`
* Added a whole load of features to ViewVariables.
  * Added VV Paths, which allow you to refer to an object by a path, e.g. `/entity/1234/Transform/WorldPosition`
  * Added VV Domains, which allow you to add "handlers" for the top-most VV Path segment, e.g. `/entity` is a domain and so is `/player`...
  * Added VV Type Handlers, which allow you to add "custom paths" under specific types, even dynamically!
  * Added VV Path networking, which allows you to read/write/invoke paths remotely, both from server to client and from client to server.
  * Added `vvread`, `vvwrite` and `vvinvoke` commands, which allow you to read, write and invoke VV paths.
  * Added autocompletion to all VV commands.
  * Please note that the VV GUI still remains the same. It will be updated to use these new features in the future.

### Other

* Changed Lidgren to be compiled against `net6.0`. This unlocks `Half` read/write methods.
* Lidgren has been updated to [0.2.2](https://github.com/space-wizards/SpaceWizards.Lidgren.Network/blob/v0.2.2/RELEASE-NOTES.md). Not all the changes since 0.1.0 are new here, since this is the first version where we're properly tracking this in release notes.
* Robust.Client now uses our own [NFluidsynth](https://github.com/space-wizards/SpaceWizards.NFluidsynth) [nuget package](https://www.nuget.org/packages/SpaceWizards.NFluidsynth).

### Internal

* Renamed Lidgren's assembly to `SpaceWizards.Lidgren.Network`.
* Rogue `obj/` folders inside Lidgren no longer break the build.
* Renamed NFluidsynth's assembly to `SpaceWizards.NFluidsynth`<|MERGE_RESOLUTION|>--- conflicted
+++ resolved
@@ -39,12 +39,7 @@
 
 ### New features
 
-<<<<<<< HEAD
-* Added a `Finished` boolean to `AnimationCompletedEvent` which allows distinguishing if an animation was removed prematurely or completed naturally.
 * Added command usage with types to Toolshed command help.
-=======
-*None yet*
->>>>>>> 145c1908
 
 ### Bugfixes
 
