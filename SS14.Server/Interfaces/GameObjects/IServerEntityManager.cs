--- conflicted
+++ resolved
@@ -2,19 +2,14 @@
 using SS14.Shared.Interfaces.GameObjects;
 using SS14.Shared.Map;
 using System.Collections.Generic;
-using SS14.Shared.Maths;
+using OpenTK;
+using Vector2 = SS14.Shared.Maths.Vector2;
 
 namespace SS14.Server.Interfaces.GameObjects
 {
     public interface IServerEntityManager : IEntityManager
     {
-<<<<<<< HEAD
-        IEntity SpawnEntity(string template, int? uid = null);
-=======
-        void Initialize();
-
         IEntity SpawnEntity(string template, EntityUid? uid = null);
->>>>>>> 1487b2cd
 
         /// <summary>
         /// Spawns an entity at a specific position
