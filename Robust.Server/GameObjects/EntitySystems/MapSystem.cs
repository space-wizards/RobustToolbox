using System.Collections.Generic;
using System.Linq;
using Robust.Server.Physics;
using Robust.Shared;
using Robust.Shared.Configuration;
using Robust.Shared.GameObjects;
using Robust.Shared.IoC;
using Robust.Shared.Map;

namespace Robust.Server.GameObjects
{
    public sealed class MapSystem : SharedMapSystem
    {
        private bool _deleteEmptyGrids;

        public override void Initialize()
        {
            base.Initialize();
            SubscribeLocalEvent<MapGridComponent, EmptyGridEvent>(HandleGridEmpty);

            var configManager = IoCManager.Resolve<IConfigurationManager>();
            configManager.OnValueChanged(CVars.GameDeleteEmptyGrids, SetGridDeletion, true);
        }

        protected override void OnMapAdd(EntityUid uid, MapComponent component, ComponentAdd args)
        {
            EnsureComp<PhysicsMapComponent>(uid);
        }

        private void SetGridDeletion(bool value)
        {
            _deleteEmptyGrids = value;

            // If we have any existing empty ones then cull them on setting the cvar
            if (_deleteEmptyGrids)
            {
                var toDelete = new List<MapGridComponent>();

                foreach (var grid in MapManager.EntityManager.EntityQuery<MapGridComponent>())
                {
                    if (!GridEmpty(grid)) continue;
                    toDelete.Add(grid);
                }

                foreach (var grid in toDelete)
                {
<<<<<<< HEAD
                    EntityManager.DeleteEntity(grid.Owner);
=======
                    MapManager.DeleteGrid(grid.GridEntityId);
>>>>>>> e34935c9
                }
            }
        }

        private bool GridEmpty(MapGridComponent grid)
        {
            return !(grid.GetAllTiles().Any());
        }

        public override void Shutdown()
        {
            base.Shutdown();
            var configManager = IoCManager.Resolve<IConfigurationManager>();
            configManager.UnsubValueChanged(CVars.GameDeleteEmptyGrids, SetGridDeletion);
        }

        private void HandleGridEmpty(EntityUid uid, MapGridComponent component, EmptyGridEvent args)
        {
            if (!_deleteEmptyGrids) return;
            if (!EntityManager.EntityExists(uid)) return;
            if (EntityManager.GetComponent<MetaDataComponent>(uid).EntityLifeStage >= EntityLifeStage.Terminating) return;

            EntityManager.DeleteEntity(args.GridId);
        }
    }
}<|MERGE_RESOLUTION|>--- conflicted
+++ resolved
@@ -44,11 +44,7 @@
 
                 foreach (var grid in toDelete)
                 {
-<<<<<<< HEAD
                     EntityManager.DeleteEntity(grid.Owner);
-=======
-                    MapManager.DeleteGrid(grid.GridEntityId);
->>>>>>> e34935c9
                 }
             }
         }
