--- conflicted
+++ resolved
@@ -10,15 +10,15 @@
     <RobustILLink>true</RobustILLink>
   </PropertyGroup>
   <ItemGroup>
-<<<<<<< HEAD
     <PackageReference Include="DiscordRichPresence" PrivateAssets="compile" />
     <PackageReference Include="JetBrains.Annotations" PrivateAssets="All" />
     <PackageReference Include="Microsoft.Data.Sqlite.Core" PrivateAssets="compile" />
+    <PackageReference Include="Silk.NET.WebGPU" PrivateAssets="compile" />
+    <PackageReference Include="Silk.NET.WebGPU.Extensions.WGPU" PrivateAssets="compile" />
     <PackageReference Include="SQLitePCLRaw.provider.sqlite3" Condition="'$(UseSystemSqlite)' == 'True'" PrivateAssets="compile" />
     <PackageReference Include="SQLitePCLRaw.bundle_e_sqlite3" Condition="'$(UseSystemSqlite)' != 'True'" PrivateAssets="compile" />
     <PackageReference Include="SpaceWizards.NFluidsynth" PrivateAssets="compile" />
     <PackageReference Include="SixLabors.ImageSharp" />
-    <PackageReference Include="OpenToolkit.Graphics" PrivateAssets="compile" />
     <PackageReference Include="OpenTK.Audio.OpenAL" PrivateAssets="compile" />
     <PackageReference Include="SpaceWizards.SharpFont" PrivateAssets="compile" />
     <PackageReference Include="SpaceWizards.Sdl" PrivateAssets="compile" />
@@ -32,23 +32,6 @@
     <!-- Needed to pin transitive dependency versions. -->
     <PackageReference Include="System.Text.Json" />
     <PackageReference Include="Newtonsoft.Json" />
-=======
-    <PackageReference Include="DiscordRichPresence" Version="1.0.175" />
-    <PackageReference Include="JetBrains.Annotations" Version="2021.3.0" PrivateAssets="All" />
-    <PackageReference Include="Microsoft.Data.Sqlite.Core" Version="6.0.9" />
-    <PackageReference Include="Silk.NET.WebGPU" Version="2.17.1" />
-    <PackageReference Include="Silk.NET.WebGPU.Extensions.WGPU" Version="2.17.1" />
-    <PackageReference Include="SQLitePCLRaw.provider.sqlite3" Version="2.1.2" Condition="'$(UseSystemSqlite)' == 'True'" />
-    <PackageReference Include="SQLitePCLRaw.bundle_e_sqlite3" Version="2.1.2" Condition="'$(UseSystemSqlite)' != 'True'" />
-    <PackageReference Include="SpaceWizards.NFluidsynth" Version="0.1.1" />
-    <PackageReference Include="NVorbis" Version="0.10.1" />
-    <PackageReference Include="SixLabors.ImageSharp" Version="2.1.3" />
-    <PackageReference Include="OpenTK.OpenAL" Version="4.7.5" />
-    <PackageReference Include="SpaceWizards.SharpFont" Version="1.0.1" />
-    <PackageReference Include="Robust.Natives" Version="0.1.1" />
-    <PackageReference Include="TerraFX.Interop.Windows" Version="10.0.22621.1" />
-    <PackageReference Condition="'$(FullRelease)' != 'True'" Include="JetBrains.Profiler.Api" Version="1.2.0" />
->>>>>>> f7124cf7
   </ItemGroup>
   <ItemGroup Condition="'$(EnableClientScripting)' == 'True'">
     <PackageReference Include="Microsoft.CodeAnalysis.CSharp.Features" PrivateAssets="compile" />
