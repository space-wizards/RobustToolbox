# Release notes for RobustToolbox.

<!--
NOTE: automatically updated sometimes by version.py.
Don't change the format without looking at the script!
-->

<!--START TEMPLATE
## Master

### Breaking changes

*None yet*

### New features

*None yet*

### Bugfixes

*None yet*

### Other

*None yet*

### Internal

*None yet*


END TEMPLATE-->

## Master

### Breaking changes

*None yet*

### New features

* `RequiredMemberAttribute` and `SetsRequiredMembersAttribute` have been added to the sandbox whitelist. I.e., you can now use the `required` keyword in client/shared code.
<<<<<<< HEAD
* ``Gametitle``,``WindowIconSet`` and ``SplashLogo`` are exposed in IGameController. These will return said information set game options or whatever is set in manifest.yml.
=======
* Added `LineEdit.SelectAllOnFocus`.
>>>>>>> ea022602

### Bugfixes

*None yet*

### Other

*None yet*

### Internal

*None yet*


## 236.0.0

### Breaking changes

* Revert IsTouching only being set to true if the contact were laready touching in clientside physics prediction.
* Don't touch IsTouching if both bodies are asleep for clientside physics contacts. This change and the one above should fix a lot of clientside contact issues, particularly around repeated incorrect clientside contact events.

### New features

* Added an analyzer to detect duplicate Dependency fields.

### Bugfixes

* Auto-networked dictionaries now use `TryAdd()` to avoid duplicate key errors when a dictionary contains multiple unknown networked entities.
* Fixed `ICommonSession.Ping` always returning zero instead of the ping. Note that this will still return zero for client-side code when trying to get the ping of other players.
* Hot reload XAML files on rename to fix them potentially not being reloaded with Visual Studio.
* Fix TabContainer click detection for non-1.0 UI scales.

### Other

* Obsolete some static localization methods.
* Tried to improve PVS tolerance to exceptions occurring.


## 235.0.0

### Breaking changes

* Several different `AudioSystem` methods were incorrectly given a `[return: NotNullIfNotNull]` attribute. Content code that uses these methods needs to be updated to perform null checks.
* noSpawn is no longer obsolete and is now removed in lieu of the EntityCategory HideSpawnMenu.

### Bugfixes

* physics.maxlinvelocity is now a replicated cvar.
* Fix DistanceJoint debug drawing in physics not using the local anchors.
* Fixed filtered AudioSystem methods playing a sound for all players when given an empty filter.
* Fixed equality checks for `MarkupNode` not properly handling attributes.
* Fixed `MarkupNode` not having a `GetHashCode()` implementation.
* Fixed a PVS error that could occur when trying to delete the first entity that gets created in a round.
* Fixed the "to" and "take" toolshed commands not working as intended.
* Rich text controls within an `OutputPanel` control will now become invisible when they are out of view.

### Other

* Improve precision for Quaternion2D constructor from angles.


## 234.1.0

### New features

* SharedAudioSystem now has PlayLocal which only runs audio locally on the client.

### Bugfixes

* Fix AudioParams not being passed through on PlayGlobal methods.


## 234.0.0

### Breaking changes

* Remove a lot of obsoleted code that has been obsoleted for a while.

### New features

* Add another GetLocalEntitiesIntersecting override.

### Other

* Mark large replays as requiring Server GC.
* Obsolete some IResourceCache proxies.


## 233.1.0

### New features

* Add GetGridEntities and another GetEntitiesIntersecting overload to EntityLookupSystem.
* `MarkupNode` is now `IEquatable<MarkupNode>`. It already supported equality checks, now it implements the interface.
* Added `Entity<T>` overloads to the following `SharedMapSystem` methods: `GetTileRef`, `GetAnchoredEntities`, `TileIndicesFor`.
* Added `EntityUid`-only overloads to the following `SharedTransformSystem` methods: `AnchorEntity`, `Unanchor`.

### Bugfixes

* Fixed equality checks for `MarkupNode` not properly handling attributes.
* Fixed toolshed commands failing to generate error messages when working with array types
* Fixed `MarkupNode` not having a `GetHashCode()` implementation.

### Other

* If `EntityManager.FlushEntities()` fails to delete all entities, it will now attempt to do so a second time before throwing an exception.


## 233.0.2

### Bugfixes

* Fix exceptions in client game state handling for grids. Now they will rely upon the networked fixture data and not try to rebuild in the grid state handler.


## 233.0.1

### Bugfixes

* Fix IsHardCollidable component to EntityUid references.


## 233.0.0

### Breaking changes

* Made EntityRenamed a broadcast event & added additional args.
* Made test runs parallelizable.
* Added a debug assert that other threads aren't touching entities.

### Bugfixes

* Fix some entitylookup method transformations and add more tests.
* Fix mousehover not updating if new controls showed up under the mouse.

### Internal

* `ClientGameStateManager` now only initialises or starts entities after their parents have already been initialized. There are also some new debug asserts to try ensure that this rule isn't broken elsewhere.
* Engine version script now supports dashes.


## 232.0.0

### Breaking changes

* Obsolete method `AppearanceComponent.TryGetData` is now access-restricted to `SharedAppearanceSystem`; use `SharedAppearanceSystem.TryGetData` instead.

### New features

* Added `SharedAppearanceSystem.AppendData`, which appends non-existing `AppearanceData` from one `AppearanceComponent` to another.
* Added `AppearanceComponent.AppearanceDataInit`, which can be used to set initial `AppearanceData` entries in .yaml.

### Bugfixes

* Fix BUI interfaces not deep-copying in state handling.
* Add Robust.Xaml.csproj to the solution to fix some XAML issues.

### Other

* Serialization will now add type tags (`!type:<T>`) for necessary `NodeData` when writing (currently only for `object` nodes).

### Internal

* Added `ObjectSerializer`, which handles serialization of the generic `object` type.


## 231.1.1

### Bugfixes

* Fixed a bug where the client might not add entities to the broadphase/lookup components.
* Fixed  various toolshed commands not working, including `sort`, `sortdown` `join` (for strings), and `emplace`

### Other

* Toolshed command blocks now stop executing if previous errors were not handled / cleared.


## 231.1.0

### New features

* Network `InterfaceData` on `UserInterfaceComponent`.
* Added `System.Decimal` to sandbox.
* Added XAML hot reloading.
* Added API for content to write custom files into replay through `IReplayFileWriter`.

### Other

* Optimized `EntityLookup` and other physics systems.

### Internal

* Added more tests related to physics.


## 231.0.1

### Other

* Add better logging to failed PVS sends.


## 231.0.0

### Breaking changes

* ViewSubscriber has been moved to shared; it doesn't actually do anything on the client but makes shared code easier.

### New features

* ContactEnumreator exists to iterate the contacts of a particular entity.
* Add FixturesChangeComponent as a generic way to add and remove fixtures easily.
* PointLightComponent enabling / disabling now has an attempt event if you wish to block it on content side.
* There's an OpenScreenAt overload for screen-relative coordinates.
* SpriteSystem has methods to get an entity's position in sprite terms.
* EntityManager and ComponentFactory now have additional methods that interact with ComponentRegistry and ComponentRegistryEntry.

### Bugfixes

* Fix PrototypeFlags Add not actually working.
* Fix BUIs going BRRT opening and closing repeatedly upon prediction. The closing now gets deferred to the update loop if it's still closed at the end of prediction.


## 230.2.0

### New features

* Add ProcessNow for IRobustJob as a convenience method where you may not want to run a job in the background sometimes.
* Add Vector2i helpers to all 8 neighbouring directions.

### Other

* Remove IThreadPoolWorkItem interface from IRobustJob.


## 230.1.0

### New features

* You can now pass `bool[]` parameters to shaders.
* Added `toolshed.nearby_entities_limit` CVar.
* Fix `RichTextLabel.Text` to clear and reset the message properly in all cases.
* `scene` command has tab completion now.
* `devwindow` UI inspector property catches exceptions for read properties.
* `SplitContainer.Flip()`

### Bugfixes

* Fix tile enlargement not being applied for some EntityLookup queries.
* `LocalizedEntityCommands` are now not initialized inside `RobustUnitTest`, fixing guaranteed test failures.
* Fixed issues with broadphase init breaking replays frequently.
* Fix uploaded prototypes and resources for clients connecting to a server.

### Other

* Improved error reporting for DataField analyzer.


## 230.0.1


## 230.0.0

### New features

* Added `InterpolatedStringHandlerArgumentAttribute` to the sandbox whitelist.
* `IUserInterfaceManager.Popup()` popups now have a copy to clipboard button.

### Bugfixes

* Security fixes
* Fix exception in `TimedDespawnComponent` spawning another `TimedDespawnComponent`.
* Fixed pool memory leak in physics `SolveIsland`.


## 229.1.2

### Bugfixes

* Fixed a bug where the client might not add entities to the broadphase/lookup components.


## 229.1.1

### Bugfixes

* Fix some teleportation commands not working in singleplayer or replays

### Other

* Audio entity names now include the filepath of the audio being played if relevant for debugging.


## 229.1.0

### Bugfixes

* Fix multithreading bug in ParallelTracker that caused the game to crash randomly.
* Fixed IPv6-only hosts not working properly with built-in HTTP clients.

### Other

* Added obsoletion warning for `Control.Dispose()`. New code should not rely on it.
* Reduced the default tickrate to 30 ticks.
* Encryption of network messages is now done concurrently to avoid spending main thread time. In profiles, this added up to ~8% of main thread time on RMC-14.


## 229.0.0

### Breaking changes

* Fixes large entities causing entity spawn menu to break.
* Made PhysicsHull an internal ref struct for some PolygonShape speedup.

### New features

* Audio ticks-per-second is now capped at 30 by default and controlled via `audio.tick_rate` cvar.
* Add CreateWindow and CreateDisposableControl helpers for BUIs.
* Add OnProtoReload virtual method to BUIs that gets called on prototype reloads.
* Add RemoveData to AppearanceSystem data.


## 228.0.0

### Breaking changes

* The `Color` struct's equality methods now check for exact equality. Use `MathHelper.CloseToPercent(Color, Color)` for the previous functionality.
* Added a toolshed.nearby_limit cvar to limit the maximum range of the nearby command. Defaults to 200.

### New features

* Added command usage with types to Toolshed command help.
* Add Text property to RichTextLabel.
* Whitelist System.Net.IPEndPoint.
* Add event for mass & angular inertia changes.
* Add SpriteSystem.IsVisible for layers.
* Add TryQueueDeleteEntity that checks if the entity is already deleted / queuedeleted first.

### Bugfixes

* Clients connecting to a server now always load prototype uploads after resource uploads, fixing ordering bugs that could cause various errors.


## 227.0.0

### Breaking changes

* Add a `loop` arg to SpriteSystem.GetFrame in case you don't want to get a looping animation.
* Remove obsolete VisibileSystem methods.

### New features

* Added `LocalizedEntityCommands`, which are console commands that have the ability to take entity system dependencies.
* Added `BeginRegistrationRegion` to `IConsoleHost` to allow efficient bulk-registration of console commands.
* Added `IConsoleHost.RegisterCommand` overload that takes an `IConsoleCommand`.
* Added a `Finished` boolean to `AnimationCompletedEvent` which allows distinguishing if an animation was removed prematurely or completed naturally.
* Add GetLocalTilesIntersecting for MapSystem.
* Add an analyzer for methods that should call the base implementation and use it for EntitySystems.

### Bugfixes

* Fix loading replays if string package is compressed inside a zip.

### Other

* Tab completions containing spaces are now properly quoted, so the command will actually work properly once entered.
* Mark EntityCoordinates.Offset as Pure so it shows as warnings if the variable is unused.
* Networked events will always be processed in order even if late.


## 226.3.0

### New features

* `System.Collections.IList` and `System.Collections.ICollection` are now sandbox safe, this fixes some collection expression cases.
* The sandboxing system will now report the methods responsible for references to illegal items.


## 226.2.0

### New features

* `Control.VisibilityChanged()` virtual function.
* Add some System.Random methods for NextFloat and NextPolarVector2.

### Bugfixes

* Fixes ContainerSystem failing client-side debug asserts when an entity gets unanchored & inserted into a container on the same tick.
* Remove potential race condition on server startup from invoking ThreadPool.SetMinThreads.

### Other

* Increase default value of res.rsi_atlas_size.
* Fix internal networking logic.
* Updates of `OutputPanel` contents caused by change in UI scale are now deferred until visible. Especially important to avoid updates from debug console.
* Debug console is now limited to only keep `con.max_entries` entries.
* Non-existent resources are cached by `IResourceCache.TryGetResource`. This avoids the game constantly trying to re-load non-existent resources in common patterns such as UI theme texture fallbacks.
* Default IPv4 MTU has been lowered to 700.
* Update Robust.LoaderApi.

### Internal

* Split out PVS serialization from compression and sending game states.
* Turn broadphase contacts into an IParallelRobustJob and remove unnecessary GetMapEntityIds for every contact.


## 226.1.0

### New features

* Add some GetLocalEntitiesIntersecting methods for `Entity<T>`.

### Other

* Fix internal networking logic


## 226.0.0

### Breaking changes

* `IEventBus.RaiseComponentEvent` now requires an EntityUid argument.
* The `AddedComponentEventArgs` and `RemovedComponentEventArgs` constructors are now internal

### New features

* Allow RequestScreenTexture to be set in overlays.

### Bugfixes

* Fix AnimationCompletedEvent not always going out.


## 225.0.0

### Breaking changes

* `NetEntity.Parse` and `TryParse` will now fail to parse empty strings.
* Try to prevent EventBus looping. This also caps the amount of directed component subscriptions for a particular component to 256.

### New features

* `IPrototypeManager.TryIndex` will now default to logging errors if passed an invalid prototype id struct (i,e., `EntProtoId` or `ProtoId<T>`). There is a new optional bool argument to disable logging errors.
* `Eye` now allows its `Position` to be set directly. Please only do this with the `FixedEye` child type constructed manually.
* Engine now respects the hub's `can_skip_build` parameter on info query, fixing an issue where the first hub advertisement fails due to ACZ taking too long.
* Add GetSession & TryGetSession to ActorSystem.
* Raise an event when an entity's name is changed.

### Bugfixes

* The `ent` toolshed command now takes `NetEntity` values, fixing parsing in practical uses.
* Fix ComponentFactory test mocks.
* Fix LookupFlags missing from a couple of EntityLookupSystem methods.

### Other

* Improved engine's Happy Eyeballs implementation, should result in more usage of IPv6 for HTTP APIs when available.
* Remove CompIdx locks to improve performance inside Pvs at higher player counts.
* Avoid a read lock in GetEntityQuery to also improve performance.
* Mark `EntityManager.System<T>` as Pure.


## 224.1.1

### Bugfixes

* Fixed UserInterfaceSystem sometimes throwing a key-not-found exception when trying to close UIs.


## 224.1.0

### New features

* `ServerIntegrationInstance` has new methods for adding dummy player sessions for tests that require multiple players.
* Linguini has been updated to v0.8.1. Errors will now be logged when a duplicate localization key is found.
* Added `UserInterfaceSystem.SetUi()` for modifying the `InterfaceData` associated with some BUI.
* Added the `EntityPrototypeView` control for spawning & rendering an entity prototype.

### Bugfixes

* Fix `UserInterfaceSystem` spamming client side errors when entities with UIs open are deleted while outside of PVS range.
* Fix Toolshed's EnumTypeParse not working enum values with upercase characters.
* Fixed `incmd` command not working due to an invalid cast.

### Other

* There have been various performance improvements to replay loading & playback.

### Internal

* Added `DummySession` and `DummyChannel` classes for use in integration tests and benchmarks to fool the server into thinking that there are multiple players connected.
* Added `ICommonSessionInternal` and updated `CommonSession` so that the internal setters now go through that interface.

## 224.0.1

### Bugfixes

* Fixes PVS throwing exceptions when invalid entities are passed to `ExpandPvsEvent`. Now it just logs an error.
* Fixes BUIs not properly closing, resulting in invalid entities in `UserInterfaceUserComponent.OpenInterfaces`
* Fixes an unknown/invalid prototype exception sometimes being thrown when running ``IPrototypeManager.ResolveResults()`


## 224.0.0

### Breaking changes

* `Matrix3` has been replaced with `System.Numerics.Matrix3x2`. Various Matrix related methods have been turned into extension methods in the `Matrix3Helpers` class.
* Engine `EntityCategory` prototype IDs have been changed to use CamelCase. I.e., `hideSpawnMenu` -> `HideSpawnMenu`
* Prototypes can now be implicitly cast `ProtoId<T>` or `EntProtoId` ID structs. The new implicit cast might cause previous function calls to be ambiguous.

### New features

* `Array.Clear(Array)` is now available in the sandbox.
* BUIs now use `ExpandPvsEvent`. I.e., if a player has a UI open, then the entity associated with that UI will always get sent to the player by the PVS system.
* Added `cvar_subs` command for listing all subscribers to cvar changes
* Entity categories have been reworked
  * Each category now has a `HideSpawnMenu` field. The old `HideSpawnMenu` category is now just a normal category with that field set to true.
  * Reworked category inheritance. Inheritance can now be disabled per category using a `Inheritable` field.
  * Entity prototypes can now be automatically added to categories based on the components that they have, either by specifying components when defining the category in yml, or by adding the EntityCategoryAttribute to the component class.

### Bugfixes

* Fixed client-side BUI error log spam if an unknown entity has a UI open.
* Fixed placement manager spawning entities with incorrect rotations.

### Other

* Added a try-catch block to BUI constructors, to avoid clients getting stuck in error loops while applying states.
* Attempting to play sounds on terminating entities no longer logs an error.


## 223.3.0

### New features

* Better exception logging for IRobustJob.
* Add SetGridAudio helper for SharedAudioSystem.

### Bugfixes

* Fix placement manager not setting entity rotation correctly.
* Fix grid-based audio not playing correctly.


## 223.2.0

### New features

* Added several new `FormattedMessage` methods for better exception tolerance when parsing markup. Several existing methods have been marked as obsolete, with new renamed methods taking their place.


## 223.1.2

### Bugfixes

* `MapGridComponent.LastTileModifiedTick` is now actually networked to clients.


## 223.1.1

### Bugfixes

* Fixed an exception caused by enum cvars using integer type values instead of enum values


## 223.1.0

### Other

* Various `ContainerSystem` methods have been obsoleted in favour of overrides that take in an `Entity` struct instead of `EntityUid`
* Various `EntityCoordinates` methods have been obsoleted with replacements added  to `SharedTransformSystem`


## 223.0.0

### Breaking changes

* The `ComponentState` class is now abstract. Networked components that don't have state information now just return a null state.
* The way that delta component states work has changed. It now expects there to be two different state classes, only one of which should implement `IComponentDeltaState<TFullState>`

### New features

* A new `replay.checkpoint_min_interval` cvar has been added. It can be used to limit the frequency at which checkpoints are generated when loading a replay.
* Added `IConfigurationManager.OnCVarValueChanged`. This is a c# event that gets invoked whenever any cvar value changes.

### Bugfixes

* `IEyeManager.GetWorldViewbounds()` and `IEyeManager.GetWorldViewbounds()` should now return the correct bounds if the main viewport does not take up the whole screen.

### Other

* The default values of various replay related cvars have been changed to try and reduce memory usage.


## 222.4.0

### New features

* Added the following types from `System.Numerics` to the sandbox: `Complex`, `Matrix3x2`, `Matrix4x4`, `Plane`, `Quaternion`, `Vector3`, `Vector4`.


## 222.3.0

### New features

* `ITileDefinition.EditorHidden` allows hiding a tile from the tile spawn panel.
* Ordered event subscriptions now take child types into account, so ordering based on a shared type will work.

### Bugfixes

* Cross-map BUI range checks now work.
* Paused entities update on prototype reload.

### Other

* Fixed build compatibility with .NET 8.0.300 SDK, due to changes in how Central Package Management behaves.
* Physics component has delta states to reduce network usage.


## 222.2.0

### New features

* Added `EntityQuery.Comp()` (abbreviation of `GetComponent()`)

### Bugfixes

* Fix `SerializationManager.TryGetVariableType` checking the wrong property.
* Fixed GrammarSystem mispredicting a character's gender

### Other

* User interface system now performs range checks in parallel


## 222.1.1

### Bugfixes

* Fixed never setting BoundUserInterface.State.

### Other

* Add truncate for filesaving.
* Add method for getting the type of a data field by name from ISerializationManager.


## 222.1.0

### New features

* Added `BoundKeyEventArgs.IsRepeat`.
* Added `net.lidgren_log_warning` and `net.lidgren_log_error` CVars.

### Bugfixes

* Fix assert trip when holding repeatable keybinds.

### Other

* Updated Lidgren to v0.3.1. This should provide performance improvements if warning/error logs are disabled.


## 222.0.0

### Breaking changes

* Mark IComponentFactory argument in EntityPrototype as mandatory.

### New features

* Add `EntProtoId<T>` to check for components on the attached entity as well.

### Bugfixes

* Fix PVS iterating duplicate chunks for multiple viewsubscriptions.

### Other

* Defer clientside BUI opens if it's the first state that comes in.


## 221.2.0

### New features

* Add SetMapAudio helper to SharedAudioSystem to setup map-wide audio entities.
* Add SetWorldRotNoLerp method to SharedTransformSystem to avoid client lerping.

### Bugfixes

* `SpriteComponent.CopyFrom` now copies `CopyToShaderParameters` configuration.


## 221.1.0


## 221.0.0

### Breaking changes

* `EntParentChangedMessage.OldMapId` is now an `EntityUid` instead of `MapId`
* `TransformSystem.DetachParentToNull()` is being renamed to `DetachEntity`
* The order in which `MoveEvent` handlers are invoked has been changed to prioritise engine subscriptions

### New features

* Added `UpdateHovered()` and `SetHovered()` to `IUserInterfaceManager`, for updating or modifying the currently hovered control.
* Add SwapPositions to TransformSystem to swap two entity's transforms.

### Bugfixes

* Improve client gamestate exception tolerance.

### Other

* If the currently hovered control is disposed, `UserInterfaceManager` will now look for a new control, rather than just setting the hovered control to null.

### Internal

* Use more `EntityQuery<T>` internally in EntityManager and PhysicsSystem.


## 220.2.0

### New features

* RSIs can now specify load parameters, mimicking the ones from `.png.yml`. Currently only disabling sRGB is supported.
* Added a second UV channel to Clyde's vertex format. On regular batched sprite draws, this goes 0 -> 1 across the sprite quad.
* Added a new `CopyToShaderParameters` system for `SpriteComponent` layers.


## 220.1.0

### Bugfixes

* Fix client-side replay exceptions due to dropped states when recording.

### Other

* Remove IP + HWId from ViewVariables.
* Close BUIs upon disconnect.


## 220.0.0

### Breaking changes

* Refactor UserInterfaceSystem.
  - The API has been significantly cleaned up and standardised, most noticeably callers don't need to worry about TryGetUi and can rely on either HasUi, SetUiState, CloseUi, or OpenUi to handle their code as appropriate.
  - Interface data is now stored via key rather than as a flat list which is a breaking change for YAML.
  - BoundUserInterfaces can now be completely handled via Shared code. Existing Server-side callers will behave similarly to before.
  - BoundUserInterfaces now properly close in many more situations, additionally they are now attached to the entity so reconnecting can re-open them and they can be serialized properly.


## 219.2.0

### New features

* Add SetMapCoordinates to TransformSystem.
* Improve YAML Linter and validation of static fields.

### Bugfixes

* Fix DebugCoordsPanel freezing when hovering a control.

### Other

* Optimise physics networking to not dirty every tick of movement.


## 219.1.3

### Bugfixes

* Fix map-loader not pausing pre-init maps when not actively overwriting an existing map.


## 219.1.2

### Bugfixes

* Fix map-loader not map-initialising grids when loading into a post-init map.


## 219.1.1

### Bugfixes

* Fix map-loader not map-initialising maps when overwriting a post-init map.


## 219.1.0

### New features

* Added a new optional arguments to various entity spawning methods, including a new argument to set the entity's rotation.

### Bugfixes

* Fixes map initialisation not always initialising all entities on a map.

### Other

* The default value of the `auth.mode` cvar has changed


## 219.0.0

### Breaking changes

* Move most IMapManager functionality to SharedMapSystem.


## 218.2.0

### New features

* Control layout properties such as `Margin` can now be set via style sheets.
* Expose worldposition in SpriteComponent.Render
* Network audio entity Play/Pause/Stop states and playback position.
* Add `Disabled` functionality to `Slider` control.


## 218.1.0

### New features

* Add IEquatable.Equals to the sandbox.
* Enable roslyn extensions tests in CI.
* Add a VerticalTabContainer control to match the horizontal one.

### Bugfixes

* Fix divison remainder issue for Colors, fixing purples.

### Other

* Default hub address (`hub.hub_urls`) has been changed to `https://hub.spacestation14.com/`.


## 218.0.0

### Breaking changes

* `Robust.Shared.Configuration.EnvironmentVariables` is now internal and no longer usable by content.

### New features

* Add TryGetRandom to EntityManager to get a random entity with the specified component and TryGetRandom to IPrototypeManager to return a random prototype of the specified type.
* Add CopyData to AppearanceSystem.
* Update UI themes on prototype reloads.
* Allow scaling the line height of a RichTextLabel.
* You can now specify CVar overrides via environment variable with the `ROBUST_CVAR_*` prefix. For example `ROBUST_CVAR_game__hostname=foobar` would set the appropriate CVar. Double underscores in the environment variable name are replaced with ".".
* Added non-generic variant of `GetCVar` to `IConfigurationManager`.
* Add type tracking to FieldNotFoundErrorNode for serialization.
* Distance between lines of a `RichTextLabel` can now be modified with `LineHeightScale`.
* UI theme prototypes are now updated when reloaded.
* New `RA0025` analyzer diagnostic warns for manual assignment to `[Dependency]` fields.

### Bugfixes

* Request headers in `IStatusHandlerContext` are now case-insensitive.
* SetWorldPosition rotation now more closely aligns with prior behavior.
* Fix exception when inspecting elements in some cases.
* Fix HTTP errors on watchdog ping not being reported.

### Other

* Add an analyzer for redundantly assigning to dependency fields.

### Internal

* Remove redundant Exists checks in ContainerSystem.
* Improve logging on watchdog pings.


## 217.2.1

### Bugfixes

* Fix LineEdit tests on engine.

### Internal

* Make various ValueList enumerators access the span directly for performance.


## 217.2.0

### New features

* Added `AddComponents` and `RemoveComponents` methods to EntityManager that handle EntityPrototype / ComponentRegistry bulk component changes.
* Add double-clicking to LineEdit.

### Bugfixes

* Properly ignore non-hard fixtures for IntersectRayWithPredicate.
* Fix nullable TimeSpan addition on some platforms.


## 217.1.0

### New features

* Added `IRobustRandom.GetItems` extension methods for randomly picking multiple items from a collections.
* Added `SharedPhysicsSystem.EffectiveCurTime`. This is effectively a variation of `IGameTiming.CurTime` that takes into account the current physics sub-step.

### Bugfixes

* Fix `MapComponent.LightingEnabled` not leaving FOV rendering in a broken state.

### Internal

* `Shuffle<T>(Span<T>, System.Random)` has been removed, just use the builtin method.


## 217.0.0

### Breaking changes

* TransformSystem.SetWorldPosition and SetWorldPositionRotation will now also perform parent updates as necessary. Previously it would just set the entity's LocalPosition which may break if they were inside of a container. Now they will be removed from their container and TryFindGridAt will run to correctly parent them to the new position. If the old functionality is desired then you can use GetInvWorldMatrix to update the LocalPosition (bearing in mind containers may prevent this).

### New features

* Implement VV for AudioParams on SoundSpecifiers.
* Add AddUi to the shared UI system.

### Bugfixes

* Fix the first measure of ScrollContainer bars.


## 216.0.0

### Breaking changes

* The `net.low_lod_distance` cvar has been replaced with a new `net.pvs_priority_range`. Instead of limiting the range at which all entities are sent to a player, it now extends the range at which high priorities can be sent. The default value of this new cvar is 32.5, which is larger than the default `net.pvs_range` value of 25.

### New features

* You can now specify a component to not be saved to map files with `[UnsavedComponent]`.
* Added `ITileDefinitionManager.TryGetDefinition`.
* The map loader now tries to preserve the `tilemap` contents of map files, which should reduce diffs when re-saving a map after the game's internal tile IDs have changed.

### Bugfixes

* Fix buffered audio sources not being disposed.


## 215.3.1

### Bugfixes

* Revert zstd update.


## 215.3.0

### New features

* `EntityQuery<T>` now has `HasComp` and `TryComp` methods that are shorter than its existing ones.
* Added `PlacementInformation.UseEditorContext`.
* Added `Vector2Helpers` functions for comparing ranges between vectors.

### Bugfixes

* `Texture.GetPixel()`: fixed off-by-one with Y coordinate.
* `Texture.GetPixel()`: fix stack overflow when reading large images.
* `Texture.GetPixel()`: use more widely compatible OpenGL calls.

### Other

* Disabled `net.mtu_expand` again by default, as it was causing issues.
* Updated `SharpZstd` dependency.


## 215.2.0

### New features

* Implement basic VV for SoundSpecifiers.

### Bugfixes

* Fix QueueDel during EndCollideEvents from throwing while removing contacts.


## 215.1.0

### New features

* Add a CompletionHelper for audio filepaths that handles server packaging.
* Add Random.NextAngle(min, max) method and Pick for `ValueList<T>`.
* Added an `ICommonSession` parser for toolshed commands.

### Bugfixes


## 215.0.0

### Breaking changes

* Update Lidgren to 0.3.0

### New features

* Made a new `IMetricsManager` interface with an `UpdateMetrics` event that can be used to update Prometheus metrics whenever they are scraped.
  * Also added a `metrics.update_interval` CVar to go along with this, when metrics are scraped without usage of Prometheus directly.
* IoC now contains an `IMeterFactory` implementation that you can use to instantiate metric meters.
* `net.mtu_ipv6` CVar allows specifying a different MTU value for IPv6.
* Allows `player:entity` to take a parameter representing the player name.
* Add collection parsing to the dev window for UI.
* Add a debug assert to Dirty(uid, comp) to catch mismatches being passed in.

### Bugfixes

* Support transform states with unknown parents.
* Fix serialization error logging.
* Fix naming of ResizableMemoryRegion metrics.
* Fix uncaught overflow exception when parsing NetEntities.

### Other

* The replay system now allows loading a replay with a mismatching serializer type hash. This means replays should be more robust against future version updates (engine security patches or .NET updates).
* `CheckBox`'s interior texture is now vertically centered.
* Lidgren.Network has been updated to [`v0.3.0`](https://github.com/space-wizards/SpaceWizards.Lidgren.Network/blob/v0.3.0/RELEASE-NOTES.md).
* Lowered default IPv4 MTU to 900 (from 1000).
* Automatic MTU expansion (`net.mtu_expand`) is now enabled by default.

### Internal

* Cleanup some Dirty component calls internally.


## 214.2.0

### New features

* Added a `Undetachable` entity metadata flag, which stops the client from moving an entity to nullspace when it moves out of PVS range.

### Bugfixes

* Fix tooltips not clamping to the left side of the viewport.
* Fix global audio property not being properly set.

### Internal

* The server game state / PVS code has been rewritten. It should be somewhat faster now, albeit at the cost of using more memory. The current engine version may be unstable.


## 214.1.1

### Bugfixes

* Fixed connection denial always causing redial.


## 214.1.0

### New features

* Added the `pvs_override_info` command for debugging PVS overrides.

### Bugfixes

* Fix VV for prototype structs.
* Fix audio limits for clientside audio.


## 214.0.0

### Breaking changes

* `NetStructuredDisconnectMessages` has received a complete overhaul and has been moved to `NetDisconnectMessage`. The API is no longer designed such that consumers must pass around JSON nodes, as they are not in sandbox (and clunky).

### New features

* Add a basic default concurrent audio limit of 16 for a single filepath to avoid overflowing audio sources.
* `NetConnectingArgs.Deny()` can now pass along structured data that will be received by the client.

### Bugfixes

* Fixed cursor position bugs when an empty `TextEdit` has a multi-line place holder.
* Fixed empty `TextEdit` throwing exception if cursor is moved left.


## 213.0.0

### Breaking changes

* Remove obsoleted BaseContainer methods.

### New features

* Add EntityManager.RaiseSharedEvent where the event won't go to the attached client but will be predicted locally on their end.
* Add GetEntitiesInRange override that takes in EntityCoordinates and an EntityUid hashset.

### Bugfixes

* Check if a sprite entity is deleted before drawing in SpriteView.


## 212.2.0

### New features

* Add IsHardCollidable to SharedPhysicsSystem to determine if 2 entities would collide.

### Other

* Double the default maximum replay size.


## 212.1.0

### New features

* Add nullable methods for TryIndex / HasIndex on IPrototypeManager.

### Bugfixes

* Fix TextureRect alignment where the strech mode is KeepCentered.


## 212.0.1

### Bugfixes

* Fix passing array by `this` instead of by `ref`.


## 212.0.0

### Breaking changes

* Change Collapsible controls default orientations to Vertical.

### New features

* Expose the Label control for Collapsible controls.
* Add GetGridPosition that considers physics center-of-mass.
* Add TileToVector methods to get the LocalPosition of tile-coords (taking into account tile size).
* Add some more helper methods to PVS filters around EntityUids.
* Add support for Dictionary AutoNetworkedFields.
* Add EnsureLength method for arrays.
* Add PushMarkup to FormattedMessage.
* Add DrawPrimitives overload for `List<Vector2>`
* Add more ValueList ctors that are faster.
* Add ToMapCoordinates method for NetCoordinates.

### Other

* Remove ISerializationHooks obsoletion as they are useful in some rare cases.

### Internal

* Bump max pool size for robust jobs.


## 211.0.2

### Bugfixes

* Fix TextureRect scaling not handling UIScale correctly.


## 211.0.1

### Bugfixes

* Fix GridChunkEnumerator on maps.


## 211.0.0

### Breaking changes

* Moved ChunkIndicesEnumerator to engine and to a re-useable namespace at Robust.Shared/Maps.

### New features

* Added an Enlarged method for Box2Rotated.

### Internal

* Significantly optimise ChunkEnumerator / FindGridsIntersecting in certain use cases by intersecting the grid's AABB with the local AABB to avoid iterating dummy chunks.


## 210.1.1

### Bugfixes

* Fixed multiple recent bugs with key binding storage.

### Other

* Change default of `ButtonGroup.IsNoneSetAllowed` to `true`. This makes it default again to the previous (unintentional) behavior.


## 210.1.0

### New features

* `NetUserId` implements `ISelfSerialize` so can be used in data fields.
* `ButtonGroup.IsNoneSetAllowed` to allow a button group to have no buttons pressed by default.


## 210.0.3


## 210.0.2

### Bugfixes

* Revert changes to `TextureRect` too.


## 210.0.1

### Bugfixes

* Revert changes to `TextureButton` that broke style property handling.


## 210.0.0

### New features

* Controls can now hook before, after, and during rendering of their children.
* IRenderHandle is now a public API, with the caveat that it's properties and methods are unstable.
* ButtonGroup now exposes what buttons it contains, alongside which is currently pressed.
* OptionButton has additional styleclasses, and has a hook for modifying it's internal buttons.
* PanelContainer.GetStyleBox() is now protected rather than private.
* TextureButton now uses a TextureRect instead of custom drawing code.
* TextureRect has additional style properties exposed.
    * A new property, TextureSizeTarget, was added, which allows specifying a size in virtual pixels that the control should attempt to draw at.
    * Stretch mode is now a style property.
    * Scale is now a style property.
* Avalonia.Metadata.XmlnsDefinitionAttribute is now permitted by the sandbox.
* Add MaxDimension property to Box2 to return the higher of the Width or Height.
* Add GetLocalPosition to convert ScreenCoordinates to coordinates relative to the control. Ignores window.
* Add GlobalRect and GlobalPixelRect for controls to get their UIBox2i in screen terms.
* Add dotted line drawing to DrawingHandleScreen.
* You can use `Subs.CVar()` from an entity systems to subscribe to CVar changes. This is more convenient than `IConfigurationManager.OnValueChanged` as it automatically unsubscribes on system shutdown.
* There is now a built-in type serializer for `DateTime`, so you can put `DateTime`s in your data fields.
* `System.Text.Unicode.UnicodeRange` and `UnicodeRanges` are now available in the sandbox.

### Bugfixes

* UI drawing now properly accounts for a control's draw routine potentially mangling the current matrix.
* UI roots now properly update when the global stylesheet is changed. They previously only did so if they had a dedicated stylesheet (which is the one case where they would be unaffected by a global sheet update.


## 209.0.1

### Bugfixes

* Fix missed import from 209.0.0.


## 209.0.0

### Breaking changes

* `replay.max_compressed_size` and `replay.max_uncompressed_size` CVars are now `long`.
* Remove obsolete CoordinatesExtension for ToEntityCoordinates from GridUid / Vector2i.

### New features

* Add GetEntitiesOnMap / GetChildEntities to EntityLookupSystem to return components on the specified map and components with the specified parent respectively.
* Add MaxDimension property to Box2 to return the higher of the Width or Height.
* Add GetLocalPosition to convert ScreenCoordinates to coordinates relative to the control. Ignores window.
* Add GlobalRect and GlobalPixelRect for controls to get their UIBox2i in screen terms.
* Add dotted line drawing to DrawingHandleScreen.
* `IConfigurationManager.LoadDefaultsFromTomlStream` properly does type conversions. This fixes scenarios like loading of `long` CVars.
* Add helper methods for TileRef / Vector2i to SharedMapSystem for ToCenterCoordinates (tile center EntityCoordinates) and ToCoordinates (tile origin to EntityCoordinates).
* Copy some of the coordinates extensions to SharedTransformSystem.

### Bugfixes

* Fixed integer overflows in replay max size calculation.
* Explicitly capped `replay.replay_tick_batchSize` internally to avoid high values causing allocation failures.

### Other

* Important MIDI performance improvements.


## 208.0.0

### Breaking changes

* Metadata flags are no longer serialized as they get rebuilt on entity startup.

### Bugfixes

* Log failing to load user keybinds and handle the exception.


## 207.1.0

### New features

* Add the ability to merge grids via GridFixtureSystem.


## 207.0.0

### Breaking changes

* Update EntityLookup internally so non-approximate queries use the GJK solver and are much more accurate. This also means the approximate flag matters much more if you don't need narrowphase checks.
* Add shape versions of queries for both EntityLookup and MapManager.

### Bugfixes

* Fix PVS full state updates not clearing session entities and causing exceptions.

### Other

* Integration tests now run `NetMessage`s through serialization rather than passing the objects between client and server. This causes tests that missed `[NetSerializer]` attributes on any objects that need them to fail.

### Internal

* Remove a lot of duplicate code internally from EntityLookup and MapManager.


## 206.0.0

### Breaking changes

* tpto will teleport you to physics-center instead of transform center instead.
* Rename local EntityLookup methods to reflect they take local AABBs and not world AABBs.

### New features

* Add some additional EntityLookup methods for local queries.
* Add support to PrototypeManager for parsing specific files / directories as abstract.

### Bugfixes

* Fix tpto short-circuiting if one of the listed entities isn't found.
* Fix tpto not allowing grids as targets.

### Other

* Reduce MIDI source update rate from 10hz to 4hz.

### Internal

* Remove some duplicate internal code in EntityLookupSystem.
* Skip serialization sourcegen in GLFW and Lidgren.


## 205.0.0

### Breaking changes

* The unused `Robust.Physics` project has been deleted.
* The project now uses [Central Package Management](https://learn.microsoft.com/en-us/nuget/consume-packages/central-package-management).
* (Almost) all the NuGet packages have been updated. This causes many problems. I am so sorry.
* Cleaned up some unused packages as well.


## 204.1.0

### New features

* New `EntitySystem` subscription helper for working with Bound User Interface events. You can find them by doing `Subs.BuiEvents<>()` in a system.
* The `EntityManager.Subscriptions` type (for building helper extension methods) now uses

### Bugfixes

* Avoid loading assemblies from content `/Assemblies` if Robust ships its own copy. This avoid duplicate or weird mismatching version issues.

### Other

* Removed glibc version check warning.


## 204.0.0

### Breaking changes

* Make EntityManager abstract and make IEntityManager.EntityNetManager not nullable.
* Make VVAccess.ReadWrite default for all Datafields instead of VVAccess.ReadOnly

### New features

* `TextEdit.OnTextChanged`
* Add Pick and PickAndTake versions for System.Random for ICollections.

### Bugfixes

* Fix `IClipboardManager.GetText()` returning null in some cases.
* Fix possible NRE in server-side console command completion code.
* Fix possible NRE on DebugConsole logs.
* Fix exception when VVing non-networked components.

### Other

* Remove "Do not use from content" from IComponent.


## 203.0.0

### Breaking changes

* `IComponentFactory.RegisterIgnore()` no longer supports overwriting existing registrations, components should get ignored before they are registered.
* Event bus subscriptions are now locked after `IEntityManager` has started, instead of after the first component gets added. Any event subscriptions now need to happen before startup (but after init).
* Event bus subscriptions must now be locked before raising any events.
* Delete FodyWeavers.xsd as it hasn't been used for a long time.
* Remove physics sleep cancelling as it was, in hindsight, a bad idea.

### New features

* `RobustUnitTest` now has a `ExtraComponents` field for automatically registering additional components.
* `IComponentFactory.RegisterIgnore()` now accepts more than one string.
* Added `IComponentFactory.RegisterTypes` for simultaneously registering multiple components.

### Bugfixes

* Clamp volume calculations for audio rather than throwing.


## 202.1.1

### Bugfixes

* Reverted some map/grid initialisation changes that might've been causing broadphase/physics errors.
* Fixed PVS sometimes sending entities without first sending their children.
* Fixed a container state handling bug caused by containers not removing expected entities when shutting down.
* Fixed a `EnsureEntity<T>` state handling bug caused by improper handling of entity deletions.
* Fixed a bad NetSyncEnabled debug assert.


## 202.1.0

### New features

* Add GetLocalEntitiesIntersecting overload that takes in a griduid and a Vector2i tile.


## 202.0.0

### Breaking changes

* Various entity manager methods now have a new `where T : IComponent` constraint.
* The `IComponentFactory.ComponentAdded` event has been renamed to `ComponentsAdded` and now provides an array of component registrations.
* `IComponentFactory.RegisterIgnore()` no longer supports overwriting existing registrations, components should get ignored before they are registered.

### New features

* Added `IComponentFactory.GetAllRegistrations()`
* Add IComponentState interface support for component states so structs can be used in lieu of classes.


## 201.0.0

### Breaking changes

* The `zCircleGradient` shader function arguments have changed. It now requires a pixel-size to ensure that the gradient is properly entered.

### Bugfixes

* Fixed some PVS null reference errors.


## 200.0.0

### Breaking changes

* MappingDataNode is now ordered.
* Make invalid AutoNetworkedFields compiler errors.

### New features

* `OSWindowStyles.NoTitleBar` (supported only on Linux X11 for now).

### Bugfixes

* Avoid calling DirtyEntity when a component's last modified tick is not current.
* Fix `tpgrid` allowing moving grids to nullspace.

### Other

* `OSWindowStyles.NoTitleOptions` is now supported on Linux X11.


## 199.0.0

### Breaking changes

* Various `IEntityManager` C# events now use `Entity<MetadataComponent>` instead of `EntityUid`
* Entity visibility masks now use a ushort instead of an integer.
* Run grid traversal on entity spawn.

### New features

* Added two new `IEntityManager` C# events that get raiseed before and after deleting ("flushing") all entities.
* Added a new `DeleteEntity()` override that takes in the entity's metadata and transform components.
* Add better audio logs.
* Expand z-library shader.
* Add a Box2i union for Vector2i and add a Contains variant that assumes the Vector2i is a tile and not a point.

### Bugfixes

* Try to prevent some NREs in PVS.
* More PVS fixes and cleanup.


## 198.1.0

### New features

* `IClydeViewport` now provides access to the light render target.
* Added a style-class to the `MenuBar` popup control.
* Added `NextGaussian()` extension method for `System.Random`.
* Added per-session variant of `PvsOverrideSystem.AddForceSend()`.

### Bugfixes

* Stopped the client from logging errors when attempting to delete invalid entities.

### Other

* The `DevWindow` UI inspector has been improved a bit and it now groups properties by their defining type.


## 198.0.1

### Bugfixes

* Fix preprocessor flag for FULL_RELEASE preventing building.


## 198.0.0

### Breaking changes

* Disable DefaultMagicAczProvider for FULL_RELEASE as it's only meant for debugging.

### New features

* Automatic UI scale is disabled by default for non-main windows. If desired, it can be re-enabled per window by changing `WindowRoot.DisableAutoScaling`.
* Add UI click and hover sound support via IUserInterfaceManager.SetClickSound / .SetHoverSound

### Bugfixes

* Fix GetEntitiesIntersecting for map entities without grids.

### Other

* Print more diagnostics on server startup.


## 197.1.0

### New features

* ACZ improvements: `IStatusHost.InvalidateAcz()` and `IStatusHost.SetFullHybridAczProvider()`.

### Bugfixes

* Fixes a PVS bug that happens when grids moved across maps.
* Fixes sprite animations not working properly


## 197.0.0

### Breaking changes

* PvsOverrideSystem has been reworked:
  * Session and global overrides now default to always being recursive (i.e., sending all children).
  * Session & global overrides will always respect a client's PVS budgets.
  * Entities with an override will now still be sent in the same way as other entities if they are within a player's view. If you want to prevent them from being sent, you need to use visibility masks.
  * Entities can have more than one kind of override (i.e., multiple sessions).

### New features

* Added a `PvsSize ` field to `EyeComponent`, which can be used to modify the PVS range of an eye.
* Added a new `NetLowLodRange` cvar for reducing the number of distant entities that get sent to a player. If a PVS chunk is beyond this range (but still within PVS range), then only high-priority entities on that chunk will get sent.
* Added a new metadata flag for tagging an entity as a "high prority" entity that should get sent even on distant chunks. This only works for entities that are directly attached to a grid or map. This is currently used by lights & occluders.

### Other

* PVS has been reworked again, and should hopefully be noticeable faster.
* PVS now prioritizes sending chunks that are closer to a player's eyes.


## 196.0.0

### Breaking changes

* Dirtying a non-networked component will now fail a debug assert.
* The `IInvocationContext` interface for toolshed commands now requires a UserId field. The session field should be cleared if a player disconnects.

### New features

* `LocalizationManager` now supports multiple fallback cultures
* SpriteView now supports using a `NetEntity` to select an entity to draw.
* Added methods for simultaneously dirtying several components on the same entity.
* Animated sprite layers now have a "Cycle" option that will reverse an animation when it finishes.

### Bugfixes

* Fixed a recursion/stack-overflow in `GridTraversalSystem`
* Ensure `Robust.Client.WebView` processes get shut down if game process exits uncleanly.
* Fixed Toolshed commands not properly functioning after disconnecting and reconnecting.

### Other

* Console command completions no longer suggest toolshed commands for non-toolshed commands.



## 195.0.1

### Bugfixes

* Fixes playing audio using audio streams
* Fixes placement manager exceptions when placing self deleting / spawner entities
* Fixed `IPrototypeManager.EnumeratePrototypes<T>` throwing an exception when there are no instances.


## 195.0.0

### New features

* Generic versions of `DebugTools.AssertEquals()` functions.
* `[Prototype]` now does not need to have a name specified, the name is inferred from the class name.

### Bugfixes

* Fixes a physics bug that could cause deleted entities to remain on the physics map.
* Fixes a bug in entity lookup code that could cause clients to get stuck in an infinite loop.

### Other

* `Robust.Client.WebView` has been brought alive again.
* The addition of physics joints is no longer deferred to the next tick.
* Grid traversal is no longer deferred to the next tick.
* Integration tests now fail when console commands log errors.


## 194.1.0

### New features

* `IAudioManager` has APIs to directly load `AudioStream`s from data streams.
* `AudioSystem` has new `Play*` methods.
* `EntityCoordinates.TryDelta()`
* `EntityLookupSystem.GetEntitiesInRange()` untyped hashset overload has `flags` parameter.


## 194.0.2

### Internal

* Added some null-checks to PVS to try reduce the error spam.


## 194.0.1

### Bugfixes

* Fixed `Control.SetPositionInParent` failing to move an entity to the last position.
* Fixed audio occlusion not working.

### Internal

* Added some logs for grid/map deletion and movement to debug some map loading issues.
* Refactored some parts of PVS. It should be slightly faster, though the game may be unstable for a bit.

## 194.0.0

### Breaking changes

* MoveEvent is no longer raised broadcast, subscribe to the SharedTransformSystem.OnGlobalMoveEvent C# event instead

### Bugfixes

* Fixed the game sometimes freezing while trying to load specific audio files.


## 193.2.0

### Other

* Added more PVS error logs


## 193.1.1

### Bugfixes

* Fixed an exception when building in FULL_RELEASE


## 193.1.0

### New features

* Added FrozenDictionary and FrozenHashSet to sandbox whitelist
* Added yaml type serializers for FrozenDictionary and FrozenHashSet
* Added `IPrototypeManager.GetInstances<T>()`
* `IPrototypeManager` now also raises `PrototypesReloadedEventArgs` as a system event.

### Bugfixes

* Might fix some PVS bugs added in the last version.

### Internal

* Various static dictionaries have been converted into FrozenDictionary.


## 193.0.0

### Breaking changes

* The `TransformChildrenEnumerator`'s out values are now non-nullable

### New features

* Added `IPrototypeManager.TryGetInstances()`, which returns a dictionary of prototype instances for a given prototype kind/type.

### Bugfixes

* Fixed `BaseAudioSource.SetAuxiliary()` throwing errors on non-EFX systems

### Internal


* The internals of PVS system have been reworked to reduce the number of dictionary lookups.
* `RobustMappedStringSerializer` now uses frozen dictionaries
* `IPrototypeManager` now uses frozen dictionaries


## 192.0.0

### Breaking changes

* `EntitySystem.TryGetEntity` is now `protected`.

### Internal

* PVS message ack processing now happens asynchronously
* Dependency collections now use a `FrozenDictionary`


## 191.0.1

### Bugfixes

.* Fix sandbox being broken thanks to .NET 8.


## 191.0.0

### Breaking changes

* Robust now uses **.NET 8**. Nyoom.

### Bugfixes

* `IResourceCache.TryGetResource<T>` won't silently eat all exceptions anymore.


## 190.1.1

### Bugfixes

* Revert broadphase job to prevent OOM from logs.


## 190.1.0

### New features

* Add OnGrabbed / OnReleased to slider controls.
* Add Rotation method for matrices and also make the precision slightly better when angles are passed in by taking double-precision not single-precision floats.

### Bugfixes

* Fix some grid setting asserts when adding gridcomponent to existing maps.


## 190.0.0

### New features

* Add color gradients to sliders.

### Bugfixes

* Fix HSV / HSL producing black colors on 360 hue.
* Stop terminating entities from prematurely detaching to nullspace.
* Ensure shader parameters update when swapping instances.

### Other

* Add more verbose logging to OpenAL errors.

### Internal

* Change NetSyncEnabled to an assert and fix instances where it slips through to PVS.


## 189.0.0

### Breaking changes

* Use the base AudioParams for networking not the z-offset adjusted ones.
* Modulate SpriteView sprites by the control's color modulation.

### New features

* Improve YAML linter error messages for parent nodes.
* ExpandPvsEvent will also be raised directed to the session's attached entity.

### Bugfixes

* Client clientside entity error spam.

### Internal

* Set priorGain to 0 where no EFX is supported for audio rather than 0.5.
* Try to hotfix MIDI lock contention more via a semaphore.


## 188.0.0

### Breaking changes

* Return null buffered audio if there's an exception and use the dummy instance internally.
* Use entity name then suffix for entity spawn window ordering.
* Change MidiManager volume to gain.
* Remove EntityQuery from the MapVelocity API.

### Bugfixes

* Potentially fix some audio issues by setting gain to half where EFX not found and the prior gain was 0.
* Log errors upon trying to spawn audio attached to deleted entities instead of trying to spawn them and erroring later.
* Fixed predicted audio spawns not applying the adjusted audio params.
* Fix GetDimensions for the screenhandle where the text is only a single line.


## 187.2.0

### New features

* Added a cancellable bool to physics sleeping events where we may wish to cancel it.

### Bugfixes

* Fix corrupted physics awake state leading to client mispredicts.


## 187.1.2

### Bugfixes

* Hotfix contact nullrefs if they're modified during manifold generation.


## 187.1.1

### Bugfixes

* Revert physics solver job to fix crashes until box2d v3 rolls around.
* Don't RegenerateContacts if the body isn't collidable to avoid putting non-collidable proxies on the movebuffer.


## 187.1.0

### Bugfixes

* Apply default audio params to all audio sources not just non-buffered ones.
* Avoid re-allocating broadphase job every tick and maybe fix a rare nullref for it.


## 187.0.0

### New features

* Improved error message for network failing to initialize.

### Bugfixes

* Fix not being able to add multiple PVS session overrides in a single tick without overwriting each one. This should fix issues with audio filters.

### Other

* Changed toolshed initialisation logs to verbose.


## 186.1.0

### New features

* Add public method to get PVS session overrides for a specific session.

### Internal

* Add temporary audio debugging.


## 186.0.0

### Breaking changes

* Global audio is now stored on its own map to avoid contamination issues with nullspace.

### Bugfixes

* Fix MIDIs playing cross-map
* Only dispose audio on game closure and don't stop playing if it's disposed elsewhere i.e. MIDIs.


## 185.2.0

### Bugfixes

* Bandaid deleted MIDI source entities spamming velocity error logs.

### Other

* Reverted MIDI audio not updating every frame due to lock contention with the MIDI renderer for now.


## 185.1.1

### Bugfixes

* Fix Z-Offset for audio not being applied on initialization.

### Internal

* Flag some internal queries as approximate to avoid unnecessary AABB checks. Some of these are already covered off with TestOverlap calls and the rest will need updating to do so in a future update.


## 185.1.0

### New features

* Audio listener's velocity is set using the attached entity's velocity rather than ignored.

### Bugfixes

* Fix imprecision on audio position


## 185.0.0

### Breaking changes

* Added a flag for grid-based audio rather than implicitly doing it.

### New features

* Added IRobustJob and IParallelRobustJob (which splits out into IRobustJob). These can be passed to ParallelManager for work to be run on the threadpool without relying upon Task.Run / Parallel.For which can allocate significantly more. It also has conveniences such as being able to specify batch sizing via the interface implementation.


## 184.1.0

### New features

* Add API to get gain / volume for a provided value on SharedAudioSystem.
* Make GetOcclusion public for AudioSystem.
* Add SharedAudioSystem.SetGain to complement SharedAudioSystem.SetVolume


## 184.0.1

### Bugfixes

* Update MIDI position and occlusion every frame instead of at set intervals.
* Fix global audio not being global.


## 184.0.0

### Internal

* Add RobustMemoryManager with RecyclableIOMemoryStream to significantly reduce MsgState allocations until better memory management is implemented.


## 183.0.0

### Breaking changes

* Audio rework has been re-merged now that the issues with packaging on server have been rectified (thanks PJB!)
* Reverted Arch pending further performance work on making TryGetComponent competitive with live.


## 182.1.1

### Internal

* Remove AggressiveInlining from Arch for debugging.


## 182.1.0

### New features

* Add IRobustRandom.SetSeed

### Other

* Add Arch.TrimExcess() back to remove excess archetypes on map load / EntityManager flush.


## 182.0.0

### Breaking changes

* Add EntityUid's generation / version to the hashcode.


## 181.0.2

### Bugfixes

* Fix exceptions from having too many lights on screen and causing the game to go black.
* Fix components having events raised in ClientGameStateManager before fully set and causing nullable reference exceptions.
* Replace tile intersection IEnumerables with TileEnumerator internally. Also made it public for external callers that wish to avoid IEnumerable.


## 181.0.1

### Bugfixes

* Fix the non-generic HasComp and add a test for good measure.


## 181.0.0

### Breaking changes

- Arch is merged refactoring how components are stored on engine. There's minimal changes on the API end to facilitate component nullability with much internal refactoring.


## 180.2.1


## 180.2.0

### New features

* Add EnsureEntity variants that take in collections.
* Add more MapSystem helper methods.

### Internal

* Cache some more PVS data to avoid re-allocating every tick.


## 180.1.0

### New features

* Add the map name to lsmap.
* Add net.pool_size to CVars to control the message data pool size in Lidgren and to also toggle pooling.

### Bugfixes

* Fix physics contraints causing enormous heap allocations.
* Fix potential error when writing a runtime log.
* Fix shape lookups for non-hard fixtures in EntityLookupSystem from 180.0.0


## 180.0.0

### Breaking changes

* Removed some obsolete methods from EntityLookupSystem.

### New features

* PhysicsSystem.TryGetNearest now supports chain shapes.
* Add IPhysShape methods to EntityLookupSystem rather than relying on AABB checks.
* Add some more helper methods to SharedTransformSystem.
* Add GetOrNew dictionary extension that also returns a bool on whether the key existed.
* Add a GetAnchoredEntities overload that takes in a list.

### Other

* Use NetEntities for the F3 debug panel to align with command usage.


## 179.0.0

### Breaking changes

* EyeComponent.Eye is no longer nullable

### New features

* Light rendering can now be enabled or disable per eye.

### Bugfixes

* Deserializing old maps with empty grid chunks should now just ignore those chunks.

### Other

* UnknownPrototypeException now also tells you the prototype kind instead of just the unkown ID.
* Adding or removing networked components while resetting predicted entities now results in a more informative exception.


## 178.0.0

### Breaking changes

* Most methods in ActorSystem have been moved to ISharedPlayerManager.
* Several actor/player related components and events have been moved to shared.

### New features

* Added `NetListAsArray<T>.Value` to the sandbox whitelist


## 177.0.0

### Breaking changes

* Removed toInsertXform and added containerXform in SharedContainerSystem.CanInsert.
* Removed EntityQuery parameters from SharedContainerSystem.IsEntityOrParentInContainer.
* Changed the signature of ContainsEntity in SharedTransformSystem to use Entity<T>.
* Removed one obsoleted SharedTransformSystem.AnchorEntity method.
* Changed signature of SharedTransformSystem.SetCoordinates to use Entity<T>.

### New features

* Added more Entity<T> query methods.
* Added BeforeApplyState event to replay playback.

### Bugfixes

* Fixed inverted GetAllMapGrids map id check.
* Fixed transform test warnings.
* Fixed PlacementManager warnings.
* Fixed reparenting bug for entities that are being deleted.

### Other

* Changed VerticalAlignment of RichTextLabel to Center to be consistent with Label.
* Changed PVS error log to be a warning instead.
* Marked insert and remove container methods as obsolete, added container system methods to replace them.
* Marked TransformComponent.MapPosition as obsolete, added GetMapCoordinates system method to replace it.

### Internal

* Moved TryGetUi/TryToggleUi/ToggleUi/TryOpen/OpenUi/TryClose/CloseUi methods from UserInterfaceSystem to SharedUserInterfaceSystem.


## 176.0.0

### Breaking changes

* Reverted audio rework temporarily until packaging is fixed.
* Changes to Robust.Packaging to facilitate Content.Packaging ports from the python packaging scripts.

### New features

* Add a cvar for max game state buffer size.
* Add an overload for GetEntitiesInRange that takes in a set.

### Bugfixes

* Fix PVS initial list capacity always being 0.
* Fix replay lerp error spam.


## 175.0.0

### Breaking changes

* Removed static SoundSystem.Play methods.
* Moved IPlayingAudioStream onto AudioComponent and entities instead of an abstract stream.
* IResourceCache is in shared and IClientResourceCache is the client version to use for textures.
* Default audio attenuation changed from InverseDistanceClamped to LinearDistanceClamped.
* Removed per-source audio attenuation.

### New features

* Add preliminary support for EFX Reverb presets + auxiliary slots; these are also entities.
* Audio on grid entities is now attached to the grid.

### Bugfixes

* If an audio entity comes into PVS range its track will start at the relevant offset and not the beginning.
* Z-Axis offset is considered for ReferenceDistance / MaxDistance for audio.
* Audio will now pause if the attached entity is paused.

### Other

* Changed audio Z-Axis offset from -5m to -1m.


## 174.0.0

### Breaking changes

* ActorComponent has been moved to `Robust.Shared.Player` (namespace changed).

### New features

* Added `SpriteSystem.GetFrame()` method, which takes in an animated RSI and a time and returns a frame/texture.
* Added `IRobustRandom.NextAngle()`


## 173.1.0

### New features

* Add physics chain shapes from Box2D.


## 173.0.0

### Breaking changes

* Remove GridModifiedEvent in favor of TileChangedEvent.

### Bugfixes

* Fix some grid rendering bugs where chunks don't get destroyed correctly.


## 172.0.0

### Breaking changes

* Remove TryLifestage helper methods.
* Refactor IPlayerManager to remove more IPlayerSession, changed PlayerAttachedEvent etc on client to have the Local prefix, and shuffled namespaces around.

### New features

* Add EnsureComponent(ref Entity<\T?>)

### Bugfixes

* Re-add force ask threshold and fix other PVS bugs.


## 171.0.0

### Breaking changes

* Change PlaceNextTo method names to be more descriptive.
* Rename RefreshRelay for joints to SetRelay to match its behaviour.

### Bugfixes

* Fix PVS error spam for joint relays not being cleaned up.

### Other

* Set EntityLastModifiedTick on entity spawn.


## 170.0.0

### Breaking changes

* Removed obsolete methods and properties in VisibilitySystem, SharedContainerSystem and MetaDataComponent.

### Bugfixes

* Fixed duplicate command error.
* Fixed not being able to delete individual entities with the delete command.

### Other

* FileLogHandler logs can now be deleted while the engine is running.


## 169.0.1

### Other

* The client now knows about registered server-side toolshed commands.

## 169.0.0

### Breaking changes

* Entity<T> has been introduced to hold a component and its owning entity. Some methods that returned and accepted components directly have been removed or obsoleted to reflect this.

### Other

* By-value events may now be subscribed to by-ref.
* The manifest's assemblyPrefix value is now respected on the server.


## 168.0.0

### Breaking changes

* The Component.OnRemove method has been removed. Use SubscribeLocalEvent<TComp, ComponentRemove>(OnRemove) from an EntitySystem instead.


## 167.0.0

### Breaking changes

* Remove ComponentExtensions.
* Remove ContainerHelpers.
* Change some TransformSystem methods to fix clientside lerping.

### Bugfixes

* Fixed PVS bugs from dropped entity states.

### Other

* Add more joint debug asserts.


## 166.0.0

### Breaking changes

* EntityUid-NetEntity conversion methods now return null when given a null value, rather than returning an invalid id.
* ExpandPvsEvent now defaults to using null lists to reduce allocations.
* Various component lifestage related methods have been moved from the `Component` class to `EntityManager`.
* Session/client specific PVS overrides are now always recursive, which means that all children of the overriden entity will also get sent.

### New features

* Added a SortedSet yaml serializer.

### Other

* AddComponentUninitialized is now marked as obsolete and will be removed in the future.
* DebugTools.AssertOwner() now accepts null components.


## 165.0.0

### Breaking changes

* The arguments of `SplitContainer`s resize-finished event have changed.

### New features

* The YAML validator now checks the default values of ProtoId<T> and EntProtoId data fields.

### Bugfixes

* The minimum draggable area of split containers now blocks mouse inputs.


## 164.0.0

### Breaking changes

* Make automatic component states infer cloneData.
* Removed cloneData from AutoNetworkedFieldAttribute. This is now automatically inferred.

### Internal

* Reduce Transform GetComponents in RecursiveDeleteEntity.


## 163.0.0

### Breaking changes

* Moved TimedDespawn to engine for a component that deletes the attached entity after a timer has elapsed.

### New features

* Add ExecuteCommand for integration tests.
* Allow adding / removing widgets of cub-controls.
* Give maps / grids a default name to help with debugging.
* Use ToPrettyString in component resolve errors to help with debugging.

### Bugfixes

* Fix console backspace exception.
* Fix rendering invalid maps spamming exceptions every frame.

### Internal

* Move ClientGameStatemanager local variables to fields to avoid re-allocating every tick.


## 162.2.1


## 162.2.0

### New features

* Add support for automatically networking entity lists and sets.
* Add nullable conversion operators for ProtoIds.
* Add LocId serializer for validation.

### Bugfixes

* Fix deleting a contact inside of collision events throwing.
* Localize VV.

### Internal

* Use CollectionsMarshal in GameStateManager.


## 162.1.1

### Bugfixes

* Fixes "NoSpawn" entities appearing in the spawn menu.


## 162.1.0

### New features

* Mark ProtoId as NetSerializable.

### Bugfixes

* Temporarily revert NetForceAckThreshold change as it can lead to client stalling.
* Fix eye visibility layers not updating on children when a parent changes.

### Internal

* Use CollectionsMarshal in RobustTree and AddComponentInternal.


## 162.0.0

### New features

* Add entity categories for prototypes and deprecate the `noSpawn` tag.
* Add missing proxy method for `TryGetEntityData`.
* Add NetForceAckThreshold cvar to forcibly update acks for late clients.

### Internal

* Use CollectionMarshals in PVS and DynamicTree.
* Make the proxy methods use MetaQuery / TransformQuery.


## 161.1.0

### New features

* Add more DebugTools assert variations.

### Bugfixes

* Don't attempt to insert entities into deleted containers.
* Try to fix oldestAck not being set correctly leading to deletion history getting bloated for pvs.


## 161.0.0

### Breaking changes

* Point light animations now need to use different component fields in order to animate the lights. `Enabled` should be replaced with `AnimatedEnable` and `Radius` should be replaced with `AnimatedRadius`

### New features

* EntProtoId is now net-serializable
* Added print_pvs_ack command to debug PVS issues.

### Bugfixes

* Fixes AngleTypeParser not using InvariantCulture
* Fixed a bug that was causing `MetaDataComponent.LastComponentRemoved` to be updated improperly.

### Other

* The string representation of client-side entities now looks nicer and simply uses a 'c' prefix.


## 160.1.0

### New features

* Add optional MetaDataComponent args to Entitymanager methods.

### Internal

* Move _netComponents onto MetaDataComponent.
* Remove some component resolves internally on adding / removing components.


## 160.0.2

### Other

* Transform component and containers have new convenience fields to make using VIewVariables easier.


## 160.0.0

### Breaking changes

* ComponentReference has now been entirely removed.
* Sensor / non-hard physics bodies are now included in EntityLookup by default.


## 159.1.0


## 159.0.3

### Bugfixes

* Fix potentially deleted entities having states re-applied when NetEntities come in.


## 159.0.2

### Bugfixes

* Fix PointLight state handling not queueing ComponentTree updates.


## 159.0.1

### Bugfixes

* Fix pending entity states not being removed when coming in (only on entity deletion).

### Internal

* Remove PhysicsComponent ref from Fixture.


## 159.0.0

### Breaking changes

* Remove ComponentReference from PointLights.
* Move more of UserInterfaceSystem to shared.
* Mark some EntitySystem proxy methods as protected instead of public.

### New features

* Make entity deletion take in a nullable EntityUid.
* Added a method to send predicted messages via BUIs.

### Other

* Add Obsoletions to more sourcegen serv4 methods.
* Remove inactive reviewers from CODEOWNERs.


## 158.0.0

### Breaking changes

* Remove SharedEyeComponent.
* Add Tile Overlay edge priority.


## 157.1.0

### New features

* UI tooltips now use rich text labels.


## 157.0.0

### Breaking changes

* Unrevert container changes from 155.0.0.
* Added server-client EntityUid separation. A given EntityUid will no longer refer to the same entity on the server & client.
* EntityUid is no longer net-serializable, use NetEntity instead, EntityManager & entity systems have helper methods for converting between the two,


## 156.0.0

### Breaking changes

* Revert container changes from 155.0.0.


## 155.0.0

### Breaking changes

* MapInitEvent now gets raised for components that get added to entities that have already been map-initialized.

### New features

* VirtualWritableDirProvider now supports file renaming/moving.
* Added a new command for toggling the replay UI (`replay_toggleui`).

### Bugfixes

* Fixed formatting of localization file errors.
* Directed event subscriptions will no longer error if the corresponding component is queued for deletion.


## 154.2.0



### New features

* Added support for advertising to multiple hubs simultaneously.
* Added new functions to ContainerSystem that recursively look for a component on a contained entity's parents.

### Bugfixes

* Fix Direction.TurnCw/TurnCcw to South returning Invalid.


## 154.1.0

### New features

* Add MathHelper.Max for TimeSpans.

### Bugfixes

* Make joint initialisation only log under IsFirstTimePredicted on client.

### Other

* Mark the proxy Dirty(component) as obsolete in line with EntityManager (Dirty(EntityUid, Component) should be used in its place).


## 154.0.0

### Breaking changes

* Change ignored prototypes to skip prototypes even if the prototype type is found.
* Moved IPlayerData interface to shared.

### New features

* Added a multiline text submit keybind function.

### Bugfixes

* Fixed multiline edits scrollbar margins.

### Internal

* Added more event sources.
* Made Toolshed types oneOff IoC injections.


## 153.0.0

### Breaking changes

* Removed SharedUserInterfaceComponent component references.
* Removed EntityDeletedMessage.

### Other

* Performance improvements for replay recording.
* Lidgren has been updated to [v0.2.6](https://github.com/space-wizards/SpaceWizards.Lidgren.Network/blob/v0.2.6/RELEASE-NOTES.md).
* Make EntityManager.AddComponent with a component instance set the owner if its default, add system proxy for it.

### Internal

* Added some `EventSource` providers for PVS and replay recording: `Robust.Pvs` and `Robust.ReplayRecording`.
* Added RecursiveMoveBenchmark.
* Removed redundant prototype resolving.
* Removed CollisionWake component removal subscription.
* Removed redundant DebugTools.AssertNotNull(netId) in ClientGameStateManager


## 152.0.0

### Breaking changes

* `Robust.Server.GameObjects.BoundUserInterface.InteractionRangeSqrd` is now a get-only property. Modify `InteractionRange` instead if you want to change it on active UIs.
* Remove IContainerManager.
* Remove and obsolete ComponentExt methods.
* Remove EntityStarted and ComponentDeleted C# events.
* Convert Tile.TypeId to an int. Old maps that were saved with TypeId being an ushort will still be properly deserialized.

### New features

* `BoundUserInterfaceCheckRangeEvent` can be used to implement custom logic for BUI range checks.
* Add support for long values in CVars.
* Allow user code to implement own logic for bound user interface range checks.

### Bugfixes

* Fix timers counting down slower than real time and drifting.
* Add missing System using statement to generated component states.
* Fix build with USE_SYSTEM_SQLITE.
* Fix prototype manager not being initialized in robust server simulation tests.
* Fix not running serialization hooks when copying non-byref data definition fields without a custom type serializer.

### Other

* Remove warning for glibc 2.37.
* Remove personally-identifiable file paths from client logs.

### Internal

* Disable obsoletion and inherited member hidden warnings in serialization source generated code.
* Update CI workflows to use setup-dotnet 3.2.0 and checkout 3.6.0.
* Fix entity spawn tests having instance per test lifecycle with a non static OneTimeTearDown method.
* Add new PVS test to check that there is no issue with entity states referencing other entities that the client is not yet aware of.


## 151.0.0


## 150.0.1

### Bugfixes

* Fix some partial datadefs.


## 150.0.0

### Breaking changes

* Remove the Id field from Fixtures as the Id is already stored on FixturesComponent.

### New features

* Add AbstractDictionarySerializer for abstract classes.
* Add many new spawn functions for entities for common operations.


## 149.0.1

### Bugfixes

* Fix serialization sharing instances when copying data definitions and not assigning null when the source is null.
* Fixed resizing a window to be bigger than its set maxsize crashing the client.


## 149.0.0

### Breaking changes

* Data definitions must now be partial, their data fields must not be readonly and their data field properties must have a setter.

### Internal

* Copying data definitions through the serialization manager is now faster and consumes less memory.


## 148.4.0

### New features

* Add recursive PVS overrides and remove IsOverride()


## 148.3.0

### New features

* Happy eyeballs delay can be configured.
* Added more colors.
* Allow pre-startup components to be shut down.
* Added tile texture reload command.
* Add implementation of Random.Pick(ValueList<T> ..).
* Add IntegrationInstance fields for common dependencies.

### Bugfixes

* Prevent invalid prototypes from being spawned.
* Change default value of EntityLastModifiedTick from zero to one.
* Make DiscordRichPresence icon CVars server-side with replication.


## 148.2.0

### New features

* `SpinBox.LineEditControl` exposes the underlying `LineEdit`.
* Add VV attributes to various fields across overlay and sessions.
* Add IsPaused to EntityManager to check if an entity is paused.

### Bugfixes

* Fix SetActiveTheme not updating the theme.


## 148.1.0

### New features

* Added IgnoreUIChecksComponent that lets entities ignore bound user interface range checks which would normally close the UI.
* Add support for F16-F24 keybinds.

### Bugfixes

* Fix gamestate bug where PVS is disabled.

### Other

* EntityQuery.HasComponent override for nullable entity uids.


## 148.0.0

### Breaking changes

* Several NuGet dependencies are now private assets.
* Added `IViewportControl.PixelToMap()` and `PixelToMapEvent`. These are variants of the existing screen-to-map functions that should account for distortion effects.

### New features

* Added several new rich-text tags, including italic and bold-italic.

### Bugfixes

* Fixed log messages for unknown components not working due to threaded IoC issues.
* Replay recordings no longer record invalid prototype uploads.


## 147.0.0

### Breaking changes

* Renamed one of the EntitySystem.Dirty() methods to `DirtyEntity()` to avoid confusion with the component-dirtying methods.

### New features

* Added debug commands that return the entity system update order.

### Bugfixes

* Fixed a bug in MetaDataSystem that was causing the metadata component to not be marked as dirty.


## 146.0.0

### Breaking changes

* Remove readOnly for DataFields and rename some ShaderPrototype C# fields internally to align with the normal schema.

### Bugfixes

* Add InvariantCulture to angle validation.

### Internal

* Add some additional EntityQuery<T> usages and remove a redundant CanCollide call on fixture shutdown.


## 145.0.0

### Breaking changes

* Removed some old SpriteComponent data-fields ("rsi", and "layerDatums").

### New features

* Added `ActorSystem.TryGetActorFromUserId()`.
* Added IPrototypeManager.EnumerateKinds().

### Bugfixes

* Fixed SpriteSpecifierSerializer yaml validation not working properly.
* Fixed IoC/Threading exceptions in `Resource.Load()`.
* Fixed `TransformSystem.SetCoordinates()` throwing uninformative client-side errors.
* Fixed `IResourceManager.ContentFileExists()` and `TryContentFileRead()` throwing exceptions on windows when trying to open a directory.


## 144.0.1

### Bugfixes

* Fix some EntityLookup queries incorrectly being double transformed internally.
* Shrink TileEnlargement even further for EntityLookup default queries.


## 144.0.0

### Breaking changes

* Add new args to entitylookup methods to allow for shrinkage of tile-bounds checks. Default changed to shrink the grid-local AABB by the polygon skin to avoid clipping neighboring tile entities.
* Non-hard fixtures will no longer count by default for EntityLookup.

### New features

* Added new EntityLookup flag to return non-hard fixtures or not.


## 143.3.0

### New features

* Entity placement and spawn commands now raise informative events that content can handle.
* Replay clients can now optionally ignore some errors instead of refusing to load the replay.

### Bugfixes

* `AudioParams.PlayOffsetSecond` will no longer apply an offset that is larger then the length of the audio stream.
* Fixed yaml serialization of arrays of virtual/abstract objects.


### Other

* Removed an incorrect gamestate debug assert.


## 143.2.0

### New features

* Add support for tests to load extra prototypes from multiple sources.

### Bugfixes

* Fix named toolshed command.
* Unsubscribe from grid rendering events on shutdown.

### Other

* Remove unnecessary test prototypes.


## 143.1.0

### New features

* Add locale support for grammatical measure words.

### Bugfixes

* Don't raise contact events for entities that were QueueDeleted during the tick.
* Exception on duplicate broadcast subscriptions as this was unsupported behaviour.

### Other

* Add VV ReadWrite to PhysicsComponent BodyStatus.


## 143.0.0

### New features


- Toolshed, a tacit shell language, has been introduced.
  - Use Robust.Shared.ToolshedManager to invoke commands, with optional input and output.
  - Implement IInvocationContext for custom invocation contexts i.e. scripting systems.


## 142.1.2

### Other

* Don't log an error on failing to resolve for joint relay refreshing.


## 142.1.1

### Bugfixes

* Fixed a bad debug assert in `DetachParentToNull()`


## 142.1.0

### New features

* `IHttpClientHolder` holds a shared `HttpClient` for use by content. It has Happy Eyeballs fixed and an appropriate `User-Agent`.
* Added `DataNode.ToString()`. Makes it easier to save yaml files and debug code.
* Added some cvars to modify discord rich presence icons.
* .ogg files now read the `Artist` and `Title` tags and make them available via new fields in `AudioStream`.
* The default fragment shaders now have access to the local light level (`lowp vec3 lightSample`).
* Added `IPrototypeManager.ValidateAllPrototypesSerializable()`, which can be used to check that all currently loaded prototypes can be serialised & deserialised.

### Bugfixes

* Fix certain debug commands and tools crashing on non-SS14 RobustToolbox games due to a missing font.
* Discord rich presence strings are now truncated if they are too long.
* Fixed a couple of broadphase/entity-lookup update bugs that were affecting containers and entities attached to other (non-grid/map) entities.
* Fixed `INetChannel.Disconnect()` not properly disconnecting clients in integration tests.

### Other

* Outgoing HTTP requests now all use Happy Eyeballs to try to prioritize IPv6. This is necessary because .NET still does not support this critical feature itself.
* Made various physics related component properties VV-editable.
* The default EntitySystem sawmill log level now defaults to `Info` instead of `Verbose`. The level remains verbose when in debug mode.

### Internal

* The debug asserts in `DetachParentToNull()` are now more informative.


## 142.0.1

### Bugfixes

* Fix Enum serialization.


## 142.0.0

### Breaking changes

* `EntityManager.GetAllComponents()` now returns a (EntityUid, Component) tuple

### New features

* Added `IPrototypeManager.ValidateFields()`, which uses reflection to validate that the default values of c# string fields correspond to valid entity prototypes. Validates any fields with a `ValidatePrototypeIdAttribute`  and any data-field that uses the PrototypeIdSerializer custom type serializer.

### Other

* Replay playback will now log errors when encountering unhandled messages.
* Made `GetAssemblyByName()` throw descriptive error messages.
* Improved performance of various EntityLookupSystem functions


## 141.2.1

### Bugfixes

* Fix component trait dictionaries not clearing on reconnect leading to bad GetComponent in areas (e.g. entire game looks black due to no entities).


## 141.2.0

### Other

* Fix bug in `NetManager` that allowed exception spam through protocol abuse.


## 141.1.0

### New features

* MapInitEvent is run clientside for placementmanager entities to predict entity appearances.
* Add CollisionLayerChangeEvent for physics fixtures.


## 141.0.0

### Breaking changes

* Component.Initialize has been fully replaced with the Eventbus.

### Bugfixes

* Fixed potential crashes if buffered audio sources (e.g. MIDI) fail to create due to running out of audio streams.

### Other

* Pressing `^C` twice on the server will now cause it to hard-exit immediately.
* `Tools` now has `EXCEPTION_TOLERANCE` enabled.


## 140.0.0

### Breaking changes

* `IReplayRecordingManager.RecordingFinished` now takes a `ReplayRecordingFinished` object as argument.
* `IReplayRecordingManager.GetReplayStats` now returns a `ReplayRecordingStats` struct instead of a tuple. The units have also been normalized

### New features

* `IReplayRecordingManager` can now track a "state" object for an active recording.
* If the path given to `IReplayRecordingManager.TryStartRecording` is rooted, the base replay directory is ignored.

### Other

* `IReplayRecordingManager` no longer considers itself recording inside `RecordingFinished`.
* `IReplayRecordingManager.Initialize()` was moved to an engine-internal interface.


## 139.0.0

### Breaking changes

* Remove Component.Startup(), fully replacing it with the Eventbus.


## 138.1.0

### New features

* Add rotation methods to TransformSystem for no lerp.

### Bugfixes

* Fix AnimationCompleted ordering.


## 138.0.0

### Breaking changes

* Obsoleted unused `IMidiRenderer.VolumeBoost` property. Use `IMidiRenderer.VelocityOverride` instead.
* `IMidiRenderer.TrackedCoordinates` is now a `MapCoordinates`.

### New features

* Added `Master` property to `IMidiRenderer`, which allows it to copy all MIDI events from another renderer.
* Added `FilteredChannels` property to `IMidiRenderer`, which allows it to filter out notes from certain channels.
* Added `SystemReset` helper property to `IMidiRenderer`, which allows you to easily send it a SystemReset MIDI message.

### Bugfixes

* Fixed some cases were `MidiRenderer` would not respect the `MidiBank` and `MidiProgram.
* Fixed user soundfonts not loading.
* Fixed `ItemList` item selection unselecting everything when in `Multiple` mode.


## 137.1.0

### New features

* Added BQL `paused` selector.
* `ModUpdateLevel.PostInput` allows running content code after network and async task processing.

### Other

* BQL `with` now includes paused entities.
* The game loop now times more accurately and avoids sleeping more than necessary.
* Sandboxing (and thus, client startup) should be much faster when ran from the launcher.


## 137.0.0

### Breaking changes

* Component network state handler methods have been fully deprecated and replaced with the eventbus event equivalents (ComponentGetState and ComponentHandleState).


## 136.0.1

### Bugfixes

* Fixed debugging on Linux when CEF is enabled.


## 136.0.0

### New features

* Several more style box properties now scale with UI scale. Signature of some stylebox methods have been changed.

### Bugfixes

* Fixed OutputPanel scroll-bar not functioning properly.


## 135.0.0

### Breaking changes

* Style boxes now scale with the current UI scale. This affects how the the margins, padding, and style box textures are drawn and how controls are arranged. Various style box methods now need to be provided with the current UI scale.


## 134.0.0

### Breaking changes

* Several methods were moved out of the `UserInterface` components and into the UI system.
* The BUI constructor arguments have changed and now require an EntityUid to be given instead of a component.


## 133.0.0

### Breaking changes

* Replace Robust's Vector2 with System.Numerics.Vector2.

### New features

* `AssetPassPipe` has a new `CheckDuplicates` property that makes it explicitly check for and drop duplicate asset files passed through.

### Bugfixes

* Static entities that are parented to other entities will no longer collide with their parent.
* Fix some miscellaneous doc comments and typos (e.g. PvsSystem and EntityManager).
* Fix ContentGetDirectoryEntries.


## 132.2.0

### New features

* Add method to clear all joints + relayed joints on an entity.

### Other

* Lower default MTU to `1000`.

### Internal

* Resolved some warnings and unnecessary component resolves.


## 132.1.0

### New features

* `Robust.Shared.Physics.Events.CollisionChangeEvent` now has the `EntityUid` of the physics body.

### Other

* Paused entities now pause their animations. There's no guarantee they'll resume at the same point (use SyncSprite instead).

### Internal

* Fix ComponentTreeSystem warnings.
* Fix some miscellaneous other warnings.


## 132.0.1

### Bugfixes

* Return maps first from FindGridsIntersecting which fixes rendering order issues for grids.


## 132.0.0

### Breaking changes

* TimeOffsetSerializer now always reads & writes zeros unless it is reading/writing an initialized map. EntityPrototypes with TimeOffsetSerializer data-fields need to default to zero.\
* TimeOffsetSerializer now only applies a time offset when reading from yaml, not when copying.

### New features

* Added a function to count the number of prototypes of a given kind. See `IPrototypeManager.Count<T>()`.

### Bugfixes

* Fixed a bug in `IPrototypeManager.EnumerateParents()` that was causing it to not actually return the parent prototypes.

### Other

* Map serialisation will now log errors when saving an uninitialized map that contains initialized entities.


## 131.1.0

### New features

* Add NextByte method to random.
* Add method to get a random tile variant.

### Bugfixes

* Fix replay component state bug.

### Internal

* Remove some AggressiveOptimization attributes.


## 131.0.0

### Breaking changes

* `IWritableDirProvider` async functions have been removed.
* Replay recording & load API has been reworked to operate on zip files instead.
* Constants on `IReplayRecordingManager` have been moved to a new `ReplayConstants` class, renamed and values changed.

### New features

* Added `ISawmill.Verbose()` log functions.
* Replays are now written as `.zip` files. These will be [content bundles](https://docs.spacestation14.io/en/launcher/content-bundles) directly executable by the launcher if the server has the necessary build information.
* Client replays now use local time rather than UTC as default file name.


## 130.0.0

### Breaking changes

* Engine versions will no longer start with a leading 0.


## 0.129.0.1


## 129.0.0

### Breaking changes

* `AnchorSystem.Attach()` now behaves more like the obsolete `AttachToEntity()` methods as it will automatically detach a player from their current entity first.
* A chunk of server- and client-side `PrototypeLoadManager` code has been moved to shared.
* Replay recording and playback now supports client-side replays. Many replay related functions, cvars, and commands have changed.

### New features

* Richtext tags can now be overridden by content
* The LineEdit control now has a field to override the StyleBox
* `IWritableDirProvider` has new methods for async file writing.

### Bugfixes

* Updated Lidgren, fixing a bug where socket errors were not reported properly on Linux.

### Other

* The `Dirty()` method for networked components now has an override that takes  in an EntityUid. The old IEntityManager method being obsoleted.



## 0.128.0.0

### Breaking changes

* Add ILocalizationManager as a dependency on systems as `Loc`.


## 0.127.1.0

### New features

* Add SpriteSystem.Frame0 method for entity prototypes.


## 0.127.0.0

### Breaking changes

* Rename PVSSystem to PvsSystem.

### New features

* Added `launch.launcher` and `launch.content_bundle` CVars. These are intended to eventually replace the `InitialLaunchState` values.
* Allow `System.Net.IPAdress` through sandbox _properly_, add `System.Net.Sockets.AddressFamily` too.
* Systems now have their own logger sawmills automatically and can be access via `Log`.

### Bugfixes

* Make BoxContainer's MeasureOverride account for stretching.
* Fix IPAddress sandboxing.
* Revert physics contact getcomponents and also fix ShouldCollide ordering for PreventCollideEvent.


## 0.126.0.0

### Breaking changes

* Several `MapManager` methods were moved to `MapSystem`.
* The signature of grid lookup queries has changed, with a new optional `includeMap` bool added in-between other optional bools.

### New features

* `System.Net.IPAddress` is now accessible from the sandbox.

### Bugfixes

* Fixed RichText not rendering some tags properly for some UI scales.
* Text inside of `OutputPanel` controls should no longer overlap with the scrollbar.

### Other

* Obsoleted the following methods from `IPlayerSession`: `AttachToEntity`, `DetachFromEntity`. Use the methods in `ActorSystem` instead.
* Static Loggers (e.g., `Logger.Log()` are now obsoleted. Get a sawmill from ILogManager instead.
* Several `MetadataComponent` setters have been marked as obsolete. Use `MetaDataSystem` methods instead.

### Internal

* Removed several static logging calls.


## 0.125.0.1

### Other

* Use a logger sawmill in MapManager rather than the static logger.


## 0.125.0.0

### Breaking changes

* Several replay related cvars and commands have been renamed.

### New features

* Added support for basic replay playback. The API is likely to change in the next version or two.


## 0.124.0.1

### New features

* Added `CompletionHelper.ContentDirPath()`.
* Added `vfs_ls` command to list VFS contents.
* The resource manifest (`manifest.yml`) now accepts a `clientAssemblies` key. When given, only the assembly names listed will be loaded from `/Assemblies/` rather than automatically loading all assemblies found.

### Bugfixes

* Fix exception if running the `>` command (remote execute) without even a space after it.
* `ResPath.RelativeTo()` now considers non-rooted paths relative to `.`.
  * This fixes some things like `MemoryContentRoot`'s `FindFiles()` implementation.
* Fix `IContentRoot.GetEntries()` default implementation (used by all content roots except `DirLoader`) not working at all.
* Made `ResourceManager.ContentGetDirectoryEntries()` report content root mount paths as directories.

### Internal

* Made `ConfigurationManager` not-abstract anymore so we can instantiate it from tests.
* Added new tests for `ResourceManager`.


## 0.124.0.0

### Breaking changes

* PreventCollideEvent changes to align it with the other physics events.


## 0.123.1.1

### Bugfixes

* Also clone warmstarting data for joints in the physics solver.


## 0.123.1.0

### New features

* Add Box2.Rounded(int digits) method.
* Add Pure attributes to Box2 methods.


## 0.123.0.0

### New features

* Added `ValueList.RemoveSwap()`
* The Centroid property on polygon shapes is now available to content.

### Bugfixes

* Fixed keyboard events always propagating to the default viewport if `devwindow` is open.
* Fixed some map-manager queries not properly using the `approx` argument.

### Other

* Several build/version cvars are now replicated to clients, instead of being server exclusive.


## 0.122.0.0

### Breaking changes

* Obsolete some MapManager queries.
* Add EntityUid to some MapManager queries.


## 0.121.0.0

### Breaking changes

* Add replaying loading / reading.

### New features

* Add setter for PlayingStream that also updates source.
* Add IWritableDirProvider.OpenOSWindow.

### Bugfixes

* Fix component lookups not considering whether an entity is in a container and the flag is set.


## 0.120.0.0

### Breaking changes

* Relay contained joints to parents and no longer implicitly break them upon container changes.

### Bugfixes

* Fix upload folder command.
* Fix SpriteView scaling for aspect ratios.

### Internal

* Cleanup MapManager slightly.


## 0.119.0.1

### Bugfixes

* Fix non-hard kinematiccontroller fixtures not colliding.


## 0.119.0.0

### Breaking changes

* Move prototype upload commands to the engine.

### New features

* Add IContentRoot.FileExists(ResPath).


## 0.118.0.0

### Breaking changes

* ComponentRegistry has been re-namespaced.

### New features

* You can now provide a ComponentRegistry to SpawnEntity to override some components from the prototype.


## 0.117.0.0

### Breaking changes

* Deprecate some sprite methods and cleanup IconComponent.
* YAML Linter supports inheritance.


## 0.116.0.0

### Breaking changes

* Removed AppearanceVisualizers.
* Modify replay record directory selection.


## 0.115.0.0

### Breaking changes

* The signature and behaviour of `IClientGameStateManager.PartialStateReset()` has changed. By default it will no longer delete client-side entities, unless they are parented to a networked entity that is being deleted during the reset.


## 0.114.1.0

### New features

* Add a new method for physics joint removal.

### Other

* Slightly speedup entity deletion.

### Internal

* Remove static logs from EntityManager.


## 0.114.0.0

### Breaking changes

* The way that UI themes resolve textures has changed. Absolute texture paths will simply be read directly, while relative paths will attempt to find a theme specific texture before falling back to simply trying to read the given file path.
* The signature of public UI theme methods have changed, and some new methods have been added.

### New features

* Added non-generic versions of various component/entity lookup queries.

### Bugfixes

* Fixed an erroneous error that would get logged when clients reconnect to a server.
* Fixed a UI bug that was preventing some controls from being disposed and was causing the UI to become laggy.


## 0.113.0.3

### Bugfixes

* Fix PVS error log threading issue.


## 0.113.0.2

### Bugfixes

* Removed or fixed some erroneous debug asserts
* Fixed entity-deletion not being properly sent to clients


## 0.113.0.1

### Bugfixes

* Use ThemeResolve for TextureButton texture normals.


## 0.113.0.0

### Breaking changes

* Move JobQueue<T> from content to engine.

### New features

* Make InitializeEntity and StartEntity public. InitializeAndStartEntity was already public.

### Bugfixes

* Add padding to font glyphs in the atlas.
* Fix log for duplicate component references.
* Make Map-Grids set GridUid earlier.
* Fix hidden action numbers when updating UI theme.
* Fix joint change events subscribing to predictedphysics instead of just physics.

### Other

* Remove joint log as it's never been read and caused threading issues.
* Decouple vvwrite / vvread / vvinvoke perms slightly from vv so vv no longer implicitly grants the others.
* Add start line to duplicate prototype yaml error.
* Fix debug sprite assert.
* Fix some joint bugs


## 0.112.0.1


## 0.112.0.0

### Breaking changes

* Move default theme directory to /Interface/ from /UserInterface/
* Try to fix contact mispredicts with PredictedPhysicsComponent.

### Bugfixes

* Fix JSON Serialization of ResPath.

### Other

* Change prof tree style & add basic stylesheet support.


## 0.111.0.0

### Breaking changes

* Add default stylesheet for engine + debug connect screen.


## 0.110.0.0

### Breaking changes

* Remove name + authors from map files as these were unused and overwritten on every mapfile write.

### Bugfixes

* Fix Omnisharp failing to analyze the client by default.
* Fix EntityLookup not properly adding nested container entities.

### Other

* Sort NetSerializable types.
* Remove obsolete Fixture.Body references.


## 0.109.1.0

### New features

* Add "IsDefault" to EntityManager for basic checks on whether an entity has default prototype data.


## 0.109.0.0

### Breaking changes

* `BeforeSaveEvent` has been moved from `Robust.Server.Maps` to `Robust.Shared.Map.Events`

### New features

* Added `IMidiRenderer.ClearAllEvents()`, a new method that clears all scheduled midi events.
* Added a new event (`BeforeSaveEvent`) which gets raised before a map/entity gets serialized to yaml.
* Added a new `ROBUST_SOUNDFONT_OVERRIDE` environmental variable that can be used to override system soundfonts.

### Bugfixes

* Fixed `EndCollideEvent` not setting the EntityUid fields.
* Fixed a bug that would cause screen-space overlays to sometimes not be drawn.


## 0.108.0.0

### Breaking changes

* Physics fixtures are now serialized by id, fixture rather than as a list with ids attached.


## 0.107.0.1

### Bugfixes

* Fix bad logs on maploader not listing out bad prototypes.


## 0.107.0.0

### Breaking changes

* Pass in dependencies to LocalPlayer AttachEntity (was anyone even using this method?)

### Internal

* Light query changes for some optimisation.
* Remove Texture.White IoC resolves in a lot of rendering areas.


## 0.106.1.0

### New features

* Screen-space overlays now use call `BeforeDraw()` and can use the `RequestScreenTexture` and `OverwriteTargetFrameBuffer` options.
* Added the `LoadedMapComponent`. It can be used to identify maps created by loading them from a yml file.


### Other

* `GameShared` no longer has a finalizer that triggers in some cases like tests.


## 0.106.0.0

### Breaking changes

* Update map file schema validator for new format.
* TimeOffsetSerializer fixes to use serv3 copying.

### Bugfixes

* Fix ResPath null errors.
* Fix queued deletion error log on entitymanager shutdown.

### Other

* Added transform recursion check in debug.


## 0.105.1.0

### New features

* Add CompOrNull to the EntityQuery struct.
* Add basic maploader support for entity renaming.


## 0.105.0.0

### Breaking changes

* Removed server and shared sprite components.

### New features

* Add LayerExists to sprites for object keys (previously it was only integer keys).

### Bugfixes

* Fix placement overlay error and add exception tolerance to it.


## 0.104.1.0

### New features

* VV now automatically dirties components.

### Bugfixes

* Fix CompletionHelper paths having double // on the end.


## 0.104.0.0

### Breaking changes

* API Changes to SpriteView control to generalize it.


## 0.103.0.0

### Breaking changes

* Maps are now saved by prototype -> entities rather than as just entities. Maps are currently backwards compatible but this is liable to change.

### New features

* RobustServerSimulation is public and usable by content for tests or benchmarking.
* Add sf3 extension support to midis.

### Bugfixes

* Fix random.Prob inequality.

### Other

* Adjust centerpoint for spriteview sprites.
* Mark ComponentReference as obsolete.


## 0.102.1.0

### New features

* `echo` console command to echo things.
* Add some public methods to physics system for applying force/torque.

### Bugfixes

* Fix a NRE when no window icon is specified.

### Other

* Set console code page to UTF-8 explicitly on Windows to fix output of non-ASCII characters.


## 0.102.0.0

### Breaking changes

* Loading  maps with invalid entity UIDs should now log errors.

### New features

* The yaml linter should now error on duplicate entity prototypes

### Bugfixes

* Fix a PVS bug that could put one entity into two different PVS chunks.

### Other

* EntityUid indexing should now start at 1 when saving maps.


## 0.101.1.1

### Bugfixes

* Fix polygon deserialization leading to the last vert being 0,0.


## 0.101.1.0

### New features

* Added a mode to entity placement to allow replacing any existing entities on a tile.

### Other

* Re-order initialization so BroadcastRunLevel is run after userinterfacemanager PostInitialize.


## 0.101.0.0

### Breaking changes

* Port Quickhull from Box2D and replace GiftWrapping.
* Removed a lot of unused physics code.

### Bugfixes

* Fix damping for mouse joint.
* Fix Distance outputs for overlapping circles.


## 0.100.0.0

### Breaking changes

* `ILookupWorldBox2Component` has been removed. If an entity does not have fixtures/physics a `WorldAABBEvent` will now be raised.

### Bugfixes

* Fixes a concurrent hashset modification exception in PVS


## 0.99.0.0

### Breaking changes

* Revert the reversion of the ResPath removal from 0.98.0.0

### New features

* StartCollideEvent, EndCollideEvent, and physics contacts now have the relevant EntityUids.

### Bugfixes

* Remove initialization code that forced transform and physics components first.


## 0.98.0.0

### Breaking changes

* Revert bulk ResPath refactor due to instability.


## 0.97.1.1

### Bugfixes

* Fixed assembly paths being used having double //


## 0.97.1.0

### New features

* FastNoiseLite is now netserializable.
* PVS ack processing is now parallel and also improved grafana metrics for PVS.

### Other

* Add invalid broadphase check to EntityLookupSystem.
* Made NetGraph logarithmic.


## 0.97.0.0

### Breaking changes

* Fully replace ResourcePath (class) with ResPath (struct).

### Other

* Add stacktrace to transform logs.


## 0.96.9.0

### New features

* `RobustIntegrationTest` now has a `DoGuiEvent()` method that can directly pass `GUIBoundKeyEventArgs` to a control.


## 0.96.8.2

### New features

* The `LayerSetData()` function can now be used to clear a sprite layer's shader.

### Bugfixes

* Fixed sandboxing verifying against `Robust.` assemblies inside `Robust.Client.WebView`, causing an older assembly to be verified against.


## 0.96.8.1

### Bugfixes

* Fix MapInit not being run on entities in some instances.


## 0.96.8.0

### Bugfixes

* Create entities before applying entity states. This fixes parenting issues in some instances, for example on a freshly split grid the client would give an exception.

### Other

* Entities have their paused state set before initialisation rather than after.

### Internal

* Added a BroadphaseNetworkingTest.


## 0.96.7.0

### New features

* `IDynamicTypeFactory.CreateInstance` now has the option to not perform dependency injection.
* Added normal blend mode for shaders
* Added a new ResPath struct that is intended to eventually replace ResourcePath

### Bugfixes

* Hopefully fixed an IndexOutOfRange exception in AudioSystem
* Fixed a potential IndexOutOfRange exception in ContainerSystem


## 0.96.6.0

### New features

* Added overrides to shuffle Span<T> and ValueList<T> in IRobustRandom.
* Added hotkeys to close the most recent window and all windows.

### Other

* Improved some container assert messages.


## 0.96.5.0

### New features

* Added source generator for automatically generating component state getting & handling code. Significantly reduces boilerplate when creating networked components.


## 0.96.4.0

### Bugfixes

* Component delta states can now have an initial full state inferred by clients.


## 0.96.3.0

### Other

* Updated server SQLitePCLRaw to 2.1.4.


## 0.96.2.0


## 0.96.1.0

### New features

* Implemented deleting a full word at a time.

### Bugfixes

* Fixed `ContainerSystem.EmptyContainer` sometimes failing to empty containers.
* Fixed container state handling sometimes failing to insert or remove entities.
* Fix content test workflow.
* Text contents won't draw over the scrollbar for OutputPanel controls anymore.
* Invalidate OutputPanel entries upon it entering the UI tree. This fixes some bugs where text is added while it's outside of the tree without the UI scale cvar being set causing separate sizings in entries.


## 0.96.0.4

### Bugfixes

* Revert InRange entity lookup range change due to content bugs.
* Fix implicit appearance state data.


## 0.96.0.3

### Bugfixes

* Fix sprite error log to report the key not the layer.
* Fix log length for physics contact error.
* Fix discord null errors.
* Adjust InRange lookups to check if the centre of body is in range.

### Other

* Add more audio logs.


## 0.96.0.2

### Bugfixes

* Fix adding MapGridComponent to a map with pre-existing child entities.


## 0.96.0.1

### Other

* Set blend function for shaders with ShaderBlendMode.None
* Add logs around fixture lengths in contact updates.
* Revert previous contact changes to try to make physics slightly more stable until Box2D 3.0.
* Adjusted QueueDeleteEntity log on client to care if the entity is deleted in prediction.


## 0.96.0.0

### Breaking changes

* Removed `MapId` serializer. Serialize the map's EntityUid instead.
* Renamed `MapComponent.WorldMap` to `MapComponent.MapId`.

### New features

* Added showrot command as a counterpart to showpos.

### Other

* Added error logs when QueueDel is called on the client for networked entities.
* Added logs around physics contact errors that have been happening.


## 0.95.0.0

### Bugfixes

* Reverted making `MetaDataComponent.PauseTime` a yaml data-field, as it caused issues when saving uninitialised maps.

### Internal

* `TextEdit`'s `NextWordPosition` has been replaced with `EndWordPosition`


## 0.94.0.0

### Breaking changes

* `IGameTiming.IsFirstTimePredicted` is now false while applying game states.

### Bugfixes

* `MetaDataComponent.PauseTime` is now a yaml data-field
* The client-side `(un)pausemap` command is now disabled while connected to a server.

### Internal

* Use a List<Contact> for contacts instead of a shared arraypool to try to fix the contact indexing exception.
* Moved IoC dependencies off of physics contacts.


## 0.93.3.0

### New features

* Unnecessary tiles are no longer written to map file tilemaps.
* Added the ability to enable or disable grid splitting per grid.

### Other

* Added additional logs around contact issue


## 0.93.2.0

### New features

* Add CompletionHelpers for components and entityuids.


## 0.93.1.0

### New features

* Add PlayPredicted audio method for EntityCoordinates.

## 0.93.0.0

### Breaking changes

* Arguments of ContainerSystem's `EmptyContainer()` have changed. It now also returns removed entities.

### New features

* Added a TerminatingOrDeleted() helper function
* Added a `hub_advertise_now` command.

### Bugfixes

* Fixed some multi-threading IoC errors in the audio system.
* The map validator now allows entities to specify missing components.
* Fixed a potential stack overflow in the colour slider control.
* Fixed sprites sometimes not updating `IsInert`.

### Other

* `TransformComponentAttachToGridOrMap()` is now obsoleted. use the newly added system method instead.
* Made RSI preloading more error toletant.
* Added some new benchmarks for testing archetype ECS.


## 0.92.2.1

### Bugfixes

* Revert tile bound shrinkage as it was causing erroneous test failures on content.


## 0.92.2.0

### New features

* Added Box2iEdgeEnumerator for iterating its bounds.
* Added a CompletionResult helper for MapIds
* Added some helper methods for System.Random (useful for seeded RNG)

### Bugfixes

* Shrink tile bounds by 0.05. In some cases the polygon skin radius was causing overlap on other tiles and leading to erroneous lookup r
* Use preset matrixes for certain Matrix3 angles to avoid imprecision issues with transformations.


## 0.92.1.0

### New features

* Add option to SplitContainer for which split expands on parent resize

### Internal

* Updated Lidgren to v0.2.4.


## 0.92.0.0

### New features

* Exposed more properties on `FastNoiseLite`.
* Added fallback culture for localization.

### Bugfixes

* Fixed noise DD.

### Other

* Added new `DebugOpt` and `Tools` build configurations. These must be added to your solution file and apply to all projects importing `Robust.Properties.targets`.
  * `DebugOpt` is "`Debug` with optimizations enabled".
  * `Tools` has development tools (e.g. `launchauth` command) that release builds don't, while still having asserts (`DEBUG`) off and optimizations on.
* All configurations except `Release` now define `TOOLS`.
* `Release` is now intended to be "as close to published release as possible" with game configuration. Use `Tools` as build configuration instead for scenarios such as mapping.
* `Robust.Properties.targets` should now be included at the end of project files. `Robust.Analyzers.targets` and `Robust.DefineConstants.targets` are now included by it automatically.

### Internal

* General cleanup to MSBuild files.

## 0.91.0.0

### Breaking changes

* `ColorSelectorSliders` now uses SpinBox instead of FloatSpinBox.

### New features

* `IntegrationOptions` now allows changing the `ILogHandler` used by the integration test via `OverrideLogHandler`.

### Bugfixes

* Default integration test log output should more reliably capture `TestContext.Out` now.


## 0.90.0.0

### Breaking changes

* Add tile edge rendering support.

### New features

* Add .AsUint() for ValueDataNode.

### Bugfixes

* Fix AnchorEntity replication when the coordinate doesn't change
* Fix some PVS bugs.
* Fix rounding in GetGridOrMapTilePosition.


## 0.89.1.0

### New features

* `web.headless` CVar can now be used to avoid loading CEF with graphical client.

### Bugfixes

* `web.user_agent` CVar can now be overriden by content before WebView is initialized.

### Other

* WebView works again and is properly available from the launcher.

### Internal

* Clean up WebView initialization logic to avoid static `IoCManager`.


## 0.89.0.0

### Breaking changes

* Add EntityUid as an arg to SharedTransformSystem and remove more .Owner calls.

### New features

* Add by-ref event analyzer.
* Add option to hide scrollbars for ScrollContainers.
* Add an out EntityUid overload to EntityQueryEnumerator<T>.

### Bugfixes

* Fix exception on server shutdown.
* Fix concurrent update error in byref registrations for serializationmanager.
* New grids created from placement manager start at 0,0 rather than -1,-1.

### Other

* `dump_netserializer_type_map` command to debug desynchronization issues with NetSerializer's type map.


## 0.88.1.0

### New features

* Added a new OnScreenChanged event that gets invoked when `IUserInterfaceManager.ActiveScreen` changes.
* UI state interfaces such as `IOnStateEntered<TState>` now also get invoked whenever the current state inherits from `TState`.

### Bugfixes

* Fixed `WritableDirProvider.Find()`. This fixes custom MIDI soundfonts on Windows.
* Fixed server startup crash with string serializer length checks.
* Fixed `CS8981` errors in `Robust.Benchmarks`.
* Fixed C# interactive errors when engine started without content-start.
* Fixed FormattedMessage.IsEmpty() returning the wrong result.

### Other

* Map pausing now gets properly networked
* SplitContainers controls now have a minimum draggable area, so that they can function without any padding.

### Internal

* Fixed `CS8981` errors in `Robust.Benchmarks`.


## 0.88.0.0

### Breaking changes

* A `Default` font prototype is now required. I.e.:
    ```yaml
    - type: font
      id: Default
      path: /Fonts/NotoSans/NotoSans-Regular.ttf
    ```

### New features
* `FormattedText.MarkupParser` got refactored to be more robust and support arbitrary tags.
* New rich text tags can be added by implementing `IMarkupTag`



## 0.87.1.1

### Bugfixes

* Fixed source of PVS assert tripping in debug.


## 0.87.1.0

### Bugfixes

* Fixed a PVS bug that would sometimes cause it to attempt to send deleted entities.
* Fixed server commands not getting sent to clients after disconnecting and reconnecting.
* Fixed a text input error when using the right arrow key while at the second to last character.


### Other

* Sprite view controls now use the sprite's offset when rendering.
* The sprite system should now animate any rendered sprites with RSI animations, instead of only animating those visible in the main viewport and sprite view controls.


## 0.87.0.0

### Breaking changes

* `UIScreen.GetOrNewWidget()` has been replaced with `GetOrAddWidget()`.

### New features

* Added `IWritableDirProvider.OpenSubdirectory()`, which returns a new `IWritableDirProvider` with the root set to some subdirectory.
* Added `UiScreen.TryGetWidget()`
* Added a virtual `Shutdown()` method for game/module entry points.

### Bugfixes

* Fixed SyncSpriteComponent not properly syncing entities that are out of view.
* Fixed a bug preventing client-side commands from being properly registered.
* Fixed a bug causing PVS to unnecessarily send extra data.


## 0.86.0.0

### Breaking changes

* Undid `*.yaml` prototype loading change from previous version.
* `IConsoleHost`'s `RegisteredCommands` field has been renamed to `AvailableCommands`.
* Several light related cvars have been renamed. E.g., "display.softshadows" is now "light.softshadows".
* The "display.lightmapdivider" integer cvar has been replaced with a float multiplier named "light.resolution_scale".


### New features

* Command definitions have a new bool that restricts them to only be executable by the server or in single player mode. Several "server only" commands have been moved to to shared code and now use this option.
* The FOV color is now configurable via the "render.fov_color" cvar

### Bugfixes

* SDL2 backend now works if the client is started with fullscreen.

### Other

* SDL2 backend now handles quit events (⌘+Q on macOS).
* SDL2 backend now logs video driver backend used on initialization.
* The engine will now warn on startup if `*.yaml` files are found in resources, as this most likely indicates an accident.
* Added entity, occluder and shadow-casting light counts to the clyde debug panel.
* The HistoryLineEdit control now invokes `OnTextChanged` events when selecting history items

### Internal

* Changed thread safety around `ResourceManager`'s VFS roots, removing the use of error prone reader-writer locks.
* SDL2 log now shows log category.
* Removed OpenTK DllMap code.


## 0.85.2.0

### New features

* Threaded windowing API usage is now behind a CVar, disabled by default on macOS to avoid crashes.
* Box2i, ImmutableHashSet, ISet, and IReadonlySet can now be serialized.
* Added helpers for Box2i Center / Vector2i Up-Down-Left-Right.
* Implement blend modes for rendering.

### Bugfixes

* MacOS with the SDL2 backend now has DPI scaling enabled.
    * Fixed DPI scaling calculations on platforms outside Windows.
* Grids on top of maps that are also grids should render correctly now.
* Fixed bug in ScrollContainer that could cause permanent loops.
* Fixed occluder tree error.
* Fixed Texture.GetPixel.

### Other

* System F3 panel now correctly fetches processor model on Apple Silicon devices.
* UI content scale is now listed in the F3 coordinates panel.
* SDL2 backend is now wired up to update key names dynamically on keyboard mode change.
* The prototype reload event is no longer wrapped under #if !FULL_RELEASE.
* The engine now loads `*.yaml` files (previously loading only `*.yml`) for prototypes.

### Internal

* `keyinfo` command has enum completions.

## 0.85.1.1

### Bugfixes

* Fixed GameStateManager error when resetting client-side prediction


## 0.85.1.0

### New features

* RSI's now get combined into a large atlas.

### Bugfixes

* Removed bad PlayAudioPositionalMessage error log & fixed fallback coordinate check.
* Fixed MouseJoint parallelisation exception.

### Internal

* Fixed some warnings in GameStateManager


## 0.85.0.1

### Bugfixes

* Fix fixture client state handling not removing the existing fixture.
* Use a dummy entity for placement manager preview so offsets are applied correctly.


## 0.85.0.0

### Breaking changes

* Component.Shutdown() has now been removed and the eventbus should be used in its place.
* Component.Name has now been removed and IComponentFactory.GetComponentName(Type) should be used in its place.

### Bugfixes

* Ensure fixture contacts are destroyed even if no broadphase is found.
* Ensure fixtures are re-created in client state handling. There was a subtle bug introduced by updating existing ones where contacts were incorrectly being retained across prediction. This was most obvious with slipping in SS14.


## 0.84.0.0

### Breaking changes

* EffectSystem has been removed.

### New features

* Added Pidgin parser to the sandbox whitelisted.

### Bugfixes

* Fixed physics ignoring parallelisation cvars
* Global audio volume is no longer overridden every tick.
* Fix `SpriteComponent.CopyFrom()` not working properly.
* Fix cvar TOML parsing failing to read some numeric cvars.

### Other

* Improved physics joint logging.


## 0.83.0.0

### Breaking changes

* Physics has been ECSd with large API changes:
- Shapes can be updated via the system rather than requiring the caller to handle it.
- Access attributes have been added.
- Implemented IEquatable for Fixture Shapes
- Removed obsolete PhysicsComponent APIs.
- Removed usage of Component.Owner internally.


## 0.82.0.0

### Breaking changes

* `Box2Rotated.Centre` has been renamed to `.Center`
* `ISpriteComponent` has been removed. Just use `SpriteComponent` instead.

### Bugfixes

* Fixed prototype reloading/uploading.
* Fixed UI tooltips sometimes causing a null reference exception.

### Other

* Map/world velocity calculations should be slightly faster.
* `EnsureComp` will now re-add a component if it has been queued for removal.


## 0.81.0.0

### Breaking changes

* TransformComponent,Parent has been removed. Use the ParentUid & get the component manually.

### New features

* The Popup control now has an OnPopupOpen event.

### Other

* Various transform methods are now obsolete. Use the methods provided by the transform system instead.
* TransformComponent.MapUid is now cached (previously required a dictionary lookup)


## 0.80.2.0

### New features

* Tooltips now provide the option to track the mouse cursor.


## 0.80.1.0

### New features

* Added location of compile errors to XAML UI.
* Add CC-BY to RSI.json
* Allow customising radio buttons for RadioOptions.
* Added CVar to override CEF useragent.

### Bugfixes

* Fix incorrect size of second window in split container.
* Fix PreventCollideEvent fixture ordering.

### Other

* Obsoleted .Owner for future work in removing components storing a reference to their entityuid.


## 0.80.0.0

### Breaking changes

* Moved ConvexHullPolygons and MaxPolygonVertices cvars to constants.
* Moved the PhysicsMap Gravity property to its own controller.
* Made some layout changes to Split Container.

### New features

* Added the colliding fixtures to PreventCollideEvent.

### Bugfixes

* Grids overlapping entities will now flag the entity for grid traversal.

### Other

* The split container `Measure()` override now more accurately reflects the space available to children. Additionally, the split position is now publicly settable.

### Internal

* Removed manual component registrations.


## 0.79.0.1

### New features

* Add helper GetDirection to SharedMapSystem that offsets a Vector2i in the specified direction by the specified distance.
* UIController now implements IEntityEventSubscriber

### Bugfixes

* The fast TryFindGridAt overload will now also return the queried map's MapGridComponent if it exists.

### Other

* Updated window dragging movement constraints. By default windows can now be partially dragged off-screen to the left. This is configurable per window. This also fixes a bug where windows could become unreachable.

### Internal

* Remove 2 TryGetComponents per physics contact per tick.


## 0.79.0.0

### Breaking changes

* EntityInitializedMessage has been removed; the C# event invoked on EntityManager (EntityInitialized) should be used in its place.
* TileChangedEventArgs has been removed.

### Bugfixes

* Fix tooltip panels being incorrectly sized for their first frame.
* Client will no longer predict physics sleeping on bodies that are unable to sleep.
* Style box texture scaling has been fixed.

### Other

* Added TaskCompletionSource to the sandbox.

### Internal

* IPhysManager has been removed for a slight physics contacts optimisation.
* Optimise TryFindGridAt, particularly for grid traversals.
* MapGridComponent now uses delta component states.
* Removed some TryGetComponent from IsMapPaused, speeding up entity initialization in some instances.


## 0.78.0.0

### Breaking changes

* Removed the obsoleted `GlobalLinearVelocity()` EntityUid helper method.
* INetConfigurationManager now has client & server side variants. Clients can now properly set server authoritative cvars when in singleplayer mode
* IPhysBody has been removed. Just use the physics component.
* Physics joints haven been slightly refactored and some method signatures have changed.

### New features

* Added a new cvar to limit audio occlusion raycast lengths ("audio.raycast_length").
* IRobustSerializer has new public methods for getting hashes and setting string serializer data.

### Bugfixes

* Fixed broken click bound checks in the `Tree` UI Control.
* Removed erroneous debug assert in render code that was causing issued in debug mode.
* Fixed some instances where rotation-less entities were gaining non-zero local rotation.

### Other

* Tickrate is now shown in the f3 debug monitors


## 0.77.0.2

### New features

* Scroll containers now have public methods to get & set their scroll positions.

### Bugfixes

* Fixed entity spawn menu sometimes not properly updating when filtering entities.

### Other

* Physics contacts are now stored per-world rather than per-map. This allows the multi-threading to be applicable to every contact rather than per-map.
* Contacts will no longer implicitly be destroyed upon bodies changing maps.


## 0.77.0.1

### Bugfixes

* Fix AttachToGridOrMap not retaining an entity's map position.


## 0.77.0.0

### Breaking changes

* ClientOccluderComponent has been removed & OccluderComponent component functions have been moved to the occluder system.
* The OccluderDirectionsEvent namespace and properties have changed.
* The rendering and occluder trees have been refactored to use generic render tree systems.
* Several pointlight and occluder component properties now need to be set via system methods.
* SharedPhysicsMap and PhysicsMap have been combined.
* RunDeferred has been removed from transformcomponent and updates are no longer deferred.

## 0.76.0.0

### Breaking changes

* Physics contact multi-threading cvars have been removed as the parallelism is now handled by IParallelManager.

### New features

* Physics now supports substepping, this is under physics.target_minimum_tickrate. This means physics steps will run at a constant rate and not be affected by the server's tickrate which can reduce the prevalence of tunneling.
* FastNoise API is now public.

### Other

* UPnP port forwarding now has better logging.
* Physics solver has been refactored to take more advantage of parallelism and ECS some internal code.
* Sprite processing & bounding box calculations should be slightly faster now.
* Nullspace maps no longer have entities attached.


## 0.75.1.0

### New features

* Serv4's notNullableOverride parameter is now enforced by analyzer. For more info, see [the docs](https://docs.spacestation14.io/en/engine/serialization).
* Added command to dump injector cache list.

### Bugfixes

* Fix generic visualisers not working because of recent appearance system changes in v0.75.0.0
* Fix physics not working properly on moving grids (transform matrix deferral).

### Other

* Transform matrix dirtying is deferred again (undo change in v0.75.0.0
* Added two new serv3 analysers (NotNullableFlagAnalyzer and PreferGenericVariantAnalyzer)


## 0.75.0.0

### Breaking changes

* Changed default for `net.buffer_size` to `2`.
* Changed default for `auth.mode` to `Required`. On development builds, the default is overriden to remain at `Optional`, so this only affects published servers.
* The default value for the `outsidePrediction` argument of the `InputCmdHandler.FromDelegate()`  has changed from false to true.

### New features

* Appearance system now has generic `TryGetData<T>()` functions.

### Bugfixes

* Mapped string serializer once again is initialized with prototype strongs, reducing bandwidth usage.
* Fixed various keybindings not working while prediction was disabled.
* Fixed a bug causing rendering trees to not properly recursively update when entities move.

### Other

* Transform matrix dirtying is no longer deferred.
* Cleaned up some `FULL_RELEASE` CVar default value overrides into `CVarDefaultOverrides.cs`.
* VVRead now attempts to serialize data to yaml


## 0.74.0.0

### Breaking changes

* `ITypeReader<,>.Read(...)` and `ITypeCopier<>.Copy(...)` have had their `bool skipHook` parameter replaced with a `SerializationHookContext` to facilitate multithreaded prototype loading.
* Prototypes are now loaded in parallel across multiple threads. Type serializers, property setters, etc... must be thread safe and not rely on an active IoC instance.

### Bugfixes

* Mapped string serializer once again is initialized with prototype strongs, reducing bandwidth usage.

### Other

* Drastically improved startup time by running prototype loading in parallel.
  * `AfterDeserialization` hooks are still ran on the main thread during load to avoid issues.
* Various systems in the serialization system such as `SerializationManager` or `ReflectionManager` have had various methods made thread safe.
* `TileAliasPrototype` no longer has a load priority set.
* Straightened out terminology in prototypes: to refer to the type of a prototype (e.g. `EntityPrototype` itself), use "kind".
  * This was previously mixed between "type" and "variant".

### Internal

* `SpanSplitExtensions` has been taken behind the shed for being horrifically wrong unsafe code that should never have been entered into a keyboard ever. A simpler helper method replaces its use in `Box2Serializer`.
* `PrototypeManager.cs` has been split apart into multiple files.

## 0.73.0.0

### Breaking changes

* The entity lookup flag `LookupFlags.Anchored` has been replaced with `LookupFlags.Static`.
* We are now using **.NET 7**.
* `IDependencyCollection`/`IoCManager` `RegisterInstance` does not automatically add the instance to object graph, so `BuildGraph()` must now be called to see the new instances.
  * `deferInject` parameteres have been removed.

### New features

* The server will now check for any unknown CVars at startup, to possibly locate typos in your config file.
* `IDependencyCollection` is now thread safe.

### Bugfixes

* Fixed config files not being truncated before write, resulting in corruption.

### Other

* Removed some cruft from the `server_config.toml` default config file that ships with Robust.
* Most usages of x86 SIMD intrinsics have been replaced with cross-platform versions using the new .NET cross-platform intrinsics.
  * This reduces code to maintain and improves performance on ARM.
* Tiny optimization to rendering code.
* `RobustSerializer` no longer needs to be called from threads with an active IoC context.
  * This makes it possible to use from thread pool threads without `IoCManager.InitThread`.
* Removed finalizer dispose from `Overlay`.
* Stopped integration tests watching for prototype reload file changes, speeding stuff up.

### Internal

* Moved `SerializationManager`'s data definition storage over to a `ConcurrentDictionary` to improve GC behavior in integration tests.

## 0.72.0.0

### Breaking changes

* EntityPausedEvent has been split into EntityPausedEvent and EntityUnpausedEvent. The unpaused version now has information about how long an entity has been paused.

## 0.71.1.4

### Bugfixes

* Fixed CVars not being saved correctly to config file.

### Other

* Mark `validate_rsis.py` as `+x` in Git.
* Made config system more robust against accidental corruption when saving.


## 0.71.1.3


## 0.71.1.2

### Bugfixes

* Fixed UI ScrollContainer infinite loop freezing client.


## 0.71.1.1

### Bugfixes

* Fixed client memory leaks and improved performance in integration testing.


## 0.71.1.0

### New features

* Better RSI validator script.
* When a new map file is loaded onto an existing map the entities will be transferred over.
* Add an API to get the hard layer / mask for a particular physics body.

### Bugfixes

* Fixed non-filled circle drawing via world handle.
* Fix max_connections in the default server config.
* Fix removal of PVS states for players without ingame status.
* Fix max rotation from the physics solver.

### Internal

* Wrap window rendering in a try-catch.


## 0.71.0.0

### Breaking changes

* `DebugTimePanel`, `DebugNetPanel` and `DebugNetBandwidthPanel` have been made internal.
* RSIs with trailing commas in the JSON metadata are no longer allowed.

### Bugfixes

* `csi` doesn't throw a `NullReferenceException` anymore.

### Other

* The `game.maxplayers` CVar has been deprecated in favor of the new `net.max_connections` CVar. Functionality is the same, just renamed to avoid confusion. The old CVar still exists, so if `game.maxplayers` is set it will be preferred over the new one.
* The new default for `net.max_connections` is 256.
* Debug monitors (F3) now have margin between them.
* F3 (clyde monitor) now lists the windowing API and version in use.
* Added system monitor to F3 with various info like OS version, .NET runtime version, etc...
* The engine now warns when loading `.png` textures inside a `.rsi`. This will be blocked in the future.


## 0.70.0.0

### New features

* `game.desc` CVar for a server description to show in the launcher.
* New system for exposing links to e.g. a Discord in the launcher.
  * The engine does not have a built-in method for configuring these, but it does now have a `StatusHostHelpers.AddLink` method to correctly format these from content. The idea is that content wires the types of links (with icon names) up itself via `IStatusHost.OnInfoRequest`.
  * See also [the HTTP API documentation](https://docs.spacestation14.io/en/engine/http-api) for reference.
* `GameShared` now has a `Dependencies` property to allow access to the game's `IDependencyCollection`. This makes it possible to avoid using static `IoCManager` in `EntryPoint`-type content code.
* A new define constant `DEVELOPMENT` has been defined, equivalent to `!FULL_RELEASE`. See [the docs](https://docs.spacestation14.io/en/technical-docs/preprocessor-defines) for details.
* `IConfigurationManager` has new functions for reading and writing CVar directly from a TOML file `Stream`.
* New `IConfigurationManager.LoadDefaultsFromTomlStream` to load a TOML file as CVar default overrides.
* Added new serializers to support Queue<T> data-fields.
* Added a `FromParent()` function to `IDependencyCollection`, enabling dependencies to be passed to parallel threads.
* `IClientStateManager` now has a `PartialStateReset()` function to make it easier for content to rewind to previous game states.
* Added `IClientNetManager.DispatchLocalNetMessage()`, which allows a client to raise a local message that triggers networked event subscriptions.

### Bugfixes

* `IPlayerSession.OnConnect()` now actually gets called when players connect.
* `MapLoaderSystem.TryLoad(.., out rootUids)` now properly only returns entities parented to the map.

### Other

* Invalid placement types for the entity spawn menu now log warnings.
* Slightly improved sprite y-sorting performance.

### Internal

* The current physics map that an entity is on is now cached in the transform component alongside other cached broadphase data. This helps to fix some broadphase/lookup bugs.

## 0.69.0.0


## 0.68.0.0

### Breaking changes

* Updated yml schema validator to remove the `grids` node.

### Bugfixes

* Fixed position-less audio playing.
* Stop mapgrids from serializing their fixtures.

### Other

* Removed the `restart` command, since it never worked properly and just confused people.
* Add virtual to some UIScreen methods.
* Add public parameterless ctor to MenuBar.


## 0.67.2.2

### Bugfixes

* Fix double MapGrid chunk subscription.
* Fix grid contacts short-circuiting collision.


## 0.67.2.1

### Bugfixes

* Fix MapChunks not being subscribed to by MapGridComponents in some instances.


## 0.67.2.0

### New features

* Add submenu support to menubar controls.

### Bugfixes

* Fix gridtree returning mapgrid maps twice.


## 0.67.1.3

### Bugfixes

* Fix Map regression so now they can be MapGrids again without the client crashing.


## 0.67.1.2

### Bugfixes

* Fix some mapgrids not being marked as dirty and never being sent to clients (thanks checkraze).


## 0.67.1.1

### Bugfixes

* Fix some merge artifacts from mapgrid support for maps.


## 0.67.1.0

### New features

- Maps can now have MapGridComponent added to them.


## 0.67.0.0

### Breaking changes

* MapGrid is deprecated and has been merged into MapGridComponent. This is subject to further changes as it gets ECSd more in future.
* The `grids` yaml node on map files is deprecated and has been merged onto MapGridComponent. Loading maps is backwards compatible for now but is subject to change in future. Saving maps will save in the new format.


## 0.66.0.0

### Breaking changes

* AudioSystem functions for playing audio have changed. Functions that take in filters now require an additional argument that will determine whether sounds are recorded by replays. Additionally, there are several new overrides that take in a recipient session or entity.

### Bugfixes

* Script globals for C# interactive were not having dependencies injected correctly.
* GetWorldPosition() now returns the correct positions even prior to transform initialization.
* Fix map loading not properly offsetting some entities that were directly parented to the map.

### Internal

* Added lookup/broadphase re-parenting tests.


## 0.65.2.1

### Bugfixes

* Fix empty MetaData components being serialized to map files.
* Fix saving a grid as a map not marking it as pre-mapinit.

### Other

* Set `ValidateExecutableReferencesMatchSelfContained` in the server project, which may help with publishing issues. I hope.
* Move pinned font data over to Pinned Object Heap.
* Improved shader code generation for uniform arrays to be more compatible.
* Server now has server GC enabled by default.

### Internal

* Remove some unnecessary dependency resolves from filters making audio much more performant.


## 0.65.2.0

### New features

* Added ClydeAudio.StopAllAudio()
* Expose more tick logic to content.

### Bugfixes

* Fix bad reference in WebView.

### Internal

* Add Robust.Packaging to solution.
* Add WebView to solution.
* Physics contacts are now parallel and much faster.

## 0.65.1.0

### New features

* Implement value prototype id dictionary serializer.

### Bugfixes

* Fixes lerping clean up issue added in #3472.

### Internal

* Add test for (de)serializing data record structs.


## 0.65.0.1

### Bugfixes

- Fix SetLocalPositionRotation raising 2 moveevents. This should help physics performance significantly.
- Fix tpgrid responses and command error.


## 0.65.0.0

### Breaking changes

* Rename transform lerping properties alongside other minor internal changes.

### Bugfixes

* Fix physics testbeds.
* Force grids to always be collidable for now and stop them clipping.

### Other

* Slight optimization to `OutputPanel`'s handling of internal `RichTextEntry`s.
* Force non-collidable contacts to be destroyed. Previously these hung around until both entities became collidable again.

### Internal

* `Tools/version.py` has been updated to automatically update `RELEASE-NOTES.md`.
* General cleanup to `Tools/version.py`.

## 0.64.1.0

### Bugfixes

* Word-wrapping in `OutputPanel` and `RichTextLabel` has been fixed.

## 0.64.0.0

### Breaking changes

* IMapLoader has been refactored into MapLoaderSystem. The API is similar for now but is subject to change in the future.

## 0.63.0.0

### Breaking changes

* Thanks to new IME support with SDL2, `IClyde.TextInputStart()` and `IClyde.TextInputStop()` must now be appropriately called to start/stop receiving text input when focusing/unfocusing a UI control. This restriction is applied even on the (default) GLFW backend, to enforce consistent usage of these APIs.
* `[GUI]TextEventArgs` have been renamed to `[GUI]TextEnteredEventArgs`, turned into records, and made to carry a `string` rather than a single text `Rune`.
* IoC and `DependencyCollection` `Register` methods now have a `TInterface : class` constraint.
* [ABI] `IoCManager.InitThread` now returns the `IDependencyCollection`.

### New features

* Fixes for compiling & running on .NET 7. You'll still have to edit a bunch of project files to enable this though.
* `FormattedMessage.EnumerateRunes()`
* `OSWindow.Shown()` virtual function for child classes to hook into.
* `IUserInterfaceManager.DeferAction(...)` for running UI logic "not right now because that would cause an enumeration exception".
* New `TextEdit` control for multi-line editable text, complete with word-wrapping!
* `Rope` data structure for representing large editable text, used by the new `TextEdit`.
* Robust now has IME support matching SDL2's API. This only works on the SDL2 backend (which is not currently enabled by default) but the API is there:
    * `IClyde.TextInputStart()`, `IClyde.TextInputStop()`, `IClyde.TextInputSetRect()` APIs to control text input behavior.
    * `TextEditing` events for reporting in-progress IME compositions.
    * `LineEdit` and `TextEdit` have functional IME support when the game is running on SDL2. If you provide a font file with the relevant glyphs, CJK text input should now be usable.
* `Register<T>` (single type parameter) extension method for `IDependencyCollection`.

### Bugfixes

* Fixes erroneous literal "\\n" inside the Clyde debug panel.
* Fixed Lidgren connection status changes potentially getting mislogged.
* Fixed missing components not being correctly saved for maps
* Fixed map saving sometimes not including new components.
* Fix hot reload unit tests.

### Other

* Properly re-use `HttpClient` in `NetManager` meaning we properly pool connections to the auth server, improving performance.
* Hub advertisements have extended keep-alive pool timeout, so the connection can be kept active between advertisements.
* All HTTP requests from the engine now have appropriate `User-Agent` header.
* `bind` command has been made somewhat more clear thanks to a bit of help text and some basic completions.
* `BoundKeyEventArgs` and derivatives now have a `[DebuggerDisplay]`.
* Text cursors now have a fancy blinking animation.
* `SDL_HINT_MOUSE_FOCUS_CLICKTHROUGH` is set on the SDL2 windowing backend, so clicking on the game window to focus it will pass clicks through into the game itself, matching GLFW's behavior.
* Windows clipboard history paste now works.
* Improved multi-window UI keyboard focusing system: a single focused control is now tracked per UI root (OS window), and is saved/restored when switching between focused window. This means that you (ideally) only ever have a UI control focused on the current OS window.

### Internal

* `uitest2` is a new command that's like `uitest` but opens an OS window instead. It can also be passed an argument to open a specific tab immediately.
* Word-wrapping logic has been split off from `RichTextEntry`, into a new helper struct `WordWrap`.
* Some internal logic in `LineEdit` has been shared with `TextEdit` by moving it to a new `TextEditShared` file.
* SDL2 backend now uses `[UnmanagedCallersOnly]` instead of `GetFunctionPointerForDelegate`-style P/Invoke marshalling.
* Entity prototype reloading logic has been moved out of `PrototypeManager` and into a new `PrototypeReloadSystem`.
* Most usages of `IoCManager.` statically have been removed in favor of dependency injection.

## 0.62.1.0

### Bugfixes

* Fixed a PVS issue causing entities to be sent to clients without first sending their parents.
* Improved client-side state handling exception tolerance.

### Other

* Removed null-space map entities.

### Internal

* Added some more anchoring tests.

## 0.62.0.1

### Bugfixes

* Fixed sprites not animating when directly toggling layer visibility,
* Fixed anchored entities not being added to the anchored lookups.

## 0.62.0.0

### Breaking changes

* Removed some obsolete map event handlers.

### New features

* Added entity query struct enumerators

### Bugfixes

* Improved error tolerance during client state application.
* Added better error logs when a client deletes a predicted entity.
* Fixes command permissions not getting sent to clients.
* Fixes a broad-phase bug were entities were not properly updating their positions.

### Other

* Added the LocalizedCommands class, which automatically infer help and description loc strings from the commands name.

## 0.61.0.0

### Breaking changes

* IMap and IMapGrid have been removed. Just use the associated components directly.

### Other

* AudioSystem has been refactored.

## 0.60.0.0

### Breaking changes

* ISerializationHooks.BeforeSerialization() has been removed. Use custom type serializers instead.

### New features

* Added function to UserInterfaceSystem that returns list of BUIs that a client has open.

### Bugfixes

* Fixed various container related broadphase bugs which could result in entities getting stuck with a null-broadphase.
* Fixed client fixture state handling bug that caused the client to incorrectly disable collision.

### Other

* Misc PVS optimisations

### Internal

* Removed redundant grid-init physics logic
* Modified garbage collection for entity spawning profiling.

## 0.59.0.0

### Breaking changes

* Various transform related methods have been removed from MapGrids
* TransformSystem.SetCoordinates() arguments have changed and now allow an entity to be sent to nullspace

### Bugfixes

* Fixed an entity lookup bug that sometimes failed to return entities in StaticSundriesTrees

### Other

* The EntitySystem.Resolve<> methods have been change to protected

## 0.58.1.1

### Bugfixes

* Fixed some container shutdown errors
* Fixed LookupFlags.Static not acting as a full replacement for LookupFlags.Anchored

## 0.58.1.0

### Other

* Physics collision changed and body type changed events no longer get raised before initialisation

## 0.58.0.0

### Breaking changes

* Some TransformComponent functions have been moved to the system.
* Container insert, remove, and shutdown function arguments and functionality has changed.
* Physics entities without fixtures now automatically disable collision.

### New features

* Added command to profile entity spawning

### Bugfixes

* EntityLookup/BroadphaseComponent tracking has been overhauled, which should hopefully fix various broadphase bugs.

### Other

* Component.Owner is now marked as obsolete.

## 0.57.0.4

### Bugfixes

* Made entity deletion more resilient against exceptions. Should fix several bugs.

## 0.57.0.2 and 0.57.0.3

### Bugfixes

* Fixed more entity-lookup bugs.

## 0.57.0.1

### Bugfixes

* Fixed entity lookup bug that was causing crashes.

### 0.57.0.0

### Breaking changes

* EntityLookupComponent has been merged into BroadphaseComponent. The data that was previously stored in this tree is now stored across the 3 trees on BroadphaseComponent.

### New features

* EntityLookup has had its flags updated to reflect the merge of EntityLookupComponent and BroadphaseComponent, with the new flags reflecting each tree: Dynamic, Static, and Sundries. Dynamic and Static store physics bodies that are collidable and Sundries stores everything else (apart from grids).

### Internal

* EntityLookup and Broadphase have had their data de-duplicated, dropping the AABBs stored on the server by half. This also means MoveEvent updates will be much faster.
* PVS mover updates has had their performance improved slightly.
* Physics LinkedList nodes for contacts will no longer be re-made for every contact and will just be cleared when re-used.
* Sprite / Light dynamictree allocations on the client have been dropped by using static lambdas.
* The physics contact buffer for each FixtureProxy is now pooled.

## 0.56.1.1

### Bugfixes

* Fix PVS sometimes not sending an entity's parents.
* Fix velocity preservation on parenting changes.

## 0.56.1.0

### New features

* Update pt-BR locale with more localizations
* Separated PVS entity budget into an entity creation budget and a pvs-entry budget.

### Bugfixes

* Fix VV type handler removal.
* System errors during component removal should no longer result in undeletable entities.

### Other

* The ordering of component removals and shutdowns during entity deltion has changed (see #3355).
* Improved Box2Serializer
* Removed uses IEnumerables from EntityLookupSystem.
* Optimized client entity spawning by 15%.
* Modified how the rendering tree handles entity movement.
* Improved grid enumeration allocs.
* Fixed a bunch of build warnings (see #3329 and #3289 for details)

## 0.56.0.2

### Bugfixes

* Rename \_lib.ftl to \_engine_lib.ftl to avoid overwriting

## 0.56.0.1

### Bugfixes

* Fix instantiation of data records containing value types

## 0.56.0.0

### Breaking changes

* `CastShadows` moved to `SharedPointLightComponent` from clientside, now networked

### New features

* New type handler helpers added to V^3
* Added pt-BR locale

### Bugfixes

* Fixed audio fallback coords

### Other

* Improved PVS performance by using `for` over `forEach`
* Improved Vec2 inverse allocations

## 0.55.5.0

### New features

* Added a method to pass in physics transforms for getting nearest point.

### Bugfixes

* Prevent singular sprite matrices.
* Fix obsolete warnings in tests.

### Other

* Significantly reduce physics contact allocations.

## 0.55.4.1

### Breaking changes

* Removed `SI`, `SIoC`, `I`, `IoC`, `SE` and `CE` VV command prefixes.
  * `SI`, `SIoC`, `I` and `IoC` are replaced by VV paths under `/ioc/` and `/c/ioc/`.
  * `SE` and `CE` are replaced by VV paths under `/system/` and `/c/system`.

### New features

* Added CVars to control Lidgren's <abbr title="Maximum Transmission Unit">MTU</abbr> parameters:
  * `net.mtu`
  * `net.mtu_expand`
  * `net.mtu_expand_frequency`
  * `net.mtu_expand_fail_attempts`
* Added a whole load of features to ViewVariables.
  * Added VV Paths, which allow you to refer to an object by a path, e.g. `/entity/1234/Transform/WorldPosition`
  * Added VV Domains, which allow you to add "handlers" for the top-most VV Path segment, e.g. `/entity` is a domain and so is `/player`...
  * Added VV Type Handlers, which allow you to add "custom paths" under specific types, even dynamically!
  * Added VV Path networking, which allows you to read/write/invoke paths remotely, both from server to client and from client to server.
  * Added `vvread`, `vvwrite` and `vvinvoke` commands, which allow you to read, write and invoke VV paths.
  * Added autocompletion to all VV commands.
  * Please note that the VV GUI still remains the same. It will be updated to use these new features in the future.

### Other

* Changed Lidgren to be compiled against `net6.0`. This unlocks `Half` read/write methods.
* Lidgren has been updated to [0.2.2](https://github.com/space-wizards/SpaceWizards.Lidgren.Network/blob/v0.2.2/RELEASE-NOTES.md). Not all the changes since 0.1.0 are new here, since this is the first version where we're properly tracking this in release notes.
* Robust.Client now uses our own [NFluidsynth](https://github.com/space-wizards/SpaceWizards.NFluidsynth) [nuget package](https://www.nuget.org/packages/SpaceWizards.NFluidsynth).

### Internal

* Renamed Lidgren's assembly to `SpaceWizards.Lidgren.Network`.
* Rogue `obj/` folders inside Lidgren no longer break the build.
* Renamed NFluidsynth's assembly to `SpaceWizards.NFluidsynth`<|MERGE_RESOLUTION|>--- conflicted
+++ resolved
@@ -40,11 +40,8 @@
 ### New features
 
 * `RequiredMemberAttribute` and `SetsRequiredMembersAttribute` have been added to the sandbox whitelist. I.e., you can now use the `required` keyword in client/shared code.
-<<<<<<< HEAD
+* Added `LineEdit.SelectAllOnFocus`.
 * ``Gametitle``,``WindowIconSet`` and ``SplashLogo`` are exposed in IGameController. These will return said information set game options or whatever is set in manifest.yml.
-=======
-* Added `LineEdit.SelectAllOnFocus`.
->>>>>>> ea022602
 
 ### Bugfixes
 
