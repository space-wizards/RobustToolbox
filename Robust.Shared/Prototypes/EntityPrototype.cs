--- conflicted
+++ resolved
@@ -10,7 +10,6 @@
 using Robust.Shared.Maths;
 using Robust.Shared.Serialization.Manager;
 using Robust.Shared.Serialization.Manager.Attributes;
-using Robust.Shared.Serialization.Manager.Result;
 using Robust.Shared.Serialization.Markdown;
 using Robust.Shared.Utility;
 using Robust.Shared.ViewVariables;
@@ -170,14 +169,9 @@
         public EntityPrototype()
         {
             // Everybody gets a transform component!
-            var transform = new TransformComponent();
-            var transformDef = new DeserializedDefinition<TransformComponent>(transform);
-            Components.Add("Transform", (transform, transformDef));
-
+            Components.Add("Transform", new TransformComponent());
             // And a metadata component too!
-            var metadata = new MetaDataComponent();
-            var metadataDef = new DeserializedDefinition<MetaDataComponent>(metadata);
-            Components.Add("MetaData", (metadata, metadataDef));
+            Components.Add("MetaData", new MetaDataComponent());
         }
 
         public bool TryGetComponent<T>(string name, [NotNullWhen(true)] out T? component) where T : IComponent
@@ -190,193 +184,10 @@
 
             // There are no duplicate component names
             // TODO Sanity check with names being in an attribute of the type instead
-            component = (T) componentUnCast.component;
+            component = (T) componentUnCast;
             return true;
         }
 
-<<<<<<< HEAD
-        public void Reset()
-        {
-            Children.Clear();
-        }
-
-        // Resolve inheritance.
-        public bool Sync(IPrototypeManager prototypes, ISerializationManager serialization, int stage, DeserializationResult result)
-        {
-            switch (stage)
-            {
-                case 0:
-                    if (parentTemp == null)
-                    {
-                        return true;
-                    }
-
-                    Parent = prototypes.Index<EntityPrototype>(parentTemp);
-                    if (Parent.Children == null)
-                    {
-                        Parent.Children = new List<EntityPrototype>();
-                    }
-
-                    Parent.Children.Add(this);
-                    return false;
-
-                case 1:
-                    // We are a root-level prototype.
-                    // As such we're getting the duty of pushing inheritance into everybody's face.
-                    // Can't do a "puller" system where each queries the parent because it requires n stages
-                    //  (n being the depth of each inheritance tree)
-
-                    if (Children == null)
-                    {
-                        break;
-                    }
-
-                    PushInheritanceAll();
-                    break;
-            }
-
-            return false;
-        }
-
-        /// <summary>
-        /// Iteratively pushes inheritance down to all children, children's children, etc. breadth-first.
-        /// </summary>
-        private void PushInheritanceAll()
-        {
-            if (Children == null)
-            {
-                return;
-            }
-
-            var sourceTargets = new List<(EntityPrototype, List<EntityPrototype>)> {(this, Children)};
-            var newSources = new List<EntityPrototype>();
-            while (true)
-            {
-                foreach (var (source, targetList) in sourceTargets)
-                {
-                    if (targetList == null)
-                    {
-                        continue;
-                    }
-
-                    foreach (var target in targetList)
-                    {
-                        PushInheritance(source, target);
-                    }
-
-                    newSources.AddRange(targetList);
-                }
-
-                if (newSources.Count == 0)
-                {
-                    break;
-                }
-
-                sourceTargets.Clear();
-                foreach (var newSource in newSources)
-                {
-                    sourceTargets.Add((newSource, newSource.Children));
-                }
-
-                newSources.Clear();
-            }
-        }
-
-        //todo paul remove
-        private static void PushInheritance(EntityPrototype source, EntityPrototype target)
-        {
-            var serializationManager = IoCManager.Resolve<ISerializationManager>();
-            // Copy component data over.
-            foreach (var (type, tuple) in source.Components)
-            {
-                var (component, result) = tuple;
-
-                if (target.Components.TryGetValue(type, out var targetTuple))
-                {
-                    // Copy over values the target component does not have.
-                    //todo paul
-                    var (targetComponent, targetResult) = targetTuple;
-
-                    targetComponent = serializationManager.PushInheritance(result, targetComponent, targetResult);
-                    target.Components[type] = (targetComponent!, targetResult);
-                }
-                else
-                {
-                    // Copy component into the target, since it doesn't have it yet.
-                    // Unless it'd cause a conflict.
-                    var factory = IoCManager.Resolve<IComponentFactory>();
-                    foreach (var refType in factory.GetRegistration(type).References)
-                    {
-                        if (target.ReferenceTypes.Contains(refType))
-                        {
-                            // yeah nope the child's got it!! NEXT!!
-                            goto next;
-                        }
-                    }
-
-
-                    var data = serializationManager.CreateCopy(component)!;
-
-                    target.Components[type] = (data, result);
-                }
-
-                next: ;
-            }
-
-            target.PlacementProperties = serializationManager.Copy(source.PlacementProperties, target.PlacementProperties)!;
-            //target.PlacementProperties = (EntityPlacementProperties)serv3Mgr.CreateCopy(source.PlacementProperties);
-            // Copy all simple data over.
-            /*if (!target._placementOverriden)
-            {
-                target.PlacementMode = source.PlacementMode;
-            }
-
-            if (!target._placementOverriden)
-            {
-                target.PlacementOffset = source.PlacementOffset;
-            }
-
-            if (target.MountingPoints == null && source.MountingPoints != null)
-            {
-                target.MountingPoints = new List<int>(source.MountingPoints);
-            }
-
-            if (target.PlacementRange == DEFAULT_RANGE)
-            {
-                target.PlacementRange = source.PlacementRange;
-            }*/
-
-            if (!target._descriptionModified)
-            {
-                target.Description = source.Description;
-            }
-
-            if (target.EditorSuffix == null)
-            {
-                target.EditorSuffix = source.EditorSuffix;
-            }
-
-            if (!target._snapOverriden)
-            {
-                foreach (var flag in source._snapFlags)
-                {
-                    target._snapFlags.Add(flag);
-                }
-            }
-
-            if (!target._nameModified)
-            {
-                target.Name = source.Name;
-            }
-
-            if (target.Children == null)
-            {
-                return;
-            }
-        }
-
-=======
->>>>>>> fb137019
         public void UpdateEntity(Entity entity)
         {
             if (ID != entity.Prototype?.ID)
@@ -443,10 +254,10 @@
             {
                 foreach (var (name, data) in prototype.Components)
                 {
-                    var (component, _) = data;
+                    var fullData = data;
                     if (context != null)
                     {
-                        component = context.GetComponentData(name, component);
+                        fullData = context.GetComponentData(name, data);
                     }
                     /*else
                     {
@@ -457,7 +268,7 @@
 
                     //var contextData = IoCManager.Resolve<IComponentDataManager>().ParseComponentData(name, )
 
-                    EnsureCompExistsAndDeserialize(entity, factory, name, component);
+                    EnsureCompExistsAndDeserialize(entity, factory, name, fullData);
                 }
             }
 
@@ -525,8 +336,7 @@
             copy.Children.Remove(new YamlScalarNode("type"));
             var compType = factory.GetRegistration(type).Type;
 
-            var result = IoCManager.Resolve<ISerializationManager>().ReadWithValueOrThrow<IComponent>(compType, copy.ToDataNode());
-            Components[type] = result;
+            Components[type] = IoCManager.Resolve<ISerializationManager>().ReadValueOrThrow<IComponent>(compType, copy.ToDataNode());
         }
 
         public override string ToString()
@@ -534,13 +344,13 @@
             return $"EntityPrototype({ID})";
         }
 
-        public class ComponentRegistry : Dictionary<string, (IComponent component, DeserializationResult result)>
+        public class ComponentRegistry : Dictionary<string, IComponent>
         {
             public ComponentRegistry()
             {
             }
 
-            public ComponentRegistry(Dictionary<string, (IComponent component, DeserializationResult result)> components) : base(components)
+            public ComponentRegistry(Dictionary<string, IComponent> components) : base(components)
             {
             }
         }
