﻿using SS14.Shared.Maths;
using System.Collections.Generic;
using SS14.Shared;
using SS14.Shared.Console;

namespace SS14.Client.Interfaces.Console
{
    public interface IDebugConsole
    {
        IReadOnlyDictionary<string, IConsoleCommand> Commands { get; }

        /// <summary>
        /// Write a line with a specific color to the console window.
        /// </summary>
<<<<<<< HEAD
        void AddLine(string text, Color color);
=======
        void AddLine(string text, ChatChannel channel, Color4 color);
>>>>>>> 8fccd857

        void Clear();
    }
}<|MERGE_RESOLUTION|>--- conflicted
+++ resolved
@@ -12,11 +12,7 @@
         /// <summary>
         /// Write a line with a specific color to the console window.
         /// </summary>
-<<<<<<< HEAD
-        void AddLine(string text, Color color);
-=======
-        void AddLine(string text, ChatChannel channel, Color4 color);
->>>>>>> 8fccd857
+        void AddLine(string text, ChatChannel channel, Color color);
 
         void Clear();
     }
