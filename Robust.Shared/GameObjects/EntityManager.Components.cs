--- conflicted
+++ resolved
@@ -552,11 +552,7 @@
                 if (component.Running)
                 {
                     // TODO add options to cancel deferred deletion?
-<<<<<<< HEAD
-                    Logger.Warning($"Found a running component while culling deferred deletions, owner={ToPrettyString(uid)}, type={component.GetType()}");
-=======
-                    _sawmill.Warning($"Found a running component while culling deferred deletions, owner={ToPrettyString(component.Owner)}, type={component.GetType()}");
->>>>>>> f06beeb6
+                    _sawmill.Warning($"Found a running component while culling deferred deletions, owner={ToPrettyString(uid)}, type={component.GetType()}");
                     component.LifeShutdown(this);
                 }
 
