﻿using System;
using SS14.Client.GodotGlue;
using SS14.Client.Utility;
using SS14.Shared.Maths;

namespace SS14.Client.UserInterface.Controls
{
    [ControlWrap(typeof(Godot.Popup))]
    public class Popup : Control
    {
        public Popup() : base()
        {
        }

        public Popup(string name) : base()
        {
        }

        internal Popup(Godot.Popup control) : base(control)
        {
        }

        public event Action OnPopupHide;

        private protected override Godot.Control SpawnSceneControl()
        {
            return new Godot.Popup();
        }


        public void Open(UIBox2? box = null)
        {
<<<<<<< HEAD
            if (GameController.OnGodot)
            {
                SceneControl.Popup_(box?.Convert());
            }
=======
            SceneControl.Call("popup", box?.Convert());
>>>>>>> 58fb11a9
        }

        public void OpenCentered()
        {
<<<<<<< HEAD
            if (GameController.OnGodot)
            {
                SceneControl.PopupCentered();
            }
=======
            SceneControl.Call("popup_centered");
>>>>>>> 58fb11a9
        }

        public void OpenMinimum()
        {
<<<<<<< HEAD
            if (GameController.OnGodot)
            {
                SceneControl.PopupCenteredMinsize();
            }
=======
            SceneControl.Call("popup_centered_minsize");
        }

        private GodotSignalSubscriber0 __popupHideSubscriber;

        protected override void SetupSignalHooks()
        {
            base.SetupSignalHooks();

            __popupHideSubscriber = new GodotSignalSubscriber0();
            __popupHideSubscriber.Connect(SceneControl, "popup_hide");
            __popupHideSubscriber.Signal += __popupHideHook;
        }

        protected override void DisposeSignalHooks()
        {
            base.DisposeSignalHooks();

            __popupHideSubscriber.Disconnect(SceneControl, "popup_hide");
            __popupHideSubscriber.Dispose();
            __popupHideSubscriber = null;
        }

        private void __popupHideHook()
        {
            OnPopupHide?.Invoke();
>>>>>>> 58fb11a9
        }
    }
}<|MERGE_RESOLUTION|>--- conflicted
+++ resolved
@@ -30,37 +30,26 @@
 
         public void Open(UIBox2? box = null)
         {
-<<<<<<< HEAD
             if (GameController.OnGodot)
             {
-                SceneControl.Popup_(box?.Convert());
+                SceneControl.Call("popup", box?.Convert());
             }
-=======
-            SceneControl.Call("popup", box?.Convert());
->>>>>>> 58fb11a9
         }
 
         public void OpenCentered()
         {
-<<<<<<< HEAD
             if (GameController.OnGodot)
             {
-                SceneControl.PopupCentered();
+                SceneControl.Call("popup_centered");
             }
-=======
-            SceneControl.Call("popup_centered");
->>>>>>> 58fb11a9
         }
 
         public void OpenMinimum()
         {
-<<<<<<< HEAD
             if (GameController.OnGodot)
             {
-                SceneControl.PopupCenteredMinsize();
+                SceneControl.Call("popup_centered_minsize");
             }
-=======
-            SceneControl.Call("popup_centered_minsize");
         }
 
         private GodotSignalSubscriber0 __popupHideSubscriber;
@@ -86,7 +75,6 @@
         private void __popupHideHook()
         {
             OnPopupHide?.Invoke();
->>>>>>> 58fb11a9
         }
     }
 }