﻿using OpenTK.Graphics;
using SS14.Client.Graphics;
using SS14.Client.Graphics.Input;
using SS14.Client.Interfaces.Input;
using SS14.Client.Interfaces.Resource;
using SS14.Shared;
using SS14.Shared.IoC;
using System;
using System.Collections.Generic;
using System.Linq;
using System.Text.RegularExpressions;
using Vector2i = SS14.Shared.Maths.Vector2i;

namespace SS14.Client.UserInterface.Components
{
    public class Chatbox : ScrollableContainer
    {
        #region Delegates

        public delegate void TextSubmitHandler(Chatbox chatbox, string text);

        #endregion Delegates

        private const int MaxLinePixelLength = 500;

        private readonly Dictionary<ChatChannel, Color4> _chatColors;

        private readonly IList<String> _inputHistory = new List<String>();

        private bool _disposing;

        // To prevent the TextEntered from the key toggling chat being registered.
        private bool ignoreFirstText = false;

        /// <summary>
        /// Index while cycling through the input history. -1 means not going through history.
        /// </summary>
        private int _inputIndex = -1;

        /// <summary>
        /// Message that WAS being input before going through history began.
        /// </summary>
        private string _inputTemp;

        private Textbox input;

        private int last_y = 0;

        public event TextSubmitHandler TextSubmitted;

        private bool _focus;

        public override bool Focus
        {
            get
            {
                return _focus;
            }
            set
            {
                _focus = value;
                input.Focus = value;
                KeyBindingsEnabled = !value;
            }
        }

        private bool _keyBindingsEnabled;
        public bool KeyBindingsEnabled
        {
            get { return _keyBindingsEnabled; }
            set
            {
                IoCManager.Resolve<IKeyBindingManager>().Enabled = value;
                _keyBindingsEnabled = value;
            }
        }

        public Chatbox(string uniqueName, Vector2i size, IResourceCache resourceCache) : base(uniqueName, size, resourceCache)
        {
            ScrollbarH.SetVisible(false);

            Position = new Vector2i((int)CluwneLib.Window.Viewport.Width - (int)Size.X - 10, 10);

            input = new Textbox(Size.X)
            {
                BackgroundColor = new Color4(128, 128, 128, 100),
                ForegroundColor = new Color4(255, 250, 240, 255)
            };
            input.OnSubmit += new Textbox.TextSubmitHandler(input_OnSubmit);

            _chatColors = new Dictionary<ChatChannel, Color4>
            {
                [ChatChannel.Default] = Color4.Gray,
                [ChatChannel.Damage] = Color4.Red,
                [ChatChannel.Radio] = new Color4(0, 100, 0, 255),
                [ChatChannel.Server] = Color4.Blue,
                [ChatChannel.Player] = new Color4(0, 128, 0, 255),
                [ChatChannel.Lobby] = Color4.White,
                [ChatChannel.Ingame] = new Color4(0, 200, 0, 255),
                [ChatChannel.OOC] = Color4.White,
                [ChatChannel.Emote] = Color4.Cyan,
                [ChatChannel.Visual] = Color4.Yellow,
            };

            BackgroundColor = new Color4(128, 128, 128, 100);
            DrawBackground = true;
            DrawBorder = true;
        }

        private IEnumerable<string> CheckInboundMessage(string message)
        {
            var lineList = new List<string>();

            var text = input;
            if (text.MeasureLine(message) < MaxLinePixelLength)
            {
                lineList.Add(message);
                return lineList;
            }

            Match match = Regex.Match(message, @"^\[.+\]\s.+\:\s", RegexOptions.Singleline);
            string header = match.ToString();
            message = message.Substring(match.Length);

            List<string> stringChunks = message.Split(new[] { ' ', '-' }).ToList();
            int totalChunks = stringChunks.Count();
            int i = 0;

            lineList.Add(header);

            while (text.MeasureLine(lineList[i]) < MaxLinePixelLength)
            {
                if (!stringChunks.Any()) break;

                if (text.MeasureLine(lineList[i] + stringChunks.First()) < MaxLinePixelLength)
                {
                    lineList[i] += stringChunks.First() + " ";
                    stringChunks.RemoveAt(0);
                }
                else if ((i == 0 && totalChunks == stringChunks.Count()) ||
                         (lineList[i] == " " &&
                          text.MeasureLine(stringChunks.First() + " ") > MaxLinePixelLength) ||
                         (text.MeasureLine(lineList[i]) < MaxLinePixelLength &&
                          text.MeasureLine(stringChunks.First() + " ") > MaxLinePixelLength))
                {
                    List<char> largeWordChars = stringChunks.First().ToList();
                    stringChunks.RemoveAt(0);

                    while (text.MeasureLine(lineList[i] + largeWordChars.First() + "-") <
                           MaxLinePixelLength)
                    {
                        lineList[i] += largeWordChars.First();
                        largeWordChars.RemoveAt(0);
                    }

                    lineList[i] += "-";
                    lineList.Add(" " + new string(largeWordChars.ToArray()) + " ");
                    i++;
                }
                else
                {
                    lineList.Add(" ");
                    i++;
                }
            }

            return lineList;
        }

        public void AddLine(string message, ChatChannel channel)
        {
            if (_disposing) return;

            int lineHeight = 12;

            bool atBottom = ScrollbarV.Value >= ScrollbarV.max;

            foreach (string content in CheckInboundMessage(message))
            {
                var label = new Label(content, "CALIBRI")
                {
<<<<<<< HEAD
                    LocalPosition = new Vector2i(5, last_y),
                    Size = new Vector2i(ClientArea.Width - 10, lineHeight),
                    ForegroundColor = _chatColors[channel],
=======
                    Position = new Vector2i(5, last_y),
                    Text =
                    {
                        FillColor = _chatColors[channel],
                    }
>>>>>>> aa39a395
                };
                label.Update(0);
                last_y = label.ClientArea.Bottom;
                Components.Add(label);

                // If the message had newlines adjust the bottom to fix the extra lines
                if (message.Split('\n').Length > 0)
                {
                    last_y += lineHeight * (message.Split('\n').Length - 1);
                }
            }

            if (atBottom)
            {
                Update(0);
                ScrollbarV.Value = ScrollbarV.max;
            }
        }

        private void CheckAndSetLine(string line)
        {
            var text = input;

            // TODO: Refactor to use dynamic input box size.
            // Magic number is pixel width of chatbox input rectangle at
            // current resolution. Will need to modify once handling
            // different resolutions and scaling.
            if (text.MeasureLine(line) > MaxLinePixelLength)
            {
                CheckAndSetLine(line.Substring(1));
            }
            else
            {
                text.Text = line;
            }
        }

        public override bool KeyDown(KeyEventArgs e)
        {
            if (e.Key == Keyboard.Key.T && !Focus)
            {
                Focus = true;
                ignoreFirstText = true;
                return true;
            }

            if (!Focus)
            {
                return false;
            }

            if (e.Key == Keyboard.Key.Escape)
            {
                Focus = false;
                return true;
            }

            if (e.Key == Keyboard.Key.Up)
            {
                if (_inputIndex == -1 && _inputHistory.Any())
                {
                    _inputTemp = input.Text.ToString();
                    _inputIndex++;
                }
                else if (_inputIndex + 1 < _inputHistory.Count())
                {
                    _inputIndex++;
                }

                if (_inputIndex != -1)
                {
                    input.Text = _inputHistory[_inputIndex];
                }

                return true;
            }

            if (e.Key == Keyboard.Key.Down)
            {
                if (_inputIndex == 0)
                {
                    input.Text = _inputTemp;
                    _inputTemp = "";
                    _inputIndex--;
                }
                else if (_inputIndex != -1)
                {
                    _inputIndex--;
                    input.Text = _inputHistory[_inputIndex];
                }

                return true;
            }

            return input.KeyDown(e);
        }

        public override bool TextEntered(TextEventArgs e)
        {
            if (!Focus)
            {
                return false;
            }

            if (ignoreFirstText)
            {
                ignoreFirstText = false;
                return false;
            }
            return input.TextEntered(e);
        }

        private void input_OnSubmit(string text, Textbox sender)
        {
            if (!String.IsNullOrWhiteSpace(text))
            {
                TextSubmitted(this, text);
                _inputHistory.Insert(0, text);
            }

            _inputIndex = -1;

            Focus = false;
        }

        public override void Dispose()
        {
            _disposing = true;
            TextSubmitted = null;
            input.Clear();
            input = null;
            _chatColors.Clear();
            base.Dispose();
        }

        public override void Update(float frameTime)
        {
            base.Update(frameTime);
            if (input != null)
            {
                input.Position = new Vector2i(ClientArea.Left, ClientArea.Bottom);
                input.Update(frameTime);
            }
        }

        public override void Draw()
        {
            if (_disposing || !IsVisible()) return;
            CluwneLib.BlendingMode = BlendingModes.Modulated;
            var clientRect = ClientArea.Translated(Position);
            CluwneLib.drawRectangle(clientRect.Left, clientRect.Top, clientRect.Width, clientRect.Height, new Color4(0, 0, 0, 100));
            CluwneLib.drawRectangle(clientRect.Left, clientRect.Top, clientRect.Width, clientRect.Height, new Color4(211, 211, 211, 100));
            CluwneLib.BlendingMode = BlendingModes.None;
            base.Draw();
            input.Draw();
        }
    }
}<|MERGE_RESOLUTION|>--- conflicted
+++ resolved
@@ -179,17 +179,9 @@
             {
                 var label = new Label(content, "CALIBRI")
                 {
-<<<<<<< HEAD
                     LocalPosition = new Vector2i(5, last_y),
                     Size = new Vector2i(ClientArea.Width - 10, lineHeight),
                     ForegroundColor = _chatColors[channel],
-=======
-                    Position = new Vector2i(5, last_y),
-                    Text =
-                    {
-                        FillColor = _chatColors[channel],
-                    }
->>>>>>> aa39a395
                 };
                 label.Update(0);
                 last_y = label.ClientArea.Bottom;
