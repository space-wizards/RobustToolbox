--- conflicted
+++ resolved
@@ -35,12 +35,9 @@
 
 ### Breaking changes
 
-<<<<<<< HEAD
 * Events that are raised via `IEventBus.RaiseComponentEvent()` now **must** be annotated with  the `ComponentEventAttribute`.
   * By default, events annotated with this attribute can **only** be raised via `IEventBus.RaiseComponentEvent()`. This can be configured via `ComponentEventAttribute.Exclusive` 
-=======
 * StartCollide and EndCollide events are now buffered until the end of physics substeps instead of being raised during the CollideContacts step. EndCollide events are double-buffered and any new ones raised while the events are being dispatched will now go out on the next tick / substep.
->>>>>>> cd590270
 
 ### New features
 
