--- conflicted
+++ resolved
@@ -1,4 +1,4 @@
-using System;
+﻿using System;
 using System.Collections.Generic;
 using System.Linq;
 using System.Runtime.CompilerServices;
@@ -73,6 +73,7 @@
         private Thread? _mainThread;
 
         // Can't use ClydeHandle because it's 64 bit.
+        // TODO: this should be MONITOR ID.
         private int _nextWindowId = 1;
         private readonly Dictionary<int, MonitorReg> _monitors = new();
 
@@ -81,7 +82,7 @@
         public event Action<KeyEventArgs>? KeyUp;
         public event Action<KeyEventArgs>? KeyDown;
         public event Action<MouseWheelEventArgs>? MouseWheel;
-        public event Action<string>? CloseWindow;
+        public event Action<WindowClosedEventArgs>? CloseWindow;
         public event Action? OnWindowScaleChanged;
 
         // NOTE: in engine we pretend the framebuffer size is the screen size..
@@ -166,9 +167,6 @@
             return InitMainWindow();
         }
 
-<<<<<<< HEAD
-        private bool InitMainWindow()
-=======
         private void InitMonitors()
         {
             var monitors = GLFW.GetMonitorsRaw(out var count);
@@ -213,8 +211,7 @@
             GLFW.SetMonitorUserPointer(monitor, null);
         }
 
-        private bool InitWindow()
->>>>>>> c4946b84
+        private bool InitMainWindow()
         {
             var width = ConfigurationManager.GetCVar(CVars.DisplayWidth);
             var height = ConfigurationManager.GetCVar(CVars.DisplayHeight);
@@ -237,8 +234,7 @@
             GLFW.WindowHint(WindowHintString.X11ClassName, "SS14");
             GLFW.WindowHint(WindowHintString.X11InstanceName, "SS14");
 
-<<<<<<< HEAD
-            _chosenRenderer = (Renderer) _configurationManager.GetCVar(CVars.DisplayRenderer);
+            _chosenRenderer = (Renderer) ConfigurationManager.GetCVar(CVars.DisplayRenderer);
 
             var renderers = (_chosenRenderer == Renderer.Default)
                 ? stackalloc Renderer[]
@@ -248,21 +244,9 @@
                     Renderer.OpenGLES2
                 }
                 : stackalloc Renderer[] {_chosenRenderer};
-=======
-            var renderer = (Renderer) ConfigurationManager.GetCVar<int>(CVars.DisplayRenderer);
-
-            Span<Renderer> renderers = (renderer == Renderer.Default)
-                ? stackalloc Renderer[]
-                {
-                    Renderer.OpenGL33,
-                    Renderer.OpenGL31,
-                    Renderer.OpenGLES2
-                }
-                : stackalloc Renderer[] {renderer};
 
             ErrorCode lastGlfwError = default;
             string? lastGlfwErrorDesc = default;
->>>>>>> c4946b84
 
             Window* window = null;
 
@@ -290,14 +274,9 @@
                 {
                     var errorContent = "Failed to create the game window. " +
                                        "This probably means your GPU is too old to play the game. " +
-<<<<<<< HEAD
-                                       "That or update your graphic drivers\n" +
-                                       $"The exact error is: [{code}]\n {desc}";
-=======
                                        "Try to update your graphics drivers, " +
                                        "or enable compatibility mode in the launcher if that fails.\n" +
                                        $"The exact error is: {lastGlfwError}\n{lastGlfwErrorDesc}";
->>>>>>> c4946b84
 
                     MessageBoxW(null,
                         errorContent,
@@ -340,7 +319,6 @@
         {
             if (r == Renderer.OpenGL33)
             {
-<<<<<<< HEAD
                 GLFW.WindowHint(WindowHintInt.ContextVersionMajor, 3);
                 GLFW.WindowHint(WindowHintInt.ContextVersionMinor, 3);
                 GLFW.WindowHint(WindowHintBool.OpenGLForwardCompat, true);
@@ -429,42 +407,6 @@
             {
                 var errCode = GLFW.GetError(out var desc);
                 throw new GlfwException($"{errCode}: {desc}");
-=======
-                if (r == Renderer.OpenGL33)
-                {
-                    GLFW.WindowHint(WindowHintInt.ContextVersionMajor, 3);
-                    GLFW.WindowHint(WindowHintInt.ContextVersionMinor, 3);
-                    GLFW.WindowHint(WindowHintBool.OpenGLForwardCompat, true);
-                    GLFW.WindowHint(WindowHintClientApi.ClientApi, ClientApi.OpenGlApi);
-                    GLFW.WindowHint(WindowHintContextApi.ContextCreationApi, ContextApi.NativeContextApi);
-                    GLFW.WindowHint(WindowHintOpenGlProfile.OpenGlProfile, OpenGlProfile.Core);
-                    GLFW.WindowHint(WindowHintBool.SrgbCapable, true);
-                }
-                else if (r == Renderer.OpenGL31)
-                {
-                    GLFW.WindowHint(WindowHintInt.ContextVersionMajor, 3);
-                    GLFW.WindowHint(WindowHintInt.ContextVersionMinor, 1);
-                    GLFW.WindowHint(WindowHintBool.OpenGLForwardCompat, false);
-                    GLFW.WindowHint(WindowHintClientApi.ClientApi, ClientApi.OpenGlApi);
-                    GLFW.WindowHint(WindowHintContextApi.ContextCreationApi, ContextApi.NativeContextApi);
-                    GLFW.WindowHint(WindowHintOpenGlProfile.OpenGlProfile, OpenGlProfile.Any);
-                    GLFW.WindowHint(WindowHintBool.SrgbCapable, true);
-                }
-                else if (r == Renderer.OpenGLES2)
-                {
-                    GLFW.WindowHint(WindowHintInt.ContextVersionMajor, 2);
-                    GLFW.WindowHint(WindowHintInt.ContextVersionMinor, 0);
-                    GLFW.WindowHint(WindowHintBool.OpenGLForwardCompat, true);
-                    GLFW.WindowHint(WindowHintClientApi.ClientApi, ClientApi.OpenGlEsApi);
-                    // GLES2 is initialized through EGL to allow ANGLE usage.
-                    // (It may be an idea to make this a configuration cvar)
-                    GLFW.WindowHint(WindowHintContextApi.ContextCreationApi, ContextApi.EglContextApi);
-                    GLFW.WindowHint(WindowHintOpenGlProfile.OpenGlProfile, OpenGlProfile.Any);
-                    GLFW.WindowHint(WindowHintBool.SrgbCapable, false);
-                }
-
-                _glfwWindow = GLFW.CreateWindow(width, height, string.Empty, monitor, null);
->>>>>>> c4946b84
             }
 
             var reg = SetupWindow(window);
@@ -694,14 +636,9 @@
         {
             try
             {
-<<<<<<< HEAD
                 var windowReg = FindWindow(window);
                 var ev = new MouseWheelEventArgs(((float) offsetX, (float) offsetY), windowReg.LastMousePos);
-                _gameController.MouseWheel(ev);
-=======
-                var ev = new MouseWheelEventArgs(((float) offsetX, (float) offsetY), _lastMousePos);
                 MouseWheel?.Invoke(ev);
->>>>>>> c4946b84
             }
             catch (Exception e)
             {
@@ -713,17 +650,8 @@
         {
             try
             {
-<<<<<<< HEAD
                 var windowReg = FindWindow(window);
-                if (windowReg.IsMainWindow)
-                {
-                    _gameController.Shutdown("Window closed");
-                }
-
-                windowReg.Closed?.Invoke(new WindowClosedEventArgs(windowReg.Handle));
-=======
-                CloseWindow?.Invoke("Window closed");
->>>>>>> c4946b84
+                CloseWindow?.Invoke(new WindowClosedEventArgs(windowReg.Handle));
             }
             catch (Exception e)
             {
@@ -751,27 +679,16 @@
 
                 windowReg.PixelRatio = windowReg.FramebufferSize / windowReg.WindowSize;
 
-<<<<<<< HEAD
                 if (windowReg.IsMainWindow)
                 {
                     GL.Viewport(0, 0, fbW, fbH);
                     CheckGlError();
-                    if (fbW != 0 && fbH != 0)
-                    {
-                        _mainViewport.Dispose();
-                        CreateMainViewport();
-                    }
                 }
                 else
                 {
                     windowReg.RenderTexture!.Dispose();
-
                     CreateWindowRenderTexture(windowReg);
                 }
-=======
-                GL.Viewport(0, 0, fbW, fbH);
-                CheckGlError();
->>>>>>> c4946b84
 
                 var eventArgs = new WindowResizedEventArgs(oldSize, windowReg.FramebufferSize, windowReg.Handle);
                 OnWindowResized?.Invoke(eventArgs);
@@ -786,13 +703,9 @@
         {
             try
             {
-<<<<<<< HEAD
                 var windowReg = FindWindow(window);
                 windowReg.WindowScale = (xScale, yScale);
-=======
-                _windowScale = (xScale, yScale);
                 OnWindowScaleChanged?.Invoke();
->>>>>>> c4946b84
             }
             catch (Exception e)
             {
@@ -865,7 +778,7 @@
             var reg = _monitors[monitorImpl.Id];
 
             GLFW.SetWindowMonitor(
-                _glfwWindow,
+                _mainWindow!.GlfwWindow,
                 reg.Monitor,
                 0, 0,
                 monitorImpl.Size.X, monitorImpl.Size.Y,
@@ -954,38 +867,25 @@
                 GLFW.GetWindowSize(_mainWindow.GlfwWindow, out var w, out var h);
                 _mainWindow.PrevWindowSize = (w, h);
 
-<<<<<<< HEAD
                 GLFW.GetWindowPos(_mainWindow.GlfwWindow, out var x, out var y);
                 _mainWindow.PrevWindowPos = (x, y);
-                var monitor = GLFW.GetPrimaryMonitor();
+                var monitor = MonitorForWindow(_mainWindow.GlfwWindow);
                 var mode = GLFW.GetVideoMode(monitor);
 
                 GLFW.SetWindowMonitor(
                     _mainWindow.GlfwWindow,
-                    GLFW.GetPrimaryMonitor(),
+                    monitor,
                     0, 0,
                     mode->Width, mode->Height,
-=======
-                GLFW.GetWindowPos(_glfwWindow, out var x, out var y);
-                _prevWindowPos = (x, y);
-                var monitor = MonitorForWindow(_glfwWindow);
-                var mode = GLFW.GetVideoMode(monitor);
-
-                GLFW.SetWindowMonitor(_glfwWindow, monitor, 0, 0, mode->Width, mode->Height,
->>>>>>> c4946b84
                     mode->RefreshRate);
             }
             else
             {
-<<<<<<< HEAD
                 GLFW.SetWindowMonitor(
                     _mainWindow.GlfwWindow,
                     null,
                     _mainWindow.PrevWindowPos.X, _mainWindow.PrevWindowPos.Y,
                     _mainWindow.PrevWindowSize.X, _mainWindow.PrevWindowSize.Y, 0);
-=======
-                GLFW.SetWindowMonitor(_glfwWindow, null, _prevWindowPos.X, _prevWindowPos.Y, _prevWindowSize.X,
-                    _prevWindowSize.Y, 0);
             }
         }
 
@@ -1004,7 +904,6 @@
                 var box = Box2i.FromDimensions(monPosX, monPosY, videoMode->Width, videoMode->Height);
                 if (box.Contains(winPosX, winPosY))
                     return monitor;
->>>>>>> c4946b84
             }
 
             // Fallback
@@ -1040,7 +939,6 @@
             _glfwExceptionList.Add(e);
         }
 
-<<<<<<< HEAD
         private static void SetWindowVisible(WindowReg reg, bool visible)
         {
             reg.IsVisible = visible;
@@ -1111,27 +1009,6 @@
             }
         }
 
-        [Serializable]
-        public class GlfwException : Exception
-        {
-            public GlfwException()
-            {
-            }
-
-            public GlfwException(string message) : base(message)
-            {
-            }
-
-            public GlfwException(string message, Exception inner) : base(message, inner)
-            {
-            }
-
-            protected GlfwException(
-                SerializationInfo info,
-                StreamingContext context) : base(info, context)
-            {
-            }
-=======
         private sealed class MonitorReg
         {
             public int Id;
@@ -1153,7 +1030,28 @@
             public string Name { get; }
             public Vector2i Size { get; }
             public int RefreshRate { get; }
->>>>>>> c4946b84
+        }
+
+        [Serializable]
+        public class GlfwException : Exception
+        {
+            public GlfwException()
+            {
+            }
+
+            public GlfwException(string message) : base(message)
+            {
+            }
+
+            public GlfwException(string message, Exception inner) : base(message, inner)
+            {
+            }
+
+            protected GlfwException(
+                SerializationInfo info,
+                StreamingContext context) : base(info, context)
+            {
+            }
         }
     }
 }