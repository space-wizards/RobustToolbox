﻿# Release notes for RobustToolbox.

<!--
NOTE: automatically updated sometimes by version.py.
Don't change the format without looking at the script!
-->

<!--START TEMPLATE
## Master

### Breaking changes

*None yet*

### New features

*None yet*

### Bugfixes

*None yet*

### Other

*None yet*

### Internal

*None yet*


END TEMPLATE-->

## Master

### Breaking changes

<<<<<<< HEAD
* The order in which the client initialises networked entities has changed. It will now always apply component states, initialise, and start an entity's parent before processing any children. This might break anything that was relying on the old behaviour where all component states were applied before any entities were initialised & started.
=======
* `IClydeViewport` overlay rendering methods now take in an `IRenderHandle` instead of a world/screen handle.
* The `OverlayDrawArgs` struct now has an internal constructor.
>>>>>>> 5d772075

### New features

* Controls can now be manually restyled via `Control.InvalidateStyleSheet()` and `Control.DoStyleUpdate()`
* Added `IUserInterfaceManager.RenderControl()` for manually drawing controls.
* `OverlayDrawArgs` struct now has an `IRenderHandle` field such that overlays can use the new `RenderControl()` methods.

### Bugfixes

<<<<<<< HEAD
* Fixed a client-side bug where `TransformComponent.GridUid` does not get set properly when an existing entity is attached to a new entity outside of the player's PVS range.
=======
* EntityPrototypeView control now avoids creating entities if the prototype is set while the control is not on the UI tree.
>>>>>>> 5d772075

### Other

*None yet*

### Internal

*None yet*


## 241.0.0

### Breaking changes

* Remove DeferredClose from BUIs.

### New features

* Added `EntityManager.DirtyFields()`, which allows components with delta states to simultaneously mark several fields as dirty at the same time.
* Add `CloserUserUIs<T>` to close keys of a specific key.

### Bugfixes

* Fixed `RaisePredictiveEvent()` not properly re-raising events during prediction for event handlers that did not take an `EntitySessionEventArgs` argument.
* BUI openings are now deferred to avoid having slight desync between deferred closes and opens occurring in the same tick.


## 240.1.2


## 240.1.1

### Bugfixes

* Fixed one of the `IOverlayManager.RemoveOverlay` overrides not fully removing the overlay.


## 240.1.0

### New features

* Added an `AsNullable` extension method for converting an `Entity<T>` into an `Entity<T?>`

### Bugfixes

* Fixed an exception in `PhysicsSystem.DestroyContacts()` that could result in entities getting stuck with broken physics.

### Other

* `GamePrototypeLoadManager` will now send all uploaded prototypes to connecting players in a single `GamePrototypeLoadMessage`, as opposed to one message per upload.


## 240.0.1

### Bugfixes

* Fixed `SharedBroadphaseSystem.GetBroadphases()` not returning the map itself, which was causing physics to not work properly off-grid.


## 240.0.0

### Breaking changes

* `ComponentRegistry` no longer implements `ISerializationContext`
* Tickrate values are now `ushort`, allowing them to go up to 65535.

### New features

* Console completion options now have new flags for preventing suggestions from being escaped or quoted.
* Added `ILocalizationManager.HasCulture()`.
* Static `EntProtoId<T>` fields are now validated to exist.

### Bugfixes

* Fixed a state handling bug in replays, which was causing exceptions to be thrown when applying delta states.

### Other

* Reduced amount of `DynamicMethod`s used by serialization system. This should improve performance somewhat.

### Internal

* Avoided sorting overlays every render frame.
* Various clean up to grid fixture code/adding asserts.

## 239.0.1

### Bugfixes

* Fix logging of received packets with `net.packet` logging level.
* Downgrade `VorbisPizza` to fix audio playback for systems without AVX2 support.

### Other

* Improved performance of some Roslyn analyzers and source generators, which should significantly improve compile times and IDE performance.


## 239.0.0

### Breaking changes

* Robust now uses **.NET 9**.
* `ISerializationManager` will now log errors if it encounters `Entity<T>` data-fields.
  * To be clear, this has never been supported and is not really a breaking change, but this will likely require manual intervention to prevent tests from failing.
* `IClyde.TextInputSetRect`, `TextInputStart` and `TextInputStop` have been moved to be on `IClydeWindow`.
* Updated various NuGet dependencies and removed some other ones, of note:
  * `FastAccessors`, which is a transitive dep we never used, is now gone. It might have snuck into some `using` statement thanks to your IDE, and those will now fail to compile. Remove them.
  * NUnit `Is.EqualTo(default)` seems to have ambiguous overload resolution in some cases now, this can be fixed by using an explicit `default(type)` syntax.
  * This also fixed various false-positive warnings reported by NuGet.

### New features

* Added `MockInterfaces.MakeConfigurationManager` for creating functional configuration managers for unit test mocking.
* Added `ISawmill.IsLogLevelEnabled()` to avoid doing expensive verbose logging operations when not necessary.
* ``string[] Split(System.ReadOnlySpan`1<char>)`` is now available in sandbox.

### Bugfixes

* Fixed auto-generated component delta-states not raising `AfterAutoHandleStateEvent`
* Fixed auto-generated component delta-states improperly implementing `IComponentDeltaState` methods. May have caused bugs in replays.
* Fixed `Robust.Client.WebView` on the launcher via a new release.
* Fixed an exception that could occur when saving a map that had tiles migrated by alias.

### Other

* The `loglevel` command now properly shows the "`null`" log level that resets the level to inheriting from parent. This was already supported by it, but the completions didn't list it.

### Internal

* Experimental SDL2 windowing backend has been replaced with SDL3. SDL3 backend is also more feature-complete, though it is still not in use.
* Updated CEF used by Robust.Client.WebView to 131.3.5.

## 238.0.1

### Bugfixes

* Fixed source generation for auto-networked EntityUid Dictionaries missing a semicolon
* Fixed PlacementManager using the wrong coordinates when deleting entities in an area.


## 238.0.0

### Breaking changes

* Some toolshed command syntax/parsing has changed slightly, and several toolshed related classes and interfaces have changed significantly, including ToolshedManager, type parsers, invocation contexts, and parser contexts. For more detail see the the description of PR #5455


## 237.4.0

### New features

* Implement automatic field-level delta states via AutoGenerateComponentState via opt-in.

### Bugfixes

* Remove redundant TransformComponentState bool.


## 237.3.0

### New features

* Added stack-like functions to `ValueList<T>` and added an `AddRange(ReadOnlySpan<T>)` overload.
* Added new `AssetPassFilterDrop`.
* Added a new RayCastSystem with the latest Box2D raycast + shapecasts implemented.

### Bugfixes

* Fixed `IPrototypeManager.TryGetKindFrom()` not working for prototypes with automatically inferred kind names.

### Other

* Sandbox error reference locator now works with generic method calls.


## 237.2.0

### Breaking changes

* `SharedEyeSystem..SetTarget()` will now also automatically remove the old target from the session's ViewSubscriptions

### New features

* `ImmutableArray<T>` can now be serialized by `RobustSerializer`.
* `RequiresLocationAttribute`, used by `ref readonly`, is now allowed by the sandbox.
* Added `DAT-OBJ()` localization function, for the dative case in certain languages.
* Client builds for FreeBSD are now made.
* Added `FormattedMessage.TrimEnd()`.
* Added Toolshed `with` for `ProtoId<T>`.

### Bugfixes

* Fix `UniqueIndex<,>.RemoveRange()` and`UniqueIndexHkm<,>.RemoveRange()` clearing the whole set instead of just removing the specified values.
* Avoid server crashes on some weird console setups (notably Pterodactyl).
* Avoid unhandled exceptions during server shutdown getting swallowed due logging into a disposed logger.
* Fix sandbox definitions for `Regex` functions returning `MatchCollection`.
* Fix minor layout bugs with `SplitContainer` and `BoxContainer`.

### Other

* Changed how multi-window rendering presents to the screen with a new CVar `display.thread_unlock_before_swap`. This is an experiment to see if it solves some synchronization issues.
* View Variables no longer clears the window on refresh while waiting on response from server.
* `SpinBox` buttons now have a `+` prefix for the positive ones.
* Improve Toolshed type intersection mechanism

### Internal

* Warning cleanup.

## 237.1.0

### New features

* csi's auto import-system can now handle generic types.
* csi's reflection helpers (like `fld()`) handle private members up the inheritance chain.

### Bugfixes

* Fix `UniqueIndexHkm<,>` and, by extension, entity data storage memory leaking.
* Fix bugs related to UIScale on `OSWindow`s.


## 237.0.0

### Breaking changes

* `IClydeWindow.Size` is now settable, allowing window sizes to be changed after creation.

### New features

* The game server's `/update` endpoint now supports passing more information on why an update is available.
  * This information is accessible via `IWatchdogApi.RestartRequested`.
  * Information can be specified by passing a JSON object with a `Reason` code and `Message` field.
* Added an "Erase" button to the tile spawn menu.
* Added `OSWindow.Create()`, which allows OS windows to be created & initialised without immediately opening/showing them.

### Other

* Made `WatchdogApi` and some members of `IWatchdogApi` private. These symbols should never have been accessed by content.


## 236.1.0

### New features

* `RequiredMemberAttribute` and `SetsRequiredMembersAttribute` have been added to the sandbox whitelist. I.e., you can now use the `required` keyword in client/shared code.
* Added `SwitchExpressionException` to sandbox. This type gets used if you have a `switch` expression with no default case.
* Added `LineEdit.SelectAllOnFocus`.
* `GameTitle`, `WindowIconSet` and `SplashLogo` are exposed in `IGameController`. These will return said information set in game options or whatever is set in `manifest.yml`.
* `BoundUserInterface` inheritors now have access to `PlayerManager`.
* Added `MuteSounds` bool to `BaseButton`.
* The engine has a new future-proof HWID system.
  * The auth server now manages HWIDs. This avoids HWID impersonation attacks.
  * The auth server can return multiple HWIDs. They are accessible in `NetUserData.ModernHWIds`.
  * The auth server also returns a trust score factor, accessible as `NetUserData.Trust`.
  * HWID can be disabled client side (`ROBUST_AUTH_ALLOW_HWID` env var) or server side (`net.hwid` cvar).
  * The old HWID system is still in place. It is intended that content switches to placing new bans against the new HWIDs.
  * Old HWIDs no longer work if the connection is not authenticated.
* `launchauth` command now recognizes `SS14_LAUNCHER_APPDATA_NAME`.
* Added new overload to `EntityLookupSystem.GetEntitiesIntersecting`.
* Added `Control.RemoveChild(int childIndex)`.
* `build.entities_category_filter` allows filtering the entity spawn panel to a specific category.

### Bugfixes

* Fixed `SpriteView` offset calculations when scaled.

### Other

* Sprite flicks are applied immediately when started.
* More warning fixes.
* If the server gets shut down before finishing startup, the reason is now logged properly.


## 236.0.0

### Breaking changes

* Revert IsTouching only being set to true if the contact were laready touching in clientside physics prediction.
* Don't touch IsTouching if both bodies are asleep for clientside physics contacts. This change and the one above should fix a lot of clientside contact issues, particularly around repeated incorrect clientside contact events.

### New features

* Added an analyzer to detect duplicate Dependency fields.

### Bugfixes

* Auto-networked dictionaries now use `TryAdd()` to avoid duplicate key errors when a dictionary contains multiple unknown networked entities.
* Fixed `ICommonSession.Ping` always returning zero instead of the ping. Note that this will still return zero for client-side code when trying to get the ping of other players.
* Hot reload XAML files on rename to fix them potentially not being reloaded with Visual Studio.
* Fix TabContainer click detection for non-1.0 UI scales.

### Other

* Obsolete some static localization methods.
* Tried to improve PVS tolerance to exceptions occurring.


## 235.0.0

### Breaking changes

* Several different `AudioSystem` methods were incorrectly given a `[return: NotNullIfNotNull]` attribute. Content code that uses these methods needs to be updated to perform null checks.
* noSpawn is no longer obsolete and is now removed in lieu of the EntityCategory HideSpawnMenu.

### Bugfixes

* physics.maxlinvelocity is now a replicated cvar.
* Fix DistanceJoint debug drawing in physics not using the local anchors.
* Fixed filtered AudioSystem methods playing a sound for all players when given an empty filter.
* Fixed equality checks for `MarkupNode` not properly handling attributes.
* Fixed `MarkupNode` not having a `GetHashCode()` implementation.
* Fixed a PVS error that could occur when trying to delete the first entity that gets created in a round.
* Fixed the "to" and "take" toolshed commands not working as intended.
* Rich text controls within an `OutputPanel` control will now become invisible when they are out of view.

### Other

* Improve precision for Quaternion2D constructor from angles.


## 234.1.0

### New features

* SharedAudioSystem now has PlayLocal which only runs audio locally on the client.

### Bugfixes

* Fix AudioParams not being passed through on PlayGlobal methods.


## 234.0.0

### Breaking changes

* Remove a lot of obsoleted code that has been obsoleted for a while.

### New features

* Add another GetLocalEntitiesIntersecting override.

### Other

* Mark large replays as requiring Server GC.
* Obsolete some IResourceCache proxies.


## 233.1.0

### New features

* Add GetGridEntities and another GetEntitiesIntersecting overload to EntityLookupSystem.
* `MarkupNode` is now `IEquatable<MarkupNode>`. It already supported equality checks, now it implements the interface.
* Added `Entity<T>` overloads to the following `SharedMapSystem` methods: `GetTileRef`, `GetAnchoredEntities`, `TileIndicesFor`.
* Added `EntityUid`-only overloads to the following `SharedTransformSystem` methods: `AnchorEntity`, `Unanchor`.

### Bugfixes

* Fixed equality checks for `MarkupNode` not properly handling attributes.
* Fixed toolshed commands failing to generate error messages when working with array types
* Fixed `MarkupNode` not having a `GetHashCode()` implementation.

### Other

* If `EntityManager.FlushEntities()` fails to delete all entities, it will now attempt to do so a second time before throwing an exception.


## 233.0.2

### Bugfixes

* Fix exceptions in client game state handling for grids. Now they will rely upon the networked fixture data and not try to rebuild in the grid state handler.


## 233.0.1

### Bugfixes

* Fix IsHardCollidable component to EntityUid references.


## 233.0.0

### Breaking changes

* Made EntityRenamed a broadcast event & added additional args.
* Made test runs parallelizable.
* Added a debug assert that other threads aren't touching entities.

### Bugfixes

* Fix some entitylookup method transformations and add more tests.
* Fix mousehover not updating if new controls showed up under the mouse.

### Internal

* `ClientGameStateManager` now only initialises or starts entities after their parents have already been initialized. There are also some new debug asserts to try ensure that this rule isn't broken elsewhere.
* Engine version script now supports dashes.


## 232.0.0

### Breaking changes

* Obsolete method `AppearanceComponent.TryGetData` is now access-restricted to `SharedAppearanceSystem`; use `SharedAppearanceSystem.TryGetData` instead.

### New features

* Added `SharedAppearanceSystem.AppendData`, which appends non-existing `AppearanceData` from one `AppearanceComponent` to another.
* Added `AppearanceComponent.AppearanceDataInit`, which can be used to set initial `AppearanceData` entries in .yaml.

### Bugfixes

* Fix BUI interfaces not deep-copying in state handling.
* Add Robust.Xaml.csproj to the solution to fix some XAML issues.

### Other

* Serialization will now add type tags (`!type:<T>`) for necessary `NodeData` when writing (currently only for `object` nodes).

### Internal

* Added `ObjectSerializer`, which handles serialization of the generic `object` type.


## 231.1.1

### Bugfixes

* Fixed a bug where the client might not add entities to the broadphase/lookup components.
* Fixed  various toolshed commands not working, including `sort`, `sortdown` `join` (for strings), and `emplace`

### Other

* Toolshed command blocks now stop executing if previous errors were not handled / cleared.


## 231.1.0

### New features

* Network `InterfaceData` on `UserInterfaceComponent`.
* Added `System.Decimal` to sandbox.
* Added XAML hot reloading.
* Added API for content to write custom files into replay through `IReplayFileWriter`.

### Other

* Optimized `EntityLookup` and other physics systems.

### Internal

* Added more tests related to physics.


## 231.0.1

### Other

* Add better logging to failed PVS sends.


## 231.0.0

### Breaking changes

* ViewSubscriber has been moved to shared; it doesn't actually do anything on the client but makes shared code easier.

### New features

* ContactEnumreator exists to iterate the contacts of a particular entity.
* Add FixturesChangeComponent as a generic way to add and remove fixtures easily.
* PointLightComponent enabling / disabling now has an attempt event if you wish to block it on content side.
* There's an OpenScreenAt overload for screen-relative coordinates.
* SpriteSystem has methods to get an entity's position in sprite terms.
* EntityManager and ComponentFactory now have additional methods that interact with ComponentRegistry and ComponentRegistryEntry.

### Bugfixes

* Fix PrototypeFlags Add not actually working.
* Fix BUIs going BRRT opening and closing repeatedly upon prediction. The closing now gets deferred to the update loop if it's still closed at the end of prediction.


## 230.2.0

### New features

* Add ProcessNow for IRobustJob as a convenience method where you may not want to run a job in the background sometimes.
* Add Vector2i helpers to all 8 neighbouring directions.

### Other

* Remove IThreadPoolWorkItem interface from IRobustJob.


## 230.1.0

### New features

* You can now pass `bool[]` parameters to shaders.
* Added `toolshed.nearby_entities_limit` CVar.
* Fix `RichTextLabel.Text` to clear and reset the message properly in all cases.
* `scene` command has tab completion now.
* `devwindow` UI inspector property catches exceptions for read properties.
* `SplitContainer.Flip()`

### Bugfixes

* Fix tile enlargement not being applied for some EntityLookup queries.
* `LocalizedEntityCommands` are now not initialized inside `RobustUnitTest`, fixing guaranteed test failures.
* Fixed issues with broadphase init breaking replays frequently.
* Fix uploaded prototypes and resources for clients connecting to a server.

### Other

* Improved error reporting for DataField analyzer.


## 230.0.1


## 230.0.0

### New features

* Added `InterpolatedStringHandlerArgumentAttribute` to the sandbox whitelist.
* `IUserInterfaceManager.Popup()` popups now have a copy to clipboard button.

### Bugfixes

* Security fixes
* Fix exception in `TimedDespawnComponent` spawning another `TimedDespawnComponent`.
* Fixed pool memory leak in physics `SolveIsland`.


## 229.1.2

### Bugfixes

* Fixed a bug where the client might not add entities to the broadphase/lookup components.


## 229.1.1

### Bugfixes

* Fix some teleportation commands not working in singleplayer or replays

### Other

* Audio entity names now include the filepath of the audio being played if relevant for debugging.


## 229.1.0

### Bugfixes

* Fix multithreading bug in ParallelTracker that caused the game to crash randomly.
* Fixed IPv6-only hosts not working properly with built-in HTTP clients.

### Other

* Added obsoletion warning for `Control.Dispose()`. New code should not rely on it.
* Reduced the default tickrate to 30 ticks.
* Encryption of network messages is now done concurrently to avoid spending main thread time. In profiles, this added up to ~8% of main thread time on RMC-14.


## 229.0.0

### Breaking changes

* Fixes large entities causing entity spawn menu to break.
* Made PhysicsHull an internal ref struct for some PolygonShape speedup.

### New features

* Audio ticks-per-second is now capped at 30 by default and controlled via `audio.tick_rate` cvar.
* Add CreateWindow and CreateDisposableControl helpers for BUIs.
* Add OnProtoReload virtual method to BUIs that gets called on prototype reloads.
* Add RemoveData to AppearanceSystem data.


## 228.0.0

### Breaking changes

* The `Color` struct's equality methods now check for exact equality. Use `MathHelper.CloseToPercent(Color, Color)` for the previous functionality.
* Added a toolshed.nearby_limit cvar to limit the maximum range of the nearby command. Defaults to 200.

### New features

* Added command usage with types to Toolshed command help.
* Add Text property to RichTextLabel.
* Whitelist System.Net.IPEndPoint.
* Add event for mass & angular inertia changes.
* Add SpriteSystem.IsVisible for layers.
* Add TryQueueDeleteEntity that checks if the entity is already deleted / queuedeleted first.

### Bugfixes

* Clients connecting to a server now always load prototype uploads after resource uploads, fixing ordering bugs that could cause various errors.


## 227.0.0

### Breaking changes

* Add a `loop` arg to SpriteSystem.GetFrame in case you don't want to get a looping animation.
* Remove obsolete VisibileSystem methods.

### New features

* Added `LocalizedEntityCommands`, which are console commands that have the ability to take entity system dependencies.
* Added `BeginRegistrationRegion` to `IConsoleHost` to allow efficient bulk-registration of console commands.
* Added `IConsoleHost.RegisterCommand` overload that takes an `IConsoleCommand`.
* Added a `Finished` boolean to `AnimationCompletedEvent` which allows distinguishing if an animation was removed prematurely or completed naturally.
* Add GetLocalTilesIntersecting for MapSystem.
* Add an analyzer for methods that should call the base implementation and use it for EntitySystems.

### Bugfixes

* Fix loading replays if string package is compressed inside a zip.

### Other

* Tab completions containing spaces are now properly quoted, so the command will actually work properly once entered.
* Mark EntityCoordinates.Offset as Pure so it shows as warnings if the variable is unused.
* Networked events will always be processed in order even if late.


## 226.3.0

### New features

* `System.Collections.IList` and `System.Collections.ICollection` are now sandbox safe, this fixes some collection expression cases.
* The sandboxing system will now report the methods responsible for references to illegal items.


## 226.2.0

### New features

* `Control.VisibilityChanged()` virtual function.
* Add some System.Random methods for NextFloat and NextPolarVector2.

### Bugfixes

* Fixes ContainerSystem failing client-side debug asserts when an entity gets unanchored & inserted into a container on the same tick.
* Remove potential race condition on server startup from invoking ThreadPool.SetMinThreads.

### Other

* Increase default value of res.rsi_atlas_size.
* Fix internal networking logic.
* Updates of `OutputPanel` contents caused by change in UI scale are now deferred until visible. Especially important to avoid updates from debug console.
* Debug console is now limited to only keep `con.max_entries` entries.
* Non-existent resources are cached by `IResourceCache.TryGetResource`. This avoids the game constantly trying to re-load non-existent resources in common patterns such as UI theme texture fallbacks.
* Default IPv4 MTU has been lowered to 700.
* Update Robust.LoaderApi.

### Internal

* Split out PVS serialization from compression and sending game states.
* Turn broadphase contacts into an IParallelRobustJob and remove unnecessary GetMapEntityIds for every contact.


## 226.1.0

### New features

* Add some GetLocalEntitiesIntersecting methods for `Entity<T>`.

### Other

* Fix internal networking logic


## 226.0.0

### Breaking changes

* `IEventBus.RaiseComponentEvent` now requires an EntityUid argument.
* The `AddedComponentEventArgs` and `RemovedComponentEventArgs` constructors are now internal

### New features

* Allow RequestScreenTexture to be set in overlays.

### Bugfixes

* Fix AnimationCompletedEvent not always going out.


## 225.0.0

### Breaking changes

* `NetEntity.Parse` and `TryParse` will now fail to parse empty strings.
* Try to prevent EventBus looping. This also caps the amount of directed component subscriptions for a particular component to 256.

### New features

* `IPrototypeManager.TryIndex` will now default to logging errors if passed an invalid prototype id struct (i,e., `EntProtoId` or `ProtoId<T>`). There is a new optional bool argument to disable logging errors.
* `Eye` now allows its `Position` to be set directly. Please only do this with the `FixedEye` child type constructed manually.
* Engine now respects the hub's `can_skip_build` parameter on info query, fixing an issue where the first hub advertisement fails due to ACZ taking too long.
* Add GetSession & TryGetSession to ActorSystem.
* Raise an event when an entity's name is changed.

### Bugfixes

* The `ent` toolshed command now takes `NetEntity` values, fixing parsing in practical uses.
* Fix ComponentFactory test mocks.
* Fix LookupFlags missing from a couple of EntityLookupSystem methods.

### Other

* Improved engine's Happy Eyeballs implementation, should result in more usage of IPv6 for HTTP APIs when available.
* Remove CompIdx locks to improve performance inside Pvs at higher player counts.
* Avoid a read lock in GetEntityQuery to also improve performance.
* Mark `EntityManager.System<T>` as Pure.


## 224.1.1

### Bugfixes

* Fixed UserInterfaceSystem sometimes throwing a key-not-found exception when trying to close UIs.


## 224.1.0

### New features

* `ServerIntegrationInstance` has new methods for adding dummy player sessions for tests that require multiple players.
* Linguini has been updated to v0.8.1. Errors will now be logged when a duplicate localization key is found.
* Added `UserInterfaceSystem.SetUi()` for modifying the `InterfaceData` associated with some BUI.
* Added the `EntityPrototypeView` control for spawning & rendering an entity prototype.

### Bugfixes

* Fix `UserInterfaceSystem` spamming client side errors when entities with UIs open are deleted while outside of PVS range.
* Fix Toolshed's EnumTypeParse not working enum values with upercase characters.
* Fixed `incmd` command not working due to an invalid cast.

### Other

* There have been various performance improvements to replay loading & playback.

### Internal

* Added `DummySession` and `DummyChannel` classes for use in integration tests and benchmarks to fool the server into thinking that there are multiple players connected.
* Added `ICommonSessionInternal` and updated `CommonSession` so that the internal setters now go through that interface.

## 224.0.1

### Bugfixes

* Fixes PVS throwing exceptions when invalid entities are passed to `ExpandPvsEvent`. Now it just logs an error.
* Fixes BUIs not properly closing, resulting in invalid entities in `UserInterfaceUserComponent.OpenInterfaces`
* Fixes an unknown/invalid prototype exception sometimes being thrown when running ``IPrototypeManager.ResolveResults()`


## 224.0.0

### Breaking changes

* `Matrix3` has been replaced with `System.Numerics.Matrix3x2`. Various Matrix related methods have been turned into extension methods in the `Matrix3Helpers` class.
* Engine `EntityCategory` prototype IDs have been changed to use CamelCase. I.e., `hideSpawnMenu` -> `HideSpawnMenu`
* Prototypes can now be implicitly cast `ProtoId<T>` or `EntProtoId` ID structs. The new implicit cast might cause previous function calls to be ambiguous.

### New features

* `Array.Clear(Array)` is now available in the sandbox.
* BUIs now use `ExpandPvsEvent`. I.e., if a player has a UI open, then the entity associated with that UI will always get sent to the player by the PVS system.
* Added `cvar_subs` command for listing all subscribers to cvar changes
* Entity categories have been reworked
  * Each category now has a `HideSpawnMenu` field. The old `HideSpawnMenu` category is now just a normal category with that field set to true.
  * Reworked category inheritance. Inheritance can now be disabled per category using a `Inheritable` field.
  * Entity prototypes can now be automatically added to categories based on the components that they have, either by specifying components when defining the category in yml, or by adding the EntityCategoryAttribute to the component class.

### Bugfixes

* Fixed client-side BUI error log spam if an unknown entity has a UI open.
* Fixed placement manager spawning entities with incorrect rotations.

### Other

* Added a try-catch block to BUI constructors, to avoid clients getting stuck in error loops while applying states.
* Attempting to play sounds on terminating entities no longer logs an error.


## 223.3.0

### New features

* Better exception logging for IRobustJob.
* Add SetGridAudio helper for SharedAudioSystem.

### Bugfixes

* Fix placement manager not setting entity rotation correctly.
* Fix grid-based audio not playing correctly.


## 223.2.0

### New features

* Added several new `FormattedMessage` methods for better exception tolerance when parsing markup. Several existing methods have been marked as obsolete, with new renamed methods taking their place.


## 223.1.2

### Bugfixes

* `MapGridComponent.LastTileModifiedTick` is now actually networked to clients.


## 223.1.1

### Bugfixes

* Fixed an exception caused by enum cvars using integer type values instead of enum values


## 223.1.0

### Other

* Various `ContainerSystem` methods have been obsoleted in favour of overrides that take in an `Entity` struct instead of `EntityUid`
* Various `EntityCoordinates` methods have been obsoleted with replacements added  to `SharedTransformSystem`


## 223.0.0

### Breaking changes

* The `ComponentState` class is now abstract. Networked components that don't have state information now just return a null state.
* The way that delta component states work has changed. It now expects there to be two different state classes, only one of which should implement `IComponentDeltaState<TFullState>`

### New features

* A new `replay.checkpoint_min_interval` cvar has been added. It can be used to limit the frequency at which checkpoints are generated when loading a replay.
* Added `IConfigurationManager.OnCVarValueChanged`. This is a c# event that gets invoked whenever any cvar value changes.

### Bugfixes

* `IEyeManager.GetWorldViewbounds()` and `IEyeManager.GetWorldViewbounds()` should now return the correct bounds if the main viewport does not take up the whole screen.

### Other

* The default values of various replay related cvars have been changed to try and reduce memory usage.


## 222.4.0

### New features

* Added the following types from `System.Numerics` to the sandbox: `Complex`, `Matrix3x2`, `Matrix4x4`, `Plane`, `Quaternion`, `Vector3`, `Vector4`.


## 222.3.0

### New features

* `ITileDefinition.EditorHidden` allows hiding a tile from the tile spawn panel.
* Ordered event subscriptions now take child types into account, so ordering based on a shared type will work.

### Bugfixes

* Cross-map BUI range checks now work.
* Paused entities update on prototype reload.

### Other

* Fixed build compatibility with .NET 8.0.300 SDK, due to changes in how Central Package Management behaves.
* Physics component has delta states to reduce network usage.


## 222.2.0

### New features

* Added `EntityQuery.Comp()` (abbreviation of `GetComponent()`)

### Bugfixes

* Fix `SerializationManager.TryGetVariableType` checking the wrong property.
* Fixed GrammarSystem mispredicting a character's gender

### Other

* User interface system now performs range checks in parallel


## 222.1.1

### Bugfixes

* Fixed never setting BoundUserInterface.State.

### Other

* Add truncate for filesaving.
* Add method for getting the type of a data field by name from ISerializationManager.


## 222.1.0

### New features

* Added `BoundKeyEventArgs.IsRepeat`.
* Added `net.lidgren_log_warning` and `net.lidgren_log_error` CVars.

### Bugfixes

* Fix assert trip when holding repeatable keybinds.

### Other

* Updated Lidgren to v0.3.1. This should provide performance improvements if warning/error logs are disabled.


## 222.0.0

### Breaking changes

* Mark IComponentFactory argument in EntityPrototype as mandatory.

### New features

* Add `EntProtoId<T>` to check for components on the attached entity as well.

### Bugfixes

* Fix PVS iterating duplicate chunks for multiple viewsubscriptions.

### Other

* Defer clientside BUI opens if it's the first state that comes in.


## 221.2.0

### New features

* Add SetMapAudio helper to SharedAudioSystem to setup map-wide audio entities.
* Add SetWorldRotNoLerp method to SharedTransformSystem to avoid client lerping.

### Bugfixes

* `SpriteComponent.CopyFrom` now copies `CopyToShaderParameters` configuration.


## 221.1.0


## 221.0.0

### Breaking changes

* `EntParentChangedMessage.OldMapId` is now an `EntityUid` instead of `MapId`
* `TransformSystem.DetachParentToNull()` is being renamed to `DetachEntity`
* The order in which `MoveEvent` handlers are invoked has been changed to prioritise engine subscriptions

### New features

* Added `UpdateHovered()` and `SetHovered()` to `IUserInterfaceManager`, for updating or modifying the currently hovered control.
* Add SwapPositions to TransformSystem to swap two entity's transforms.

### Bugfixes

* Improve client gamestate exception tolerance.

### Other

* If the currently hovered control is disposed, `UserInterfaceManager` will now look for a new control, rather than just setting the hovered control to null.

### Internal

* Use more `EntityQuery<T>` internally in EntityManager and PhysicsSystem.


## 220.2.0

### New features

* RSIs can now specify load parameters, mimicking the ones from `.png.yml`. Currently only disabling sRGB is supported.
* Added a second UV channel to Clyde's vertex format. On regular batched sprite draws, this goes 0 -> 1 across the sprite quad.
* Added a new `CopyToShaderParameters` system for `SpriteComponent` layers.


## 220.1.0

### Bugfixes

* Fix client-side replay exceptions due to dropped states when recording.

### Other

* Remove IP + HWId from ViewVariables.
* Close BUIs upon disconnect.


## 220.0.0

### Breaking changes

* Refactor UserInterfaceSystem.
  - The API has been significantly cleaned up and standardised, most noticeably callers don't need to worry about TryGetUi and can rely on either HasUi, SetUiState, CloseUi, or OpenUi to handle their code as appropriate.
  - Interface data is now stored via key rather than as a flat list which is a breaking change for YAML.
  - BoundUserInterfaces can now be completely handled via Shared code. Existing Server-side callers will behave similarly to before.
  - BoundUserInterfaces now properly close in many more situations, additionally they are now attached to the entity so reconnecting can re-open them and they can be serialized properly.


## 219.2.0

### New features

* Add SetMapCoordinates to TransformSystem.
* Improve YAML Linter and validation of static fields.

### Bugfixes

* Fix DebugCoordsPanel freezing when hovering a control.

### Other

* Optimise physics networking to not dirty every tick of movement.


## 219.1.3

### Bugfixes

* Fix map-loader not pausing pre-init maps when not actively overwriting an existing map.


## 219.1.2

### Bugfixes

* Fix map-loader not map-initialising grids when loading into a post-init map.


## 219.1.1

### Bugfixes

* Fix map-loader not map-initialising maps when overwriting a post-init map.


## 219.1.0

### New features

* Added a new optional arguments to various entity spawning methods, including a new argument to set the entity's rotation.

### Bugfixes

* Fixes map initialisation not always initialising all entities on a map.

### Other

* The default value of the `auth.mode` cvar has changed


## 219.0.0

### Breaking changes

* Move most IMapManager functionality to SharedMapSystem.


## 218.2.0

### New features

* Control layout properties such as `Margin` can now be set via style sheets.
* Expose worldposition in SpriteComponent.Render
* Network audio entity Play/Pause/Stop states and playback position.
* Add `Disabled` functionality to `Slider` control.


## 218.1.0

### New features

* Add IEquatable.Equals to the sandbox.
* Enable roslyn extensions tests in CI.
* Add a VerticalTabContainer control to match the horizontal one.

### Bugfixes

* Fix divison remainder issue for Colors, fixing purples.

### Other

* Default hub address (`hub.hub_urls`) has been changed to `https://hub.spacestation14.com/`.


## 218.0.0

### Breaking changes

* `Robust.Shared.Configuration.EnvironmentVariables` is now internal and no longer usable by content.

### New features

* Add TryGetRandom to EntityManager to get a random entity with the specified component and TryGetRandom to IPrototypeManager to return a random prototype of the specified type.
* Add CopyData to AppearanceSystem.
* Update UI themes on prototype reloads.
* Allow scaling the line height of a RichTextLabel.
* You can now specify CVar overrides via environment variable with the `ROBUST_CVAR_*` prefix. For example `ROBUST_CVAR_game__hostname=foobar` would set the appropriate CVar. Double underscores in the environment variable name are replaced with ".".
* Added non-generic variant of `GetCVar` to `IConfigurationManager`.
* Add type tracking to FieldNotFoundErrorNode for serialization.
* Distance between lines of a `RichTextLabel` can now be modified with `LineHeightScale`.
* UI theme prototypes are now updated when reloaded.
* New `RA0025` analyzer diagnostic warns for manual assignment to `[Dependency]` fields.

### Bugfixes

* Request headers in `IStatusHandlerContext` are now case-insensitive.
* SetWorldPosition rotation now more closely aligns with prior behavior.
* Fix exception when inspecting elements in some cases.
* Fix HTTP errors on watchdog ping not being reported.

### Other

* Add an analyzer for redundantly assigning to dependency fields.

### Internal

* Remove redundant Exists checks in ContainerSystem.
* Improve logging on watchdog pings.


## 217.2.1

### Bugfixes

* Fix LineEdit tests on engine.

### Internal

* Make various ValueList enumerators access the span directly for performance.


## 217.2.0

### New features

* Added `AddComponents` and `RemoveComponents` methods to EntityManager that handle EntityPrototype / ComponentRegistry bulk component changes.
* Add double-clicking to LineEdit.

### Bugfixes

* Properly ignore non-hard fixtures for IntersectRayWithPredicate.
* Fix nullable TimeSpan addition on some platforms.


## 217.1.0

### New features

* Added `IRobustRandom.GetItems` extension methods for randomly picking multiple items from a collections.
* Added `SharedPhysicsSystem.EffectiveCurTime`. This is effectively a variation of `IGameTiming.CurTime` that takes into account the current physics sub-step.

### Bugfixes

* Fix `MapComponent.LightingEnabled` not leaving FOV rendering in a broken state.

### Internal

* `Shuffle<T>(Span<T>, System.Random)` has been removed, just use the builtin method.


## 217.0.0

### Breaking changes

* TransformSystem.SetWorldPosition and SetWorldPositionRotation will now also perform parent updates as necessary. Previously it would just set the entity's LocalPosition which may break if they were inside of a container. Now they will be removed from their container and TryFindGridAt will run to correctly parent them to the new position. If the old functionality is desired then you can use GetInvWorldMatrix to update the LocalPosition (bearing in mind containers may prevent this).

### New features

* Implement VV for AudioParams on SoundSpecifiers.
* Add AddUi to the shared UI system.

### Bugfixes

* Fix the first measure of ScrollContainer bars.


## 216.0.0

### Breaking changes

* The `net.low_lod_distance` cvar has been replaced with a new `net.pvs_priority_range`. Instead of limiting the range at which all entities are sent to a player, it now extends the range at which high priorities can be sent. The default value of this new cvar is 32.5, which is larger than the default `net.pvs_range` value of 25.

### New features

* You can now specify a component to not be saved to map files with `[UnsavedComponent]`.
* Added `ITileDefinitionManager.TryGetDefinition`.
* The map loader now tries to preserve the `tilemap` contents of map files, which should reduce diffs when re-saving a map after the game's internal tile IDs have changed.

### Bugfixes

* Fix buffered audio sources not being disposed.


## 215.3.1

### Bugfixes

* Revert zstd update.


## 215.3.0

### New features

* `EntityQuery<T>` now has `HasComp` and `TryComp` methods that are shorter than its existing ones.
* Added `PlacementInformation.UseEditorContext`.
* Added `Vector2Helpers` functions for comparing ranges between vectors.

### Bugfixes

* `Texture.GetPixel()`: fixed off-by-one with Y coordinate.
* `Texture.GetPixel()`: fix stack overflow when reading large images.
* `Texture.GetPixel()`: use more widely compatible OpenGL calls.

### Other

* Disabled `net.mtu_expand` again by default, as it was causing issues.
* Updated `SharpZstd` dependency.


## 215.2.0

### New features

* Implement basic VV for SoundSpecifiers.

### Bugfixes

* Fix QueueDel during EndCollideEvents from throwing while removing contacts.


## 215.1.0

### New features

* Add a CompletionHelper for audio filepaths that handles server packaging.
* Add Random.NextAngle(min, max) method and Pick for `ValueList<T>`.
* Added an `ICommonSession` parser for toolshed commands.

### Bugfixes


## 215.0.0

### Breaking changes

* Update Lidgren to 0.3.0

### New features

* Made a new `IMetricsManager` interface with an `UpdateMetrics` event that can be used to update Prometheus metrics whenever they are scraped.
  * Also added a `metrics.update_interval` CVar to go along with this, when metrics are scraped without usage of Prometheus directly.
* IoC now contains an `IMeterFactory` implementation that you can use to instantiate metric meters.
* `net.mtu_ipv6` CVar allows specifying a different MTU value for IPv6.
* Allows `player:entity` to take a parameter representing the player name.
* Add collection parsing to the dev window for UI.
* Add a debug assert to Dirty(uid, comp) to catch mismatches being passed in.

### Bugfixes

* Support transform states with unknown parents.
* Fix serialization error logging.
* Fix naming of ResizableMemoryRegion metrics.
* Fix uncaught overflow exception when parsing NetEntities.

### Other

* The replay system now allows loading a replay with a mismatching serializer type hash. This means replays should be more robust against future version updates (engine security patches or .NET updates).
* `CheckBox`'s interior texture is now vertically centered.
* Lidgren.Network has been updated to [`v0.3.0`](https://github.com/space-wizards/SpaceWizards.Lidgren.Network/blob/v0.3.0/RELEASE-NOTES.md).
* Lowered default IPv4 MTU to 900 (from 1000).
* Automatic MTU expansion (`net.mtu_expand`) is now enabled by default.

### Internal

* Cleanup some Dirty component calls internally.


## 214.2.0

### New features

* Added a `Undetachable` entity metadata flag, which stops the client from moving an entity to nullspace when it moves out of PVS range.

### Bugfixes

* Fix tooltips not clamping to the left side of the viewport.
* Fix global audio property not being properly set.

### Internal

* The server game state / PVS code has been rewritten. It should be somewhat faster now, albeit at the cost of using more memory. The current engine version may be unstable.


## 214.1.1

### Bugfixes

* Fixed connection denial always causing redial.


## 214.1.0

### New features

* Added the `pvs_override_info` command for debugging PVS overrides.

### Bugfixes

* Fix VV for prototype structs.
* Fix audio limits for clientside audio.


## 214.0.0

### Breaking changes

* `NetStructuredDisconnectMessages` has received a complete overhaul and has been moved to `NetDisconnectMessage`. The API is no longer designed such that consumers must pass around JSON nodes, as they are not in sandbox (and clunky).

### New features

* Add a basic default concurrent audio limit of 16 for a single filepath to avoid overflowing audio sources.
* `NetConnectingArgs.Deny()` can now pass along structured data that will be received by the client.

### Bugfixes

* Fixed cursor position bugs when an empty `TextEdit` has a multi-line place holder.
* Fixed empty `TextEdit` throwing exception if cursor is moved left.


## 213.0.0

### Breaking changes

* Remove obsoleted BaseContainer methods.

### New features

* Add EntityManager.RaiseSharedEvent where the event won't go to the attached client but will be predicted locally on their end.
* Add GetEntitiesInRange override that takes in EntityCoordinates and an EntityUid hashset.

### Bugfixes

* Check if a sprite entity is deleted before drawing in SpriteView.


## 212.2.0

### New features

* Add IsHardCollidable to SharedPhysicsSystem to determine if 2 entities would collide.

### Other

* Double the default maximum replay size.


## 212.1.0

### New features

* Add nullable methods for TryIndex / HasIndex on IPrototypeManager.

### Bugfixes

* Fix TextureRect alignment where the strech mode is KeepCentered.


## 212.0.1

### Bugfixes

* Fix passing array by `this` instead of by `ref`.


## 212.0.0

### Breaking changes

* Change Collapsible controls default orientations to Vertical.

### New features

* Expose the Label control for Collapsible controls.
* Add GetGridPosition that considers physics center-of-mass.
* Add TileToVector methods to get the LocalPosition of tile-coords (taking into account tile size).
* Add some more helper methods to PVS filters around EntityUids.
* Add support for Dictionary AutoNetworkedFields.
* Add EnsureLength method for arrays.
* Add PushMarkup to FormattedMessage.
* Add DrawPrimitives overload for `List<Vector2>`
* Add more ValueList ctors that are faster.
* Add ToMapCoordinates method for NetCoordinates.

### Other

* Remove ISerializationHooks obsoletion as they are useful in some rare cases.

### Internal

* Bump max pool size for robust jobs.


## 211.0.2

### Bugfixes

* Fix TextureRect scaling not handling UIScale correctly.


## 211.0.1

### Bugfixes

* Fix GridChunkEnumerator on maps.


## 211.0.0

### Breaking changes

* Moved ChunkIndicesEnumerator to engine and to a re-useable namespace at Robust.Shared/Maps.

### New features

* Added an Enlarged method for Box2Rotated.

### Internal

* Significantly optimise ChunkEnumerator / FindGridsIntersecting in certain use cases by intersecting the grid's AABB with the local AABB to avoid iterating dummy chunks.


## 210.1.1

### Bugfixes

* Fixed multiple recent bugs with key binding storage.

### Other

* Change default of `ButtonGroup.IsNoneSetAllowed` to `true`. This makes it default again to the previous (unintentional) behavior.


## 210.1.0

### New features

* `NetUserId` implements `ISelfSerialize` so can be used in data fields.
* `ButtonGroup.IsNoneSetAllowed` to allow a button group to have no buttons pressed by default.


## 210.0.3


## 210.0.2

### Bugfixes

* Revert changes to `TextureRect` too.


## 210.0.1

### Bugfixes

* Revert changes to `TextureButton` that broke style property handling.


## 210.0.0

### New features

* Controls can now hook before, after, and during rendering of their children.
* IRenderHandle is now a public API, with the caveat that it's properties and methods are unstable.
* ButtonGroup now exposes what buttons it contains, alongside which is currently pressed.
* OptionButton has additional styleclasses, and has a hook for modifying it's internal buttons.
* PanelContainer.GetStyleBox() is now protected rather than private.
* TextureButton now uses a TextureRect instead of custom drawing code.
* TextureRect has additional style properties exposed.
    * A new property, TextureSizeTarget, was added, which allows specifying a size in virtual pixels that the control should attempt to draw at.
    * Stretch mode is now a style property.
    * Scale is now a style property.
* Avalonia.Metadata.XmlnsDefinitionAttribute is now permitted by the sandbox.
* Add MaxDimension property to Box2 to return the higher of the Width or Height.
* Add GetLocalPosition to convert ScreenCoordinates to coordinates relative to the control. Ignores window.
* Add GlobalRect and GlobalPixelRect for controls to get their UIBox2i in screen terms.
* Add dotted line drawing to DrawingHandleScreen.
* You can use `Subs.CVar()` from an entity systems to subscribe to CVar changes. This is more convenient than `IConfigurationManager.OnValueChanged` as it automatically unsubscribes on system shutdown.
* There is now a built-in type serializer for `DateTime`, so you can put `DateTime`s in your data fields.
* `System.Text.Unicode.UnicodeRange` and `UnicodeRanges` are now available in the sandbox.

### Bugfixes

* UI drawing now properly accounts for a control's draw routine potentially mangling the current matrix.
* UI roots now properly update when the global stylesheet is changed. They previously only did so if they had a dedicated stylesheet (which is the one case where they would be unaffected by a global sheet update.


## 209.0.1

### Bugfixes

* Fix missed import from 209.0.0.


## 209.0.0

### Breaking changes

* `replay.max_compressed_size` and `replay.max_uncompressed_size` CVars are now `long`.
* Remove obsolete CoordinatesExtension for ToEntityCoordinates from GridUid / Vector2i.

### New features

* Add GetEntitiesOnMap / GetChildEntities to EntityLookupSystem to return components on the specified map and components with the specified parent respectively.
* Add MaxDimension property to Box2 to return the higher of the Width or Height.
* Add GetLocalPosition to convert ScreenCoordinates to coordinates relative to the control. Ignores window.
* Add GlobalRect and GlobalPixelRect for controls to get their UIBox2i in screen terms.
* Add dotted line drawing to DrawingHandleScreen.
* `IConfigurationManager.LoadDefaultsFromTomlStream` properly does type conversions. This fixes scenarios like loading of `long` CVars.
* Add helper methods for TileRef / Vector2i to SharedMapSystem for ToCenterCoordinates (tile center EntityCoordinates) and ToCoordinates (tile origin to EntityCoordinates).
* Copy some of the coordinates extensions to SharedTransformSystem.

### Bugfixes

* Fixed integer overflows in replay max size calculation.
* Explicitly capped `replay.replay_tick_batchSize` internally to avoid high values causing allocation failures.

### Other

* Important MIDI performance improvements.


## 208.0.0

### Breaking changes

* Metadata flags are no longer serialized as they get rebuilt on entity startup.

### Bugfixes

* Log failing to load user keybinds and handle the exception.


## 207.1.0

### New features

* Add the ability to merge grids via GridFixtureSystem.


## 207.0.0

### Breaking changes

* Update EntityLookup internally so non-approximate queries use the GJK solver and are much more accurate. This also means the approximate flag matters much more if you don't need narrowphase checks.
* Add shape versions of queries for both EntityLookup and MapManager.

### Bugfixes

* Fix PVS full state updates not clearing session entities and causing exceptions.

### Other

* Integration tests now run `NetMessage`s through serialization rather than passing the objects between client and server. This causes tests that missed `[NetSerializer]` attributes on any objects that need them to fail.

### Internal

* Remove a lot of duplicate code internally from EntityLookup and MapManager.


## 206.0.0

### Breaking changes

* tpto will teleport you to physics-center instead of transform center instead.
* Rename local EntityLookup methods to reflect they take local AABBs and not world AABBs.

### New features

* Add some additional EntityLookup methods for local queries.
* Add support to PrototypeManager for parsing specific files / directories as abstract.

### Bugfixes

* Fix tpto short-circuiting if one of the listed entities isn't found.
* Fix tpto not allowing grids as targets.

### Other

* Reduce MIDI source update rate from 10hz to 4hz.

### Internal

* Remove some duplicate internal code in EntityLookupSystem.
* Skip serialization sourcegen in GLFW and Lidgren.


## 205.0.0

### Breaking changes

* The unused `Robust.Physics` project has been deleted.
* The project now uses [Central Package Management](https://learn.microsoft.com/en-us/nuget/consume-packages/central-package-management).
* (Almost) all the NuGet packages have been updated. This causes many problems. I am so sorry.
* Cleaned up some unused packages as well.


## 204.1.0

### New features

* New `EntitySystem` subscription helper for working with Bound User Interface events. You can find them by doing `Subs.BuiEvents<>()` in a system.
* The `EntityManager.Subscriptions` type (for building helper extension methods) now uses

### Bugfixes

* Avoid loading assemblies from content `/Assemblies` if Robust ships its own copy. This avoid duplicate or weird mismatching version issues.

### Other

* Removed glibc version check warning.


## 204.0.0

### Breaking changes

* Make EntityManager abstract and make IEntityManager.EntityNetManager not nullable.
* Make VVAccess.ReadWrite default for all Datafields instead of VVAccess.ReadOnly

### New features

* `TextEdit.OnTextChanged`
* Add Pick and PickAndTake versions for System.Random for ICollections.

### Bugfixes

* Fix `IClipboardManager.GetText()` returning null in some cases.
* Fix possible NRE in server-side console command completion code.
* Fix possible NRE on DebugConsole logs.
* Fix exception when VVing non-networked components.

### Other

* Remove "Do not use from content" from IComponent.


## 203.0.0

### Breaking changes

* `IComponentFactory.RegisterIgnore()` no longer supports overwriting existing registrations, components should get ignored before they are registered.
* Event bus subscriptions are now locked after `IEntityManager` has started, instead of after the first component gets added. Any event subscriptions now need to happen before startup (but after init).
* Event bus subscriptions must now be locked before raising any events.
* Delete FodyWeavers.xsd as it hasn't been used for a long time.
* Remove physics sleep cancelling as it was, in hindsight, a bad idea.

### New features

* `RobustUnitTest` now has a `ExtraComponents` field for automatically registering additional components.
* `IComponentFactory.RegisterIgnore()` now accepts more than one string.
* Added `IComponentFactory.RegisterTypes` for simultaneously registering multiple components.

### Bugfixes

* Clamp volume calculations for audio rather than throwing.


## 202.1.1

### Bugfixes

* Reverted some map/grid initialisation changes that might've been causing broadphase/physics errors.
* Fixed PVS sometimes sending entities without first sending their children.
* Fixed a container state handling bug caused by containers not removing expected entities when shutting down.
* Fixed a `EnsureEntity<T>` state handling bug caused by improper handling of entity deletions.
* Fixed a bad NetSyncEnabled debug assert.


## 202.1.0

### New features

* Add GetLocalEntitiesIntersecting overload that takes in a griduid and a Vector2i tile.


## 202.0.0

### Breaking changes

* Various entity manager methods now have a new `where T : IComponent` constraint.
* The `IComponentFactory.ComponentAdded` event has been renamed to `ComponentsAdded` and now provides an array of component registrations.
* `IComponentFactory.RegisterIgnore()` no longer supports overwriting existing registrations, components should get ignored before they are registered.

### New features

* Added `IComponentFactory.GetAllRegistrations()`
* Add IComponentState interface support for component states so structs can be used in lieu of classes.


## 201.0.0

### Breaking changes

* The `zCircleGradient` shader function arguments have changed. It now requires a pixel-size to ensure that the gradient is properly entered.

### Bugfixes

* Fixed some PVS null reference errors.


## 200.0.0

### Breaking changes

* MappingDataNode is now ordered.
* Make invalid AutoNetworkedFields compiler errors.

### New features

* `OSWindowStyles.NoTitleBar` (supported only on Linux X11 for now).

### Bugfixes

* Avoid calling DirtyEntity when a component's last modified tick is not current.
* Fix `tpgrid` allowing moving grids to nullspace.

### Other

* `OSWindowStyles.NoTitleOptions` is now supported on Linux X11.


## 199.0.0

### Breaking changes

* Various `IEntityManager` C# events now use `Entity<MetadataComponent>` instead of `EntityUid`
* Entity visibility masks now use a ushort instead of an integer.
* Run grid traversal on entity spawn.

### New features

* Added two new `IEntityManager` C# events that get raiseed before and after deleting ("flushing") all entities.
* Added a new `DeleteEntity()` override that takes in the entity's metadata and transform components.
* Add better audio logs.
* Expand z-library shader.
* Add a Box2i union for Vector2i and add a Contains variant that assumes the Vector2i is a tile and not a point.

### Bugfixes

* Try to prevent some NREs in PVS.
* More PVS fixes and cleanup.


## 198.1.0

### New features

* `IClydeViewport` now provides access to the light render target.
* Added a style-class to the `MenuBar` popup control.
* Added `NextGaussian()` extension method for `System.Random`.
* Added per-session variant of `PvsOverrideSystem.AddForceSend()`.

### Bugfixes

* Stopped the client from logging errors when attempting to delete invalid entities.

### Other

* The `DevWindow` UI inspector has been improved a bit and it now groups properties by their defining type.


## 198.0.1

### Bugfixes

* Fix preprocessor flag for FULL_RELEASE preventing building.


## 198.0.0

### Breaking changes

* Disable DefaultMagicAczProvider for FULL_RELEASE as it's only meant for debugging.

### New features

* Automatic UI scale is disabled by default for non-main windows. If desired, it can be re-enabled per window by changing `WindowRoot.DisableAutoScaling`.
* Add UI click and hover sound support via IUserInterfaceManager.SetClickSound / .SetHoverSound

### Bugfixes

* Fix GetEntitiesIntersecting for map entities without grids.

### Other

* Print more diagnostics on server startup.


## 197.1.0

### New features

* ACZ improvements: `IStatusHost.InvalidateAcz()` and `IStatusHost.SetFullHybridAczProvider()`.

### Bugfixes

* Fixes a PVS bug that happens when grids moved across maps.
* Fixes sprite animations not working properly


## 197.0.0

### Breaking changes

* PvsOverrideSystem has been reworked:
  * Session and global overrides now default to always being recursive (i.e., sending all children).
  * Session & global overrides will always respect a client's PVS budgets.
  * Entities with an override will now still be sent in the same way as other entities if they are within a player's view. If you want to prevent them from being sent, you need to use visibility masks.
  * Entities can have more than one kind of override (i.e., multiple sessions).

### New features

* Added a `PvsSize ` field to `EyeComponent`, which can be used to modify the PVS range of an eye.
* Added a new `NetLowLodRange` cvar for reducing the number of distant entities that get sent to a player. If a PVS chunk is beyond this range (but still within PVS range), then only high-priority entities on that chunk will get sent.
* Added a new metadata flag for tagging an entity as a "high prority" entity that should get sent even on distant chunks. This only works for entities that are directly attached to a grid or map. This is currently used by lights & occluders.

### Other

* PVS has been reworked again, and should hopefully be noticeable faster.
* PVS now prioritizes sending chunks that are closer to a player's eyes.


## 196.0.0

### Breaking changes

* Dirtying a non-networked component will now fail a debug assert.
* The `IInvocationContext` interface for toolshed commands now requires a UserId field. The session field should be cleared if a player disconnects.

### New features

* `LocalizationManager` now supports multiple fallback cultures
* SpriteView now supports using a `NetEntity` to select an entity to draw.
* Added methods for simultaneously dirtying several components on the same entity.
* Animated sprite layers now have a "Cycle" option that will reverse an animation when it finishes.

### Bugfixes

* Fixed a recursion/stack-overflow in `GridTraversalSystem`
* Ensure `Robust.Client.WebView` processes get shut down if game process exits uncleanly.
* Fixed Toolshed commands not properly functioning after disconnecting and reconnecting.

### Other

* Console command completions no longer suggest toolshed commands for non-toolshed commands.



## 195.0.1

### Bugfixes

* Fixes playing audio using audio streams
* Fixes placement manager exceptions when placing self deleting / spawner entities
* Fixed `IPrototypeManager.EnumeratePrototypes<T>` throwing an exception when there are no instances.


## 195.0.0

### New features

* Generic versions of `DebugTools.AssertEquals()` functions.
* `[Prototype]` now does not need to have a name specified, the name is inferred from the class name.

### Bugfixes

* Fixes a physics bug that could cause deleted entities to remain on the physics map.
* Fixes a bug in entity lookup code that could cause clients to get stuck in an infinite loop.

### Other

* `Robust.Client.WebView` has been brought alive again.
* The addition of physics joints is no longer deferred to the next tick.
* Grid traversal is no longer deferred to the next tick.
* Integration tests now fail when console commands log errors.


## 194.1.0

### New features

* `IAudioManager` has APIs to directly load `AudioStream`s from data streams.
* `AudioSystem` has new `Play*` methods.
* `EntityCoordinates.TryDelta()`
* `EntityLookupSystem.GetEntitiesInRange()` untyped hashset overload has `flags` parameter.


## 194.0.2

### Internal

* Added some null-checks to PVS to try reduce the error spam.


## 194.0.1

### Bugfixes

* Fixed `Control.SetPositionInParent` failing to move an entity to the last position.
* Fixed audio occlusion not working.

### Internal

* Added some logs for grid/map deletion and movement to debug some map loading issues.
* Refactored some parts of PVS. It should be slightly faster, though the game may be unstable for a bit.

## 194.0.0

### Breaking changes

* MoveEvent is no longer raised broadcast, subscribe to the SharedTransformSystem.OnGlobalMoveEvent C# event instead

### Bugfixes

* Fixed the game sometimes freezing while trying to load specific audio files.


## 193.2.0

### Other

* Added more PVS error logs


## 193.1.1

### Bugfixes

* Fixed an exception when building in FULL_RELEASE


## 193.1.0

### New features

* Added FrozenDictionary and FrozenHashSet to sandbox whitelist
* Added yaml type serializers for FrozenDictionary and FrozenHashSet
* Added `IPrototypeManager.GetInstances<T>()`
* `IPrototypeManager` now also raises `PrototypesReloadedEventArgs` as a system event.

### Bugfixes

* Might fix some PVS bugs added in the last version.

### Internal

* Various static dictionaries have been converted into FrozenDictionary.


## 193.0.0

### Breaking changes

* The `TransformChildrenEnumerator`'s out values are now non-nullable

### New features

* Added `IPrototypeManager.TryGetInstances()`, which returns a dictionary of prototype instances for a given prototype kind/type.

### Bugfixes

* Fixed `BaseAudioSource.SetAuxiliary()` throwing errors on non-EFX systems

### Internal


* The internals of PVS system have been reworked to reduce the number of dictionary lookups.
* `RobustMappedStringSerializer` now uses frozen dictionaries
* `IPrototypeManager` now uses frozen dictionaries


## 192.0.0

### Breaking changes

* `EntitySystem.TryGetEntity` is now `protected`.

### Internal

* PVS message ack processing now happens asynchronously
* Dependency collections now use a `FrozenDictionary`


## 191.0.1

### Bugfixes

.* Fix sandbox being broken thanks to .NET 8.


## 191.0.0

### Breaking changes

* Robust now uses **.NET 8**. Nyoom.

### Bugfixes

* `IResourceCache.TryGetResource<T>` won't silently eat all exceptions anymore.


## 190.1.1

### Bugfixes

* Revert broadphase job to prevent OOM from logs.


## 190.1.0

### New features

* Add OnGrabbed / OnReleased to slider controls.
* Add Rotation method for matrices and also make the precision slightly better when angles are passed in by taking double-precision not single-precision floats.

### Bugfixes

* Fix some grid setting asserts when adding gridcomponent to existing maps.


## 190.0.0

### New features

* Add color gradients to sliders.

### Bugfixes

* Fix HSV / HSL producing black colors on 360 hue.
* Stop terminating entities from prematurely detaching to nullspace.
* Ensure shader parameters update when swapping instances.

### Other

* Add more verbose logging to OpenAL errors.

### Internal

* Change NetSyncEnabled to an assert and fix instances where it slips through to PVS.


## 189.0.0

### Breaking changes

* Use the base AudioParams for networking not the z-offset adjusted ones.
* Modulate SpriteView sprites by the control's color modulation.

### New features

* Improve YAML linter error messages for parent nodes.
* ExpandPvsEvent will also be raised directed to the session's attached entity.

### Bugfixes

* Client clientside entity error spam.

### Internal

* Set priorGain to 0 where no EFX is supported for audio rather than 0.5.
* Try to hotfix MIDI lock contention more via a semaphore.


## 188.0.0

### Breaking changes

* Return null buffered audio if there's an exception and use the dummy instance internally.
* Use entity name then suffix for entity spawn window ordering.
* Change MidiManager volume to gain.
* Remove EntityQuery from the MapVelocity API.

### Bugfixes

* Potentially fix some audio issues by setting gain to half where EFX not found and the prior gain was 0.
* Log errors upon trying to spawn audio attached to deleted entities instead of trying to spawn them and erroring later.
* Fixed predicted audio spawns not applying the adjusted audio params.
* Fix GetDimensions for the screenhandle where the text is only a single line.


## 187.2.0

### New features

* Added a cancellable bool to physics sleeping events where we may wish to cancel it.

### Bugfixes

* Fix corrupted physics awake state leading to client mispredicts.


## 187.1.2

### Bugfixes

* Hotfix contact nullrefs if they're modified during manifold generation.


## 187.1.1

### Bugfixes

* Revert physics solver job to fix crashes until box2d v3 rolls around.
* Don't RegenerateContacts if the body isn't collidable to avoid putting non-collidable proxies on the movebuffer.


## 187.1.0

### Bugfixes

* Apply default audio params to all audio sources not just non-buffered ones.
* Avoid re-allocating broadphase job every tick and maybe fix a rare nullref for it.


## 187.0.0

### New features

* Improved error message for network failing to initialize.

### Bugfixes

* Fix not being able to add multiple PVS session overrides in a single tick without overwriting each one. This should fix issues with audio filters.

### Other

* Changed toolshed initialisation logs to verbose.


## 186.1.0

### New features

* Add public method to get PVS session overrides for a specific session.

### Internal

* Add temporary audio debugging.


## 186.0.0

### Breaking changes

* Global audio is now stored on its own map to avoid contamination issues with nullspace.

### Bugfixes

* Fix MIDIs playing cross-map
* Only dispose audio on game closure and don't stop playing if it's disposed elsewhere i.e. MIDIs.


## 185.2.0

### Bugfixes

* Bandaid deleted MIDI source entities spamming velocity error logs.

### Other

* Reverted MIDI audio not updating every frame due to lock contention with the MIDI renderer for now.


## 185.1.1

### Bugfixes

* Fix Z-Offset for audio not being applied on initialization.

### Internal

* Flag some internal queries as approximate to avoid unnecessary AABB checks. Some of these are already covered off with TestOverlap calls and the rest will need updating to do so in a future update.


## 185.1.0

### New features

* Audio listener's velocity is set using the attached entity's velocity rather than ignored.

### Bugfixes

* Fix imprecision on audio position


## 185.0.0

### Breaking changes

* Added a flag for grid-based audio rather than implicitly doing it.

### New features

* Added IRobustJob and IParallelRobustJob (which splits out into IRobustJob). These can be passed to ParallelManager for work to be run on the threadpool without relying upon Task.Run / Parallel.For which can allocate significantly more. It also has conveniences such as being able to specify batch sizing via the interface implementation.


## 184.1.0

### New features

* Add API to get gain / volume for a provided value on SharedAudioSystem.
* Make GetOcclusion public for AudioSystem.
* Add SharedAudioSystem.SetGain to complement SharedAudioSystem.SetVolume


## 184.0.1

### Bugfixes

* Update MIDI position and occlusion every frame instead of at set intervals.
* Fix global audio not being global.


## 184.0.0

### Internal

* Add RobustMemoryManager with RecyclableIOMemoryStream to significantly reduce MsgState allocations until better memory management is implemented.


## 183.0.0

### Breaking changes

* Audio rework has been re-merged now that the issues with packaging on server have been rectified (thanks PJB!)
* Reverted Arch pending further performance work on making TryGetComponent competitive with live.


## 182.1.1

### Internal

* Remove AggressiveInlining from Arch for debugging.


## 182.1.0

### New features

* Add IRobustRandom.SetSeed

### Other

* Add Arch.TrimExcess() back to remove excess archetypes on map load / EntityManager flush.


## 182.0.0

### Breaking changes

* Add EntityUid's generation / version to the hashcode.


## 181.0.2

### Bugfixes

* Fix exceptions from having too many lights on screen and causing the game to go black.
* Fix components having events raised in ClientGameStateManager before fully set and causing nullable reference exceptions.
* Replace tile intersection IEnumerables with TileEnumerator internally. Also made it public for external callers that wish to avoid IEnumerable.


## 181.0.1

### Bugfixes

* Fix the non-generic HasComp and add a test for good measure.


## 181.0.0

### Breaking changes

- Arch is merged refactoring how components are stored on engine. There's minimal changes on the API end to facilitate component nullability with much internal refactoring.


## 180.2.1


## 180.2.0

### New features

* Add EnsureEntity variants that take in collections.
* Add more MapSystem helper methods.

### Internal

* Cache some more PVS data to avoid re-allocating every tick.


## 180.1.0

### New features

* Add the map name to lsmap.
* Add net.pool_size to CVars to control the message data pool size in Lidgren and to also toggle pooling.

### Bugfixes

* Fix physics contraints causing enormous heap allocations.
* Fix potential error when writing a runtime log.
* Fix shape lookups for non-hard fixtures in EntityLookupSystem from 180.0.0


## 180.0.0

### Breaking changes

* Removed some obsolete methods from EntityLookupSystem.

### New features

* PhysicsSystem.TryGetNearest now supports chain shapes.
* Add IPhysShape methods to EntityLookupSystem rather than relying on AABB checks.
* Add some more helper methods to SharedTransformSystem.
* Add GetOrNew dictionary extension that also returns a bool on whether the key existed.
* Add a GetAnchoredEntities overload that takes in a list.

### Other

* Use NetEntities for the F3 debug panel to align with command usage.


## 179.0.0

### Breaking changes

* EyeComponent.Eye is no longer nullable

### New features

* Light rendering can now be enabled or disable per eye.

### Bugfixes

* Deserializing old maps with empty grid chunks should now just ignore those chunks.

### Other

* UnknownPrototypeException now also tells you the prototype kind instead of just the unkown ID.
* Adding or removing networked components while resetting predicted entities now results in a more informative exception.


## 178.0.0

### Breaking changes

* Most methods in ActorSystem have been moved to ISharedPlayerManager.
* Several actor/player related components and events have been moved to shared.

### New features

* Added `NetListAsArray<T>.Value` to the sandbox whitelist


## 177.0.0

### Breaking changes

* Removed toInsertXform and added containerXform in SharedContainerSystem.CanInsert.
* Removed EntityQuery parameters from SharedContainerSystem.IsEntityOrParentInContainer.
* Changed the signature of ContainsEntity in SharedTransformSystem to use Entity<T>.
* Removed one obsoleted SharedTransformSystem.AnchorEntity method.
* Changed signature of SharedTransformSystem.SetCoordinates to use Entity<T>.

### New features

* Added more Entity<T> query methods.
* Added BeforeApplyState event to replay playback.

### Bugfixes

* Fixed inverted GetAllMapGrids map id check.
* Fixed transform test warnings.
* Fixed PlacementManager warnings.
* Fixed reparenting bug for entities that are being deleted.

### Other

* Changed VerticalAlignment of RichTextLabel to Center to be consistent with Label.
* Changed PVS error log to be a warning instead.
* Marked insert and remove container methods as obsolete, added container system methods to replace them.
* Marked TransformComponent.MapPosition as obsolete, added GetMapCoordinates system method to replace it.

### Internal

* Moved TryGetUi/TryToggleUi/ToggleUi/TryOpen/OpenUi/TryClose/CloseUi methods from UserInterfaceSystem to SharedUserInterfaceSystem.


## 176.0.0

### Breaking changes

* Reverted audio rework temporarily until packaging is fixed.
* Changes to Robust.Packaging to facilitate Content.Packaging ports from the python packaging scripts.

### New features

* Add a cvar for max game state buffer size.
* Add an overload for GetEntitiesInRange that takes in a set.

### Bugfixes

* Fix PVS initial list capacity always being 0.
* Fix replay lerp error spam.


## 175.0.0

### Breaking changes

* Removed static SoundSystem.Play methods.
* Moved IPlayingAudioStream onto AudioComponent and entities instead of an abstract stream.
* IResourceCache is in shared and IClientResourceCache is the client version to use for textures.
* Default audio attenuation changed from InverseDistanceClamped to LinearDistanceClamped.
* Removed per-source audio attenuation.

### New features

* Add preliminary support for EFX Reverb presets + auxiliary slots; these are also entities.
* Audio on grid entities is now attached to the grid.

### Bugfixes

* If an audio entity comes into PVS range its track will start at the relevant offset and not the beginning.
* Z-Axis offset is considered for ReferenceDistance / MaxDistance for audio.
* Audio will now pause if the attached entity is paused.

### Other

* Changed audio Z-Axis offset from -5m to -1m.


## 174.0.0

### Breaking changes

* ActorComponent has been moved to `Robust.Shared.Player` (namespace changed).

### New features

* Added `SpriteSystem.GetFrame()` method, which takes in an animated RSI and a time and returns a frame/texture.
* Added `IRobustRandom.NextAngle()`


## 173.1.0

### New features

* Add physics chain shapes from Box2D.


## 173.0.0

### Breaking changes

* Remove GridModifiedEvent in favor of TileChangedEvent.

### Bugfixes

* Fix some grid rendering bugs where chunks don't get destroyed correctly.


## 172.0.0

### Breaking changes

* Remove TryLifestage helper methods.
* Refactor IPlayerManager to remove more IPlayerSession, changed PlayerAttachedEvent etc on client to have the Local prefix, and shuffled namespaces around.

### New features

* Add EnsureComponent(ref Entity<\T?>)

### Bugfixes

* Re-add force ask threshold and fix other PVS bugs.


## 171.0.0

### Breaking changes

* Change PlaceNextTo method names to be more descriptive.
* Rename RefreshRelay for joints to SetRelay to match its behaviour.

### Bugfixes

* Fix PVS error spam for joint relays not being cleaned up.

### Other

* Set EntityLastModifiedTick on entity spawn.


## 170.0.0

### Breaking changes

* Removed obsolete methods and properties in VisibilitySystem, SharedContainerSystem and MetaDataComponent.

### Bugfixes

* Fixed duplicate command error.
* Fixed not being able to delete individual entities with the delete command.

### Other

* FileLogHandler logs can now be deleted while the engine is running.


## 169.0.1

### Other

* The client now knows about registered server-side toolshed commands.

## 169.0.0

### Breaking changes

* Entity<T> has been introduced to hold a component and its owning entity. Some methods that returned and accepted components directly have been removed or obsoleted to reflect this.

### Other

* By-value events may now be subscribed to by-ref.
* The manifest's assemblyPrefix value is now respected on the server.


## 168.0.0

### Breaking changes

* The Component.OnRemove method has been removed. Use SubscribeLocalEvent<TComp, ComponentRemove>(OnRemove) from an EntitySystem instead.


## 167.0.0

### Breaking changes

* Remove ComponentExtensions.
* Remove ContainerHelpers.
* Change some TransformSystem methods to fix clientside lerping.

### Bugfixes

* Fixed PVS bugs from dropped entity states.

### Other

* Add more joint debug asserts.


## 166.0.0

### Breaking changes

* EntityUid-NetEntity conversion methods now return null when given a null value, rather than returning an invalid id.
* ExpandPvsEvent now defaults to using null lists to reduce allocations.
* Various component lifestage related methods have been moved from the `Component` class to `EntityManager`.
* Session/client specific PVS overrides are now always recursive, which means that all children of the overriden entity will also get sent.

### New features

* Added a SortedSet yaml serializer.

### Other

* AddComponentUninitialized is now marked as obsolete and will be removed in the future.
* DebugTools.AssertOwner() now accepts null components.


## 165.0.0

### Breaking changes

* The arguments of `SplitContainer`s resize-finished event have changed.

### New features

* The YAML validator now checks the default values of ProtoId<T> and EntProtoId data fields.

### Bugfixes

* The minimum draggable area of split containers now blocks mouse inputs.


## 164.0.0

### Breaking changes

* Make automatic component states infer cloneData.
* Removed cloneData from AutoNetworkedFieldAttribute. This is now automatically inferred.

### Internal

* Reduce Transform GetComponents in RecursiveDeleteEntity.


## 163.0.0

### Breaking changes

* Moved TimedDespawn to engine for a component that deletes the attached entity after a timer has elapsed.

### New features

* Add ExecuteCommand for integration tests.
* Allow adding / removing widgets of cub-controls.
* Give maps / grids a default name to help with debugging.
* Use ToPrettyString in component resolve errors to help with debugging.

### Bugfixes

* Fix console backspace exception.
* Fix rendering invalid maps spamming exceptions every frame.

### Internal

* Move ClientGameStatemanager local variables to fields to avoid re-allocating every tick.


## 162.2.1


## 162.2.0

### New features

* Add support for automatically networking entity lists and sets.
* Add nullable conversion operators for ProtoIds.
* Add LocId serializer for validation.

### Bugfixes

* Fix deleting a contact inside of collision events throwing.
* Localize VV.

### Internal

* Use CollectionsMarshal in GameStateManager.


## 162.1.1

### Bugfixes

* Fixes "NoSpawn" entities appearing in the spawn menu.


## 162.1.0

### New features

* Mark ProtoId as NetSerializable.

### Bugfixes

* Temporarily revert NetForceAckThreshold change as it can lead to client stalling.
* Fix eye visibility layers not updating on children when a parent changes.

### Internal

* Use CollectionsMarshal in RobustTree and AddComponentInternal.


## 162.0.0

### New features

* Add entity categories for prototypes and deprecate the `noSpawn` tag.
* Add missing proxy method for `TryGetEntityData`.
* Add NetForceAckThreshold cvar to forcibly update acks for late clients.

### Internal

* Use CollectionMarshals in PVS and DynamicTree.
* Make the proxy methods use MetaQuery / TransformQuery.


## 161.1.0

### New features

* Add more DebugTools assert variations.

### Bugfixes

* Don't attempt to insert entities into deleted containers.
* Try to fix oldestAck not being set correctly leading to deletion history getting bloated for pvs.


## 161.0.0

### Breaking changes

* Point light animations now need to use different component fields in order to animate the lights. `Enabled` should be replaced with `AnimatedEnable` and `Radius` should be replaced with `AnimatedRadius`

### New features

* EntProtoId is now net-serializable
* Added print_pvs_ack command to debug PVS issues.

### Bugfixes

* Fixes AngleTypeParser not using InvariantCulture
* Fixed a bug that was causing `MetaDataComponent.LastComponentRemoved` to be updated improperly.

### Other

* The string representation of client-side entities now looks nicer and simply uses a 'c' prefix.


## 160.1.0

### New features

* Add optional MetaDataComponent args to Entitymanager methods.

### Internal

* Move _netComponents onto MetaDataComponent.
* Remove some component resolves internally on adding / removing components.


## 160.0.2

### Other

* Transform component and containers have new convenience fields to make using VIewVariables easier.


## 160.0.0

### Breaking changes

* ComponentReference has now been entirely removed.
* Sensor / non-hard physics bodies are now included in EntityLookup by default.


## 159.1.0


## 159.0.3

### Bugfixes

* Fix potentially deleted entities having states re-applied when NetEntities come in.


## 159.0.2

### Bugfixes

* Fix PointLight state handling not queueing ComponentTree updates.


## 159.0.1

### Bugfixes

* Fix pending entity states not being removed when coming in (only on entity deletion).

### Internal

* Remove PhysicsComponent ref from Fixture.


## 159.0.0

### Breaking changes

* Remove ComponentReference from PointLights.
* Move more of UserInterfaceSystem to shared.
* Mark some EntitySystem proxy methods as protected instead of public.

### New features

* Make entity deletion take in a nullable EntityUid.
* Added a method to send predicted messages via BUIs.

### Other

* Add Obsoletions to more sourcegen serv4 methods.
* Remove inactive reviewers from CODEOWNERs.


## 158.0.0

### Breaking changes

* Remove SharedEyeComponent.
* Add Tile Overlay edge priority.


## 157.1.0

### New features

* UI tooltips now use rich text labels.


## 157.0.0

### Breaking changes

* Unrevert container changes from 155.0.0.
* Added server-client EntityUid separation. A given EntityUid will no longer refer to the same entity on the server & client.
* EntityUid is no longer net-serializable, use NetEntity instead, EntityManager & entity systems have helper methods for converting between the two,


## 156.0.0

### Breaking changes

* Revert container changes from 155.0.0.


## 155.0.0

### Breaking changes

* MapInitEvent now gets raised for components that get added to entities that have already been map-initialized.

### New features

* VirtualWritableDirProvider now supports file renaming/moving.
* Added a new command for toggling the replay UI (`replay_toggleui`).

### Bugfixes

* Fixed formatting of localization file errors.
* Directed event subscriptions will no longer error if the corresponding component is queued for deletion.


## 154.2.0



### New features

* Added support for advertising to multiple hubs simultaneously.
* Added new functions to ContainerSystem that recursively look for a component on a contained entity's parents.

### Bugfixes

* Fix Direction.TurnCw/TurnCcw to South returning Invalid.


## 154.1.0

### New features

* Add MathHelper.Max for TimeSpans.

### Bugfixes

* Make joint initialisation only log under IsFirstTimePredicted on client.

### Other

* Mark the proxy Dirty(component) as obsolete in line with EntityManager (Dirty(EntityUid, Component) should be used in its place).


## 154.0.0

### Breaking changes

* Change ignored prototypes to skip prototypes even if the prototype type is found.
* Moved IPlayerData interface to shared.

### New features

* Added a multiline text submit keybind function.

### Bugfixes

* Fixed multiline edits scrollbar margins.

### Internal

* Added more event sources.
* Made Toolshed types oneOff IoC injections.


## 153.0.0

### Breaking changes

* Removed SharedUserInterfaceComponent component references.
* Removed EntityDeletedMessage.

### Other

* Performance improvements for replay recording.
* Lidgren has been updated to [v0.2.6](https://github.com/space-wizards/SpaceWizards.Lidgren.Network/blob/v0.2.6/RELEASE-NOTES.md).
* Make EntityManager.AddComponent with a component instance set the owner if its default, add system proxy for it.

### Internal

* Added some `EventSource` providers for PVS and replay recording: `Robust.Pvs` and `Robust.ReplayRecording`.
* Added RecursiveMoveBenchmark.
* Removed redundant prototype resolving.
* Removed CollisionWake component removal subscription.
* Removed redundant DebugTools.AssertNotNull(netId) in ClientGameStateManager


## 152.0.0

### Breaking changes

* `Robust.Server.GameObjects.BoundUserInterface.InteractionRangeSqrd` is now a get-only property. Modify `InteractionRange` instead if you want to change it on active UIs.
* Remove IContainerManager.
* Remove and obsolete ComponentExt methods.
* Remove EntityStarted and ComponentDeleted C# events.
* Convert Tile.TypeId to an int. Old maps that were saved with TypeId being an ushort will still be properly deserialized.

### New features

* `BoundUserInterfaceCheckRangeEvent` can be used to implement custom logic for BUI range checks.
* Add support for long values in CVars.
* Allow user code to implement own logic for bound user interface range checks.

### Bugfixes

* Fix timers counting down slower than real time and drifting.
* Add missing System using statement to generated component states.
* Fix build with USE_SYSTEM_SQLITE.
* Fix prototype manager not being initialized in robust server simulation tests.
* Fix not running serialization hooks when copying non-byref data definition fields without a custom type serializer.

### Other

* Remove warning for glibc 2.37.
* Remove personally-identifiable file paths from client logs.

### Internal

* Disable obsoletion and inherited member hidden warnings in serialization source generated code.
* Update CI workflows to use setup-dotnet 3.2.0 and checkout 3.6.0.
* Fix entity spawn tests having instance per test lifecycle with a non static OneTimeTearDown method.
* Add new PVS test to check that there is no issue with entity states referencing other entities that the client is not yet aware of.


## 151.0.0


## 150.0.1

### Bugfixes

* Fix some partial datadefs.


## 150.0.0

### Breaking changes

* Remove the Id field from Fixtures as the Id is already stored on FixturesComponent.

### New features

* Add AbstractDictionarySerializer for abstract classes.
* Add many new spawn functions for entities for common operations.


## 149.0.1

### Bugfixes

* Fix serialization sharing instances when copying data definitions and not assigning null when the source is null.
* Fixed resizing a window to be bigger than its set maxsize crashing the client.


## 149.0.0

### Breaking changes

* Data definitions must now be partial, their data fields must not be readonly and their data field properties must have a setter.

### Internal

* Copying data definitions through the serialization manager is now faster and consumes less memory.


## 148.4.0

### New features

* Add recursive PVS overrides and remove IsOverride()


## 148.3.0

### New features

* Happy eyeballs delay can be configured.
* Added more colors.
* Allow pre-startup components to be shut down.
* Added tile texture reload command.
* Add implementation of Random.Pick(ValueList<T> ..).
* Add IntegrationInstance fields for common dependencies.

### Bugfixes

* Prevent invalid prototypes from being spawned.
* Change default value of EntityLastModifiedTick from zero to one.
* Make DiscordRichPresence icon CVars server-side with replication.


## 148.2.0

### New features

* `SpinBox.LineEditControl` exposes the underlying `LineEdit`.
* Add VV attributes to various fields across overlay and sessions.
* Add IsPaused to EntityManager to check if an entity is paused.

### Bugfixes

* Fix SetActiveTheme not updating the theme.


## 148.1.0

### New features

* Added IgnoreUIChecksComponent that lets entities ignore bound user interface range checks which would normally close the UI.
* Add support for F16-F24 keybinds.

### Bugfixes

* Fix gamestate bug where PVS is disabled.

### Other

* EntityQuery.HasComponent override for nullable entity uids.


## 148.0.0

### Breaking changes

* Several NuGet dependencies are now private assets.
* Added `IViewportControl.PixelToMap()` and `PixelToMapEvent`. These are variants of the existing screen-to-map functions that should account for distortion effects.

### New features

* Added several new rich-text tags, including italic and bold-italic.

### Bugfixes

* Fixed log messages for unknown components not working due to threaded IoC issues.
* Replay recordings no longer record invalid prototype uploads.


## 147.0.0

### Breaking changes

* Renamed one of the EntitySystem.Dirty() methods to `DirtyEntity()` to avoid confusion with the component-dirtying methods.

### New features

* Added debug commands that return the entity system update order.

### Bugfixes

* Fixed a bug in MetaDataSystem that was causing the metadata component to not be marked as dirty.


## 146.0.0

### Breaking changes

* Remove readOnly for DataFields and rename some ShaderPrototype C# fields internally to align with the normal schema.

### Bugfixes

* Add InvariantCulture to angle validation.

### Internal

* Add some additional EntityQuery<T> usages and remove a redundant CanCollide call on fixture shutdown.


## 145.0.0

### Breaking changes

* Removed some old SpriteComponent data-fields ("rsi", and "layerDatums").

### New features

* Added `ActorSystem.TryGetActorFromUserId()`.
* Added IPrototypeManager.EnumerateKinds().

### Bugfixes

* Fixed SpriteSpecifierSerializer yaml validation not working properly.
* Fixed IoC/Threading exceptions in `Resource.Load()`.
* Fixed `TransformSystem.SetCoordinates()` throwing uninformative client-side errors.
* Fixed `IResourceManager.ContentFileExists()` and `TryContentFileRead()` throwing exceptions on windows when trying to open a directory.


## 144.0.1

### Bugfixes

* Fix some EntityLookup queries incorrectly being double transformed internally.
* Shrink TileEnlargement even further for EntityLookup default queries.


## 144.0.0

### Breaking changes

* Add new args to entitylookup methods to allow for shrinkage of tile-bounds checks. Default changed to shrink the grid-local AABB by the polygon skin to avoid clipping neighboring tile entities.
* Non-hard fixtures will no longer count by default for EntityLookup.

### New features

* Added new EntityLookup flag to return non-hard fixtures or not.


## 143.3.0

### New features

* Entity placement and spawn commands now raise informative events that content can handle.
* Replay clients can now optionally ignore some errors instead of refusing to load the replay.

### Bugfixes

* `AudioParams.PlayOffsetSecond` will no longer apply an offset that is larger then the length of the audio stream.
* Fixed yaml serialization of arrays of virtual/abstract objects.


### Other

* Removed an incorrect gamestate debug assert.


## 143.2.0

### New features

* Add support for tests to load extra prototypes from multiple sources.

### Bugfixes

* Fix named toolshed command.
* Unsubscribe from grid rendering events on shutdown.

### Other

* Remove unnecessary test prototypes.


## 143.1.0

### New features

* Add locale support for grammatical measure words.

### Bugfixes

* Don't raise contact events for entities that were QueueDeleted during the tick.
* Exception on duplicate broadcast subscriptions as this was unsupported behaviour.

### Other

* Add VV ReadWrite to PhysicsComponent BodyStatus.


## 143.0.0

### New features


- Toolshed, a tacit shell language, has been introduced.
  - Use Robust.Shared.ToolshedManager to invoke commands, with optional input and output.
  - Implement IInvocationContext for custom invocation contexts i.e. scripting systems.


## 142.1.2

### Other

* Don't log an error on failing to resolve for joint relay refreshing.


## 142.1.1

### Bugfixes

* Fixed a bad debug assert in `DetachParentToNull()`


## 142.1.0

### New features

* `IHttpClientHolder` holds a shared `HttpClient` for use by content. It has Happy Eyeballs fixed and an appropriate `User-Agent`.
* Added `DataNode.ToString()`. Makes it easier to save yaml files and debug code.
* Added some cvars to modify discord rich presence icons.
* .ogg files now read the `Artist` and `Title` tags and make them available via new fields in `AudioStream`.
* The default fragment shaders now have access to the local light level (`lowp vec3 lightSample`).
* Added `IPrototypeManager.ValidateAllPrototypesSerializable()`, which can be used to check that all currently loaded prototypes can be serialised & deserialised.

### Bugfixes

* Fix certain debug commands and tools crashing on non-SS14 RobustToolbox games due to a missing font.
* Discord rich presence strings are now truncated if they are too long.
* Fixed a couple of broadphase/entity-lookup update bugs that were affecting containers and entities attached to other (non-grid/map) entities.
* Fixed `INetChannel.Disconnect()` not properly disconnecting clients in integration tests.

### Other

* Outgoing HTTP requests now all use Happy Eyeballs to try to prioritize IPv6. This is necessary because .NET still does not support this critical feature itself.
* Made various physics related component properties VV-editable.
* The default EntitySystem sawmill log level now defaults to `Info` instead of `Verbose`. The level remains verbose when in debug mode.

### Internal

* The debug asserts in `DetachParentToNull()` are now more informative.


## 142.0.1

### Bugfixes

* Fix Enum serialization.


## 142.0.0

### Breaking changes

* `EntityManager.GetAllComponents()` now returns a (EntityUid, Component) tuple

### New features

* Added `IPrototypeManager.ValidateFields()`, which uses reflection to validate that the default values of c# string fields correspond to valid entity prototypes. Validates any fields with a `ValidatePrototypeIdAttribute`  and any data-field that uses the PrototypeIdSerializer custom type serializer.

### Other

* Replay playback will now log errors when encountering unhandled messages.
* Made `GetAssemblyByName()` throw descriptive error messages.
* Improved performance of various EntityLookupSystem functions


## 141.2.1

### Bugfixes

* Fix component trait dictionaries not clearing on reconnect leading to bad GetComponent in areas (e.g. entire game looks black due to no entities).


## 141.2.0

### Other

* Fix bug in `NetManager` that allowed exception spam through protocol abuse.


## 141.1.0

### New features

* MapInitEvent is run clientside for placementmanager entities to predict entity appearances.
* Add CollisionLayerChangeEvent for physics fixtures.


## 141.0.0

### Breaking changes

* Component.Initialize has been fully replaced with the Eventbus.

### Bugfixes

* Fixed potential crashes if buffered audio sources (e.g. MIDI) fail to create due to running out of audio streams.

### Other

* Pressing `^C` twice on the server will now cause it to hard-exit immediately.
* `Tools` now has `EXCEPTION_TOLERANCE` enabled.


## 140.0.0

### Breaking changes

* `IReplayRecordingManager.RecordingFinished` now takes a `ReplayRecordingFinished` object as argument.
* `IReplayRecordingManager.GetReplayStats` now returns a `ReplayRecordingStats` struct instead of a tuple. The units have also been normalized

### New features

* `IReplayRecordingManager` can now track a "state" object for an active recording.
* If the path given to `IReplayRecordingManager.TryStartRecording` is rooted, the base replay directory is ignored.

### Other

* `IReplayRecordingManager` no longer considers itself recording inside `RecordingFinished`.
* `IReplayRecordingManager.Initialize()` was moved to an engine-internal interface.


## 139.0.0

### Breaking changes

* Remove Component.Startup(), fully replacing it with the Eventbus.


## 138.1.0

### New features

* Add rotation methods to TransformSystem for no lerp.

### Bugfixes

* Fix AnimationCompleted ordering.


## 138.0.0

### Breaking changes

* Obsoleted unused `IMidiRenderer.VolumeBoost` property. Use `IMidiRenderer.VelocityOverride` instead.
* `IMidiRenderer.TrackedCoordinates` is now a `MapCoordinates`.

### New features

* Added `Master` property to `IMidiRenderer`, which allows it to copy all MIDI events from another renderer.
* Added `FilteredChannels` property to `IMidiRenderer`, which allows it to filter out notes from certain channels.
* Added `SystemReset` helper property to `IMidiRenderer`, which allows you to easily send it a SystemReset MIDI message.

### Bugfixes

* Fixed some cases were `MidiRenderer` would not respect the `MidiBank` and `MidiProgram.
* Fixed user soundfonts not loading.
* Fixed `ItemList` item selection unselecting everything when in `Multiple` mode.


## 137.1.0

### New features

* Added BQL `paused` selector.
* `ModUpdateLevel.PostInput` allows running content code after network and async task processing.

### Other

* BQL `with` now includes paused entities.
* The game loop now times more accurately and avoids sleeping more than necessary.
* Sandboxing (and thus, client startup) should be much faster when ran from the launcher.


## 137.0.0

### Breaking changes

* Component network state handler methods have been fully deprecated and replaced with the eventbus event equivalents (ComponentGetState and ComponentHandleState).


## 136.0.1

### Bugfixes

* Fixed debugging on Linux when CEF is enabled.


## 136.0.0

### New features

* Several more style box properties now scale with UI scale. Signature of some stylebox methods have been changed.

### Bugfixes

* Fixed OutputPanel scroll-bar not functioning properly.


## 135.0.0

### Breaking changes

* Style boxes now scale with the current UI scale. This affects how the the margins, padding, and style box textures are drawn and how controls are arranged. Various style box methods now need to be provided with the current UI scale.


## 134.0.0

### Breaking changes

* Several methods were moved out of the `UserInterface` components and into the UI system.
* The BUI constructor arguments have changed and now require an EntityUid to be given instead of a component.


## 133.0.0

### Breaking changes

* Replace Robust's Vector2 with System.Numerics.Vector2.

### New features

* `AssetPassPipe` has a new `CheckDuplicates` property that makes it explicitly check for and drop duplicate asset files passed through.

### Bugfixes

* Static entities that are parented to other entities will no longer collide with their parent.
* Fix some miscellaneous doc comments and typos (e.g. PvsSystem and EntityManager).
* Fix ContentGetDirectoryEntries.


## 132.2.0

### New features

* Add method to clear all joints + relayed joints on an entity.

### Other

* Lower default MTU to `1000`.

### Internal

* Resolved some warnings and unnecessary component resolves.


## 132.1.0

### New features

* `Robust.Shared.Physics.Events.CollisionChangeEvent` now has the `EntityUid` of the physics body.

### Other

* Paused entities now pause their animations. There's no guarantee they'll resume at the same point (use SyncSprite instead).

### Internal

* Fix ComponentTreeSystem warnings.
* Fix some miscellaneous other warnings.


## 132.0.1

### Bugfixes

* Return maps first from FindGridsIntersecting which fixes rendering order issues for grids.


## 132.0.0

### Breaking changes

* TimeOffsetSerializer now always reads & writes zeros unless it is reading/writing an initialized map. EntityPrototypes with TimeOffsetSerializer data-fields need to default to zero.\
* TimeOffsetSerializer now only applies a time offset when reading from yaml, not when copying.

### New features

* Added a function to count the number of prototypes of a given kind. See `IPrototypeManager.Count<T>()`.

### Bugfixes

* Fixed a bug in `IPrototypeManager.EnumerateParents()` that was causing it to not actually return the parent prototypes.

### Other

* Map serialisation will now log errors when saving an uninitialized map that contains initialized entities.


## 131.1.0

### New features

* Add NextByte method to random.
* Add method to get a random tile variant.

### Bugfixes

* Fix replay component state bug.

### Internal

* Remove some AggressiveOptimization attributes.


## 131.0.0

### Breaking changes

* `IWritableDirProvider` async functions have been removed.
* Replay recording & load API has been reworked to operate on zip files instead.
* Constants on `IReplayRecordingManager` have been moved to a new `ReplayConstants` class, renamed and values changed.

### New features

* Added `ISawmill.Verbose()` log functions.
* Replays are now written as `.zip` files. These will be [content bundles](https://docs.spacestation14.io/en/launcher/content-bundles) directly executable by the launcher if the server has the necessary build information.
* Client replays now use local time rather than UTC as default file name.


## 130.0.0

### Breaking changes

* Engine versions will no longer start with a leading 0.


## 0.129.0.1


## 129.0.0

### Breaking changes

* `AnchorSystem.Attach()` now behaves more like the obsolete `AttachToEntity()` methods as it will automatically detach a player from their current entity first.
* A chunk of server- and client-side `PrototypeLoadManager` code has been moved to shared.
* Replay recording and playback now supports client-side replays. Many replay related functions, cvars, and commands have changed.

### New features

* Richtext tags can now be overridden by content
* The LineEdit control now has a field to override the StyleBox
* `IWritableDirProvider` has new methods for async file writing.

### Bugfixes

* Updated Lidgren, fixing a bug where socket errors were not reported properly on Linux.

### Other

* The `Dirty()` method for networked components now has an override that takes  in an EntityUid. The old IEntityManager method being obsoleted.



## 0.128.0.0

### Breaking changes

* Add ILocalizationManager as a dependency on systems as `Loc`.


## 0.127.1.0

### New features

* Add SpriteSystem.Frame0 method for entity prototypes.


## 0.127.0.0

### Breaking changes

* Rename PVSSystem to PvsSystem.

### New features

* Added `launch.launcher` and `launch.content_bundle` CVars. These are intended to eventually replace the `InitialLaunchState` values.
* Allow `System.Net.IPAdress` through sandbox _properly_, add `System.Net.Sockets.AddressFamily` too.
* Systems now have their own logger sawmills automatically and can be access via `Log`.

### Bugfixes

* Make BoxContainer's MeasureOverride account for stretching.
* Fix IPAddress sandboxing.
* Revert physics contact getcomponents and also fix ShouldCollide ordering for PreventCollideEvent.


## 0.126.0.0

### Breaking changes

* Several `MapManager` methods were moved to `MapSystem`.
* The signature of grid lookup queries has changed, with a new optional `includeMap` bool added in-between other optional bools.

### New features

* `System.Net.IPAddress` is now accessible from the sandbox.

### Bugfixes

* Fixed RichText not rendering some tags properly for some UI scales.
* Text inside of `OutputPanel` controls should no longer overlap with the scrollbar.

### Other

* Obsoleted the following methods from `IPlayerSession`: `AttachToEntity`, `DetachFromEntity`. Use the methods in `ActorSystem` instead.
* Static Loggers (e.g., `Logger.Log()` are now obsoleted. Get a sawmill from ILogManager instead.
* Several `MetadataComponent` setters have been marked as obsolete. Use `MetaDataSystem` methods instead.

### Internal

* Removed several static logging calls.


## 0.125.0.1

### Other

* Use a logger sawmill in MapManager rather than the static logger.


## 0.125.0.0

### Breaking changes

* Several replay related cvars and commands have been renamed.

### New features

* Added support for basic replay playback. The API is likely to change in the next version or two.


## 0.124.0.1

### New features

* Added `CompletionHelper.ContentDirPath()`.
* Added `vfs_ls` command to list VFS contents.
* The resource manifest (`manifest.yml`) now accepts a `clientAssemblies` key. When given, only the assembly names listed will be loaded from `/Assemblies/` rather than automatically loading all assemblies found.

### Bugfixes

* Fix exception if running the `>` command (remote execute) without even a space after it.
* `ResPath.RelativeTo()` now considers non-rooted paths relative to `.`.
  * This fixes some things like `MemoryContentRoot`'s `FindFiles()` implementation.
* Fix `IContentRoot.GetEntries()` default implementation (used by all content roots except `DirLoader`) not working at all.
* Made `ResourceManager.ContentGetDirectoryEntries()` report content root mount paths as directories.

### Internal

* Made `ConfigurationManager` not-abstract anymore so we can instantiate it from tests.
* Added new tests for `ResourceManager`.


## 0.124.0.0

### Breaking changes

* PreventCollideEvent changes to align it with the other physics events.


## 0.123.1.1

### Bugfixes

* Also clone warmstarting data for joints in the physics solver.


## 0.123.1.0

### New features

* Add Box2.Rounded(int digits) method.
* Add Pure attributes to Box2 methods.


## 0.123.0.0

### New features

* Added `ValueList.RemoveSwap()`
* The Centroid property on polygon shapes is now available to content.

### Bugfixes

* Fixed keyboard events always propagating to the default viewport if `devwindow` is open.
* Fixed some map-manager queries not properly using the `approx` argument.

### Other

* Several build/version cvars are now replicated to clients, instead of being server exclusive.


## 0.122.0.0

### Breaking changes

* Obsolete some MapManager queries.
* Add EntityUid to some MapManager queries.


## 0.121.0.0

### Breaking changes

* Add replaying loading / reading.

### New features

* Add setter for PlayingStream that also updates source.
* Add IWritableDirProvider.OpenOSWindow.

### Bugfixes

* Fix component lookups not considering whether an entity is in a container and the flag is set.


## 0.120.0.0

### Breaking changes

* Relay contained joints to parents and no longer implicitly break them upon container changes.

### Bugfixes

* Fix upload folder command.
* Fix SpriteView scaling for aspect ratios.

### Internal

* Cleanup MapManager slightly.


## 0.119.0.1

### Bugfixes

* Fix non-hard kinematiccontroller fixtures not colliding.


## 0.119.0.0

### Breaking changes

* Move prototype upload commands to the engine.

### New features

* Add IContentRoot.FileExists(ResPath).


## 0.118.0.0

### Breaking changes

* ComponentRegistry has been re-namespaced.

### New features

* You can now provide a ComponentRegistry to SpawnEntity to override some components from the prototype.


## 0.117.0.0

### Breaking changes

* Deprecate some sprite methods and cleanup IconComponent.
* YAML Linter supports inheritance.


## 0.116.0.0

### Breaking changes

* Removed AppearanceVisualizers.
* Modify replay record directory selection.


## 0.115.0.0

### Breaking changes

* The signature and behaviour of `IClientGameStateManager.PartialStateReset()` has changed. By default it will no longer delete client-side entities, unless they are parented to a networked entity that is being deleted during the reset.


## 0.114.1.0

### New features

* Add a new method for physics joint removal.

### Other

* Slightly speedup entity deletion.

### Internal

* Remove static logs from EntityManager.


## 0.114.0.0

### Breaking changes

* The way that UI themes resolve textures has changed. Absolute texture paths will simply be read directly, while relative paths will attempt to find a theme specific texture before falling back to simply trying to read the given file path.
* The signature of public UI theme methods have changed, and some new methods have been added.

### New features

* Added non-generic versions of various component/entity lookup queries.

### Bugfixes

* Fixed an erroneous error that would get logged when clients reconnect to a server.
* Fixed a UI bug that was preventing some controls from being disposed and was causing the UI to become laggy.


## 0.113.0.3

### Bugfixes

* Fix PVS error log threading issue.


## 0.113.0.2

### Bugfixes

* Removed or fixed some erroneous debug asserts
* Fixed entity-deletion not being properly sent to clients


## 0.113.0.1

### Bugfixes

* Use ThemeResolve for TextureButton texture normals.


## 0.113.0.0

### Breaking changes

* Move JobQueue<T> from content to engine.

### New features

* Make InitializeEntity and StartEntity public. InitializeAndStartEntity was already public.

### Bugfixes

* Add padding to font glyphs in the atlas.
* Fix log for duplicate component references.
* Make Map-Grids set GridUid earlier.
* Fix hidden action numbers when updating UI theme.
* Fix joint change events subscribing to predictedphysics instead of just physics.

### Other

* Remove joint log as it's never been read and caused threading issues.
* Decouple vvwrite / vvread / vvinvoke perms slightly from vv so vv no longer implicitly grants the others.
* Add start line to duplicate prototype yaml error.
* Fix debug sprite assert.
* Fix some joint bugs


## 0.112.0.1


## 0.112.0.0

### Breaking changes

* Move default theme directory to /Interface/ from /UserInterface/
* Try to fix contact mispredicts with PredictedPhysicsComponent.

### Bugfixes

* Fix JSON Serialization of ResPath.

### Other

* Change prof tree style & add basic stylesheet support.


## 0.111.0.0

### Breaking changes

* Add default stylesheet for engine + debug connect screen.


## 0.110.0.0

### Breaking changes

* Remove name + authors from map files as these were unused and overwritten on every mapfile write.

### Bugfixes

* Fix Omnisharp failing to analyze the client by default.
* Fix EntityLookup not properly adding nested container entities.

### Other

* Sort NetSerializable types.
* Remove obsolete Fixture.Body references.


## 0.109.1.0

### New features

* Add "IsDefault" to EntityManager for basic checks on whether an entity has default prototype data.


## 0.109.0.0

### Breaking changes

* `BeforeSaveEvent` has been moved from `Robust.Server.Maps` to `Robust.Shared.Map.Events`

### New features

* Added `IMidiRenderer.ClearAllEvents()`, a new method that clears all scheduled midi events.
* Added a new event (`BeforeSaveEvent`) which gets raised before a map/entity gets serialized to yaml.
* Added a new `ROBUST_SOUNDFONT_OVERRIDE` environmental variable that can be used to override system soundfonts.

### Bugfixes

* Fixed `EndCollideEvent` not setting the EntityUid fields.
* Fixed a bug that would cause screen-space overlays to sometimes not be drawn.


## 0.108.0.0

### Breaking changes

* Physics fixtures are now serialized by id, fixture rather than as a list with ids attached.


## 0.107.0.1

### Bugfixes

* Fix bad logs on maploader not listing out bad prototypes.


## 0.107.0.0

### Breaking changes

* Pass in dependencies to LocalPlayer AttachEntity (was anyone even using this method?)

### Internal

* Light query changes for some optimisation.
* Remove Texture.White IoC resolves in a lot of rendering areas.


## 0.106.1.0

### New features

* Screen-space overlays now use call `BeforeDraw()` and can use the `RequestScreenTexture` and `OverwriteTargetFrameBuffer` options.
* Added the `LoadedMapComponent`. It can be used to identify maps created by loading them from a yml file.


### Other

* `GameShared` no longer has a finalizer that triggers in some cases like tests.


## 0.106.0.0

### Breaking changes

* Update map file schema validator for new format.
* TimeOffsetSerializer fixes to use serv3 copying.

### Bugfixes

* Fix ResPath null errors.
* Fix queued deletion error log on entitymanager shutdown.

### Other

* Added transform recursion check in debug.


## 0.105.1.0

### New features

* Add CompOrNull to the EntityQuery struct.
* Add basic maploader support for entity renaming.


## 0.105.0.0

### Breaking changes

* Removed server and shared sprite components.

### New features

* Add LayerExists to sprites for object keys (previously it was only integer keys).

### Bugfixes

* Fix placement overlay error and add exception tolerance to it.


## 0.104.1.0

### New features

* VV now automatically dirties components.

### Bugfixes

* Fix CompletionHelper paths having double // on the end.


## 0.104.0.0

### Breaking changes

* API Changes to SpriteView control to generalize it.


## 0.103.0.0

### Breaking changes

* Maps are now saved by prototype -> entities rather than as just entities. Maps are currently backwards compatible but this is liable to change.

### New features

* RobustServerSimulation is public and usable by content for tests or benchmarking.
* Add sf3 extension support to midis.

### Bugfixes

* Fix random.Prob inequality.

### Other

* Adjust centerpoint for spriteview sprites.
* Mark ComponentReference as obsolete.


## 0.102.1.0

### New features

* `echo` console command to echo things.
* Add some public methods to physics system for applying force/torque.

### Bugfixes

* Fix a NRE when no window icon is specified.

### Other

* Set console code page to UTF-8 explicitly on Windows to fix output of non-ASCII characters.


## 0.102.0.0

### Breaking changes

* Loading  maps with invalid entity UIDs should now log errors.

### New features

* The yaml linter should now error on duplicate entity prototypes

### Bugfixes

* Fix a PVS bug that could put one entity into two different PVS chunks.

### Other

* EntityUid indexing should now start at 1 when saving maps.


## 0.101.1.1

### Bugfixes

* Fix polygon deserialization leading to the last vert being 0,0.


## 0.101.1.0

### New features

* Added a mode to entity placement to allow replacing any existing entities on a tile.

### Other

* Re-order initialization so BroadcastRunLevel is run after userinterfacemanager PostInitialize.


## 0.101.0.0

### Breaking changes

* Port Quickhull from Box2D and replace GiftWrapping.
* Removed a lot of unused physics code.

### Bugfixes

* Fix damping for mouse joint.
* Fix Distance outputs for overlapping circles.


## 0.100.0.0

### Breaking changes

* `ILookupWorldBox2Component` has been removed. If an entity does not have fixtures/physics a `WorldAABBEvent` will now be raised.

### Bugfixes

* Fixes a concurrent hashset modification exception in PVS


## 0.99.0.0

### Breaking changes

* Revert the reversion of the ResPath removal from 0.98.0.0

### New features

* StartCollideEvent, EndCollideEvent, and physics contacts now have the relevant EntityUids.

### Bugfixes

* Remove initialization code that forced transform and physics components first.


## 0.98.0.0

### Breaking changes

* Revert bulk ResPath refactor due to instability.


## 0.97.1.1

### Bugfixes

* Fixed assembly paths being used having double //


## 0.97.1.0

### New features

* FastNoiseLite is now netserializable.
* PVS ack processing is now parallel and also improved grafana metrics for PVS.

### Other

* Add invalid broadphase check to EntityLookupSystem.
* Made NetGraph logarithmic.


## 0.97.0.0

### Breaking changes

* Fully replace ResourcePath (class) with ResPath (struct).

### Other

* Add stacktrace to transform logs.


## 0.96.9.0

### New features

* `RobustIntegrationTest` now has a `DoGuiEvent()` method that can directly pass `GUIBoundKeyEventArgs` to a control.


## 0.96.8.2

### New features

* The `LayerSetData()` function can now be used to clear a sprite layer's shader.

### Bugfixes

* Fixed sandboxing verifying against `Robust.` assemblies inside `Robust.Client.WebView`, causing an older assembly to be verified against.


## 0.96.8.1

### Bugfixes

* Fix MapInit not being run on entities in some instances.


## 0.96.8.0

### Bugfixes

* Create entities before applying entity states. This fixes parenting issues in some instances, for example on a freshly split grid the client would give an exception.

### Other

* Entities have their paused state set before initialisation rather than after.

### Internal

* Added a BroadphaseNetworkingTest.


## 0.96.7.0

### New features

* `IDynamicTypeFactory.CreateInstance` now has the option to not perform dependency injection.
* Added normal blend mode for shaders
* Added a new ResPath struct that is intended to eventually replace ResourcePath

### Bugfixes

* Hopefully fixed an IndexOutOfRange exception in AudioSystem
* Fixed a potential IndexOutOfRange exception in ContainerSystem


## 0.96.6.0

### New features

* Added overrides to shuffle Span<T> and ValueList<T> in IRobustRandom.
* Added hotkeys to close the most recent window and all windows.

### Other

* Improved some container assert messages.


## 0.96.5.0

### New features

* Added source generator for automatically generating component state getting & handling code. Significantly reduces boilerplate when creating networked components.


## 0.96.4.0

### Bugfixes

* Component delta states can now have an initial full state inferred by clients.


## 0.96.3.0

### Other

* Updated server SQLitePCLRaw to 2.1.4.


## 0.96.2.0


## 0.96.1.0

### New features

* Implemented deleting a full word at a time.

### Bugfixes

* Fixed `ContainerSystem.EmptyContainer` sometimes failing to empty containers.
* Fixed container state handling sometimes failing to insert or remove entities.
* Fix content test workflow.
* Text contents won't draw over the scrollbar for OutputPanel controls anymore.
* Invalidate OutputPanel entries upon it entering the UI tree. This fixes some bugs where text is added while it's outside of the tree without the UI scale cvar being set causing separate sizings in entries.


## 0.96.0.4

### Bugfixes

* Revert InRange entity lookup range change due to content bugs.
* Fix implicit appearance state data.


## 0.96.0.3

### Bugfixes

* Fix sprite error log to report the key not the layer.
* Fix log length for physics contact error.
* Fix discord null errors.
* Adjust InRange lookups to check if the centre of body is in range.

### Other

* Add more audio logs.


## 0.96.0.2

### Bugfixes

* Fix adding MapGridComponent to a map with pre-existing child entities.


## 0.96.0.1

### Other

* Set blend function for shaders with ShaderBlendMode.None
* Add logs around fixture lengths in contact updates.
* Revert previous contact changes to try to make physics slightly more stable until Box2D 3.0.
* Adjusted QueueDeleteEntity log on client to care if the entity is deleted in prediction.


## 0.96.0.0

### Breaking changes

* Removed `MapId` serializer. Serialize the map's EntityUid instead.
* Renamed `MapComponent.WorldMap` to `MapComponent.MapId`.

### New features

* Added showrot command as a counterpart to showpos.

### Other

* Added error logs when QueueDel is called on the client for networked entities.
* Added logs around physics contact errors that have been happening.


## 0.95.0.0

### Bugfixes

* Reverted making `MetaDataComponent.PauseTime` a yaml data-field, as it caused issues when saving uninitialised maps.

### Internal

* `TextEdit`'s `NextWordPosition` has been replaced with `EndWordPosition`


## 0.94.0.0

### Breaking changes

* `IGameTiming.IsFirstTimePredicted` is now false while applying game states.

### Bugfixes

* `MetaDataComponent.PauseTime` is now a yaml data-field
* The client-side `(un)pausemap` command is now disabled while connected to a server.

### Internal

* Use a List<Contact> for contacts instead of a shared arraypool to try to fix the contact indexing exception.
* Moved IoC dependencies off of physics contacts.


## 0.93.3.0

### New features

* Unnecessary tiles are no longer written to map file tilemaps.
* Added the ability to enable or disable grid splitting per grid.

### Other

* Added additional logs around contact issue


## 0.93.2.0

### New features

* Add CompletionHelpers for components and entityuids.


## 0.93.1.0

### New features

* Add PlayPredicted audio method for EntityCoordinates.

## 0.93.0.0

### Breaking changes

* Arguments of ContainerSystem's `EmptyContainer()` have changed. It now also returns removed entities.

### New features

* Added a TerminatingOrDeleted() helper function
* Added a `hub_advertise_now` command.

### Bugfixes

* Fixed some multi-threading IoC errors in the audio system.
* The map validator now allows entities to specify missing components.
* Fixed a potential stack overflow in the colour slider control.
* Fixed sprites sometimes not updating `IsInert`.

### Other

* `TransformComponentAttachToGridOrMap()` is now obsoleted. use the newly added system method instead.
* Made RSI preloading more error toletant.
* Added some new benchmarks for testing archetype ECS.


## 0.92.2.1

### Bugfixes

* Revert tile bound shrinkage as it was causing erroneous test failures on content.


## 0.92.2.0

### New features

* Added Box2iEdgeEnumerator for iterating its bounds.
* Added a CompletionResult helper for MapIds
* Added some helper methods for System.Random (useful for seeded RNG)

### Bugfixes

* Shrink tile bounds by 0.05. In some cases the polygon skin radius was causing overlap on other tiles and leading to erroneous lookup r
* Use preset matrixes for certain Matrix3 angles to avoid imprecision issues with transformations.


## 0.92.1.0

### New features

* Add option to SplitContainer for which split expands on parent resize

### Internal

* Updated Lidgren to v0.2.4.


## 0.92.0.0

### New features

* Exposed more properties on `FastNoiseLite`.
* Added fallback culture for localization.

### Bugfixes

* Fixed noise DD.

### Other

* Added new `DebugOpt` and `Tools` build configurations. These must be added to your solution file and apply to all projects importing `Robust.Properties.targets`.
  * `DebugOpt` is "`Debug` with optimizations enabled".
  * `Tools` has development tools (e.g. `launchauth` command) that release builds don't, while still having asserts (`DEBUG`) off and optimizations on.
* All configurations except `Release` now define `TOOLS`.
* `Release` is now intended to be "as close to published release as possible" with game configuration. Use `Tools` as build configuration instead for scenarios such as mapping.
* `Robust.Properties.targets` should now be included at the end of project files. `Robust.Analyzers.targets` and `Robust.DefineConstants.targets` are now included by it automatically.

### Internal

* General cleanup to MSBuild files.

## 0.91.0.0

### Breaking changes

* `ColorSelectorSliders` now uses SpinBox instead of FloatSpinBox.

### New features

* `IntegrationOptions` now allows changing the `ILogHandler` used by the integration test via `OverrideLogHandler`.

### Bugfixes

* Default integration test log output should more reliably capture `TestContext.Out` now.


## 0.90.0.0

### Breaking changes

* Add tile edge rendering support.

### New features

* Add .AsUint() for ValueDataNode.

### Bugfixes

* Fix AnchorEntity replication when the coordinate doesn't change
* Fix some PVS bugs.
* Fix rounding in GetGridOrMapTilePosition.


## 0.89.1.0

### New features

* `web.headless` CVar can now be used to avoid loading CEF with graphical client.

### Bugfixes

* `web.user_agent` CVar can now be overriden by content before WebView is initialized.

### Other

* WebView works again and is properly available from the launcher.

### Internal

* Clean up WebView initialization logic to avoid static `IoCManager`.


## 0.89.0.0

### Breaking changes

* Add EntityUid as an arg to SharedTransformSystem and remove more .Owner calls.

### New features

* Add by-ref event analyzer.
* Add option to hide scrollbars for ScrollContainers.
* Add an out EntityUid overload to EntityQueryEnumerator<T>.

### Bugfixes

* Fix exception on server shutdown.
* Fix concurrent update error in byref registrations for serializationmanager.
* New grids created from placement manager start at 0,0 rather than -1,-1.

### Other

* `dump_netserializer_type_map` command to debug desynchronization issues with NetSerializer's type map.


## 0.88.1.0

### New features

* Added a new OnScreenChanged event that gets invoked when `IUserInterfaceManager.ActiveScreen` changes.
* UI state interfaces such as `IOnStateEntered<TState>` now also get invoked whenever the current state inherits from `TState`.

### Bugfixes

* Fixed `WritableDirProvider.Find()`. This fixes custom MIDI soundfonts on Windows.
* Fixed server startup crash with string serializer length checks.
* Fixed `CS8981` errors in `Robust.Benchmarks`.
* Fixed C# interactive errors when engine started without content-start.
* Fixed FormattedMessage.IsEmpty() returning the wrong result.

### Other

* Map pausing now gets properly networked
* SplitContainers controls now have a minimum draggable area, so that they can function without any padding.

### Internal

* Fixed `CS8981` errors in `Robust.Benchmarks`.


## 0.88.0.0

### Breaking changes

* A `Default` font prototype is now required. I.e.:
    ```yaml
    - type: font
      id: Default
      path: /Fonts/NotoSans/NotoSans-Regular.ttf
    ```

### New features
* `FormattedText.MarkupParser` got refactored to be more robust and support arbitrary tags.
* New rich text tags can be added by implementing `IMarkupTag`



## 0.87.1.1

### Bugfixes

* Fixed source of PVS assert tripping in debug.


## 0.87.1.0

### Bugfixes

* Fixed a PVS bug that would sometimes cause it to attempt to send deleted entities.
* Fixed server commands not getting sent to clients after disconnecting and reconnecting.
* Fixed a text input error when using the right arrow key while at the second to last character.


### Other

* Sprite view controls now use the sprite's offset when rendering.
* The sprite system should now animate any rendered sprites with RSI animations, instead of only animating those visible in the main viewport and sprite view controls.


## 0.87.0.0

### Breaking changes

* `UIScreen.GetOrNewWidget()` has been replaced with `GetOrAddWidget()`.

### New features

* Added `IWritableDirProvider.OpenSubdirectory()`, which returns a new `IWritableDirProvider` with the root set to some subdirectory.
* Added `UiScreen.TryGetWidget()`
* Added a virtual `Shutdown()` method for game/module entry points.

### Bugfixes

* Fixed SyncSpriteComponent not properly syncing entities that are out of view.
* Fixed a bug preventing client-side commands from being properly registered.
* Fixed a bug causing PVS to unnecessarily send extra data.


## 0.86.0.0

### Breaking changes

* Undid `*.yaml` prototype loading change from previous version.
* `IConsoleHost`'s `RegisteredCommands` field has been renamed to `AvailableCommands`.
* Several light related cvars have been renamed. E.g., "display.softshadows" is now "light.softshadows".
* The "display.lightmapdivider" integer cvar has been replaced with a float multiplier named "light.resolution_scale".


### New features

* Command definitions have a new bool that restricts them to only be executable by the server or in single player mode. Several "server only" commands have been moved to to shared code and now use this option.
* The FOV color is now configurable via the "render.fov_color" cvar

### Bugfixes

* SDL2 backend now works if the client is started with fullscreen.

### Other

* SDL2 backend now handles quit events (⌘+Q on macOS).
* SDL2 backend now logs video driver backend used on initialization.
* The engine will now warn on startup if `*.yaml` files are found in resources, as this most likely indicates an accident.
* Added entity, occluder and shadow-casting light counts to the clyde debug panel.
* The HistoryLineEdit control now invokes `OnTextChanged` events when selecting history items

### Internal

* Changed thread safety around `ResourceManager`'s VFS roots, removing the use of error prone reader-writer locks.
* SDL2 log now shows log category.
* Removed OpenTK DllMap code.


## 0.85.2.0

### New features

* Threaded windowing API usage is now behind a CVar, disabled by default on macOS to avoid crashes.
* Box2i, ImmutableHashSet, ISet, and IReadonlySet can now be serialized.
* Added helpers for Box2i Center / Vector2i Up-Down-Left-Right.
* Implement blend modes for rendering.

### Bugfixes

* MacOS with the SDL2 backend now has DPI scaling enabled.
    * Fixed DPI scaling calculations on platforms outside Windows.
* Grids on top of maps that are also grids should render correctly now.
* Fixed bug in ScrollContainer that could cause permanent loops.
* Fixed occluder tree error.
* Fixed Texture.GetPixel.

### Other

* System F3 panel now correctly fetches processor model on Apple Silicon devices.
* UI content scale is now listed in the F3 coordinates panel.
* SDL2 backend is now wired up to update key names dynamically on keyboard mode change.
* The prototype reload event is no longer wrapped under #if !FULL_RELEASE.
* The engine now loads `*.yaml` files (previously loading only `*.yml`) for prototypes.

### Internal

* `keyinfo` command has enum completions.

## 0.85.1.1

### Bugfixes

* Fixed GameStateManager error when resetting client-side prediction


## 0.85.1.0

### New features

* RSI's now get combined into a large atlas.

### Bugfixes

* Removed bad PlayAudioPositionalMessage error log & fixed fallback coordinate check.
* Fixed MouseJoint parallelisation exception.

### Internal

* Fixed some warnings in GameStateManager


## 0.85.0.1

### Bugfixes

* Fix fixture client state handling not removing the existing fixture.
* Use a dummy entity for placement manager preview so offsets are applied correctly.


## 0.85.0.0

### Breaking changes

* Component.Shutdown() has now been removed and the eventbus should be used in its place.
* Component.Name has now been removed and IComponentFactory.GetComponentName(Type) should be used in its place.

### Bugfixes

* Ensure fixture contacts are destroyed even if no broadphase is found.
* Ensure fixtures are re-created in client state handling. There was a subtle bug introduced by updating existing ones where contacts were incorrectly being retained across prediction. This was most obvious with slipping in SS14.


## 0.84.0.0

### Breaking changes

* EffectSystem has been removed.

### New features

* Added Pidgin parser to the sandbox whitelisted.

### Bugfixes

* Fixed physics ignoring parallelisation cvars
* Global audio volume is no longer overridden every tick.
* Fix `SpriteComponent.CopyFrom()` not working properly.
* Fix cvar TOML parsing failing to read some numeric cvars.

### Other

* Improved physics joint logging.


## 0.83.0.0

### Breaking changes

* Physics has been ECSd with large API changes:
- Shapes can be updated via the system rather than requiring the caller to handle it.
- Access attributes have been added.
- Implemented IEquatable for Fixture Shapes
- Removed obsolete PhysicsComponent APIs.
- Removed usage of Component.Owner internally.


## 0.82.0.0

### Breaking changes

* `Box2Rotated.Centre` has been renamed to `.Center`
* `ISpriteComponent` has been removed. Just use `SpriteComponent` instead.

### Bugfixes

* Fixed prototype reloading/uploading.
* Fixed UI tooltips sometimes causing a null reference exception.

### Other

* Map/world velocity calculations should be slightly faster.
* `EnsureComp` will now re-add a component if it has been queued for removal.


## 0.81.0.0

### Breaking changes

* TransformComponent,Parent has been removed. Use the ParentUid & get the component manually.

### New features

* The Popup control now has an OnPopupOpen event.

### Other

* Various transform methods are now obsolete. Use the methods provided by the transform system instead.
* TransformComponent.MapUid is now cached (previously required a dictionary lookup)


## 0.80.2.0

### New features

* Tooltips now provide the option to track the mouse cursor.


## 0.80.1.0

### New features

* Added location of compile errors to XAML UI.
* Add CC-BY to RSI.json
* Allow customising radio buttons for RadioOptions.
* Added CVar to override CEF useragent.

### Bugfixes

* Fix incorrect size of second window in split container.
* Fix PreventCollideEvent fixture ordering.

### Other

* Obsoleted .Owner for future work in removing components storing a reference to their entityuid.


## 0.80.0.0

### Breaking changes

* Moved ConvexHullPolygons and MaxPolygonVertices cvars to constants.
* Moved the PhysicsMap Gravity property to its own controller.
* Made some layout changes to Split Container.

### New features

* Added the colliding fixtures to PreventCollideEvent.

### Bugfixes

* Grids overlapping entities will now flag the entity for grid traversal.

### Other

* The split container `Measure()` override now more accurately reflects the space available to children. Additionally, the split position is now publicly settable.

### Internal

* Removed manual component registrations.


## 0.79.0.1

### New features

* Add helper GetDirection to SharedMapSystem that offsets a Vector2i in the specified direction by the specified distance.
* UIController now implements IEntityEventSubscriber

### Bugfixes

* The fast TryFindGridAt overload will now also return the queried map's MapGridComponent if it exists.

### Other

* Updated window dragging movement constraints. By default windows can now be partially dragged off-screen to the left. This is configurable per window. This also fixes a bug where windows could become unreachable.

### Internal

* Remove 2 TryGetComponents per physics contact per tick.


## 0.79.0.0

### Breaking changes

* EntityInitializedMessage has been removed; the C# event invoked on EntityManager (EntityInitialized) should be used in its place.
* TileChangedEventArgs has been removed.

### Bugfixes

* Fix tooltip panels being incorrectly sized for their first frame.
* Client will no longer predict physics sleeping on bodies that are unable to sleep.
* Style box texture scaling has been fixed.

### Other

* Added TaskCompletionSource to the sandbox.

### Internal

* IPhysManager has been removed for a slight physics contacts optimisation.
* Optimise TryFindGridAt, particularly for grid traversals.
* MapGridComponent now uses delta component states.
* Removed some TryGetComponent from IsMapPaused, speeding up entity initialization in some instances.


## 0.78.0.0

### Breaking changes

* Removed the obsoleted `GlobalLinearVelocity()` EntityUid helper method.
* INetConfigurationManager now has client & server side variants. Clients can now properly set server authoritative cvars when in singleplayer mode
* IPhysBody has been removed. Just use the physics component.
* Physics joints haven been slightly refactored and some method signatures have changed.

### New features

* Added a new cvar to limit audio occlusion raycast lengths ("audio.raycast_length").
* IRobustSerializer has new public methods for getting hashes and setting string serializer data.

### Bugfixes

* Fixed broken click bound checks in the `Tree` UI Control.
* Removed erroneous debug assert in render code that was causing issued in debug mode.
* Fixed some instances where rotation-less entities were gaining non-zero local rotation.

### Other

* Tickrate is now shown in the f3 debug monitors


## 0.77.0.2

### New features

* Scroll containers now have public methods to get & set their scroll positions.

### Bugfixes

* Fixed entity spawn menu sometimes not properly updating when filtering entities.

### Other

* Physics contacts are now stored per-world rather than per-map. This allows the multi-threading to be applicable to every contact rather than per-map.
* Contacts will no longer implicitly be destroyed upon bodies changing maps.


## 0.77.0.1

### Bugfixes

* Fix AttachToGridOrMap not retaining an entity's map position.


## 0.77.0.0

### Breaking changes

* ClientOccluderComponent has been removed & OccluderComponent component functions have been moved to the occluder system.
* The OccluderDirectionsEvent namespace and properties have changed.
* The rendering and occluder trees have been refactored to use generic render tree systems.
* Several pointlight and occluder component properties now need to be set via system methods.
* SharedPhysicsMap and PhysicsMap have been combined.
* RunDeferred has been removed from transformcomponent and updates are no longer deferred.

## 0.76.0.0

### Breaking changes

* Physics contact multi-threading cvars have been removed as the parallelism is now handled by IParallelManager.

### New features

* Physics now supports substepping, this is under physics.target_minimum_tickrate. This means physics steps will run at a constant rate and not be affected by the server's tickrate which can reduce the prevalence of tunneling.
* FastNoise API is now public.

### Other

* UPnP port forwarding now has better logging.
* Physics solver has been refactored to take more advantage of parallelism and ECS some internal code.
* Sprite processing & bounding box calculations should be slightly faster now.
* Nullspace maps no longer have entities attached.


## 0.75.1.0

### New features

* Serv4's notNullableOverride parameter is now enforced by analyzer. For more info, see [the docs](https://docs.spacestation14.io/en/engine/serialization).
* Added command to dump injector cache list.

### Bugfixes

* Fix generic visualisers not working because of recent appearance system changes in v0.75.0.0
* Fix physics not working properly on moving grids (transform matrix deferral).

### Other

* Transform matrix dirtying is deferred again (undo change in v0.75.0.0
* Added two new serv3 analysers (NotNullableFlagAnalyzer and PreferGenericVariantAnalyzer)


## 0.75.0.0

### Breaking changes

* Changed default for `net.buffer_size` to `2`.
* Changed default for `auth.mode` to `Required`. On development builds, the default is overriden to remain at `Optional`, so this only affects published servers.
* The default value for the `outsidePrediction` argument of the `InputCmdHandler.FromDelegate()`  has changed from false to true.

### New features

* Appearance system now has generic `TryGetData<T>()` functions.

### Bugfixes

* Mapped string serializer once again is initialized with prototype strongs, reducing bandwidth usage.
* Fixed various keybindings not working while prediction was disabled.
* Fixed a bug causing rendering trees to not properly recursively update when entities move.

### Other

* Transform matrix dirtying is no longer deferred.
* Cleaned up some `FULL_RELEASE` CVar default value overrides into `CVarDefaultOverrides.cs`.
* VVRead now attempts to serialize data to yaml


## 0.74.0.0

### Breaking changes

* `ITypeReader<,>.Read(...)` and `ITypeCopier<>.Copy(...)` have had their `bool skipHook` parameter replaced with a `SerializationHookContext` to facilitate multithreaded prototype loading.
* Prototypes are now loaded in parallel across multiple threads. Type serializers, property setters, etc... must be thread safe and not rely on an active IoC instance.

### Bugfixes

* Mapped string serializer once again is initialized with prototype strongs, reducing bandwidth usage.

### Other

* Drastically improved startup time by running prototype loading in parallel.
  * `AfterDeserialization` hooks are still ran on the main thread during load to avoid issues.
* Various systems in the serialization system such as `SerializationManager` or `ReflectionManager` have had various methods made thread safe.
* `TileAliasPrototype` no longer has a load priority set.
* Straightened out terminology in prototypes: to refer to the type of a prototype (e.g. `EntityPrototype` itself), use "kind".
  * This was previously mixed between "type" and "variant".

### Internal

* `SpanSplitExtensions` has been taken behind the shed for being horrifically wrong unsafe code that should never have been entered into a keyboard ever. A simpler helper method replaces its use in `Box2Serializer`.
* `PrototypeManager.cs` has been split apart into multiple files.

## 0.73.0.0

### Breaking changes

* The entity lookup flag `LookupFlags.Anchored` has been replaced with `LookupFlags.Static`.
* We are now using **.NET 7**.
* `IDependencyCollection`/`IoCManager` `RegisterInstance` does not automatically add the instance to object graph, so `BuildGraph()` must now be called to see the new instances.
  * `deferInject` parameteres have been removed.

### New features

* The server will now check for any unknown CVars at startup, to possibly locate typos in your config file.
* `IDependencyCollection` is now thread safe.

### Bugfixes

* Fixed config files not being truncated before write, resulting in corruption.

### Other

* Removed some cruft from the `server_config.toml` default config file that ships with Robust.
* Most usages of x86 SIMD intrinsics have been replaced with cross-platform versions using the new .NET cross-platform intrinsics.
  * This reduces code to maintain and improves performance on ARM.
* Tiny optimization to rendering code.
* `RobustSerializer` no longer needs to be called from threads with an active IoC context.
  * This makes it possible to use from thread pool threads without `IoCManager.InitThread`.
* Removed finalizer dispose from `Overlay`.
* Stopped integration tests watching for prototype reload file changes, speeding stuff up.

### Internal

* Moved `SerializationManager`'s data definition storage over to a `ConcurrentDictionary` to improve GC behavior in integration tests.

## 0.72.0.0

### Breaking changes

* EntityPausedEvent has been split into EntityPausedEvent and EntityUnpausedEvent. The unpaused version now has information about how long an entity has been paused.

## 0.71.1.4

### Bugfixes

* Fixed CVars not being saved correctly to config file.

### Other

* Mark `validate_rsis.py` as `+x` in Git.
* Made config system more robust against accidental corruption when saving.


## 0.71.1.3


## 0.71.1.2

### Bugfixes

* Fixed UI ScrollContainer infinite loop freezing client.


## 0.71.1.1

### Bugfixes

* Fixed client memory leaks and improved performance in integration testing.


## 0.71.1.0

### New features

* Better RSI validator script.
* When a new map file is loaded onto an existing map the entities will be transferred over.
* Add an API to get the hard layer / mask for a particular physics body.

### Bugfixes

* Fixed non-filled circle drawing via world handle.
* Fix max_connections in the default server config.
* Fix removal of PVS states for players without ingame status.
* Fix max rotation from the physics solver.

### Internal

* Wrap window rendering in a try-catch.


## 0.71.0.0

### Breaking changes

* `DebugTimePanel`, `DebugNetPanel` and `DebugNetBandwidthPanel` have been made internal.
* RSIs with trailing commas in the JSON metadata are no longer allowed.

### Bugfixes

* `csi` doesn't throw a `NullReferenceException` anymore.

### Other

* The `game.maxplayers` CVar has been deprecated in favor of the new `net.max_connections` CVar. Functionality is the same, just renamed to avoid confusion. The old CVar still exists, so if `game.maxplayers` is set it will be preferred over the new one.
* The new default for `net.max_connections` is 256.
* Debug monitors (F3) now have margin between them.
* F3 (clyde monitor) now lists the windowing API and version in use.
* Added system monitor to F3 with various info like OS version, .NET runtime version, etc...
* The engine now warns when loading `.png` textures inside a `.rsi`. This will be blocked in the future.


## 0.70.0.0

### New features

* `game.desc` CVar for a server description to show in the launcher.
* New system for exposing links to e.g. a Discord in the launcher.
  * The engine does not have a built-in method for configuring these, but it does now have a `StatusHostHelpers.AddLink` method to correctly format these from content. The idea is that content wires the types of links (with icon names) up itself via `IStatusHost.OnInfoRequest`.
  * See also [the HTTP API documentation](https://docs.spacestation14.io/en/engine/http-api) for reference.
* `GameShared` now has a `Dependencies` property to allow access to the game's `IDependencyCollection`. This makes it possible to avoid using static `IoCManager` in `EntryPoint`-type content code.
* A new define constant `DEVELOPMENT` has been defined, equivalent to `!FULL_RELEASE`. See [the docs](https://docs.spacestation14.io/en/technical-docs/preprocessor-defines) for details.
* `IConfigurationManager` has new functions for reading and writing CVar directly from a TOML file `Stream`.
* New `IConfigurationManager.LoadDefaultsFromTomlStream` to load a TOML file as CVar default overrides.
* Added new serializers to support Queue<T> data-fields.
* Added a `FromParent()` function to `IDependencyCollection`, enabling dependencies to be passed to parallel threads.
* `IClientStateManager` now has a `PartialStateReset()` function to make it easier for content to rewind to previous game states.
* Added `IClientNetManager.DispatchLocalNetMessage()`, which allows a client to raise a local message that triggers networked event subscriptions.

### Bugfixes

* `IPlayerSession.OnConnect()` now actually gets called when players connect.
* `MapLoaderSystem.TryLoad(.., out rootUids)` now properly only returns entities parented to the map.

### Other

* Invalid placement types for the entity spawn menu now log warnings.
* Slightly improved sprite y-sorting performance.

### Internal

* The current physics map that an entity is on is now cached in the transform component alongside other cached broadphase data. This helps to fix some broadphase/lookup bugs.

## 0.69.0.0


## 0.68.0.0

### Breaking changes

* Updated yml schema validator to remove the `grids` node.

### Bugfixes

* Fixed position-less audio playing.
* Stop mapgrids from serializing their fixtures.

### Other

* Removed the `restart` command, since it never worked properly and just confused people.
* Add virtual to some UIScreen methods.
* Add public parameterless ctor to MenuBar.


## 0.67.2.2

### Bugfixes

* Fix double MapGrid chunk subscription.
* Fix grid contacts short-circuiting collision.


## 0.67.2.1

### Bugfixes

* Fix MapChunks not being subscribed to by MapGridComponents in some instances.


## 0.67.2.0

### New features

* Add submenu support to menubar controls.

### Bugfixes

* Fix gridtree returning mapgrid maps twice.


## 0.67.1.3

### Bugfixes

* Fix Map regression so now they can be MapGrids again without the client crashing.


## 0.67.1.2

### Bugfixes

* Fix some mapgrids not being marked as dirty and never being sent to clients (thanks checkraze).


## 0.67.1.1

### Bugfixes

* Fix some merge artifacts from mapgrid support for maps.


## 0.67.1.0

### New features

- Maps can now have MapGridComponent added to them.


## 0.67.0.0

### Breaking changes

* MapGrid is deprecated and has been merged into MapGridComponent. This is subject to further changes as it gets ECSd more in future.
* The `grids` yaml node on map files is deprecated and has been merged onto MapGridComponent. Loading maps is backwards compatible for now but is subject to change in future. Saving maps will save in the new format.


## 0.66.0.0

### Breaking changes

* AudioSystem functions for playing audio have changed. Functions that take in filters now require an additional argument that will determine whether sounds are recorded by replays. Additionally, there are several new overrides that take in a recipient session or entity.

### Bugfixes

* Script globals for C# interactive were not having dependencies injected correctly.
* GetWorldPosition() now returns the correct positions even prior to transform initialization.
* Fix map loading not properly offsetting some entities that were directly parented to the map.

### Internal

* Added lookup/broadphase re-parenting tests.


## 0.65.2.1

### Bugfixes

* Fix empty MetaData components being serialized to map files.
* Fix saving a grid as a map not marking it as pre-mapinit.

### Other

* Set `ValidateExecutableReferencesMatchSelfContained` in the server project, which may help with publishing issues. I hope.
* Move pinned font data over to Pinned Object Heap.
* Improved shader code generation for uniform arrays to be more compatible.
* Server now has server GC enabled by default.

### Internal

* Remove some unnecessary dependency resolves from filters making audio much more performant.


## 0.65.2.0

### New features

* Added ClydeAudio.StopAllAudio()
* Expose more tick logic to content.

### Bugfixes

* Fix bad reference in WebView.

### Internal

* Add Robust.Packaging to solution.
* Add WebView to solution.
* Physics contacts are now parallel and much faster.

## 0.65.1.0

### New features

* Implement value prototype id dictionary serializer.

### Bugfixes

* Fixes lerping clean up issue added in #3472.

### Internal

* Add test for (de)serializing data record structs.


## 0.65.0.1

### Bugfixes

- Fix SetLocalPositionRotation raising 2 moveevents. This should help physics performance significantly.
- Fix tpgrid responses and command error.


## 0.65.0.0

### Breaking changes

* Rename transform lerping properties alongside other minor internal changes.

### Bugfixes

* Fix physics testbeds.
* Force grids to always be collidable for now and stop them clipping.

### Other

* Slight optimization to `OutputPanel`'s handling of internal `RichTextEntry`s.
* Force non-collidable contacts to be destroyed. Previously these hung around until both entities became collidable again.

### Internal

* `Tools/version.py` has been updated to automatically update `RELEASE-NOTES.md`.
* General cleanup to `Tools/version.py`.

## 0.64.1.0

### Bugfixes

* Word-wrapping in `OutputPanel` and `RichTextLabel` has been fixed.

## 0.64.0.0

### Breaking changes

* IMapLoader has been refactored into MapLoaderSystem. The API is similar for now but is subject to change in the future.

## 0.63.0.0

### Breaking changes

* Thanks to new IME support with SDL2, `IClyde.TextInputStart()` and `IClyde.TextInputStop()` must now be appropriately called to start/stop receiving text input when focusing/unfocusing a UI control. This restriction is applied even on the (default) GLFW backend, to enforce consistent usage of these APIs.
* `[GUI]TextEventArgs` have been renamed to `[GUI]TextEnteredEventArgs`, turned into records, and made to carry a `string` rather than a single text `Rune`.
* IoC and `DependencyCollection` `Register` methods now have a `TInterface : class` constraint.
* [ABI] `IoCManager.InitThread` now returns the `IDependencyCollection`.

### New features

* Fixes for compiling & running on .NET 7. You'll still have to edit a bunch of project files to enable this though.
* `FormattedMessage.EnumerateRunes()`
* `OSWindow.Shown()` virtual function for child classes to hook into.
* `IUserInterfaceManager.DeferAction(...)` for running UI logic "not right now because that would cause an enumeration exception".
* New `TextEdit` control for multi-line editable text, complete with word-wrapping!
* `Rope` data structure for representing large editable text, used by the new `TextEdit`.
* Robust now has IME support matching SDL2's API. This only works on the SDL2 backend (which is not currently enabled by default) but the API is there:
    * `IClyde.TextInputStart()`, `IClyde.TextInputStop()`, `IClyde.TextInputSetRect()` APIs to control text input behavior.
    * `TextEditing` events for reporting in-progress IME compositions.
    * `LineEdit` and `TextEdit` have functional IME support when the game is running on SDL2. If you provide a font file with the relevant glyphs, CJK text input should now be usable.
* `Register<T>` (single type parameter) extension method for `IDependencyCollection`.

### Bugfixes

* Fixes erroneous literal "\\n" inside the Clyde debug panel.
* Fixed Lidgren connection status changes potentially getting mislogged.
* Fixed missing components not being correctly saved for maps
* Fixed map saving sometimes not including new components.
* Fix hot reload unit tests.

### Other

* Properly re-use `HttpClient` in `NetManager` meaning we properly pool connections to the auth server, improving performance.
* Hub advertisements have extended keep-alive pool timeout, so the connection can be kept active between advertisements.
* All HTTP requests from the engine now have appropriate `User-Agent` header.
* `bind` command has been made somewhat more clear thanks to a bit of help text and some basic completions.
* `BoundKeyEventArgs` and derivatives now have a `[DebuggerDisplay]`.
* Text cursors now have a fancy blinking animation.
* `SDL_HINT_MOUSE_FOCUS_CLICKTHROUGH` is set on the SDL2 windowing backend, so clicking on the game window to focus it will pass clicks through into the game itself, matching GLFW's behavior.
* Windows clipboard history paste now works.
* Improved multi-window UI keyboard focusing system: a single focused control is now tracked per UI root (OS window), and is saved/restored when switching between focused window. This means that you (ideally) only ever have a UI control focused on the current OS window.

### Internal

* `uitest2` is a new command that's like `uitest` but opens an OS window instead. It can also be passed an argument to open a specific tab immediately.
* Word-wrapping logic has been split off from `RichTextEntry`, into a new helper struct `WordWrap`.
* Some internal logic in `LineEdit` has been shared with `TextEdit` by moving it to a new `TextEditShared` file.
* SDL2 backend now uses `[UnmanagedCallersOnly]` instead of `GetFunctionPointerForDelegate`-style P/Invoke marshalling.
* Entity prototype reloading logic has been moved out of `PrototypeManager` and into a new `PrototypeReloadSystem`.
* Most usages of `IoCManager.` statically have been removed in favor of dependency injection.

## 0.62.1.0

### Bugfixes

* Fixed a PVS issue causing entities to be sent to clients without first sending their parents.
* Improved client-side state handling exception tolerance.

### Other

* Removed null-space map entities.

### Internal

* Added some more anchoring tests.

## 0.62.0.1

### Bugfixes

* Fixed sprites not animating when directly toggling layer visibility,
* Fixed anchored entities not being added to the anchored lookups.

## 0.62.0.0

### Breaking changes

* Removed some obsolete map event handlers.

### New features

* Added entity query struct enumerators

### Bugfixes

* Improved error tolerance during client state application.
* Added better error logs when a client deletes a predicted entity.
* Fixes command permissions not getting sent to clients.
* Fixes a broad-phase bug were entities were not properly updating their positions.

### Other

* Added the LocalizedCommands class, which automatically infer help and description loc strings from the commands name.

## 0.61.0.0

### Breaking changes

* IMap and IMapGrid have been removed. Just use the associated components directly.

### Other

* AudioSystem has been refactored.

## 0.60.0.0

### Breaking changes

* ISerializationHooks.BeforeSerialization() has been removed. Use custom type serializers instead.

### New features

* Added function to UserInterfaceSystem that returns list of BUIs that a client has open.

### Bugfixes

* Fixed various container related broadphase bugs which could result in entities getting stuck with a null-broadphase.
* Fixed client fixture state handling bug that caused the client to incorrectly disable collision.

### Other

* Misc PVS optimisations

### Internal

* Removed redundant grid-init physics logic
* Modified garbage collection for entity spawning profiling.

## 0.59.0.0

### Breaking changes

* Various transform related methods have been removed from MapGrids
* TransformSystem.SetCoordinates() arguments have changed and now allow an entity to be sent to nullspace

### Bugfixes

* Fixed an entity lookup bug that sometimes failed to return entities in StaticSundriesTrees

### Other

* The EntitySystem.Resolve<> methods have been change to protected

## 0.58.1.1

### Bugfixes

* Fixed some container shutdown errors
* Fixed LookupFlags.Static not acting as a full replacement for LookupFlags.Anchored

## 0.58.1.0

### Other

* Physics collision changed and body type changed events no longer get raised before initialisation

## 0.58.0.0

### Breaking changes

* Some TransformComponent functions have been moved to the system.
* Container insert, remove, and shutdown function arguments and functionality has changed.
* Physics entities without fixtures now automatically disable collision.

### New features

* Added command to profile entity spawning

### Bugfixes

* EntityLookup/BroadphaseComponent tracking has been overhauled, which should hopefully fix various broadphase bugs.

### Other

* Component.Owner is now marked as obsolete.

## 0.57.0.4

### Bugfixes

* Made entity deletion more resilient against exceptions. Should fix several bugs.

## 0.57.0.2 and 0.57.0.3

### Bugfixes

* Fixed more entity-lookup bugs.

## 0.57.0.1

### Bugfixes

* Fixed entity lookup bug that was causing crashes.

### 0.57.0.0

### Breaking changes

* EntityLookupComponent has been merged into BroadphaseComponent. The data that was previously stored in this tree is now stored across the 3 trees on BroadphaseComponent.

### New features

* EntityLookup has had its flags updated to reflect the merge of EntityLookupComponent and BroadphaseComponent, with the new flags reflecting each tree: Dynamic, Static, and Sundries. Dynamic and Static store physics bodies that are collidable and Sundries stores everything else (apart from grids).

### Internal

* EntityLookup and Broadphase have had their data de-duplicated, dropping the AABBs stored on the server by half. This also means MoveEvent updates will be much faster.
* PVS mover updates has had their performance improved slightly.
* Physics LinkedList nodes for contacts will no longer be re-made for every contact and will just be cleared when re-used.
* Sprite / Light dynamictree allocations on the client have been dropped by using static lambdas.
* The physics contact buffer for each FixtureProxy is now pooled.

## 0.56.1.1

### Bugfixes

* Fix PVS sometimes not sending an entity's parents.
* Fix velocity preservation on parenting changes.

## 0.56.1.0

### New features

* Update pt-BR locale with more localizations
* Separated PVS entity budget into an entity creation budget and a pvs-entry budget.

### Bugfixes

* Fix VV type handler removal.
* System errors during component removal should no longer result in undeletable entities.

### Other

* The ordering of component removals and shutdowns during entity deltion has changed (see #3355).
* Improved Box2Serializer
* Removed uses IEnumerables from EntityLookupSystem.
* Optimized client entity spawning by 15%.
* Modified how the rendering tree handles entity movement.
* Improved grid enumeration allocs.
* Fixed a bunch of build warnings (see #3329 and #3289 for details)

## 0.56.0.2

### Bugfixes

* Rename \_lib.ftl to \_engine_lib.ftl to avoid overwriting

## 0.56.0.1

### Bugfixes

* Fix instantiation of data records containing value types

## 0.56.0.0

### Breaking changes

* `CastShadows` moved to `SharedPointLightComponent` from clientside, now networked

### New features

* New type handler helpers added to V^3
* Added pt-BR locale

### Bugfixes

* Fixed audio fallback coords

### Other

* Improved PVS performance by using `for` over `forEach`
* Improved Vec2 inverse allocations

## 0.55.5.0

### New features

* Added a method to pass in physics transforms for getting nearest point.

### Bugfixes

* Prevent singular sprite matrices.
* Fix obsolete warnings in tests.

### Other

* Significantly reduce physics contact allocations.

## 0.55.4.1

### Breaking changes

* Removed `SI`, `SIoC`, `I`, `IoC`, `SE` and `CE` VV command prefixes.
  * `SI`, `SIoC`, `I` and `IoC` are replaced by VV paths under `/ioc/` and `/c/ioc/`.
  * `SE` and `CE` are replaced by VV paths under `/system/` and `/c/system`.

### New features

* Added CVars to control Lidgren's <abbr title="Maximum Transmission Unit">MTU</abbr> parameters:
  * `net.mtu`
  * `net.mtu_expand`
  * `net.mtu_expand_frequency`
  * `net.mtu_expand_fail_attempts`
* Added a whole load of features to ViewVariables.
  * Added VV Paths, which allow you to refer to an object by a path, e.g. `/entity/1234/Transform/WorldPosition`
  * Added VV Domains, which allow you to add "handlers" for the top-most VV Path segment, e.g. `/entity` is a domain and so is `/player`...
  * Added VV Type Handlers, which allow you to add "custom paths" under specific types, even dynamically!
  * Added VV Path networking, which allows you to read/write/invoke paths remotely, both from server to client and from client to server.
  * Added `vvread`, `vvwrite` and `vvinvoke` commands, which allow you to read, write and invoke VV paths.
  * Added autocompletion to all VV commands.
  * Please note that the VV GUI still remains the same. It will be updated to use these new features in the future.

### Other

* Changed Lidgren to be compiled against `net6.0`. This unlocks `Half` read/write methods.
* Lidgren has been updated to [0.2.2](https://github.com/space-wizards/SpaceWizards.Lidgren.Network/blob/v0.2.2/RELEASE-NOTES.md). Not all the changes since 0.1.0 are new here, since this is the first version where we're properly tracking this in release notes.
* Robust.Client now uses our own [NFluidsynth](https://github.com/space-wizards/SpaceWizards.NFluidsynth) [nuget package](https://www.nuget.org/packages/SpaceWizards.NFluidsynth).

### Internal

* Renamed Lidgren's assembly to `SpaceWizards.Lidgren.Network`.
* Rogue `obj/` folders inside Lidgren no longer break the build.
* Renamed NFluidsynth's assembly to `SpaceWizards.NFluidsynth`<|MERGE_RESOLUTION|>--- conflicted
+++ resolved
@@ -35,12 +35,9 @@
 
 ### Breaking changes
 
-<<<<<<< HEAD
 * The order in which the client initialises networked entities has changed. It will now always apply component states, initialise, and start an entity's parent before processing any children. This might break anything that was relying on the old behaviour where all component states were applied before any entities were initialised & started.
-=======
 * `IClydeViewport` overlay rendering methods now take in an `IRenderHandle` instead of a world/screen handle.
 * The `OverlayDrawArgs` struct now has an internal constructor.
->>>>>>> 5d772075
 
 ### New features
 
@@ -50,11 +47,7 @@
 
 ### Bugfixes
 
-<<<<<<< HEAD
 * Fixed a client-side bug where `TransformComponent.GridUid` does not get set properly when an existing entity is attached to a new entity outside of the player's PVS range.
-=======
-* EntityPrototypeView control now avoids creating entities if the prototype is set while the control is not on the UI tree.
->>>>>>> 5d772075
 
 ### Other
 
