--- conflicted
+++ resolved
@@ -425,12 +425,7 @@
             }
         }
 
-<<<<<<< HEAD
-        internal static void LoadEntity(EntityPrototype? prototype, Entity entity, IComponentFactory factory,
-            IEntityLoadContext? context)
-=======
-        internal static void LoadEntity(EntityPrototype prototype, Entity entity, IComponentFactory factory, IEntityLoadContext context)
->>>>>>> 12ea903c
+        internal static void LoadEntity(EntityPrototype? prototype, Entity entity, IComponentFactory factory, IEntityLoadContext? context)
         {
             YamlObjectSerializer.Context? defaultContext = null;
             if (context == null)
