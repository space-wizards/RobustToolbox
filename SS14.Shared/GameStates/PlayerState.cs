﻿using SS14.Shared.Serialization;
using System;
using SS14.Shared.Players;

namespace SS14.Shared.GameStates
{
    [Serializable, NetSerializable]
    public class PlayerState
    {
<<<<<<< HEAD
        public PlayerIndex Index;
        public long Uuid;

        public string Name;
        public SessionStatus Status;
        public short Ping;

        public int? ControlledEntity;
=======
        public int? ControlledEntity { get; set; }
        public string Name { get; set; }
        public SessionStatus Status { get; set; }
        public long UniqueIdentifier { get; set; }
>>>>>>> 6a713494
    }
}<|MERGE_RESOLUTION|>--- conflicted
+++ resolved
@@ -7,20 +7,13 @@
     [Serializable, NetSerializable]
     public class PlayerState
     {
-<<<<<<< HEAD
-        public PlayerIndex Index;
-        public long Uuid;
+        public PlayerIndex Index { get; set; }
+        public long Uuid { get; set; }
 
-        public string Name;
-        public SessionStatus Status;
-        public short Ping;
-
-        public int? ControlledEntity;
-=======
-        public int? ControlledEntity { get; set; }
         public string Name { get; set; }
         public SessionStatus Status { get; set; }
-        public long UniqueIdentifier { get; set; }
->>>>>>> 6a713494
+        public short Ping { get; set; }
+
+        public int? ControlledEntity { get; set; }
     }
 }