﻿using System;
using System.Collections.Generic;
using System.IO;
using Robust.Server.GameObjects;
using Robust.Shared.IoC;
using Robust.Shared.Map;
using Robust.Shared.Maths;
using Robust.Shared.Serialization.Manager;
using Robust.Shared.Serialization.Manager.Attributes;
using Robust.Shared.Serialization.Markdown;
using Robust.Shared.Serialization.Markdown.Mapping;
using Robust.Shared.Serialization.Markdown.Validation;
using Robust.Shared.Serialization.Markdown.Value;
using Robust.Shared.Serialization.TypeSerializers.Interfaces;

namespace Robust.Server.Maps;

[TypeSerializer]
internal sealed class MapChunkSerializer : ITypeSerializer<MapChunk, MappingDataNode>, ITypeCopyCreator<MapChunk>
{
    public ValidationNode Validate(ISerializationManager serializationManager, MappingDataNode node,
        IDependencyCollection dependencies, ISerializationContext? context = null)
    {
        throw new NotImplementedException();
    }

    public MapChunk Read(ISerializationManager serializationManager, MappingDataNode node,
        IDependencyCollection dependencies, bool skipHook, ISerializationContext? context = null, ISerializationManager.InstantiationDelegate<MapChunk>? instantiationDelegate = null)
    {
        var ind = (Vector2i) serializationManager.Read(typeof(Vector2i), node["ind"], context, skipHook)!;
        var tileNode = (ValueDataNode)node["tiles"];
        var tileBytes = Convert.FromBase64String(tileNode.Value);

        using var stream = new MemoryStream(tileBytes);
        using var reader = new BinaryReader(stream);

        var mapManager = dependencies.Resolve<IMapManager>();
        mapManager.SuppressOnTileChanged = true;

        ushort size = 16;

        // TODO: This should be on the context I think?
        if (node.TryGet("size", out ValueDataNode? sizeNode))
        {
            size = (ushort) serializationManager.Read(typeof(ushort), sizeNode, context)!;
        }

<<<<<<< HEAD
            if (context is MapSerializationContext serContext)
            {
                tileMap = serContext.TileMap;
            }
=======
        var chunk = instantiationDelegate != null ? instantiationDelegate() : new MapChunk(ind.X, ind.Y, size);
>>>>>>> 3c168f5a

        IReadOnlyDictionary<ushort, string>? tileMap = null;

        if (context is MapSerializationContext serContext)
        {
            tileMap = serContext.TileMap;
        }

        if (tileMap == null)
        {
            throw new InvalidOperationException(
                $"Someone tried deserializing a gridchunk before deserializing the tileMap.");
        }

        chunk.SuppressCollisionRegeneration = true;

        var tileDefinitionManager = dependencies.Resolve<ITileDefinitionManager>();

        for (ushort y = 0; y < chunk.ChunkSize; y++)
        {
            for (ushort x = 0; x < chunk.ChunkSize; x++)
            {
                var id = reader.ReadUInt16();
                var flags = (TileRenderFlag)reader.ReadByte();
                var variant = reader.ReadByte();

                var defName = tileMap[id];
                id = tileDefinitionManager[defName].TileId;

                var tile = new Tile(id, flags, variant);
                chunk.SetTile(x, y, tile);
            }
        }

        chunk.SuppressCollisionRegeneration = false;
        mapManager.SuppressOnTileChanged = false;

        return chunk;
    }

    public DataNode Write(ISerializationManager serializationManager, MapChunk value,
        IDependencyCollection dependencies, bool alwaysWrite = false,
        ISerializationContext? context = null)
    {
        var root = new MappingDataNode();
        var ind = new ValueDataNode($"{value.X},{value.Y}");
        root.Add("ind", ind);

        var gridNode = new ValueDataNode();
        root.Add("tiles", gridNode);

        gridNode.Value = SerializeTiles(value);

        return root;
    }

    private static string SerializeTiles(MapChunk chunk)
    {
        // number of bytes written per tile, because sizeof(Tile) is useless.
        const int structSize = 4;

        var nTiles = chunk.ChunkSize * chunk.ChunkSize * structSize;
        var barr = new byte[nTiles];

        using (var stream = new MemoryStream(barr))
        using (var writer = new BinaryWriter(stream))
        {
            for (ushort y = 0; y < chunk.ChunkSize; y++)
            {
                for (ushort x = 0; x < chunk.ChunkSize; x++)
                {
                    var tile = chunk.GetTile(x, y);
                    writer.Write(tile.TypeId);
                    writer.Write((byte)tile.Flags);
                    writer.Write(tile.Variant);
                }
            }
        }

        return Convert.ToBase64String(barr);
    }

    public MapChunk CreateCopy(ISerializationManager serializationManager, MapChunk source, bool skipHook,
        ISerializationContext? context = null)
    {
        var mapManager = ((SerializationManager)serializationManager).DependencyCollection.Resolve<IMapManager>();
        mapManager.SuppressOnTileChanged = true;
        var chunk = new MapChunk(source.X, source.Y, source.ChunkSize)
        {
            SuppressCollisionRegeneration = true
        };

        for (ushort y = 0; y < chunk.ChunkSize; y++)
        {
<<<<<<< HEAD
            var info = node.Get<MappingDataNode>("settings");
            var chunks = node.Get<SequenceDataNode>("chunks");
            ushort csz = 0;
            ushort tsz = 0;
            float sgsz = 0.0f;

            foreach (var kvInfo in info.Cast<KeyValuePair<ValueDataNode, ValueDataNode>>())
            {
                var key = kvInfo.Key.Value;
                var val = kvInfo.Value.Value;
                if (key == "chunksize")
                    csz = ushort.Parse(val);
                else if (key == "tilesize")
                    tsz = ushort.Parse(val);
                else if (key == "snapsize")
                    sgsz = float.Parse(val, CultureInfo.InvariantCulture);
            }

            //TODO: Pass in options
            if (context is not MapSerializationContext)
            {
                throw new InvalidOperationException(
                    $"Someone tried serializing a mapgrid without passing {nameof(MapSerializationContext)} as context.");
=======
            for (ushort x = 0; x < chunk.ChunkSize; x++)
            {
                chunk.SetTile(x, y, source.GetTile(x, y));
>>>>>>> 3c168f5a
            }
        }

        mapManager.SuppressOnTileChanged = false;
        chunk.SuppressCollisionRegeneration = false;

        return chunk;
    }
}<|MERGE_RESOLUTION|>--- conflicted
+++ resolved
@@ -45,14 +45,7 @@
             size = (ushort) serializationManager.Read(typeof(ushort), sizeNode, context)!;
         }
 
-<<<<<<< HEAD
-            if (context is MapSerializationContext serContext)
-            {
-                tileMap = serContext.TileMap;
-            }
-=======
         var chunk = instantiationDelegate != null ? instantiationDelegate() : new MapChunk(ind.X, ind.Y, size);
->>>>>>> 3c168f5a
 
         IReadOnlyDictionary<ushort, string>? tileMap = null;
 
@@ -147,35 +140,9 @@
 
         for (ushort y = 0; y < chunk.ChunkSize; y++)
         {
-<<<<<<< HEAD
-            var info = node.Get<MappingDataNode>("settings");
-            var chunks = node.Get<SequenceDataNode>("chunks");
-            ushort csz = 0;
-            ushort tsz = 0;
-            float sgsz = 0.0f;
-
-            foreach (var kvInfo in info.Cast<KeyValuePair<ValueDataNode, ValueDataNode>>())
-            {
-                var key = kvInfo.Key.Value;
-                var val = kvInfo.Value.Value;
-                if (key == "chunksize")
-                    csz = ushort.Parse(val);
-                else if (key == "tilesize")
-                    tsz = ushort.Parse(val);
-                else if (key == "snapsize")
-                    sgsz = float.Parse(val, CultureInfo.InvariantCulture);
-            }
-
-            //TODO: Pass in options
-            if (context is not MapSerializationContext)
-            {
-                throw new InvalidOperationException(
-                    $"Someone tried serializing a mapgrid without passing {nameof(MapSerializationContext)} as context.");
-=======
             for (ushort x = 0; x < chunk.ChunkSize; x++)
             {
                 chunk.SetTile(x, y, source.GetTile(x, y));
->>>>>>> 3c168f5a
             }
         }
 
