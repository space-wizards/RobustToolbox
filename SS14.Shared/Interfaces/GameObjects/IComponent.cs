--- conflicted
+++ resolved
@@ -65,21 +65,6 @@
         void OnRemove();
 
         /// <summary>
-<<<<<<< HEAD
-        ///     Called when the component gets added to an entity.
-        ///     This function must be called on the base class by any children.
-        /// </summary>
-        /// <param name="owner"></param>
-        void OnAdd(IEntity owner);
-
-        /// <summary>
-        ///     Called just after the component has been created to be added to an entity.
-        /// </summary>
-        void Spawned();
-
-        /// <summary>
-=======
->>>>>>> 93c7aab5
         ///     Called when all of the entity's other components have been added and are available,
         ///     But are not necessarily initialized yet. DO NOT depend on the values of other components to be correct.
         /// </summary>
