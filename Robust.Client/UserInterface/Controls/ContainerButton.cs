--- conflicted
+++ resolved
@@ -1,9 +1,5 @@
-<<<<<<< HEAD
-using System;
-=======
 ﻿using System;
 using System.Numerics;
->>>>>>> 591c261f
 using Robust.Client.Graphics;
 using Robust.Shared.Maths;
 
@@ -39,13 +35,8 @@
 
         protected override Vector2 MeasureOverride(Vector2 availableSize)
         {
-<<<<<<< HEAD
             var boxSize = ActualStyleBox.MinimumSize;
-            var childBox = Vector2.ComponentMax(availableSize - boxSize, Vector2.Zero);
-=======
-            var boxSize = ActualStyleBox.MinimumSize / UIScale;
             var childBox = Vector2.Max(availableSize - boxSize, Vector2.Zero);
->>>>>>> 591c261f
             var min = Vector2.Zero;
             foreach (var child in Children)
             {
