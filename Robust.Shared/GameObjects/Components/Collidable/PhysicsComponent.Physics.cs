/*
* Farseer Physics Engine:
* Copyright (c) 2012 Ian Qvist
*
* Original source Box2D:
* Copyright (c) 2006-2011 Erin Catto http://www.box2d.org
*
* This software is provided 'as-is', without any express or implied
* warranty.  In no event will the authors be held liable for any damages
* arising from the use of this software.
* Permission is granted to anyone to use this software for any purpose,
* including commercial applications, and to alter it and redistribute it
* freely, subject to the following restrictions:
* 1. The origin of this software must not be misrepresented; you must not
* claim that you wrote the original software. If you use this software
* in a product, an acknowledgment in the product documentation would be
* appreciated but is not required.
* 2. Altered source versions must be plainly marked as such, and must not be
* misrepresented as being the original software.
* 3. This notice may not be removed or altered from any source distribution.
 *
 * PhysicsComponent is heavily modified from Box2D.
*/

using System;
using System.Collections.Generic;
using System.Linq;
using Robust.Shared.Containers;
using Robust.Shared.GameStates;
using Robust.Shared.IoC;
using Robust.Shared.Map;
using Robust.Shared.Maths;
using Robust.Shared.Physics;
using Robust.Shared.Physics.Dynamics;
using Robust.Shared.Physics.Dynamics.Contacts;
using Robust.Shared.Serialization;
using Robust.Shared.Serialization.Manager.Attributes;
using Robust.Shared.Utility;
using Robust.Shared.ViewVariables;

namespace Robust.Shared.GameObjects
{
    [ComponentReference(typeof(ILookupWorldBox2Component))]
    [ComponentReference(typeof(IPhysBody))]
    [NetworkedComponent(), ComponentProtoName("Physics")]
    public sealed class PhysicsComponent : Component, IPhysBody, ISerializationHooks, ILookupWorldBox2Component
    {
        [Dependency] private readonly IEntityManager _entMan = default!;

        [DataField("status", readOnly: true)]
        private BodyStatus _bodyStatus = BodyStatus.OnGround;

        /// <summary>
        ///     Has this body been added to an island previously in this tick.
        /// </summary>
        public bool Island { get; set; }

        internal BroadphaseComponent? Broadphase { get; set; }

        /// <summary>
        ///     Store the body's index within the island so we can lookup its data.
        ///     Key is Island's ID and value is our index.
        /// </summary>
        public Dictionary<int, int> IslandIndex { get; set; } = new();

        // TODO: Actually implement after the initial pr dummy
        /// <summary>
        ///     Gets or sets where this body should be included in the CCD solver.
        /// </summary>
        public bool IsBullet { get; set; }

        public bool IgnoreCCD { get; set; }

        // TODO: Placeholder; look it's disgusting but my main concern is stopping fixtures being serialized every tick
        // on physics bodies for massive shuttle perf savings.
        [Obsolete("Use FixturesComponent instead.")]
        public IReadOnlyList<Fixture> Fixtures => _entMan.GetComponent<FixturesComponent>(Owner).Fixtures.Values.ToList();

        public int FixtureCount => _entMan.GetComponent<FixturesComponent>(Owner).Fixtures.Count;

        [ViewVariables]
        public int ContactCount
        {
            get
            {
                var count = 0;
                var edge = ContactEdges;
                while (edge != null)
                {
                    edge = edge.Next;
                    count++;
                }

                return count;
            }
        }

        public IEnumerable<Contact> Contacts
        {
            get
            {
                var edge = ContactEdges;

                while (edge != null)
                {
                    yield return edge.Contact!;
                    edge = edge.Next;
                }
            }
        }

        /// <summary>
        ///     Linked-list of all of our contacts.
        /// </summary>
        internal ContactEdge? ContactEdges { get; set; } = null;

        public bool IgnorePaused { get; set; }

        internal SharedPhysicsMapComponent? PhysicsMap { get; set; }

        /// <inheritdoc />
        [ViewVariables(VVAccess.ReadWrite)]
        public BodyType BodyType
        {
            get => _bodyType;
            set
            {
                if (_bodyType == value)
                    return;

                var oldType = _bodyType;
                _bodyType = value;

                ResetMassData();

                if (_bodyType == BodyType.Static)
                {
                    SetAwake(false);
                    _linearVelocity = Vector2.Zero;
                    _angularVelocity = 0.0f;
                    // SynchronizeFixtures(); TODO: When CCD
                }
                else
                {
                    SetAwake(true);
                }

                Force = Vector2.Zero;
                Torque = 0.0f;

                EntitySystem.Get<SharedBroadphaseSystem>().RegenerateContacts(this);

                _entMan.EventBus.RaiseLocalEvent(Owner, new PhysicsBodyTypeChangedEvent(_bodyType, oldType), false);
            }
        }


        [DataField("bodyType")]
        private BodyType _bodyType = BodyType.Static;

        /// <summary>
        /// Set awake without the sleeptimer being reset.
        /// </summary>
        internal void ForceAwake()
        {
            if (_awake || _bodyType == BodyType.Static) return;

            _awake = true;
            _entMan.EventBus.RaiseEvent(EventSource.Local, new PhysicsWakeMessage(this));
        }

        // We'll also block Static bodies from ever being awake given they don't need to move.
        /// <inheritdoc />
        [ViewVariables(VVAccess.ReadWrite)]
        public bool Awake
        {
            get => _awake;
            set
            {
                if (_bodyType == BodyType.Static) return;

                SetAwake(value);
            }
        }

        internal bool _awake = true;

        private void SetAwake(bool value)
        {
            if (_awake == value) return;
            _awake = value;

            if (value)
            {
                _sleepTime = 0.0f;
                _entMan.EventBus.RaiseLocalEvent(Owner, new PhysicsWakeMessage(this));
            }
            else
            {
                _entMan.EventBus.RaiseLocalEvent(Owner, new PhysicsSleepMessage(this));
                ResetDynamics();
                _sleepTime = 0.0f;
            }

            Dirty(_entMan);
        }

        /// <summary>
        /// You can disable sleeping on this body. If you disable sleeping, the
        /// body will be woken.
        /// </summary>
        /// <value><c>true</c> if sleeping is allowed; otherwise, <c>false</c>.</value>
        [ViewVariables(VVAccess.ReadWrite)]
        public bool SleepingAllowed
        {
            get => _sleepingAllowed;
            set
            {
                if (_sleepingAllowed == value)
                    return;

                if (!value)
                    Awake = true;

                _sleepingAllowed = value;
                Dirty(_entMan);
            }
        }

        [DataField("sleepingAllowed")]
        private bool _sleepingAllowed = true;

        [ViewVariables]
        public float SleepTime
        {
            get => _sleepTime;
            set
            {
                DebugTools.Assert(!float.IsNaN(value));

                if (MathHelper.CloseToPercent(value, _sleepTime))
                    return;

                _sleepTime = value;
            }
        }

        [DataField("sleepTime")]
        private float _sleepTime;

        /// <inheritdoc />
        public void WakeBody()
        {
            Awake = true;
        }

        /// <inheritdoc />
        public override ComponentState GetComponentState()
        {
            return new PhysicsComponentState(_canCollide, _sleepingAllowed, _fixedRotation, _bodyStatus, _linearVelocity, _angularVelocity, _bodyType);
        }

        /// <inheritdoc />
        public override void HandleComponentState(ComponentState? curState, ComponentState? nextState)
        {
            if (curState is not PhysicsComponentState newState)
                return;

            SleepingAllowed = newState.SleepingAllowed;
            FixedRotation = newState.FixedRotation;
            CanCollide = newState.CanCollide;
            BodyStatus = newState.Status;

            // So transform doesn't apply MapId in the HandleComponentState because ??? so MapId can still be 0.
            // Fucking kill me, please. You have no idea deep the rabbit hole of shitcode goes to make this work.

            Dirty(_entMan);
            LinearVelocity = newState.LinearVelocity;
            // Logger.Debug($"{IGameTiming.TickStampStatic}: [{Owner}] {LinearVelocity}");
            AngularVelocity = newState.AngularVelocity;
            BodyType = newState.BodyType;
            Predict = false;
        }

        /// <summary>
        /// Resets the dynamics of this body.
        /// Sets torque, force and linear/angular velocity to 0
        /// </summary>
        public void ResetDynamics()
        {
            Torque = 0;
            _angularVelocity = 0;
            Force = Vector2.Zero;
            _linearVelocity = Vector2.Zero;
            Dirty(_entMan);
        }

        public Box2 GetWorldAABB(Vector2? worldPos = null, Angle? worldRot = null)
        {
            worldPos ??= _entMan.GetComponent<TransformComponent>(Owner).WorldPosition;
            worldRot ??= _entMan.GetComponent<TransformComponent>(Owner).WorldRotation;
            var transform = new Transform(worldPos.Value, (float) worldRot.Value.Theta);

            var bounds = new Box2(transform.Position, transform.Position);

            foreach (var fixture in _entMan.GetComponent<FixturesComponent>(Owner).Fixtures.Values)
            {
                for (var i = 0; i < fixture.Shape.ChildCount; i++)
                {
                    var boundy = fixture.Shape.ComputeAABB(transform, i);
                    bounds = bounds.Union(boundy);
                }
            }

            return bounds;
        }

        public Box2 GetWorldAABB(Vector2 worldPos, Angle worldRot, EntityQuery<FixturesComponent> fixtures)
        {
            var transform = new Transform(worldPos, (float) worldRot.Theta);

            var bounds = new Box2(transform.Position, transform.Position);

            foreach (var fixture in fixtures.GetComponent(Owner).Fixtures.Values)
            {
                for (var i = 0; i < fixture.Shape.ChildCount; i++)
                {
                    var boundy = fixture.Shape.ComputeAABB(transform, i);
                    bounds = bounds.Union(boundy);
                }
            }

            return bounds;
        }

        /// <summary>
        ///     Enables or disabled collision processing of this component.
        /// </summary>
        /// <remarks>
        ///     Also known as Enabled in Box2D
        /// </remarks>
        [ViewVariables(VVAccess.ReadWrite)]
        public bool CanCollide
        {
            get => _canCollide;
            set
            {
                if (_canCollide == value ||
                    value && Owner.IsInContainer())
                    return;

                _canCollide = value;
                _entMan.EventBus.RaiseEvent(EventSource.Local, new CollisionChangeMessage(this, Owner, _canCollide));
                Dirty(_entMan);
            }
        }

        [DataField("canCollide")] internal bool _canCollide = true;

        /// <summary>
        ///     Non-hard physics bodies will not cause action collision (e.g. blocking of movement)
        ///     while still raising collision events. Recommended you use the fixture hard values directly
        /// </summary>
        /// <remarks>
        ///     This is useful for triggers or such to detect collision without actually causing a blockage.
        /// </remarks>
        [ViewVariables(VVAccess.ReadWrite)]
        public bool Hard { get; internal set; }

        /// <summary>
        ///     Bitmask of the collision layers this component is a part of.
        /// </summary>
        [ViewVariables]
        public int CollisionLayer { get; internal set; }

        /// <summary>
        ///     Bitmask of the layers this component collides with.
        /// </summary>
        [ViewVariables]
        public int CollisionMask { get; internal set; }

        // I made Mass read-only just because overwriting it doesn't touch inertia.
        /// <summary>
        ///     Current mass of the entity in kilograms.
        /// </summary>
        [ViewVariables(VVAccess.ReadWrite)]
        public float Mass => (BodyType & (BodyType.Dynamic | BodyType.KinematicController)) != 0 ? _mass : 0.0f;

        private float _mass;

        /// <summary>
        ///     Inverse mass of the entity in kilograms (1 / Mass).
        /// </summary>
        [ViewVariables]
        public float InvMass => (BodyType & (BodyType.Dynamic | BodyType.KinematicController)) != 0 ? _invMass : 0.0f;

        private float _invMass;

        /// <summary>
        /// Moment of inertia, or angular mass, in kg * m^2.
        /// </summary>
        /// <remarks>
        /// https://en.wikipedia.org/wiki/Moment_of_inertia
        /// </remarks>
        [ViewVariables(VVAccess.ReadWrite)]
        public float Inertia
        {
            get => _inertia + _mass * Vector2.Dot(_localCenter, _localCenter);
            set
            {
                DebugTools.Assert(!float.IsNaN(value));

                if (_bodyType != BodyType.Dynamic) return;

                if (MathHelper.CloseToPercent(_inertia, value)) return;

                if (value > 0.0f && !_fixedRotation)
                {
                    _inertia = value - Mass * Vector2.Dot(_localCenter, _localCenter);
                    DebugTools.Assert(_inertia > 0.0f);
                    InvI = 1.0f / _inertia;
                    Dirty(_entMan);
                }
            }
        }

        private float _inertia;

        /// <summary>
        ///     Indicates whether this body ignores gravity
        /// </summary>
        public bool IgnoreGravity { get; set; }

        /// <summary>
        /// Inverse moment of inertia (1 / I).
        /// </summary>
        [ViewVariables]
        public float InvI { get; set; }

        /// <summary>
        ///     Is the body allowed to have angular velocity.
        /// </summary>
        [ViewVariables(VVAccess.ReadWrite)]
        public bool FixedRotation
        {
            get => _fixedRotation;
            set
            {
                if (_fixedRotation == value)
                    return;

                _fixedRotation = value;
                _angularVelocity = 0.0f;
                ResetMassData();
                Dirty(_entMan);
            }
        }

        // TODO: Should default to false someday IMO
        [DataField("fixedRotation")]
        private bool _fixedRotation = true;

        /// <summary>
        ///     Get this body's center of mass offset to world position.
        /// </summary>
        /// <remarks>
        ///     AKA Sweep.LocalCenter in Box2D.
        ///     Not currently in use as this is set after mass data gets set (when fixtures update).
        /// </remarks>
        public Vector2 LocalCenter
        {
            get => _localCenter;
            set
            {
                if (_bodyType != BodyType.Dynamic) return;

                if (value.EqualsApprox(_localCenter)) return;

                _localCenter = value;
            }
        }

        private Vector2 _localCenter = Vector2.Zero;

        /// <summary>
        /// Current Force being applied to this entity in Newtons.
        /// </summary>
        /// <remarks>
        /// The force is applied to the center of mass.
        /// https://en.wikipedia.org/wiki/Force
        /// </remarks>
        [ViewVariables(VVAccess.ReadWrite)]
        public Vector2 Force { get; set; }

        /// <summary>
        /// Current torque being applied to this entity in N*m.
        /// </summary>
        /// <remarks>
        /// The torque rotates around the Z axis on the object.
        /// https://en.wikipedia.org/wiki/Torque
        /// </remarks>
        [ViewVariables(VVAccess.ReadWrite)]
        public float Torque { get; set; }

        /// <summary>
        ///     Contact friction between 2 bodies.
        /// </summary>
        [ViewVariables(VVAccess.ReadWrite)]
        public float Friction
        {
            get => _friction;
            set
            {
                if (MathHelper.CloseToPercent(value, _friction))
                    return;

                _friction = value;
                // TODO
                // Dirty(_entMan);
            }
        }

        private float _friction;

        /// <summary>
        ///     This is a set amount that the body's linear velocity is reduced by every tick.
        ///     Combined with the tile friction.
        /// </summary>
        [ViewVariables(VVAccess.ReadWrite)]
        public float LinearDamping
        {
            get => _linearDamping;
            set
            {
                DebugTools.Assert(!float.IsNaN(value));

                if (MathHelper.CloseToPercent(value, _linearDamping))
                    return;

                _linearDamping = value;
                // Dirty(_entMan);
            }
        }

        [DataField("linearDamping")]
        private float _linearDamping = 0.2f;

        /// <summary>
        ///     This is a set amount that the body's angular velocity is reduced every tick.
        ///     Combined with the tile friction.
        /// </summary>
        /// <returns></returns>
        [ViewVariables(VVAccess.ReadWrite)]
        public float AngularDamping
        {
            get => _angularDamping;
            set
            {
                DebugTools.Assert(!float.IsNaN(value));

                if (MathHelper.CloseToPercent(value, _angularDamping))
                    return;

                _angularDamping = value;
                // Dirty(_entMan);
            }
        }

        [DataField("angularDamping")]
        private float _angularDamping = 0.2f;

        /// <summary>
        /// Get the linear and angular velocities at the same time.
        /// </summary>
        public (Vector2 Linear, float Angular) MapVelocities
        {
            get
            {
                var linearVelocity = _linearVelocity;
                var angularVelocity = _angularVelocity;
                var entMan = _entMan;
                var parent = entMan.GetComponent<TransformComponent>(Owner).Parent;

                while (parent != null)
                {
                    if (entMan.TryGetComponent(parent.Owner, out PhysicsComponent? body))
                    {
                        linearVelocity += body.LinearVelocity;
                        angularVelocity += body.AngularVelocity;
                    }

                    parent = parent.Parent;
                }

                return (linearVelocity, angularVelocity);
            }
        }

        /// <summary>
        ///     Current linear velocity of the entity in meters per second.
        /// </summary>
        [ViewVariables(VVAccess.ReadWrite)]
        public Vector2 LinearVelocity
        {
            get => _linearVelocity;
            set
            {
                // Curse you Q
                // DebugTools.Assert(!float.IsNaN(value.X) && !float.IsNaN(value.Y));

                if (BodyType == BodyType.Static)
                    return;

                if (Vector2.Dot(value, value) > 0.0f)
                    Awake = true;

                if (_linearVelocity.EqualsApprox(value, 0.0001f))
                    return;

                _linearVelocity = value;
                Dirty(_entMan);
            }
        }

        internal Vector2 _linearVelocity;

        /// <summary>
        /// Get the body's LinearVelocity in map terms.
        /// </summary>
        /// <remarks>
        /// Consider using <see cref="MapVelocities"/> if you need linear and angular at the same time.
        /// </remarks>
        [ViewVariables]
        public Vector2 MapLinearVelocity
        {
            get
            {
<<<<<<< HEAD
                var entManager = IoCManager.Resolve<IEntityManager>();
                var physicsSystem = EntitySystem.Get<SharedPhysicsSystem>();
                var xform = entManager.GetComponent<TransformComponent>(OwnerUid);
                var parent = xform.ParentUid;
                var localPos = xform.LocalPosition;

                var velocity = _linVelocity;
=======
                var velocity = _linearVelocity;
                var entMan = _entMan;
                var parent = entMan.GetComponent<TransformComponent>(Owner).Parent;
>>>>>>> 5be2f610

                while (parent.IsValid())
                {
                    var parentXform = entManager.GetComponent<TransformComponent>(parent);

                    if (entManager.TryGetComponent(parent, out PhysicsComponent? body))
                    {
                        velocity += physicsSystem.GetLinearVelocityFromLocalPoint(body, localPos);
                    }

                    velocity = parentXform.LocalRotation.RotateVec(velocity);
                    parent = parentXform.ParentUid;
                }

                return velocity;
            }
        }

        /// <summary>
        ///     Current angular velocity of the entity in radians per sec.
        /// </summary>
        [ViewVariables(VVAccess.ReadWrite)]
        public float AngularVelocity
        {
            get => _angularVelocity;
            set
            {
                // TODO: This and linearvelocity asserts
                // DebugTools.Assert(!float.IsNaN(value));

                if (BodyType == BodyType.Static)
                    return;

                if (value * value > 0.0f)
                    Awake = true;

                if (MathHelper.CloseToPercent(_angularVelocity, value, 0.0001f))
                    return;

                _angularVelocity = value;
                Dirty(_entMan);
            }
        }

        private float _angularVelocity;

        /// <summary>
        /// Get the body's AngularVelocity in map terms.
        /// </summary>
        /// <remarks>
        /// Consider using <see cref="MapVelocities"/> if you need linear and angular at the same time.
        /// </remarks>
        [ViewVariables]
        public float MapAngularVelocity
        {
            get
            {
                var velocity = _angularVelocity;
                var entMan = _entMan;
                var parent = entMan.GetComponent<TransformComponent>(Owner).Parent;

                while (parent != null)
                {
                    if (entMan.TryGetComponent(parent.Owner, out PhysicsComponent? body))
                    {
                        velocity += body.AngularVelocity;
                    }

                    parent = parent.Parent;
                }

                return velocity;
            }
        }

        /// <summary>
        ///     Current momentum of the entity in kilogram meters per second
        /// </summary>
        [ViewVariables(VVAccess.ReadWrite)]
        public Vector2 Momentum
        {
            get => LinearVelocity * Mass;
            set => LinearVelocity = value / Mass;
        }

        /// <summary>
        ///     The current status of the object
        /// </summary>
        [ViewVariables(VVAccess.ReadWrite)]
        public BodyStatus BodyStatus
        {
            get => _bodyStatus;
            set
            {
                if (_bodyStatus == value)
                    return;

                _bodyStatus = value;
                Dirty(_entMan);
            }
        }

        [ViewVariables(VVAccess.ReadWrite)]
        public bool Predict
        {
            get => _predict;
            set => _predict = value;
        }

        private bool _predict;

        public IEnumerable<PhysicsComponent> GetBodiesIntersecting()
        {
            foreach (var entity in EntitySystem.Get<SharedPhysicsSystem>().GetCollidingEntities(_entMan.GetComponent<TransformComponent>(Owner).MapID, GetWorldAABB()))
            {
                yield return entity;
            }
        }

        /// <summary>
        /// Gets a local point relative to the body's origin given a world point.
        /// Note that the vector only takes the rotation into account, not the position.
        /// </summary>
        /// <param name="worldPoint">A point in world coordinates.</param>
        /// <returns>The corresponding local point relative to the body's origin.</returns>
        public Vector2 GetLocalPoint(in Vector2 worldPoint)
        {
            return Transform.MulT(GetTransform(), worldPoint);
        }

        /// <summary>
        /// Get the world coordinates of a point given the local coordinates.
        /// </summary>
        /// <param name="localPoint">A point on the body measured relative the the body's origin.</param>
        /// <returns>The same point expressed in world coordinates.</returns>
        public Vector2 GetWorldPoint(in Vector2 localPoint)
        {
            return Transform.Mul(GetTransform(), localPoint);
        }

        public Vector2 GetLocalVector2(Vector2 worldVector)
        {
            return Transform.MulT(new Quaternion2D((float) _entMan.GetComponent<TransformComponent>(Owner).WorldRotation.Theta), worldVector);
        }

        public Transform GetTransform()
        {
            var (worldPos, worldRot) = _entMan.GetComponent<TransformComponent>(Owner).GetWorldPositionRotation();

            var xf = new Transform(worldPos, (float) worldRot.Theta);
            // xf.Position -= Transform.Mul(xf.Quaternion2D, LocalCenter);

            return xf;
        }

        /// <summary>
        /// Applies an impulse to the centre of mass.
        /// </summary>
        public void ApplyLinearImpulse(in Vector2 impulse)
        {
            if ((_bodyType & (BodyType.Dynamic | BodyType.KinematicController)) == 0x0) return;
            Awake = true;

            LinearVelocity += impulse * _invMass;
        }

        /// <summary>
        /// Applies an impulse from the specified point.
        /// </summary>
        public void ApplyLinearImpulse(in Vector2 impulse, in Vector2 point)
        {
            if ((_bodyType & (BodyType.Dynamic | BodyType.KinematicController)) == 0x0) return;
            Awake = true;

            LinearVelocity += impulse * _invMass;
            // TODO: Sweep here
            AngularVelocity += InvI * Vector2.Cross(point, impulse);
        }

        public void ApplyAngularImpulse(float impulse)
        {
            if ((_bodyType & (BodyType.Dynamic | BodyType.KinematicController)) == 0x0) return;
            Awake = true;

            AngularVelocity += impulse * InvI;
        }

        public void ApplyForce(in Vector2 force)
        {
            if (_bodyType != BodyType.Dynamic) return;

            Awake = true;
            Force += force;
        }

        // TOOD: Need SetTransformIgnoreContacts so we can teleport body and /ignore contacts/
        public void DestroyContacts()
        {
            ContactEdge? contactEdge = ContactEdges;
            while (contactEdge != null)
            {
                var contactEdge0 = contactEdge;
                contactEdge = contactEdge.Next;
                PhysicsMap?.ContactManager.Destroy(contactEdge0.Contact!);
            }

            ContactEdges = null;
        }

        IEnumerable<IPhysBody> IPhysBody.GetCollidingEntities(Vector2 offset, bool approx)
        {
            return EntitySystem.Get<SharedPhysicsSystem>().GetCollidingEntities(this, offset, approx);
        }

        public void ResetMassData(FixturesComponent? fixtures = null)
        {
            _mass = 0.0f;
            _invMass = 0.0f;
            _inertia = 0.0f;
            InvI = 0.0f;
            _localCenter = Vector2.Zero;

            if (((int) _bodyType & (int) BodyType.Kinematic) != 0)
            {
                return;
            }

            // Temporary until ECS don't @ me.
            fixtures ??= IoCManager.Resolve<IEntityManager>().GetComponent<FixturesComponent>(Owner);
            var localCenter = Vector2.Zero;
            var shapeManager = EntitySystem.Get<FixtureSystem>();

            foreach (var (_, fixture) in fixtures.Fixtures)
            {
                if (fixture.Mass <= 0.0f) continue;

                var data = new MassData {Mass = fixture.Mass};
                shapeManager.GetMassData(fixture.Shape, ref data);

                _mass += data.Mass;
                localCenter += data.Center * data.Mass;
                _inertia += data.I;
            }

            if (BodyType == BodyType.Static)
            {
                return;
            }

            if (_mass > 0.0f)
            {
                _invMass = 1.0f / _mass;
                localCenter *= _invMass;
            }
            else
            {
                // Always need positive mass.
                _mass = 1.0f;
                _invMass = 1.0f;
            }

            if (_inertia > 0.0f && !_fixedRotation)
            {
                // Center inertia about center of mass.
                _inertia -= _mass * Vector2.Dot(localCenter, localCenter);

                DebugTools.Assert(_inertia > 0.0f);
                InvI = 1.0f / _inertia;
            }
            else
            {
                _inertia = 0.0f;
                InvI = 0.0f;
            }

            _localCenter = localCenter;

            // TODO: Calculate Sweep

            /*
            var oldCenter = Sweep.Center;
            Sweep.LocalCenter = localCenter;
            Sweep.Center0 = Sweep.Center = Transform.Mul(GetTransform(), Sweep.LocalCenter);
            */

            // Update center of mass velocity.
            // _linVelocity += Vector2.Cross(_angVelocity, Worl - oldCenter);

        }

        /// <summary>
        ///     Used to prevent bodies from colliding; may lie depending on joints.
        /// </summary>
        /// <param name="other"></param>
        /// <returns></returns>
        internal bool ShouldCollide(PhysicsComponent other)
        {
            if ((_bodyType & (BodyType.Kinematic | BodyType.Static)) != 0 &&
                (other._bodyType & (BodyType.Kinematic | BodyType.Static)) != 0)
            {
                return false;
            }

            // Does a joint prevent collision?
            // if one of them doesn't have jointcomp then they can't share a common joint.
            // otherwise, only need to iterate over the joints of one component as they both store the same joint.
            if (_entMan.TryGetComponent(Owner, out JointComponent? jointComponentA) &&
                _entMan.TryGetComponent(other.Owner, out JointComponent? jointComponentB))
            {
                var aUid = jointComponentA.Owner;
                var bUid = jointComponentB.Owner;

                foreach (var (_, joint) in jointComponentA.Joints)
                {
                    // Check if either: the joint even allows collisions OR the other body on the joint is actually the other body we're checking.
                    if (!joint.CollideConnected &&
                        (aUid == joint.BodyAUid &&
                         bUid == joint.BodyBUid) ||
                        (bUid == joint.BodyAUid ||
                         aUid == joint.BodyBUid)) return false;
                }
            }

            var preventCollideMessage = new PreventCollideEvent(this, other);
            _entMan.EventBus.RaiseLocalEvent(Owner, preventCollideMessage);

            if (preventCollideMessage.Cancelled) return false;

            preventCollideMessage = new PreventCollideEvent(other, this);
            _entMan.EventBus.RaiseLocalEvent(other.Owner, preventCollideMessage);

            if (preventCollideMessage.Cancelled) return false;

            return true;
        }
    }

    /// <summary>
    ///     Directed event raised when an entity's physics BodyType changes.
    /// </summary>
    public class PhysicsBodyTypeChangedEvent : EntityEventArgs
    {
        /// <summary>
        ///     New BodyType of the entity.
        /// </summary>
        public BodyType New { get; }

        /// <summary>
        ///     Old BodyType of the entity.
        /// </summary>
        public BodyType Old { get; }

        public PhysicsBodyTypeChangedEvent(BodyType newType, BodyType oldType)
        {
            New = newType;
            Old = oldType;
        }
    }
}<|MERGE_RESOLUTION|>--- conflicted
+++ resolved
@@ -635,7 +635,6 @@
         {
             get
             {
-<<<<<<< HEAD
                 var entManager = IoCManager.Resolve<IEntityManager>();
                 var physicsSystem = EntitySystem.Get<SharedPhysicsSystem>();
                 var xform = entManager.GetComponent<TransformComponent>(OwnerUid);
@@ -643,11 +642,6 @@
                 var localPos = xform.LocalPosition;
 
                 var velocity = _linVelocity;
-=======
-                var velocity = _linearVelocity;
-                var entMan = _entMan;
-                var parent = entMan.GetComponent<TransformComponent>(Owner).Parent;
->>>>>>> 5be2f610
 
                 while (parent.IsValid())
                 {
