using System;
using System.Collections.Generic;
using System.Diagnostics.CodeAnalysis;
using System.Linq;
using Robust.Shared.Network;
using Robust.Shared.Physics;
using Robust.Shared.Prototypes;
using Robust.Shared.Timing;
using Robust.Shared.Utility;
using Robust.Shared.ViewVariables;

namespace Robust.Shared.GameObjects
{
    /// <inheritdoc />
    public sealed class Entity : IEntity
    {
        #region Members

        /// <inheritdoc />
        public IEntityManager EntityManager { get; }

        /// <inheritdoc />
        [ViewVariables]
        public EntityUid Uid { get; }

        /// <inheritdoc />
        EntityLifeStage IEntity.LifeStage { get => LifeStage; set => LifeStage = value; }

        public EntityLifeStage LifeStage { get => MetaData.EntityLifeStage; internal set => MetaData.EntityLifeStage = value; }

        /// <inheritdoc />
        [ViewVariables]
        public EntityPrototype? Prototype
        {
            get => MetaData.EntityPrototype;
            internal set => MetaData.EntityPrototype = value;
        }

        /// <inheritdoc />
        [ViewVariables(VVAccess.ReadWrite)]
        public string Description
        {
            get => MetaData.EntityDescription;
            set => MetaData.EntityDescription = value;
        }

        /// <inheritdoc />
        [ViewVariables]
        // Every entity starts at tick 1, because they are conceptually created in the time between 0->1
        public GameTick LastModifiedTick { get; private set; } = new(1);

        /// <inheritdoc />
        [ViewVariables(VVAccess.ReadWrite)]
        public string Name
        {
            get => MetaData.EntityName;
            set => MetaData.EntityName = value;
        }

        /// <inheritdoc />
        public bool Initialized => LifeStage >= EntityLifeStage.Initialized;

        /// <inheritdoc />
        public bool Initializing => LifeStage == EntityLifeStage.Initializing;

        /// <inheritdoc />
        public bool Deleted => LifeStage >= EntityLifeStage.Deleted;

        [ViewVariables]
        public bool Paused { get => MetaData.EntityPaused; set => MetaData.EntityPaused = value; }

        private ITransformComponent? _transform;

        /// <inheritdoc />
        [ViewVariables]
        public ITransformComponent Transform => _transform ??= GetComponent<ITransformComponent>();

        private MetaDataComponent? _metaData;

        /// <inheritdoc />
        [ViewVariables]
        public MetaDataComponent MetaData
        {
            get => _metaData ??= GetComponent<MetaDataComponent>();
            internal set => _metaData = value;
        }

        #endregion Members

        #region Initialization

        public Entity(IEntityManager entityManager, EntityUid uid)
        {
            EntityManager = entityManager;
            Uid = uid;
        }

        /// <inheritdoc />
        public bool IsValid()
        {
            return EntityManager.EntityExists(Uid);
        }

        /// <summary>
        ///     Calls Initialize() on all registered components.
        /// </summary>
        public void InitializeComponents()
        {
            // TODO: Move this to EntityManager.

            DebugTools.Assert(LifeStage == EntityLifeStage.PreInit);
            LifeStage = EntityLifeStage.Initializing;

            // Initialize() can modify the collection of components.
            var components = EntityManager.GetComponents(Uid)
                .OrderBy(x => x switch
                {
                    ITransformComponent _ => 0,
                    IPhysBody _ => 1,
                    _ => int.MaxValue
                });

            foreach (var component in components)
            {
                var comp = (Component) component;
                if (comp.Initialized)
                    continue;

                comp.LifeInitialize();
            }

#if DEBUG
            // Second integrity check in case of.
            foreach (var t in EntityManager.GetComponents(Uid))
            {
                if (!t.Initialized)
                {
                    DebugTools.Assert($"Component {t.Name} was not initialized at the end of {nameof(InitializeComponents)}.");
                }
            }

#endif
            DebugTools.Assert(LifeStage == EntityLifeStage.Initializing);
            LifeStage = EntityLifeStage.Initialized;
            EntityManager.EventBus.RaiseEvent(EventSource.Local, new EntityInitializedMessage(this));
        }

        /// <summary>
        ///     Calls Startup() on all registered components.
        /// </summary>
        public void StartAllComponents()
        {
<<<<<<< HEAD
            // TODO: Move this to EntityManager.

=======
>>>>>>> 87f5c059
            // Startup() can modify _components
            // This code can only handle additions to the list. Is there a better way? Probably not.
            var comps = EntityManager.GetComponents(Uid)
                .OrderBy(x => x switch
                {
                    ITransformComponent _ => 0,
                    IPhysBody _ => 1,
                    _ => int.MaxValue
                });

            foreach (var component in comps)
            {
                var comp = (Component) component;
                if (comp.LifeStage == ComponentLifeStage.Initialized)
                {
                    comp.LifeStartup();
                }
            }
        }

        #endregion Initialization

        #region Component Messaging

        /// <inheritdoc />
        [Obsolete("Component Messages are deprecated, use Entity Events instead.")]
        public void SendMessage(IComponent? owner, ComponentMessage message)
        {
            var components = EntityManager.GetComponents(Uid);
            foreach (var component in components)
            {
                if (owner != component)
                    component.HandleMessage(message, owner);
            }
        }

        /// <inheritdoc />
        [Obsolete("Component Messages are deprecated, use Entity Events instead.")]
        public void SendNetworkMessage(IComponent owner, ComponentMessage message, INetChannel? channel = null)
        {
            EntityManager.EntityNetManager?.SendComponentNetworkMessage(channel, this, owner, message);
        }

        #endregion Component Messaging

        #region Components

        /// <summary>
        ///     Public method to add a component to an entity.
        ///     Calls the component's onAdd method, which also adds it to the component manager.
        /// </summary>
        /// <param name="component">The component to add.</param>
        public void AddComponent(Component component)
        {
            EntityManager.AddComponent(this, component);
        }

        /// <inheritdoc />
        public T AddComponent<T>()
            where T : Component, new()
        {
            return EntityManager.AddComponent<T>(this);
        }

        /// <inheritdoc />
        public void RemoveComponent<T>()
        {
            EntityManager.RemoveComponent<T>(Uid);
        }

        /// <inheritdoc />
        public bool HasComponent<T>()
        {
            return EntityManager.HasComponent<T>(Uid);
        }

        /// <inheritdoc />
        public bool HasComponent(Type type)
        {
            return EntityManager.HasComponent(Uid, type);
        }

        /// <inheritdoc />
        public T GetComponent<T>()
        {
            DebugTools.Assert(!Deleted, "Tried to get component on a deleted entity.");

            return (T)EntityManager.GetComponent(Uid, typeof(T));
        }

        /// <inheritdoc />
        public IComponent GetComponent(Type type)
        {
            DebugTools.Assert(!Deleted, "Tried to get component on a deleted entity.");

            return EntityManager.GetComponent(Uid, type);
        }

        /// <inheritdoc />
        public bool TryGetComponent<T>([NotNullWhen(true)] out T? component) where T : class
        {
            DebugTools.Assert(!Deleted, "Tried to get component on a deleted entity.");

            return EntityManager.TryGetComponent(Uid, out component);
        }

        public T? GetComponentOrNull<T>() where T : class
        {
            return TryGetComponent(out T? component) ? component : default;
        }

        /// <inheritdoc />
        public bool TryGetComponent(Type type, [NotNullWhen(true)] out IComponent? component)
        {
            DebugTools.Assert(!Deleted, "Tried to get component on a deleted entity.");

            return EntityManager.TryGetComponent(Uid, type, out component);
        }

        public IComponent? GetComponentOrNull(Type type)
        {
            return TryGetComponent(type, out var component) ? component : null;
        }

        /// <inheritdoc />
        public void QueueDelete()
        {
            EntityManager.QueueDeleteEntity(this);
        }

        /// <inheritdoc />
        public void Delete()
        {
            EntityManager.DeleteEntity(this);
        }

        /// <inheritdoc />
        public IEnumerable<IComponent> GetAllComponents()
        {
            return EntityManager.GetComponents(Uid);
        }

        /// <inheritdoc />
        public IEnumerable<T> GetAllComponents<T>()
        {
            return EntityManager.GetComponents<T>(Uid);
        }

        #endregion Components

        #region GameState

        /// <summary>
        ///     Marks this entity as dirty so that the networking will sync it with clients.
        /// </summary>
        public void Dirty()
        {
            // TODO: Move this to EntityManager.

            LastModifiedTick = EntityManager.CurrentTick;

            if (LifeStage >= EntityLifeStage.Initialized && Transform.Anchored)
                EntityManager.GetComponent<IMapGridComponent>(Transform.ParentUid).AnchoredEntityDirty(Transform);
        }

        #endregion GameState

        /// <inheritdoc />
        public override string ToString()
        {
            if (Deleted)
            {
                return $"{Name} ({Uid}, {Prototype?.ID})D";
            }
            return $"{Name} ({Uid}, {Prototype?.ID})";
        }
    }
}<|MERGE_RESOLUTION|>--- conflicted
+++ resolved
@@ -150,11 +150,7 @@
         /// </summary>
         public void StartAllComponents()
         {
-<<<<<<< HEAD
             // TODO: Move this to EntityManager.
-
-=======
->>>>>>> 87f5c059
             // Startup() can modify _components
             // This code can only handle additions to the list. Is there a better way? Probably not.
             var comps = EntityManager.GetComponents(Uid)
