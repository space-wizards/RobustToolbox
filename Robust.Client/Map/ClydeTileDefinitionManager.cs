using System;
using System.Collections.Frozen;
using System.Collections.Generic;
using System.Linq;
using Robust.Client.Graphics;
using Robust.Client.Utility;
using Robust.Shared.Console;
using Robust.Shared.ContentPack;
using Robust.Shared.IoC;
using Robust.Shared.Log;
using Robust.Shared.Map;
using Robust.Shared.Maths;
using Robust.Shared.Prototypes;
using Robust.Shared.Utility;
using SixLabors.ImageSharp;
using SixLabors.ImageSharp.PixelFormats;
using SixLabors.ImageSharp.Processing;

namespace Robust.Client.Map
{
    internal sealed class ClydeTileDefinitionManager : TileDefinitionManager, IClydeTileDefinitionManager, IPostInjectInit
    {
        [Dependency] private readonly IPrototypeManager _protoManager = default!;
        [Dependency] private readonly IReloadManager _reload = default!;
        [Dependency] private readonly IResourceManager _manager = default!;
        [Dependency] private readonly ILogManager _logManager = default!;

        private ISawmill _sawmill = default!;

        private Texture? _tileTextureAtlas;

        public Texture TileTextureAtlas => _tileTextureAtlas ?? Texture.Transparent;

        private FrozenDictionary<(int Id, Direction Direction), Box2[]> _tileRegions = FrozenDictionary<(int Id, Direction Direction), Box2[]>.Empty;

        public Box2 ErrorTileRegion { get; private set; }

        /// <inheritdoc />
        public Box2[]? TileAtlasRegion(Tile tile)
        {
            return TileAtlasRegion(tile.TypeId);
        }

        /// <inheritdoc />
        public Box2[]? TileAtlasRegion(int tileType)
        {
            return TileAtlasRegion(tileType, Direction.Invalid);
        }

        /// <inheritdoc />
        public Box2[]? TileAtlasRegion(int tileType, Direction direction)
        {
            // ReSharper disable once CanSimplifyDictionaryTryGetValueWithGetValueOrDefault
            if (_tileRegions.TryGetValue((tileType, direction), out var region))
            {
                return region;
            }

            return null;
        }

        public override void Initialize()
        {
            base.Initialize();

            _protoManager.PrototypesReloaded += OnProtoReload;

            _reload.Register("/Textures/Tiles", "*.png");
            _reload.OnChanged += OnReload;

            _genTextureAtlas();
        }

        private void OnProtoReload(PrototypesReloadedEventArgs obj)
        {
            if (!obj.WasModified<ITileDefinition>())
                return;

            _genTextureAtlas();
        }

        private void OnReload(ResPath obj)
        {
            if (obj.Extension != "png")
                return;

            if (!obj.TryRelativeTo(new ResPath("/Textures/Tiles"), out _))
                return;

            _genTextureAtlas();
        }

        internal void _genTextureAtlas()
        {
            var tileRegs = new Dictionary<(int Id, Direction Direction), Box2[]>();
            _tileTextureAtlas = null;

            var defList = TileDefs.Where(t => t.Sprite != null).ToList();

            // If there are no tile definitions, we do nothing.
            if (defList.Count <= 0)
                return;

            const int tileSize = EyeManager.PixelsPerMeter;

            var tileCount = defList.Select(x => x.Variants + x.EdgeSprites.Count).Sum() + 1;

            var dimensionX = (int) Math.Ceiling(Math.Sqrt(tileCount));
            var dimensionY = (int) Math.Ceiling((float) tileCount / dimensionX);

            var imgWidth = dimensionX * tileSize;
            var imgHeight = dimensionY * tileSize;
            var sheet = new Image<Rgba32>(imgWidth, imgHeight);
            var w = (float) sheet.Width;
            var h = (float) sheet.Height;

            // Add in the missing tile texture sprite as tile texture 0.
            {
                ErrorTileRegion = Box2.FromDimensions(
                    0, (h - EyeManager.PixelsPerMeter) / h,
                    tileSize / w, tileSize / h);
                Image<Rgba32> image;
                using (var stream = _manager.ContentFileRead("/Textures/noTile.png"))
                {
                    image = Image.Load<Rgba32>(stream);
                }

                image.Blit(new UIBox2i(0, 0, tileSize, tileSize), sheet, Vector2i.Zero);
            }

            if (imgWidth >= 2048 || imgHeight >= 2048)
            {
                // Sanity warning, some machines don't have textures larger than this and need multiple atlases.
                _sawmill.Warning($"Tile texture atlas is ({imgWidth} x {imgHeight}), larger than 2048 x 2048. If you really need {tileCount} tiles, file an issue on RobustToolbox.");
            }

            var column = 1;
            var row = 0;

            foreach (var def in defList)
            {
                Image<Rgba32> image;
                // Already know it's not null above
                var path = def.Sprite!.Value;

                using (var stream = _manager.ContentFileRead(path))
                {
                    image = Image.Load<Rgba32>(stream);
                }

                if (image.Width != (tileSize * def.Variants) || image.Height != tileSize)
                {
                    throw new NotSupportedException(
                        $"Unable to load {path}, due to being unable to use tile texture with a dimension other than {tileSize}x({tileSize} * Variants).");
                }

                var regionList = new Box2[def.Variants];

                for (var j = 0; j < def.Variants; j++)
                {
                    var point = new Vector2i(column * tileSize, row * tileSize);

                    var box = new UIBox2i(0, 0, tileSize, tileSize).Translated(new Vector2i(j * tileSize, 0));
                    image.Blit(box, sheet, point);

                    regionList[j] = Box2.FromDimensions(
                        point.X / w, (h - point.Y - EyeManager.PixelsPerMeter) / h,
                        tileSize / w, tileSize / h);
                    BumpColumn(ref row, ref column, dimensionX);
                }

                tileRegs.Add((def.TileId, Direction.Invalid), regionList);

                // Edges
                if (def.EdgeSprites.Count > 0)
                {
                    for (var x = -1; x <= 1; x++)
                    {
                        for (var y = -1; y <= 1; y++)
                        {
                            if (x == 0 && y == 0)
                                continue;

                            var direction = new Vector2i(x, y).AsDirection();
                            if (!def.EdgeSprites.TryGetValue(direction, out var edge))
                                continue;

                            using (var stream = _manager.ContentFileRead(edge))
                            {
                                image = Image.Load<Rgba32>(stream);
                            }

                            if (image.Width != tileSize || image.Height != tileSize)
                            {
                                throw new NotSupportedException(
                                    $"Unable to load {path}, due to being unable to use tile textures with a dimension other than {tileSize}x{tileSize}.");
                            }

                            Angle angle = Angle.Zero;

                            switch (direction)
                            {
                                // Corner sprites
                                case Direction.SouthEast:
                                    break;
                                case Direction.NorthEast:
                                    angle = new Angle(MathF.PI / 2f);
                                    break;
                                case Direction.NorthWest:
                                    angle = new Angle(MathF.PI);
                                    break;
                                case Direction.SouthWest:
                                    angle = new Angle(MathF.PI * 1.5f);
                                    break;
                                // Edge sprites
                                case Direction.South:
                                    break;
                                case Direction.East:
                                    angle = new Angle(MathF.PI / 2f);
                                    break;
                                case Direction.North:
                                    angle = new Angle(MathF.PI);
                                    break;
                                case Direction.West:
                                    angle = new Angle(MathF.PI * 1.5f);
                                    break;
                            }

                            if (angle != Angle.Zero)
                            {
                                image.Mutate(o => o.Rotate((float)-angle.Degrees));
                            }

                            var point = new Vector2i(column * tileSize, row * tileSize);
                            var box = new UIBox2i(0, 0, tileSize, tileSize);
                            image.Blit(box, sheet, point);

                            // If you ever need edge variants then you could just bump this.
                            var edgeList = new Box2[def.EdgeSprites.Count];
                            edgeList[0] = Box2.FromDimensions(
                                point.X / w, (h - point.Y - EyeManager.PixelsPerMeter) / h,
                                tileSize / w, tileSize / h);

                            tileRegs.Add((def.TileId, direction), edgeList);
                            BumpColumn(ref row, ref column, dimensionX);
                        }
                    }
                }
            }

            _tileRegions = tileRegs.ToFrozenDictionary();
            _tileTextureAtlas = Texture.LoadFromImage(sheet, "Tile Atlas");
        }

<<<<<<< HEAD
        private void BumpColumn(ref int row, ref int column, int dimensionX)
        {
            column++;

            if (column >= dimensionX)
            {
                column = 0;
                row++;
            }
=======
        void IPostInjectInit.PostInject()
        {
            _sawmill = _logManager.GetSawmill("clyde");
>>>>>>> ab55d5b2
        }
    }

    public sealed class ReloadTileTexturesCommand : LocalizedCommands
    {
        [Dependency] private readonly ClydeTileDefinitionManager _tile = default!;

        public override string Command => "reloadtiletextures";

        public override void Execute(IConsoleShell shell, string argStr, string[] args)
        {
            _tile._genTextureAtlas();
        }
    }
}
<|MERGE_RESOLUTION|>--- conflicted
+++ resolved
@@ -252,7 +252,6 @@
             _tileTextureAtlas = Texture.LoadFromImage(sheet, "Tile Atlas");
         }
 
-<<<<<<< HEAD
         private void BumpColumn(ref int row, ref int column, int dimensionX)
         {
             column++;
@@ -262,11 +261,11 @@
                 column = 0;
                 row++;
             }
-=======
+        }
+
         void IPostInjectInit.PostInject()
         {
             _sawmill = _logManager.GetSawmill("clyde");
->>>>>>> ab55d5b2
         }
     }
 
