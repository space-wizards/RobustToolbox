--- conflicted
+++ resolved
@@ -2073,35 +2073,12 @@
                         // If we have eight directions, find the maximum length of the texture (accounting for rotation), then square it to make
                         RSI.State.DirectionType.Dir8 => new Vector2(longestRotatedSide, longestRotatedSide),
 
-<<<<<<< HEAD
-                // Build the bounding box based on how many directions the sprite has
-                var box = (_rotation != 0, _actualState) switch
-                {
-                    // If this layer has any form of arbitrary rotation, return a bounding box big enough to cover
-                    // any possible rotation.
-                    (true, _) => Box2.CenteredAround(Offset, new Vector2(longestRotatedSide, longestRotatedSide)),
-
-                    // Otherwise...
-                    // If we have only one direction or an invalid RSI state, create a simple bounding box with the size of the texture.
-                    (_, {Directions: RSI.State.DirectionType.Dir1} or null) => Box2.CenteredAround(Offset, textureSize),
-                    // If we have four cardinal directions, take the longest side of our texture and square it, then turn that into our bounding box.
-                    // This accounts for all possible rotations.
-                    (_, {Directions: RSI.State.DirectionType.Dir4}) => Box2.CenteredAround(Offset, new Vector2(longestSide, longestSide)),
-                    // If we have eight directions, find the maximum length of the texture (accounting for rotation), then square it to make
-                    // our bounding box.
-                    (_, {Directions: RSI.State.DirectionType.Dir8}) => Box2.CenteredAround(Offset, new Vector2(longestRotatedSide, longestRotatedSide)),
-
-                    _ => throw new ArgumentException($"Invalid DirectionType '{_actualState.Directions}' in CalculateBoundingBox")
-                };
-                return _scale == Vector2.One ? box : box.Scale(_scale);
-=======
                         // If we have only one direction or an invalid RSI state, create a simple bounding box with the size of the texture.
                         _ => textureSize
                     };
                 }
-                
+
                 return Box2.CenteredAround(Offset, size * _scale);
->>>>>>> 9d88857b
             }
 
             /// <summary>
