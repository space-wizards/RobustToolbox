--- conflicted
+++ resolved
@@ -97,7 +97,7 @@
     private readonly Dictionary<uint, Dictionary<MapChunkLocation, int>> _mapIndices = new(4);
     private readonly Dictionary<uint, Dictionary<GridChunkLocation, int>> _gridIndices = new(4);
     private readonly List<(uint, IChunkIndexLocation)> _chunkList = new(64);
-    private readonly List<MapGridComponent> _gridsPool = new(8);
+    private readonly List<MapGrid> _gridsPool = new(8);
 
     private ISawmill _sawmill = default!;
 
@@ -370,16 +370,11 @@
         // since elements are cached grid-/map-relative, we don't need to update a given grids/maps children
         DebugTools.Assert(!_mapManager.IsGrid(uid) && !_mapManager.IsMap(uid));
 
-<<<<<<< HEAD
-        // since elements are cached grid-/map-relative, we dont need to update a given grids/maps children
-        if(_mapManager.EntityManager.HasComponent<MapGridComponent>(uid) || _mapManager.IsMap(uid)) return;
-=======
         var indices = PVSCollection<EntityUid>.GetChunkIndices(coordinates.Position);
         if (xform.GridUid != null)
             _entityPvsCollection.UpdateIndex(uid, xform.GridUid.Value, indices, forceDirty: forceDirty);
         else
             _entityPvsCollection.UpdateIndex(uid, xform.MapID, indices, forceDirty: forceDirty);
->>>>>>> e34935c9
 
         var children = xform.ChildEnumerator;
 
@@ -560,18 +555,14 @@
                              physicsQuery,
                              true))
                 {
-                    var localPos = transformQuery.GetComponent(mapGrid.Owner).InvWorldMatrix.Transform(viewPos);
+                    var localPos = transformQuery.GetComponent(mapGrid.GridEntityId).InvWorldMatrix.Transform(viewPos);
 
                     var gridChunkEnumerator =
                         new ChunkIndicesEnumerator(localPos, range, ChunkSize);
 
                     while (gridChunkEnumerator.MoveNext(out var gridChunkIndices))
                     {
-<<<<<<< HEAD
-                        var chunkLocation = new GridChunkLocation(mapGrid.Owner, gridChunkIndices.Value);
-=======
                         var chunkLocation = new GridChunkLocation(mapGrid.GridEntityId, gridChunkIndices.Value);
->>>>>>> e34935c9
                         var entry = (visMask, chunkLocation);
 
                         if (gridDict.TryGetValue(chunkLocation, out var indexOf))
@@ -1155,14 +1146,8 @@
             if (component.SessionSpecific && !EntityManager.CanGetComponentState(bus, component, player))
                 continue;
 
-<<<<<<< HEAD
-            var state = changedState ? EntityManager.GetComponentState(bus, component, fromTick) : null;
-            changed.Add(ComponentChange.Added(netId, state, component.LastModifiedTick));
-        }
-=======
             var state = EntityManager.GetComponentState(bus, component, component.SessionSpecific ? player : null);
             changed.Add(new ComponentChange(netId, state, component.LastModifiedTick));
->>>>>>> e34935c9
 
             if (sendCompList)
                 netComps!.Add(netId);
@@ -1194,12 +1179,8 @@
             if (component.SessionSpecific && !EntityManager.CanGetComponentState(bus, component, player))
                 continue;
 
-<<<<<<< HEAD
-            changed.Add(ComponentChange.Added(netId, EntityManager.GetComponentState(bus, component, GameTick.Zero), component.LastModifiedTick));
-=======
             changed.Add(new ComponentChange(netId, EntityManager.GetComponentState(bus, component, component.SessionSpecific ? player : null), component.LastModifiedTick));
             netComps.Add(netId);
->>>>>>> e34935c9
         }
 
         var entState = new EntityState(entityUid, changed, meta.EntityLastModifiedTick, netComps);
