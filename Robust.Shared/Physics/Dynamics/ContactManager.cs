// Copyright (c) 2017 Kastellanos Nikolaos

/* Original source Farseer Physics Engine:
 * Copyright (c) 2014 Ian Qvist, http://farseerphysics.codeplex.com
 * Microsoft Permissive License (Ms-PL) v1.1
 */

/*
* Farseer Physics Engine:
* Copyright (c) 2012 Ian Qvist
*
* Original source Box2D:
* Copyright (c) 2006-2011 Erin Catto http://www.box2d.org
*
* This software is provided 'as-is', without any express or implied
* warranty.  In no event will the authors be held liable for any damages
* arising from the use of this software.
* Permission is granted to anyone to use this software for any purpose,
* including commercial applications, and to alter it and redistribute it
* freely, subject to the following restrictions:
* 1. The origin of this software must not be misrepresented; you must not
* claim that you wrote the original software. If you use this software
* in a product, an acknowledgment in the product documentation would be
* appreciated but is not required.
* 2. Altered source versions must be plainly marked as such, and must not be
* misrepresented as being the original software.
* 3. This notice may not be removed or altered from any source distribution.
*/

using System;
using System.Collections.Generic;
using System.Linq;
using Robust.Shared.GameObjects;
using Robust.Shared.IoC;
using Robust.Shared.Log;
using Robust.Shared.Map;
using Robust.Shared.Maths;
using Robust.Shared.Physics.Collision;
using Robust.Shared.Physics.Dynamics.Contacts;
using Robust.Shared.Utility;

namespace Robust.Shared.Physics.Dynamics
{
    internal sealed class ContactManager
    {
        [Dependency] private readonly IEntityManager _entityManager = default!;

        internal MapId MapId { get; set; }

        public readonly ContactHead ContactList;
        public int ContactCount { get; private set; }
        private const int ContactPoolInitialSize = 64;

        internal Stack<Contact> ContactPoolList = new(ContactPoolInitialSize);

        // Didn't use the eventbus because muh allocs on something being run for every collision every frame.
        /// <summary>
        ///     Invoked whenever a KinematicController body collides. The first body is always guaranteed to be a KinematicController
        /// </summary>
        internal event Action<Fixture, Fixture, float, Vector2>? KinematicControllerCollision;

        // TODO: Also need to clean the station up to not have 160 contacts on roundstart
        // TODO: CollideMultiCore
        private List<Contact> _startCollisions = new();
        private List<Contact> _endCollisions = new();

        public ContactManager()
        {
            ContactList = new ContactHead();
            ContactCount = 0;
        }

        public void Initialize()
        {
            IoCManager.InjectDependencies(this);
            InitializePool();
        }

        private void InitializePool()
        {
            for (var i = 0; i < ContactPoolInitialSize; i++)
            {
                ContactPoolList.Push(new Contact(null, 0, null, 0));
            }
        }

        /// <summary>
        ///     Go through the cached broadphase movement and update contacts.
        /// </summary>
        internal void AddPair(in FixtureProxy proxyA, in FixtureProxy proxyB)
        {
            Fixture fixtureA = proxyA.Fixture;
            Fixture fixtureB = proxyB.Fixture;

            var indexA = proxyA.ChildIndex;
            var indexB = proxyB.ChildIndex;

            PhysicsComponent bodyA = fixtureA.Body;
            PhysicsComponent bodyB = fixtureB.Body;

            // Broadphase has already done the faster check for collision mask / layers
            // so no point duplicating

            // Does a contact already exist?
            var edge = bodyB.ContactEdges;

            while (edge != null)
            {
                if (edge.Other == bodyA)
                {
                    var fA = edge.Contact!.FixtureA;
                    var fB = edge.Contact!.FixtureB;
                    var iA = edge.Contact.ChildIndexA;
                    var iB = edge.Contact.ChildIndexB;

                    if (fA == fixtureA && fB == fixtureB && iA == indexA && iB == indexB)
                    {
                        // A contact already exists.
                        return;
                    }

                    if (fA == fixtureB && fB == fixtureA && iA == indexB && iB == indexA)
                    {
                        // A contact already exists.
                        return;
                    }
                }

                edge = edge.Next;
            }

            // Does a joint override collision? Is at least one body dynamic?
            if (!bodyB.ShouldCollide(bodyA))
                return;

            //FPE feature: BeforeCollision delegate
            /*
            if (fixtureA.BeforeCollision != null && fixtureA.BeforeCollision(fixtureA, fixtureB) == false)
                return;

            if (fixtureB.BeforeCollision != null && fixtureB.BeforeCollision(fixtureB, fixtureA) == false)
                return;
            */

            // Call the factory.
            Contact c = Contact.Create(this, fixtureA, indexA, fixtureB, indexB);

            // Sloth: IDK why Farseer and Aether2D have this shit but fuck it.
            if (c == null) return;

            // Contact creation may swap fixtures.
            fixtureA = c.FixtureA!;
            fixtureB = c.FixtureB!;
            bodyA = fixtureA.Body;
            bodyB = fixtureB.Body;

            // Insert into world
            c.Prev = ContactList;
            c.Next = c.Prev.Next;
            c.Prev.Next = c;
            c.Next!.Prev = c;
            ContactCount++;

            // Connect to body A
            c.NodeA.Contact = c;
            c.NodeA.Other = bodyB;

            c.NodeA.Previous = null;
            c.NodeA.Next = bodyA.ContactEdges;

            if (bodyA.ContactEdges != null)
            {
                bodyA.ContactEdges.Previous = c.NodeA;
            }
            bodyA.ContactEdges = c.NodeA;

            // Connect to body B
            c.NodeB.Contact = c;
            c.NodeB.Other = bodyA;

            c.NodeB.Previous = null;
            c.NodeB.Next = bodyB.ContactEdges;

            if (bodyB.ContactEdges != null)
            {
                bodyB.ContactEdges.Previous = c.NodeB;
            }
            bodyB.ContactEdges = c.NodeB;

            // Wake up the bodies
            if (fixtureA.Hard && fixtureB.Hard)
            {
                bodyA.Awake = true;
                bodyB.Awake = true;
            }
        }

        internal static bool ShouldCollide(Fixture fixtureA, Fixture fixtureB)
        {
            // TODO: Should we only be checking one side's mask? I think maybe fixtureB? IDK
            return !((fixtureA.CollisionMask & fixtureB.CollisionLayer) == 0x0 &&
                     (fixtureB.CollisionMask & fixtureA.CollisionLayer) == 0x0);
        }

        public void Destroy(Contact contact)
        {
            Fixture fixtureA = contact.FixtureA!;
            Fixture fixtureB = contact.FixtureB!;
            PhysicsComponent bodyA = fixtureA.Body;
            PhysicsComponent bodyB = fixtureB.Body;

            if (contact.IsTouching)
            {
                //Report the separation to both participants:
                // TODO: Needs to do like a comp message and system message
                // fixtureA?.OnSeparation(fixtureA, fixtureB);

                //Reverse the order of the reported fixtures. The first fixture is always the one that the
                //user subscribed to.
                // fixtureB.OnSeparation(fixtureB, fixtureA);

                // EndContact(contact);
            }

            // Remove from the world
            contact.Prev!.Next = contact.Next;
            contact.Next!.Prev = contact.Prev;
            contact.Next = null;
            contact.Prev = null;
            ContactCount--;

            // Remove from body 1
            if (contact.NodeA == bodyA.ContactEdges)
                bodyA.ContactEdges = contact.NodeA.Next;
            if (contact.NodeA.Previous != null)
                contact.NodeA.Previous.Next = contact.NodeA.Next;
            if (contact.NodeA.Next != null)
                contact.NodeA.Next.Previous = contact.NodeA.Previous;

            // Remove from body 2
            if (contact.NodeB == bodyB.ContactEdges)
                bodyB.ContactEdges = contact.NodeB.Next;
            if (contact.NodeB.Previous != null)
                contact.NodeB.Previous.Next = contact.NodeB.Next;
            if (contact.NodeB.Next != null)
                contact.NodeB.Next.Previous = contact.NodeB.Previous;

            contact.Destroy();

            // Insert into the pool.
            ContactPoolList.Push(contact);
        }

        internal void Collide()
        {
            // Can be changed while enumerating
            // TODO: check for null instead?
            for (var contact = ContactList.Next; contact != ContactList;)
            {
                if (contact == null) break;
                Fixture fixtureA = contact.FixtureA!;
                Fixture fixtureB = contact.FixtureB!;
                int indexA = contact.ChildIndexA;
                int indexB = contact.ChildIndexB;

                PhysicsComponent bodyA = fixtureA.Body;
                PhysicsComponent bodyB = fixtureB.Body;

                // Do not try to collide disabled bodies
                if (!bodyA.CanCollide || !bodyB.CanCollide)
                {
                    contact = contact.Next;
                    continue;
                }

                // Is this contact flagged for filtering?
                if (contact.FilterFlag)
                {
                    // Should these bodies collide?
                    if (bodyB.ShouldCollide(bodyA) == false)
                    {
                        Contact cNuke = contact;
                        contact = contact.Next;
                        Destroy(cNuke);
                        continue;
                    }

                    // Check default filtering
                    if (ShouldCollide(fixtureA, fixtureB) == false)
                    {
                        Contact cNuke = contact;
                        contact = contact.Next;
                        Destroy(cNuke);
                        continue;
                    }

                    // Check user filtering.
                    /*
                    if (ContactFilter != null && ContactFilter(fixtureA, fixtureB) == false)
                    {
                        Contact cNuke = c;
                        c = c.Next;
                        Destroy(cNuke);
                        continue;
                    }
                    */

                    // Clear the filtering flag.
                    contact.FilterFlag = false;
                }

                bool activeA = bodyA.Awake && bodyA.BodyType != BodyType.Static;
                bool activeB = bodyB.Awake && bodyB.BodyType != BodyType.Static;

                // At least one body must be awake and it must be dynamic or kinematic.
                if (activeA == false && activeB == false)
                {
                    contact = contact.Next;
                    continue;
                }

                var proxyA = fixtureA.Proxies[indexA];
                var proxyB = fixtureB.Proxies[indexB];
                var broadphaseA = bodyA.Broadphase;
                var broadphaseB = bodyB.Broadphase;

                // TODO: IT MIGHT BE THE FATAABB STUFF FOR MOVEPROXY SO TRY THAT
                var overlap = false;

                // We can have cross-broadphase proxies hence need to change them to worldspace
                if (broadphaseA != null && broadphaseB != null)
                {
                    if (broadphaseA == broadphaseB)
                    {
                        overlap = proxyA.AABB.Intersects(proxyB.AABB);
                    }
                    else
                    {
                        // These should really be destroyed before map changes.
                        DebugTools.Assert(broadphaseA.Owner.Transform.MapID == broadphaseB.Owner.Transform.MapID);

                        var proxyAWorldAABB = proxyA.AABB.Translated(broadphaseA.Owner.Transform.WorldPosition);
                        var proxyBWorldAABB = proxyB.AABB.Translated(broadphaseB.Owner.Transform.WorldPosition);
                        overlap = proxyAWorldAABB.Intersects(proxyBWorldAABB);
                    }
                }

                // Here we destroy contacts that cease to overlap in the broad-phase.
                if (!overlap)
                {
                    Contact cNuke = contact;
                    contact = contact.Next;
                    Destroy(cNuke);
                    continue;
                }

                contact.Update(this, _startCollisions, _endCollisions);
                contact = contact.Next;
            }

            // TODO: Look at making a manager to cache world positions + rotations during physics step
            // Ideally: Set them here (once we know what contacts we need)
            // Re-use in Physics island.
            // Maybbbeee also have broadphase use it too?
            // This will actually be decently big savings.
            // Aether multi-threads the Update too so potentially look at making the manager thread-safe.

            foreach (var contact in _startCollisions)
            {
                // It's possible for contacts to get nuked by other collision behaviors running on an entity deleting it
                // so we'll do this (TODO: Maybe it's shitty design and we should move to PostCollide? Though we still need to check for each contact anyway I guess).
                if (!contact.IsTouching) continue;

                var fixtureA = contact.FixtureA!;
                var fixtureB = contact.FixtureB!;
                var bodyA = fixtureA.Body;
                var bodyB = fixtureB.Body;

<<<<<<< HEAD
                _entityManager.EventBus.RaiseLocalEvent(bodyA.Owner.Uid, new StartCollideEvent(fixtureA, fixtureB, manifold));
                _entityManager.EventBus.RaiseLocalEvent(bodyB.Owner.Uid, new StartCollideEvent(fixtureB, fixtureA, manifold));
=======
                _entityManager.EventBus.RaiseLocalEvent(bodyA.Owner.Uid, new StartCollideEvent(fixtureA, fixtureB));
                _entityManager.EventBus.RaiseLocalEvent(bodyB.Owner.Uid, new StartCollideEvent(fixtureB, fixtureA));

#pragma warning disable 618
                foreach (var comp in bodyA.Owner.GetAllComponents<IStartCollide>().ToArray())
                {
                    if (bodyB.Deleted) break;
                    comp.CollideWith(fixtureA, fixtureB, contact.Manifold);
                }

                foreach (var comp in bodyB.Owner.GetAllComponents<IStartCollide>().ToArray())
                {
                    if (bodyA.Deleted) break;
                    comp.CollideWith(fixtureB, fixtureA, contact.Manifold);
                }
#pragma warning restore 618
>>>>>>> 7feeeb2f
            }

            foreach (var contact in _endCollisions)
            {
                var fixtureA = contact.FixtureA!;
                var fixtureB = contact.FixtureB!;

                // Just a safeguard in case this happens
                // Content /should/ be using QueueDelete for StartCollideEvent but if the body is deleted then its
                // contacts can be nuked.
                /* SLOTH: I commented this out for now until we get to the bottom of this crash as there's some
                   easy way to reproduce it that someone knows as it was happening every round.
                   I only ever did it once in chemistry but after 40 minutes of trying to reproduce it I was unable to do so.
                if (fixtureA == null || fixtureB == null)
                {
                    Logger.ErrorS("physics", $"Tried to run EndCollision for a contact that's already been removed!");
                    continue;
                }
                */

                var bodyA = fixtureA.Body;
                var bodyB = fixtureB.Body;

                _entityManager.EventBus.RaiseLocalEvent(bodyA.Owner.Uid, new EndCollideEvent(fixtureA, fixtureB));
                _entityManager.EventBus.RaiseLocalEvent(bodyB.Owner.Uid, new EndCollideEvent(fixtureB, fixtureA));
            }

            _startCollisions.Clear();
            _endCollisions.Clear();
        }

        public void PreSolve(float frameTime)
        {
            Span<Vector2> points = stackalloc Vector2[2];

            // We'll do pre and post-solve around all islands rather than each specific island as it seems cleaner with race conditions.
            for (var contact = ContactList.Next; contact != ContactList; contact = contact?.Next)
            {
                if (contact is not {IsTouching: true, Enabled: true})
                {
                    continue;
                }

                var bodyA = contact.FixtureA!.Body;
                var bodyB = contact.FixtureB!.Body;
                contact.GetWorldManifold(out var worldNormal, points);

                // Didn't use an EntitySystemMessage as this is called FOR EVERY COLLISION AND IS REALLY EXPENSIVE
                // so we just use the Action. Also we'll sort out BodyA / BodyB for anyone listening first.
                if (bodyA.BodyType == BodyType.KinematicController)
                {
                    KinematicControllerCollision?.Invoke(contact.FixtureA!, contact.FixtureB!, frameTime, -worldNormal);
                }
                else if (bodyB.BodyType == BodyType.KinematicController)
                {
                    KinematicControllerCollision?.Invoke(contact.FixtureB!, contact.FixtureA!, frameTime, worldNormal);
                }
            }
        }

        public void PostSolve()
        {

        }
    }

    public delegate void BroadPhaseDelegate(in FixtureProxy proxyA, in FixtureProxy proxyB);

    #region Collide Events Classes

    public abstract class CollideEvent : EntityEventArgs
    {
        public Fixture OurFixture { get; }
        public Fixture OtherFixture { get; }

        public CollideEvent(Fixture ourFixture, Fixture otherFixture)
        {
            OurFixture = ourFixture;
            OtherFixture = otherFixture;
        }
    }

    public sealed class StartCollideEvent : CollideEvent
    {
        public StartCollideEvent(Fixture ourFixture, Fixture otherFixture)
            : base(ourFixture, otherFixture)
        {
        }
    }

    public sealed class EndCollideEvent : CollideEvent
    {
        public EndCollideEvent(Fixture ourFixture, Fixture otherFixture)
            : base(ourFixture, otherFixture)
        {
        }
    }

    public sealed class PreventCollideEvent : CancellableEntityEventArgs
    {
        public IPhysBody BodyA;
        public IPhysBody BodyB;

        public PreventCollideEvent(IPhysBody ourBody, IPhysBody otherBody)
        {
            BodyA = ourBody;
            BodyB = otherBody;
        }
    }

    #endregion
}<|MERGE_RESOLUTION|>--- conflicted
+++ resolved
@@ -376,27 +376,8 @@
                 var bodyA = fixtureA.Body;
                 var bodyB = fixtureB.Body;
 
-<<<<<<< HEAD
                 _entityManager.EventBus.RaiseLocalEvent(bodyA.Owner.Uid, new StartCollideEvent(fixtureA, fixtureB, manifold));
                 _entityManager.EventBus.RaiseLocalEvent(bodyB.Owner.Uid, new StartCollideEvent(fixtureB, fixtureA, manifold));
-=======
-                _entityManager.EventBus.RaiseLocalEvent(bodyA.Owner.Uid, new StartCollideEvent(fixtureA, fixtureB));
-                _entityManager.EventBus.RaiseLocalEvent(bodyB.Owner.Uid, new StartCollideEvent(fixtureB, fixtureA));
-
-#pragma warning disable 618
-                foreach (var comp in bodyA.Owner.GetAllComponents<IStartCollide>().ToArray())
-                {
-                    if (bodyB.Deleted) break;
-                    comp.CollideWith(fixtureA, fixtureB, contact.Manifold);
-                }
-
-                foreach (var comp in bodyB.Owner.GetAllComponents<IStartCollide>().ToArray())
-                {
-                    if (bodyA.Deleted) break;
-                    comp.CollideWith(fixtureB, fixtureA, contact.Manifold);
-                }
-#pragma warning restore 618
->>>>>>> 7feeeb2f
             }
 
             foreach (var contact in _endCollisions)
