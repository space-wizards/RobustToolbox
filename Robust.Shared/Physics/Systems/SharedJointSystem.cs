--- conflicted
+++ resolved
@@ -18,7 +18,6 @@
 {
     [Dependency] private readonly SharedContainerSystem _container = default!;
     [Dependency] private readonly SharedPhysicsSystem _physics = default!;
-    [Dependency] private readonly SharedTransformSystem _transform = default!;
     [Dependency] private readonly IGameTiming _gameTiming = default!;
     [Dependency] private readonly SharedTransformSystem _transform = default!;
 
@@ -247,15 +246,11 @@
         anchorA ??= Vector2.Zero;
         anchorB ??= Vector2.Zero;
 
-<<<<<<< HEAD
-        var length = Vector2.Transform(anchorA.Value, _transform.GetWorldMatrix(xformA)) - Vector2.Transform(anchorB.Value, _transform.GetWorldMatrix(xformB));
-=======
         var vecA = Vector2.Transform(anchorA.Value, _transform.GetWorldMatrix(xformA));
         var vecB = Vector2.Transform(anchorB.Value, _transform.GetWorldMatrix(xformB));
         var length = (vecA - vecB).Length();
         if (minimumDistance != null)
             length = Math.Max(minimumDistance.Value, length);
->>>>>>> a6905151
 
         var joint = new DistanceJoint(bodyA, bodyB, anchorA.Value, anchorB.Value, length);
         id ??= GetJointId(joint);
@@ -351,11 +346,7 @@
         if (!Resolve(uid, ref xform))
             return Vector2.Zero;
 
-<<<<<<< HEAD
         return Physics.Transform.MulT(new Quaternion2D((float)_transform.GetWorldRotation(xform).Theta), worldVector);
-=======
-        return Physics.Transform.MulT(new Quaternion2D((float) _transform.GetWorldRotation(xform).Theta), worldVector);
->>>>>>> a6905151
     }
 
     #endregion
