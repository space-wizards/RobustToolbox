--- conflicted
+++ resolved
@@ -58,9 +58,6 @@
             }
         }
 
-<<<<<<< HEAD
-        public override List<NetEntity> ExpectedEntities => _expectedEntities;
-=======
         public NetEntity? ContainedNetEntity
         {
             get => _containedNetEntity;
@@ -74,16 +71,9 @@
                 }
             }
         }
->>>>>>> ef630bbf
 
         [NonSerialized]
         private EntityUid? _containedEntity;
-<<<<<<< HEAD
-        private readonly List<NetEntity> _expectedEntities = new();
-        // Used by ContainedEntities to avoid allocating.
-        private readonly EntityUid[] _containedEntityArray = new EntityUid[1];
-=======
->>>>>>> ef630bbf
 
         private NetEntity? _containedNetEntity;
 
