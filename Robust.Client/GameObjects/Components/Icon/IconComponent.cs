--- conflicted
+++ resolved
@@ -1,19 +1,12 @@
-<<<<<<< HEAD
 ﻿using System.Collections.Generic;
 using Robust.Client.Graphics;
-using Robust.Client.Interfaces.ResourceManagement;
-=======
-﻿using Robust.Client.Graphics;
->>>>>>> 864adb74
 using Robust.Client.ResourceManagement;
 using Robust.Shared.GameObjects;
 using Robust.Shared.IoC;
 using Robust.Shared.Log;
 using Robust.Shared.Prototypes;
-<<<<<<< HEAD
+using Robust.Shared.Prototypes;
 using Robust.Shared.Prototypes.DataClasses;
-=======
->>>>>>> 864adb74
 using Robust.Shared.Serialization;
 using Robust.Shared.Serialization.Manager;
 using Robust.Shared.Utility;
@@ -33,27 +26,12 @@
 
         //TODO Paul: fix dis, also dont forget about exposedata to set the icon
         //TODO actually, do we even need this now?
-        private static IDirectionalTextureProvider TextureForConfig(DataClass compData, IResourceCache resourceCache)
+        private static IRsiStateLike TextureForConfig(DataClass compData, IResourceCache resourceCache)
         {
             /*IDirectionalTextureProvider dirTex;
 
-<<<<<<< HEAD
             //var tex = compData.ReadDataField<string?>("texture", null);
-            if (compData.TryGetValue("texture", out var texObj) && !string.IsNullOrWhiteSpace((string?)texObj))
-=======
-            // TODO: Does this need writing?
-            if (serializer.Reading)
-            {
-                Icon = TextureForConfig(serializer, _resourceCache);
-            }
-        }
-
-        private static IRsiStateLike TextureForConfig(ObjectSerializer serializer, IResourceCache resourceCache)
-        {
-            DebugTools.Assert(serializer.Reading);
-
             if (serializer.TryGetCacheData<IRsiStateLike>(SerializationCache, out var dirTex))
->>>>>>> 864adb74
             {
                 dirTex = resourceCache.GetResource<TextureResource>(SpriteComponent.TextureRoot / (string)texObj).Texture;
                 //todo compData.SetCacheData(SerializationCache, dirTex);
