--- conflicted
+++ resolved
@@ -17,7 +17,6 @@
 public abstract partial class SharedJointSystem : EntitySystem
 {
     [Dependency] private readonly SharedContainerSystem _container = default!;
-    [Dependency] private readonly SharedTransformSystem _xform = default!;
     [Dependency] private readonly SharedPhysicsSystem _physics = default!;
     [Dependency] private readonly IGameTiming _gameTiming = default!;
     [Dependency] private readonly SharedTransformSystem _transform = default!;
@@ -25,7 +24,6 @@
     private EntityQuery<JointComponent> _jointsQuery;
     private EntityQuery<PhysicsComponent> _physicsQuery;
     private EntityQuery<JointRelayTargetComponent> _relayQuery;
-    private EntityQuery<TransformComponent> _xformQuery;
 
     // To avoid issues with component states we'll queue up all dirty joints and check it every tick to see if
     // we can delete the component.
@@ -39,7 +37,6 @@
 
         _jointsQuery = GetEntityQuery<JointComponent>();
         _relayQuery = GetEntityQuery<JointRelayTargetComponent>();
-        _xformQuery = GetEntityQuery<TransformComponent>();
         _physicsQuery = GetEntityQuery<PhysicsComponent>();
         UpdatesOutsidePrediction = true;
 
@@ -249,15 +246,11 @@
         anchorA ??= Vector2.Zero;
         anchorB ??= Vector2.Zero;
 
-<<<<<<< HEAD
-        var length = Vector2.Transform(anchorA.Value, _xform.GetWorldMatrix(xformA)) - Vector2.Transform(anchorB.Value, _xform.GetWorldMatrix(xformB));
-=======
         var vecA = Vector2.Transform(anchorA.Value, _transform.GetWorldMatrix(xformA));
         var vecB = Vector2.Transform(anchorB.Value, _transform.GetWorldMatrix(xformB));
         var length = (vecA - vecB).Length();
         if (minimumDistance != null)
             length = Math.Max(minimumDistance.Value, length);
->>>>>>> 33166e88
 
         var joint = new DistanceJoint(bodyA, bodyB, anchorA.Value, anchorB.Value, length);
         id ??= GetJointId(joint);
@@ -353,7 +346,7 @@
         if (!Resolve(uid, ref xform))
             return Vector2.Zero;
 
-        return Physics.Transform.MulT(new Quaternion2D((float)_xform.GetWorldRotation(xform).Theta), worldVector);
+        return Physics.Transform.MulT(new Quaternion2D((float) _transform.GetWorldRotation(xform).Theta), worldVector);
     }
 
     #endregion
