using System;
using Prometheus;
using Robust.Shared.Configuration;
using Robust.Shared.Containers;
using Robust.Shared.GameObjects;
using Robust.Shared.GameStates;
using Robust.Shared.IoC;
using Robust.Shared.Log;
using Robust.Shared.Map;
using Robust.Shared.Map.Components;
using Robust.Shared.Maths;
using Robust.Shared.Physics.Collision;
using Robust.Shared.Physics.Components;
using Robust.Shared.Physics.Dynamics;
using Robust.Shared.Physics.Events;
using Robust.Shared.Threading;
using Robust.Shared.Utility;
using DependencyAttribute = Robust.Shared.IoC.DependencyAttribute;

namespace Robust.Shared.Physics.Systems
{
    public abstract partial class SharedPhysicsSystem : EntitySystem
    {
        /*
         * TODO:

         * Raycasts for non-box shapes.
         * SetTransformIgnoreContacts for teleports (and anything else left on the physics body in Farseer)
         * TOI Solver (continuous collision detection)
         * Poly cutting
         * Chain shape
         */

        public static readonly Histogram TickUsageControllerBeforeSolveHistogram = Metrics.CreateHistogram("robust_entity_physics_controller_before_solve",
            "Amount of time spent running a controller's UpdateBeforeSolve", new HistogramConfiguration
            {
                LabelNames = new[] {"controller"},
                Buckets = Histogram.ExponentialBuckets(0.000_001, 1.5, 25)
            });

        public static readonly Histogram TickUsageControllerAfterSolveHistogram = Metrics.CreateHistogram("robust_entity_physics_controller_after_solve",
            "Amount of time spent running a controller's UpdateAfterSolve", new HistogramConfiguration
            {
                LabelNames = new[] {"controller"},
                Buckets = Histogram.ExponentialBuckets(0.000_001, 1.5, 25)
            });

        [Dependency] private readonly   IConfigurationManager _configManager = default!;
        [Dependency] private readonly   IManifoldManager _manifoldManager = default!;
        [Dependency] protected readonly IMapManager MapManager = default!;
        [Dependency] private readonly   IParallelManager _parallel = default!;
        [Dependency] private readonly   IPhysicsManager _physicsManager = default!;
        [Dependency] private readonly   IConfigurationManager _cfg = default!;
        [Dependency] private readonly   IDependencyCollection _deps = default!;
        [Dependency] private readonly   SharedBroadphaseSystem _broadphase = default!;
        [Dependency] private readonly   EntityLookupSystem _lookup = default!;
        [Dependency] private readonly   SharedJointSystem _joints = default!;
        [Dependency] private readonly   SharedGridTraversalSystem _traversal = default!;
        [Dependency] private readonly   SharedTransformSystem _transform = default!;
        [Dependency] private readonly   SharedDebugPhysicsSystem _debugPhysics = default!;

        public Action<Fixture, Fixture, float, Vector2>? KinematicControllerCollision;

        private int _substeps;

        public bool MetricsEnabled { get; protected set; }

        private ISawmill _sawmill = default!;

        public override void Initialize()
        {
            base.Initialize();

            _sawmill = Logger.GetSawmill("physics");
            _sawmill.Level = LogLevel.Info;

            SubscribeLocalEvent<GridAddEvent>(OnGridAdd);
            SubscribeLocalEvent<PhysicsWakeEvent>(OnWake);
            SubscribeLocalEvent<PhysicsSleepEvent>(OnSleep);
            SubscribeLocalEvent<CollisionChangeEvent>(OnCollisionChange);
            SubscribeLocalEvent<PhysicsComponent, EntGotRemovedFromContainerMessage>(HandleContainerRemoved);
            SubscribeLocalEvent<EntParentChangedMessage>(OnParentChange);
            SubscribeLocalEvent<PhysicsMapComponent, ComponentInit>(HandlePhysicsMapInit);
            SubscribeLocalEvent<PhysicsMapComponent, ComponentRemove>(HandlePhysicsMapRemove);
            SubscribeLocalEvent<PhysicsComponent, ComponentInit>(OnPhysicsInit);
            SubscribeLocalEvent<PhysicsComponent, ComponentRemove>(OnPhysicsRemove);
            SubscribeLocalEvent<PhysicsComponent, ComponentGetState>(OnPhysicsGetState);
            SubscribeLocalEvent<PhysicsComponent, ComponentHandleState>(OnPhysicsHandleState);
            InitializeIsland();

            _configManager.OnValueChanged(CVars.AutoClearForces, OnAutoClearChange);
            _configManager.OnValueChanged(CVars.NetTickrate, UpdateSubsteps, true);
            _configManager.OnValueChanged(CVars.TargetMinimumTickrate, UpdateSubsteps, true);
        }

        private void OnPhysicsRemove(EntityUid uid, PhysicsComponent component, ComponentRemove args)
        {
            SetCanCollide(component, false, false);
            DebugTools.Assert(!component.Awake);
        }

        private void OnCollisionChange(ref CollisionChangeEvent ev)
        {
            var mapId = Transform(ev.Body.Owner).MapID;

            if (mapId == MapId.Nullspace)
                return;

            if (!ev.CanCollide)
            {
                DestroyContacts(ev.Body);
            }
        }

        private void HandlePhysicsMapInit(EntityUid uid, PhysicsMapComponent component, ComponentInit args)
        {
            _deps.InjectDependencies(component);
            component.Physics = this;
            component.ContactManager = new(_debugPhysics, _manifoldManager, EntityManager, _physicsManager);
            component.ContactManager.Initialize();
            component.ContactManager.MapId = component.MapId;
            component.AutoClearForces = _cfg.GetCVar(CVars.AutoClearForces);

            component.ContactManager.KinematicControllerCollision += KinematicControllerCollision;
        }

        private void OnAutoClearChange(bool value)
        {
            var enumerator = AllEntityQuery<PhysicsMapComponent>();

            while (enumerator.MoveNext(out var comp))
            {
                comp.AutoClearForces = value;
            }
        }

        private void UpdateSubsteps(int obj)
        {
            var targetMinTickrate = (float) _configManager.GetCVar(CVars.TargetMinimumTickrate);
            var serverTickrate = (float) _configManager.GetCVar(CVars.NetTickrate);
            _substeps = (int)Math.Ceiling(targetMinTickrate / serverTickrate);
        }

        private void HandlePhysicsMapRemove(EntityUid uid, PhysicsMapComponent component, ComponentRemove args)
        {
            // THis entity might be getting deleted before ever having been initialized.
            if (component.ContactManager == null)
                return;

            component.ContactManager.KinematicControllerCollision -= KinematicControllerCollision;
            component.ContactManager.Shutdown();
        }

        private void OnParentChange(ref EntParentChangedMessage args)
        {
            // We do not have a directed/body subscription, because the entity changing parents may not have a physics component, but one of its children might.
            var uid = args.Entity;
            var xform = args.Transform;

            // If this entity has yet to be initialized, then we can skip this as equivalent code will get run during
            // init anyways. HOWEVER: it is possible that one of the children of this entity are already post-init, in
            // which case they still need to handle map changes. This frequently happens when clients receives a server
            // state where a known/old entity gets attached to a new, previously unknown, entity. The new entity will be
            // uninitialized but have an initialized child.
            if (xform.ChildCount == 0 && LifeStage(uid) < EntityLifeStage.Initialized)
                return;

            // Is this entity getting recursively detached after it's parent was already detached to null?
            if (args.OldMapId == MapId.Nullspace && xform.MapID == MapId.Nullspace)
                return;

            var body = CompOrNull<PhysicsComponent>(uid);

            // Handle map changes
            if (args.OldMapId != xform.MapID)
            {
                // This will also handle broadphase updating & joint clearing.
                HandleMapChange(xform, body, args.OldMapId, xform.MapID);
            }

            if (args.OldMapId != xform.MapID)
                return;

            if (body != null)
                HandleParentChangeVelocity(uid, body, ref args, xform);
        }

        /// <summary>
        ///     Recursively add/remove from awake bodies, clear joints, remove from move buffer, and update broadphase.
        /// </summary>
        private void HandleMapChange(TransformComponent xform, PhysicsComponent? body, MapId oldMapId, MapId newMapId)
        {
            var bodyQuery = GetEntityQuery<PhysicsComponent>();
            var xformQuery = GetEntityQuery<TransformComponent>();
            var jointQuery = GetEntityQuery<JointComponent>();

            TryComp(MapManager.GetMapEntityId(oldMapId), out PhysicsMapComponent? oldMap);
            TryComp(MapManager.GetMapEntityId(newMapId), out PhysicsMapComponent? newMap);

            RecursiveMapUpdate(xform, body, newMap, oldMap, bodyQuery, xformQuery, jointQuery);
        }

        /// <summary>
        ///     Recursively add/remove from awake bodies, clear joints, remove from move buffer, and update broadphase.
        /// </summary>
        private void RecursiveMapUpdate(
            TransformComponent xform,
            PhysicsComponent? body,
            PhysicsMapComponent? newMap,
            PhysicsMapComponent? oldMap,
            EntityQuery<PhysicsComponent> bodyQuery,
            EntityQuery<TransformComponent> xformQuery,
            EntityQuery<JointComponent> jointQuery)
        {
            var uid = xform.Owner;
            DebugTools.Assert(!Deleted(uid));

            // This entity may not have a body, but some of its children might:
            if (body != null)
            {
                if (body.Awake)
                {
                    oldMap?.RemoveSleepBody(body);
                    newMap?.AddAwakeBody(body);
                    DebugTools.Assert(body.Awake);
                }
                else
                    DebugTools.Assert(oldMap?.AwakeBodies.Contains(body) != true);

                // TODO: Could potentially migrate these but would need more thinking
                if (oldMap != null)
                    DestroyContacts(body, oldMap); // This can modify body.Awake
                DebugTools.Assert(body.Contacts.Count == 0);
            }

            if (jointQuery.TryGetComponent(uid, out var joint))
                _joints.ClearJoints(uid, joint);

            var childEnumerator = xform.ChildEnumerator;
            while (childEnumerator.MoveNext(out var child))
            {
                if (xformQuery.TryGetComponent(child, out var childXform))
                {
                    bodyQuery.TryGetComponent(child, out var childBody);
                    RecursiveMapUpdate(childXform, childBody, newMap, oldMap, bodyQuery, xformQuery, jointQuery);
                }
            }
        }

        private void OnGridAdd(GridAddEvent ev)
        {
            var guid = ev.EntityUid;

            // If it's mapgrid then no physics.
            if (HasComp<MapComponent>(guid))
                return;

            var body = EnsureComp<PhysicsComponent>(guid);
            SetCanCollide(body, true);
            SetBodyType(body, BodyType.Static);
        }

        public override void Shutdown()
        {
            base.Shutdown();

            ShutdownIsland();
            _configManager.UnsubValueChanged(CVars.AutoClearForces, OnAutoClearChange);
        }

        private void OnWake(ref PhysicsWakeEvent @event)
        {
            var mapId = EntityManager.GetComponent<TransformComponent>(@event.Body.Owner).MapID;

            if (mapId == MapId.Nullspace)
                return;

            EntityUid tempQualifier = MapManager.GetMapEntityId(mapId);
            EntityManager.GetComponent<PhysicsMapComponent>(tempQualifier).AddAwakeBody(@event.Body);
        }

        private void OnSleep(ref PhysicsSleepEvent @event)
        {
            var mapId = EntityManager.GetComponent<TransformComponent>(@event.Body.Owner).MapID;

            if (mapId == MapId.Nullspace)
                return;

            EntityUid tempQualifier = MapManager.GetMapEntityId(mapId);
            EntityManager.GetComponent<PhysicsMapComponent>(tempQualifier).RemoveSleepBody(@event.Body);
        }

        private void HandleContainerRemoved(EntityUid uid, PhysicsComponent physics, EntGotRemovedFromContainerMessage message)
        {
            // If entity being deleted then the parent change will already be handled elsewhere and we don't want to re-add it to the map.
            if (MetaData(uid).EntityLifeStage >= EntityLifeStage.Terminating) return;

            // If this entity is only meant to collide when anchored, return early.
            if (TryComp(uid, out CollideOnAnchorComponent? collideComp) && collideComp.Enable)
                return;

            WakeBody(physics);
        }

        /// <summary>
        ///     Simulates the physical world for a given amount of time.
        /// </summary>
        /// <param name="deltaTime">Delta Time in seconds of how long to simulate the world.</param>
        /// <param name="prediction">Should only predicted entities be considered in this simulation step?</param>
        protected void SimulateWorld(float deltaTime, bool prediction)
        {
            var frameTime = deltaTime / _substeps;

            for (int i = 0; i < _substeps; i++)
            {
                var updateBeforeSolve = new PhysicsUpdateBeforeSolveEvent(prediction, frameTime);
                RaiseLocalEvent(ref updateBeforeSolve);

                var enumerator = AllEntityQuery<PhysicsMapComponent>();

                while (enumerator.MoveNext(out var comp))
                {
                    Step(comp, frameTime, prediction);
                }

                var updateAfterSolve = new PhysicsUpdateAfterSolveEvent(prediction, frameTime);
                RaiseLocalEvent(ref updateAfterSolve);

<<<<<<< HEAD

=======
>>>>>>> d8d68480
                // On last substep (or main step where no substeps occured) we'll update all of the lerp data.
                if (i == _substeps - 1)
                {
                    enumerator = AllEntityQuery<PhysicsMapComponent>();

                    while (enumerator.MoveNext(out var comp))
                    {
                        FinalStep(comp);
                    }
                }

                _traversal.ProcessMovement();
                _physicsManager.ClearTransforms();
            }
        }

        protected virtual void FinalStep(PhysicsMapComponent component)
        {

        }
    }

    [ByRefEvent]
    public readonly struct PhysicsUpdateAfterSolveEvent
    {
        public readonly bool Prediction;
        public readonly float DeltaTime;

        public PhysicsUpdateAfterSolveEvent(bool prediction, float deltaTime)
        {
            Prediction = prediction;
            DeltaTime = deltaTime;
        }
    }

    [ByRefEvent]
    public readonly struct PhysicsUpdateBeforeSolveEvent
    {
        public readonly bool Prediction;
        public readonly float DeltaTime;

        public PhysicsUpdateBeforeSolveEvent(bool prediction, float deltaTime)
        {
            Prediction = prediction;
            DeltaTime = deltaTime;
        }
    }
}<|MERGE_RESOLUTION|>--- conflicted
+++ resolved
@@ -80,8 +80,8 @@
             SubscribeLocalEvent<CollisionChangeEvent>(OnCollisionChange);
             SubscribeLocalEvent<PhysicsComponent, EntGotRemovedFromContainerMessage>(HandleContainerRemoved);
             SubscribeLocalEvent<EntParentChangedMessage>(OnParentChange);
-            SubscribeLocalEvent<PhysicsMapComponent, ComponentInit>(HandlePhysicsMapInit);
-            SubscribeLocalEvent<PhysicsMapComponent, ComponentRemove>(HandlePhysicsMapRemove);
+            SubscribeLocalEvent<SharedPhysicsMapComponent, ComponentInit>(HandlePhysicsMapInit);
+            SubscribeLocalEvent<SharedPhysicsMapComponent, ComponentRemove>(HandlePhysicsMapRemove);
             SubscribeLocalEvent<PhysicsComponent, ComponentInit>(OnPhysicsInit);
             SubscribeLocalEvent<PhysicsComponent, ComponentRemove>(OnPhysicsRemove);
             SubscribeLocalEvent<PhysicsComponent, ComponentGetState>(OnPhysicsGetState);
@@ -112,7 +112,7 @@
             }
         }
 
-        private void HandlePhysicsMapInit(EntityUid uid, PhysicsMapComponent component, ComponentInit args)
+        private void HandlePhysicsMapInit(EntityUid uid, SharedPhysicsMapComponent component, ComponentInit args)
         {
             _deps.InjectDependencies(component);
             component.Physics = this;
@@ -126,7 +126,7 @@
 
         private void OnAutoClearChange(bool value)
         {
-            var enumerator = AllEntityQuery<PhysicsMapComponent>();
+            var enumerator = AllEntityQuery<SharedPhysicsMapComponent>();
 
             while (enumerator.MoveNext(out var comp))
             {
@@ -141,7 +141,7 @@
             _substeps = (int)Math.Ceiling(targetMinTickrate / serverTickrate);
         }
 
-        private void HandlePhysicsMapRemove(EntityUid uid, PhysicsMapComponent component, ComponentRemove args)
+        private void HandlePhysicsMapRemove(EntityUid uid, SharedPhysicsMapComponent component, ComponentRemove args)
         {
             // THis entity might be getting deleted before ever having been initialized.
             if (component.ContactManager == null)
@@ -194,8 +194,8 @@
             var xformQuery = GetEntityQuery<TransformComponent>();
             var jointQuery = GetEntityQuery<JointComponent>();
 
-            TryComp(MapManager.GetMapEntityId(oldMapId), out PhysicsMapComponent? oldMap);
-            TryComp(MapManager.GetMapEntityId(newMapId), out PhysicsMapComponent? newMap);
+            TryComp(MapManager.GetMapEntityId(oldMapId), out SharedPhysicsMapComponent? oldMap);
+            TryComp(MapManager.GetMapEntityId(newMapId), out SharedPhysicsMapComponent? newMap);
 
             RecursiveMapUpdate(xform, body, newMap, oldMap, bodyQuery, xformQuery, jointQuery);
         }
@@ -206,8 +206,8 @@
         private void RecursiveMapUpdate(
             TransformComponent xform,
             PhysicsComponent? body,
-            PhysicsMapComponent? newMap,
-            PhysicsMapComponent? oldMap,
+            SharedPhysicsMapComponent? newMap,
+            SharedPhysicsMapComponent? oldMap,
             EntityQuery<PhysicsComponent> bodyQuery,
             EntityQuery<TransformComponent> xformQuery,
             EntityQuery<JointComponent> jointQuery)
@@ -276,7 +276,7 @@
                 return;
 
             EntityUid tempQualifier = MapManager.GetMapEntityId(mapId);
-            EntityManager.GetComponent<PhysicsMapComponent>(tempQualifier).AddAwakeBody(@event.Body);
+            EntityManager.GetComponent<SharedPhysicsMapComponent>(tempQualifier).AddAwakeBody(@event.Body);
         }
 
         private void OnSleep(ref PhysicsSleepEvent @event)
@@ -287,7 +287,7 @@
                 return;
 
             EntityUid tempQualifier = MapManager.GetMapEntityId(mapId);
-            EntityManager.GetComponent<PhysicsMapComponent>(tempQualifier).RemoveSleepBody(@event.Body);
+            EntityManager.GetComponent<SharedPhysicsMapComponent>(tempQualifier).RemoveSleepBody(@event.Body);
         }
 
         private void HandleContainerRemoved(EntityUid uid, PhysicsComponent physics, EntGotRemovedFromContainerMessage message)
@@ -316,7 +316,7 @@
                 var updateBeforeSolve = new PhysicsUpdateBeforeSolveEvent(prediction, frameTime);
                 RaiseLocalEvent(ref updateBeforeSolve);
 
-                var enumerator = AllEntityQuery<PhysicsMapComponent>();
+                var enumerator = AllEntityQuery<SharedPhysicsMapComponent>();
 
                 while (enumerator.MoveNext(out var comp))
                 {
@@ -326,14 +326,10 @@
                 var updateAfterSolve = new PhysicsUpdateAfterSolveEvent(prediction, frameTime);
                 RaiseLocalEvent(ref updateAfterSolve);
 
-<<<<<<< HEAD
-
-=======
->>>>>>> d8d68480
                 // On last substep (or main step where no substeps occured) we'll update all of the lerp data.
                 if (i == _substeps - 1)
                 {
-                    enumerator = AllEntityQuery<PhysicsMapComponent>();
+                    enumerator = AllEntityQuery<SharedPhysicsMapComponent>();
 
                     while (enumerator.MoveNext(out var comp))
                     {
@@ -346,7 +342,7 @@
             }
         }
 
-        protected virtual void FinalStep(PhysicsMapComponent component)
+        protected virtual void FinalStep(SharedPhysicsMapComponent component)
         {
 
         }
