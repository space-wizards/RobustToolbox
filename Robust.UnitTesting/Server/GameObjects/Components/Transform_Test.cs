--- conflicted
+++ resolved
@@ -44,9 +44,9 @@
 ";
 
         private MapId MapA;
-        private MapGridComponent GridA = default!;
+        private IMapGrid GridA = default!;
         private MapId MapB;
-        private MapGridComponent GridB = default!;
+        private IMapGrid GridB = default!;
 
         private static readonly EntityCoordinates InitialPos = new(new EntityUid(1), (0, 0));
 
@@ -67,12 +67,10 @@
 
             // build the net dream
             MapA = MapManager.CreateMap();
-            var gridEnt = MapManager.EntityManager.SpawnEntity(null, MapA);
-            GridA = MapManager.EntityManager.AddComponent<MapGridComponent>(gridEnt);
+            GridA = MapManager.CreateGrid(MapA);
 
             MapB = MapManager.CreateMap();
-            var gridEnt1 = MapManager.EntityManager.SpawnEntity(null, MapB);
-            GridB = MapManager.EntityManager.AddComponent<MapGridComponent>(gridEnt1);
+            GridB = MapManager.CreateGrid(MapB);
 
             //NOTE: The grids have not moved, so we can assert worldpos == localpos for the test
         }
@@ -95,8 +93,8 @@
             var childTrans = EntityManager.GetComponent<TransformComponent>(child);
 
             // that are not on the same map
-            parentTrans.Coordinates = new EntityCoordinates(GridA.Owner, (5, 5));
-            childTrans.Coordinates = new EntityCoordinates(GridB.Owner, (4, 4));
+            parentTrans.Coordinates = new EntityCoordinates(GridA.GridEntityId, (5, 5));
+            childTrans.Coordinates = new EntityCoordinates(GridB.GridEntityId, (4, 4));
 
             // if they are parented, the child keeps its world position, but moves to the parents map
             childTrans.AttachParent(parentTrans);
@@ -105,11 +103,7 @@
             Assert.Multiple(() =>
             {
                 Assert.That(childTrans.MapID, Is.EqualTo(parentTrans.MapID));
-<<<<<<< HEAD
-                Assert.That(childTrans.GridEuid, Is.EqualTo(parentTrans.GridEuid));
-=======
                 Assert.That(childTrans.GridUid, Is.EqualTo(parentTrans.GridUid));
->>>>>>> e34935c9
                 Assert.That(childTrans.Coordinates, Is.EqualTo(new EntityCoordinates(parentTrans.Owner, (-1, -1))));
                 Assert.That(childTrans.WorldPosition, Is.EqualTo(new Vector2(4, 4)));
             });
