--- conflicted
+++ resolved
@@ -102,12 +102,7 @@
             //Grab the OS UIScale or the value set through CVAR debug
             var osScale = _configurationManager.GetCVar(CVars.DisplayUIScale);
             osScale = osScale == 0f ? root.Window.ContentScale.X : osScale;
-<<<<<<< HEAD
-
-            var windowSize = root.Window.RenderTarget.Size;
-=======
             var windowSize = root.Window.Size;
->>>>>>> f7124cf7
             //Only run autoscale if it is enabled, otherwise default to just use OS UIScale
             if (!_autoScaleEnabled || root.DisableAutoScaling || windowSize.X <= 0 || windowSize.Y <= 0)
                 return osScale;
