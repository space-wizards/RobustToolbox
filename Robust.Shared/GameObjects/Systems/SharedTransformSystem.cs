--- conflicted
+++ resolved
@@ -44,16 +44,12 @@
 
             var mapEnt = _mapManager.GetMapEntity(grid.ParentMapId);
 
-<<<<<<< HEAD
             foreach (var ent in anchoredEnts) // changing anchored modifies this set
             {
-                var transform = ComponentManager.GetComponent<TransformComponent>(ent);
+                var transform = EntityManager.GetComponent<TransformComponent>(ent);
                 transform.Anchored = false;
                 // If the tile was nuked than that means no longer intersecting the grid hence parent to the map
                 transform.AttachParent(mapEnt);
-=======
-                EntityManager.GetComponent<TransformComponent>(ent).Anchored = false;
->>>>>>> 3ac55522
             }
         }
 
