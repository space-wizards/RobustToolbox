﻿using OpenTK;
using SFML.Graphics;
using SFML.System;
using SFML.Window;
using SS14.Client.Graphics.Input;
using SS14.Client.Graphics.Render;
using SS14.Client.Graphics.Settings;
using SS14.Client.Graphics.Shader;
using SS14.Client.Graphics.Utility;
using SS14.Shared.Interfaces.Map;
using SS14.Shared.IoC;
using SS14.Shared.Map;
using SS14.Shared.Maths;
using SS14.Shared.Timing;
using System;
using Color = SS14.Shared.Maths.Color;
using GraphicsContext = OpenTK.Graphics.GraphicsContext;
using Vector2 = SS14.Shared.Maths.Vector2;
using Vector2i = SS14.Shared.Maths.Vector2i;
using VideoMode = SS14.Client.Graphics.Render.VideoMode;
using Font = SS14.Client.Graphics.Sprites.Font;

namespace SS14.Client.Graphics
{
    public class CluwneLib
    {
        private static IRenderTarget[] renderTargetArray;

        public static GameTiming Time { get; private set; }
        public static event EventHandler<FrameEventArgs> FrameEvent;
        public delegate void EventHandler();
        public static event EventHandler RefreshVideoSettings;

        public static Box2 WorldViewport => ScreenToWorld(Box2i.FromDimensions(0, 0, (int)Window.Viewport.Size.X, (int)Window.Viewport.Size.Y));

        private static bool IsInitialized { get; set; }
        public static bool IsRunning { get; private set; }
        public static bool FrameStatsVisible { get; set; }

        public static InputEvents Input { get; internal set; }
        private static CluwneWindow SplashScreen { get; set; }
        public static CluwneWindow Window { get; private set; }
        public static VideoSettings Video { get; }
        public static Debug Debug { get; }
        public static GLSLShader CurrentShader { get; internal set; }

        public static BlendingModes BlendingMode { get; set; }
        public static Render.RenderStates ShaderRenderState => new Render.RenderStates(CurrentShader);
        public static IRenderTarget CurrentRenderTarget
        {
            get
            {
                if (renderTargetArray[0] == null)
                    renderTargetArray[0] = Window;

                return renderTargetArray[0];
            }
            internal set
            {
                setAdditionalRenderTarget(0, value ?? Window);
            }
        }

        static CluwneLib()
        {
            Video = new VideoSettings();
            Debug = new Debug();
        }

        #region CluwneEngine
        /// <summary>
        /// Start engine rendering.
        /// </summary>
        /// Shamelessly taken from Gorgon.
        public static void Go()
        {
            if (!IsInitialized)
            {
                Initialize();
            }

            if ((Window != null) && (renderTargetArray == null))
                throw new InvalidOperationException("Something has gone terribly wrong!");

            if (IsRunning)
                return;

            if (renderTargetArray != null)
            {
                for (int i = 0; i < renderTargetArray.Length; i++)
                {
                    if (renderTargetArray[0] == null)
                    {
                        renderTargetArray[0] = Window;
                    }
                }
            }

            IsRunning = true;
        }

        public static CluwneWindow ShowSplashScreen(VideoMode vMode)
        {
            if (SplashScreen != null)
                return SplashScreen;

            var video = new VideoSettings(vMode);
            return SplashScreen = new CluwneWindow(new RenderWindow(vMode.SFMLVideoMode, "Space Station 14", Styles.None), video);
        }

        public static void CleanupSplashScreen()
        {
            SplashScreen.Close();
            SplashScreen = null;
        }

        public static void Initialize()
        {
            if (IsInitialized)
                Terminate();

            Time = new GameTiming();

            var video = Video;
            var wind = new RenderWindow(video.GetVideoMode().SFMLVideoMode, "Developer Station 14", video.GetWindowStyle());
            Window = new CluwneWindow(wind, video);
            Window.Graphics.SetVerticalSyncEnabled(true);
            Window.Graphics.SetFramerateLimit(300);

            renderTargetArray = new IRenderTarget[5];
            //Window.Viewport = new Viewport(0, 0, 800, 600);
            IsInitialized = true;

            //Hook OpenTK into SFMLs Opengl
            OpenTK.Toolkit.Init(new OpenTK.ToolkitOptions
            {
                // Non-Native backend doesn't have a default GetAddress method
                Backend = OpenTK.PlatformBackend.PreferNative
            });
            new GraphicsContext(OpenTK.ContextHandle.Zero, null);
        }

        public static void ClearCurrentRendertarget(Color color)
        {
            CurrentRenderTarget.Clear(color);
        }

        public static void Terminate()
        {
            IsInitialized = false;
            Window.Close();
        }

        public static void RunIdle(object sender, FrameEventArgs e)
        {
            FrameEvent?.Invoke(sender, e);
        }

        public static void Stop()
        {
            Console.WriteLine("CluwneLib: Stop() requested");
            IsRunning = false;
        }

        public static void UpdateVideoSettings()
        {
            RefreshVideoSettings();
        }

        #endregion CluwneEngine

        #region RenderTarget Stuff

        public static void setAdditionalRenderTarget(int index, IRenderTarget _target)
        {
            renderTargetArray[index] = _target;
        }

        public static IRenderTarget getAdditionalRenderTarget(int index)
        {
            return renderTargetArray[index];
        }

        /// <summary>
        /// resets the Current Render Target back to the screen
        /// </summary>
        public static void ResetRenderTarget()
        {
            CurrentRenderTarget = null; //sets it back to the screen
        }

        /// <summary>
        /// Clears the Shader
        /// </summary>
        public static void ResetShader()
        {
            CurrentShader = null;
        }

        #endregion RenderTarget Stuff

        #region Drawing Methods

        #region Rectangle

        /// <summary>
        /// Draws a Rectangle to the current RenderTarget
        /// </summary>
        /// <param name="posX">Pos X of rectangle </param>
        /// <param name="posY"> Pos Y of rectangle </param>
        /// <param name="WidthX"> Width X of rectangle </param>
        /// <param name="HeightY"> Height Y of rectangle </param>
        /// <param name="Color"> Fill Color </param>
        public static void drawRectangle(int posX, int posY, int WidthX, int HeightY, Color Color)
        {
            RectangleShape rectangle = new RectangleShape();
            rectangle.Position = new SFML.System.Vector2f(posX, posY);
            rectangle.Size = new SFML.System.Vector2f(WidthX, HeightY);
            rectangle.FillColor = Color.Convert();

            CurrentRenderTarget.DrawSFML(rectangle);
        }

        /// <summary>
        /// Draws a Rectangle to the current RenderTarget
        /// </summary>
        /// <param name="posX">Pos X of rectangle </param>
        /// <param name="posY"> Pos Y of rectangle </param>
        /// <param name="WidthX"> Width X of rectangle </param>
        /// <param name="HeightY"> Height Y of rectangle </param>
        /// <param name="Color"> Fill Color </param>
        public static void drawRectangle(float posX, float posY, float WidthX, float HeightY, Color Color)
        {
            RectangleShape rectangle = new RectangleShape();
            rectangle.Position = new SFML.System.Vector2f(posX, posY);
            rectangle.Size = new SFML.System.Vector2f(WidthX, HeightY);
            rectangle.FillColor = Color.Convert();

            CurrentRenderTarget.DrawSFML(rectangle);
        }

        /// <summary>
        /// Draws a Hollow Rectangle to the Current RenderTarget
        /// </summary>
        /// <param name="posX"> Pos X of rectangle </param>
        /// <param name="posY"> Pos Y of rectangle </param>
        /// <param name="widthX"> Width X of rectangle </param>
        /// <param name="heightY"> Height Y of rectangle </param>
        /// <param name="OutlineThickness"> Outline Thickness of rectangle </param>
        /// <param name="OutlineColor"> Outline Color </param>
        public static void drawHollowRectangle(int posX, int posY, int widthX, int heightY, float OutlineThickness, Color OutlineColor)
        {
            RectangleShape HollowRect = new RectangleShape();
            HollowRect.FillColor = Color.Transparent.Convert();
            HollowRect.Position = new SFML.System.Vector2f(posX, posY);
            HollowRect.Size = new SFML.System.Vector2f(widthX, heightY);
            HollowRect.OutlineThickness = OutlineThickness;
            HollowRect.OutlineColor = OutlineColor.Convert();

            CurrentRenderTarget.DrawSFML(HollowRect);
        }
        #endregion Rectangle

        #region Circle
        /// <summary>
        /// Draws a Filled Circle to the CurrentRenderTarget
        /// </summary>
        /// <param name="posX"> Pos X of Circle</param>
        /// <param name="posY"> Pos Y of Circle </param>
        /// <param name="radius"> Radius of Circle </param>
        /// <param name="color"> Fill Color </param>
        public static void drawCircle(int posX, int posY, int radius, Color color)
        {
            CircleShape Circle = new CircleShape();
            Circle.Position = new Vector2f(posX, posY);
            Circle.Radius = radius;
            Circle.FillColor = color.Convert();

            CurrentRenderTarget.DrawSFML(Circle);
        }
        /// <summary>
        /// Draws a Hollow Circle to the CurrentRenderTarget
        /// </summary>
        /// <param name="posX"> Pos X of Circle </param>
        /// <param name="posY"> Pos Y of Circle </param>
        /// <param name="radius"> Radius of Circle </param>
        /// <param name="OutlineThickness"> Thickness of Circle Outline </param>
        /// <param name="OutlineColor"> Circle outline Color </param>
        public static void drawHollowCircle(int posX, int posY, int radius, float OutlineThickness, Color OutlineColor)
        {
            CircleShape Circle = new CircleShape();
            Circle.Position = new Vector2f(posX - radius, posY - radius);
            Circle.Radius = radius;
            Circle.FillColor = Color.Transparent.Convert();
            Circle.OutlineThickness = OutlineThickness;
            Circle.OutlineColor = OutlineColor.Convert();

            CurrentRenderTarget.DrawSFML(Circle);
        }

        #endregion Circle

        #region Point
        /// <summary>
        /// Draws a Filled Point to the CurrentRenderTarget
        /// </summary>
        /// <param name="posX"> Pos X of Point </param>
        /// <param name="posY"> Pos Y of Point </param>
        /// <param name="color"> Fill Color </param>
        public static void drawPoint(int posX, int posY, Color color)
        {
            RectangleShape Point = new RectangleShape();
            Point.Position = new Vector2f(posX, posY);
            Point.Size = new Vector2f(1, 1);
            Point.FillColor = color.Convert();

            CurrentRenderTarget.DrawSFML(Point);
        }

        /// <summary>
        /// Draws a hollow Point to the CurrentRenderTarget
        /// </summary>
        /// <param name="posX"> Pos X of Point </param>
        /// <param name="posY"> Pos Y of Point </param>
        /// <param name="OutlineColor"> Outline Color </param>
        public static void drawHollowPoint(int posX, int posY, Color OutlineColor)
        {
            RectangleShape hollowPoint = new RectangleShape();
            hollowPoint.Position = new Vector2f(posX, posY);
            hollowPoint.Size = new Vector2f(1, 1);
            hollowPoint.FillColor = Color.Transparent.Convert();
            hollowPoint.OutlineThickness = .6f;
            hollowPoint.OutlineColor = OutlineColor.Convert();

            CurrentRenderTarget.DrawSFML(hollowPoint);
        }

        #endregion Point

        #region Line
        /// <summary>
        /// Draws a Line to the CurrentRenderTarget
        /// </summary>
        /// <param name="posX"> Pos X of Line </param>
        /// <param name="posY"> Pos Y of Line </param>
        /// <param name="rotate"> Line Rotation </param>
        /// <param name="thickness"> Line Thickness </param>
        /// <param name="Color"> Line Color </param>
        public static void drawLine(float posX, float posY, float length, float rotate, float thickness, Color Color)
        {
            RectangleShape line = new RectangleShape();
            line.Position = new Vector2f(posX, posY);
            line.Size = new Vector2f(length, thickness);
            line.Rotation = rotate;
            line.OutlineThickness = thickness;
            line.FillColor = Color.Convert();
            line.OutlineColor = Color.Convert();

            CurrentRenderTarget.DrawSFML(line);
        }

        #endregion Line

        #region Text
        /// <summary>
        /// Draws text to the Current RenderTarget
        /// </summary>
        /// <param name="posX"> Pos X of rectangle </param>
        /// <param name="posY"> Pos Y of rectangle </param>
        /// <param name="text"> Text to render </param>
        /// <param name="size"> Size of the font </param>
        /// <param name="textColor"> Color of the text </param>
        public static void drawText(float posX, float posY, string text, uint size, Color textColor, Font font)
        {
            Text _text = new Text(text, font.SFMLFont);
            _text.Position = new SFML.System.Vector2f(posX, posY);
            _text.FillColor = textColor.Convert();
            _text.CharacterSize = size;

            CurrentRenderTarget.DrawSFML(_text);
        }
        #endregion Text

        #endregion Drawing Methods

        #region Client Window Data

        /// <summary>
        /// Transforms a point from the world (tile) space, to screen (pixel) space.
        /// </summary>
        public static ScreenCoordinates WorldToScreen(LocalCoordinates point)
        {
            return new ScreenCoordinates(((point.Position - Window.Camera.Position) * Window.Camera.PixelsPerMeter + Window.Viewport.Size / 2), point.MapID);
        }

        public static Vector2 WorldToScreen(Vector2 point)
        {
            var center = Window.Camera.Position;
            return (point - center) * Window.Camera.PixelsPerMeter + Window.Viewport.Size / 2;
        }

        /// <summary>
        /// Transforms a rectangle from the world (tile) space, to screen (pixel) space.
        /// </summary>
        public static Box2 WorldToScreen(Box2 rect)
        {
            var topLeft = new Vector2(rect.Left, rect.Top);
            var bottomRight = new Vector2(rect.Right, rect.Bottom);
            return new Box2(
                WorldToScreen(topLeft),
                WorldToScreen(bottomRight)
            );
        }

        public static Vector2 WorldToTile(Vector2 point)
        {
            return new Vector2(
                (float)Math.Floor(point.X),
                (float)Math.Floor(point.Y)
            );
        }

        public static Vector2 TileToWorld(Vector2 point)
        {
            return new Vector2(
                point.X + 0.5f,
                point.Y + 0.5f
            );
        }

        /// <summary>
        /// Transforms a point from the screen (pixel) space, to world (tile) space.
        /// </summary>
        public static LocalCoordinates ScreenToCoordinates(ScreenCoordinates point)
        {
            var pos = (point.Position - Window.Viewport.Size / 2) / Window.Camera.PixelsPerMeter + Window.Camera.Position;
            var grid = IoCManager.Resolve<IMapManager>().GetMap(point.MapID).FindGridAt(pos);
            return new LocalCoordinates(pos, grid);
        }

        /// <summary>
        /// Transforms a rectangle from the screen (pixel) space, to world (tile) space.
        /// </summary>
        public static Box2 ScreenToWorld(Box2i rect)
        {
            var center = Window.Camera.Position;
            return new Box2(
                ((Vector2)rect.TopLeft - Window.Viewport.Size / 2) / Window.Camera.PixelsPerMeter + center,
                ((Vector2)rect.BottomRight - Window.Viewport.Size / 2) / Window.Camera.PixelsPerMeter + center
            );
        }

        /// <summary>
        /// Transforms a point from the screen (pixel) space, to world (tile) space.
        /// </summary>
        public static LocalCoordinates ScreenToWorld(Vector2i point, int argMap)
        {
            var pos = ((Vector2)point - Window.Viewport.Size / 2) / Window.Camera.PixelsPerMeter + Window.Camera.Position;
            var grid = IoCManager.Resolve<IMapManager>().GetMap(argMap).FindGridAt(pos);
            return new LocalCoordinates(pos, grid);
        }

        /// <summary>
        /// Scales a vector from pixel coordinates to tile coordinates.
        /// </summary>
        /// <param name="size"></param>
        /// <returns></returns>
        public static Vector2 PixelToTile(Vector2 vec)
        {
            return vec / Window.Camera.PixelsPerMeter;
        }

        #endregion Client Window Data
<<<<<<< HEAD

    }

    public class InputEvents
    {

        public InputEvents(RenderWindow window)
        {
            // if dummy don't attach events
            if (window == null)
                return;

            RenderWindow _window = window;

            _window.KeyPressed += (sender, args) => KeyPressed?.Invoke(sender, args);
            _window.KeyReleased += (sender, args) => KeyReleased?.Invoke(sender, args);
            _window.MouseButtonPressed += (sender, args) => MouseButtonPressed?.Invoke(sender, args);
            _window.MouseButtonReleased += (sender, args) => MouseButtonReleased?.Invoke(sender, args);
            _window.MouseMoved += (sender, args) => MouseMoved?.Invoke(sender, args);
            _window.MouseWheelScrolled += (sender, args) => MouseWheelMoved?.Invoke(sender, args);
            _window.MouseEntered += (sender, args) => MouseEntered?.Invoke(sender, args);
            _window.MouseLeft += (sender, args) => MouseLeft?.Invoke(sender, args);
            _window.TextEntered += (sender, args) => TextEntered?.Invoke(sender, args);
        }


        public event EventHandler<KeyEventArgs> KeyPressed;
        public event EventHandler<KeyEventArgs> KeyReleased;
        public event EventHandler<MouseButtonEventArgs> MouseButtonPressed;
        public event EventHandler<MouseButtonEventArgs> MouseButtonReleased;
        public event EventHandler<MouseMoveEventArgs> MouseMoved;
        public event EventHandler<MouseWheelScrollEventArgs> MouseWheelMoved;
        public event EventHandler<EventArgs> MouseEntered;
        public event EventHandler<EventArgs> MouseLeft;
        public event EventHandler<TextEventArgs> TextEntered;
=======
>>>>>>> aa39a395
    }
}<|MERGE_RESOLUTION|>--- conflicted
+++ resolved
@@ -471,43 +471,5 @@
         }
 
         #endregion Client Window Data
-<<<<<<< HEAD
-
-    }
-
-    public class InputEvents
-    {
-
-        public InputEvents(RenderWindow window)
-        {
-            // if dummy don't attach events
-            if (window == null)
-                return;
-
-            RenderWindow _window = window;
-
-            _window.KeyPressed += (sender, args) => KeyPressed?.Invoke(sender, args);
-            _window.KeyReleased += (sender, args) => KeyReleased?.Invoke(sender, args);
-            _window.MouseButtonPressed += (sender, args) => MouseButtonPressed?.Invoke(sender, args);
-            _window.MouseButtonReleased += (sender, args) => MouseButtonReleased?.Invoke(sender, args);
-            _window.MouseMoved += (sender, args) => MouseMoved?.Invoke(sender, args);
-            _window.MouseWheelScrolled += (sender, args) => MouseWheelMoved?.Invoke(sender, args);
-            _window.MouseEntered += (sender, args) => MouseEntered?.Invoke(sender, args);
-            _window.MouseLeft += (sender, args) => MouseLeft?.Invoke(sender, args);
-            _window.TextEntered += (sender, args) => TextEntered?.Invoke(sender, args);
-        }
-
-
-        public event EventHandler<KeyEventArgs> KeyPressed;
-        public event EventHandler<KeyEventArgs> KeyReleased;
-        public event EventHandler<MouseButtonEventArgs> MouseButtonPressed;
-        public event EventHandler<MouseButtonEventArgs> MouseButtonReleased;
-        public event EventHandler<MouseMoveEventArgs> MouseMoved;
-        public event EventHandler<MouseWheelScrollEventArgs> MouseWheelMoved;
-        public event EventHandler<EventArgs> MouseEntered;
-        public event EventHandler<EventArgs> MouseLeft;
-        public event EventHandler<TextEventArgs> TextEntered;
-=======
->>>>>>> aa39a395
     }
 }