using System;
using System.Collections.Generic;
using System.Linq;
using System.Numerics;
using JetBrains.Annotations;
using NUnit.Framework;
using Robust.Server.Containers;
using Robust.Shared.Containers;
using Robust.Shared.GameObjects;
using Robust.Shared.GameStates;
using Robust.Shared.IoC;
using Robust.Shared.Map;
using Robust.Shared.Serialization;
using Robust.Shared.Timing;
using Robust.Shared.Utility;

// ReSharper disable AccessToStaticMemberViaDerivedType

namespace Robust.UnitTesting.Server.GameObjects.Components
{
    [TestFixture, Parallelizable]
    public sealed partial class ContainerTest
    {
        private static ISimulation SimulationFactory()
        {
            var sim = RobustServerSimulation
                .NewSimulation()
                .InitializeInstance();

            // Adds the map with id 1, and spawns entity 1 as the map entity.
            sim.AddMap(1);

            return sim;
        }

        [Test]
        public void TestCreation()
        {
            var sim = SimulationFactory();
            var entManager = sim.Resolve<IEntityManager>();
            var containerSys = sim.Resolve<IEntitySystemManager>().GetEntitySystem<ContainerSystem>();

            var entity = sim.SpawnEntity(null, new EntityCoordinates(EntityUid.FirstUid, new Vector2(0, 0)));

            var container = containerSys.MakeContainer<Container>(entity, "dummy");

            Assert.That(container.ID, Is.EqualTo("dummy"));
            Assert.That(container.Owner, Is.EqualTo(entity));

            var manager = entManager.GetComponent<ContainerManagerComponent>(entity);

            Assert.That(container.Manager, Is.EqualTo(manager));
            Assert.That(() => containerSys.MakeContainer<Container>(entity, "dummy"), Throws.ArgumentException);

            Assert.That(manager.HasContainer("dummy2"), Is.False);
            var container2 = containerSys.MakeContainer<Container>(entity, "dummy2");

            Assert.That(container2.Manager, Is.EqualTo(manager));
            Assert.That(container2.Owner, Is.EqualTo(entity));
            Assert.That(container2.ID, Is.EqualTo("dummy2"));

            Assert.That(manager.HasContainer("dummy"), Is.True);
            Assert.That(manager.HasContainer("dummy2"), Is.True);
            Assert.That(manager.HasContainer("dummy3"), Is.False);

            Assert.That(manager.GetContainer("dummy"), Is.EqualTo(container));
            Assert.That(manager.GetContainer("dummy2"), Is.EqualTo(container2));
            Assert.That(() => manager.GetContainer("dummy3"), Throws.TypeOf<KeyNotFoundException>());

            entManager.DeleteEntity(entity);
        }

        [Test]
        public void TestInsertion()
        {
            var sim = SimulationFactory();
            var entManager = sim.Resolve<IEntityManager>();
            var containerSys = sim.Resolve<IEntitySystemManager>().GetEntitySystem<ContainerSystem>();

            var owner = sim.SpawnEntity(null, new EntityCoordinates(EntityUid.FirstUid, new Vector2(0, 0)));
            var inserted = sim.SpawnEntity(null, new EntityCoordinates(EntityUid.FirstUid, new Vector2(0, 0)));
            var transform = entManager.GetComponent<TransformComponent>(inserted);

            var container = containerSys.MakeContainer<Container>(owner, "dummy");
            Assert.That(container.Insert(inserted), Is.True);
            Assert.That(transform.ParentUid, Is.EqualTo(owner));

            var container2 = containerSys.MakeContainer<Container>(inserted, "dummy");
            Assert.That(container2.Insert(owner), Is.False);

            var success = container.Remove(inserted);
            Assert.That(success, Is.True);

            success = container.Remove(inserted);
            Assert.That(success, Is.False);

            container.Insert(inserted);
            entManager.DeleteEntity(owner);
            // Make sure inserted was detached.
            Assert.That(transform.Deleted, Is.True);
        }

        [Test]
        public void TestNestedRemoval()
        {
            var sim = SimulationFactory();
            var entManager = sim.Resolve<IEntityManager>();
            var containerSys = sim.Resolve<IEntitySystemManager>().GetEntitySystem<ContainerSystem>();

            var owner = sim.SpawnEntity(null, new EntityCoordinates(EntityUid.FirstUid, new Vector2(0, 0)));
            var inserted = sim.SpawnEntity(null, new EntityCoordinates(EntityUid.FirstUid, new Vector2(0, 0)));
            var transform = entManager.GetComponent<TransformComponent>(inserted);
            var entity = sim.SpawnEntity(null, new EntityCoordinates(EntityUid.FirstUid, new Vector2(0, 0)));

            var container = containerSys.MakeContainer<Container>(owner, "dummy");
            Assert.That(container.Insert(inserted), Is.True);
            Assert.That(transform.ParentUid, Is.EqualTo(owner));

            var container2 = containerSys.MakeContainer<Container>(inserted, "dummy");
            Assert.That(container2.Insert(entity), Is.True);
            Assert.That(entManager.GetComponent<TransformComponent>(entity).ParentUid, Is.EqualTo(inserted));

            Assert.That(container2.Remove(entity), Is.True);
            Assert.That(container.Contains(entity), Is.True);
            Assert.That(entManager.GetComponent<TransformComponent>(entity).ParentUid, Is.EqualTo(owner));

            entManager.DeleteEntity(owner);
            Assert.That(transform.Deleted, Is.True);
        }

        [Test]
        public void TestNestedRemovalWithDenial()
        {
            var sim = SimulationFactory();
            var entMan = sim.Resolve<IEntityManager>();
            var containerSys = sim.Resolve<IEntitySystemManager>().GetEntitySystem<ContainerSystem>();

            var coordinates = new EntityCoordinates(EntityUid.FirstUid, new Vector2(0, 0));
            var entityOne = sim.SpawnEntity(null, coordinates);
            var entityTwo = sim.SpawnEntity(null, coordinates);
            var entityThree = sim.SpawnEntity(null, coordinates);
            var entityItem = sim.SpawnEntity(null, coordinates);

            var container = containerSys.MakeContainer<Container>(entityOne, "dummy");
            var container2 = containerSys.MakeContainer<ContainerOnlyContainer>(entityTwo, "dummy");
            var container3 = containerSys.MakeContainer<Container>(entityThree, "dummy");

            Assert.That(container.Insert(entityTwo), Is.True);
            Assert.That(entMan.GetComponent<TransformComponent>(entityTwo).ParentUid, Is.EqualTo(entityOne));

            Assert.That(container2.Insert(entityThree), Is.True);
            Assert.That(entMan.GetComponent<TransformComponent>(entityThree).ParentUid, Is.EqualTo(entityTwo));

            Assert.That(container3.Insert(entityItem), Is.True);
            Assert.That(entMan.GetComponent<TransformComponent>(entityItem).ParentUid, Is.EqualTo(entityThree));

            Assert.That(container3.Remove(entityItem), Is.True);
            Assert.That(container.Contains(entityItem), Is.True);
            Assert.That(entMan.GetComponent<TransformComponent>(entityItem).ParentUid, Is.EqualTo(entityOne));

            entMan.DeleteEntity(entityOne);
            Assert.That(entMan.Deleted(entityOne), Is.True);
        }

        [Test]
        public void BaseContainer_SelfInsert_False()
        {
            var sim = SimulationFactory();
            var containerSys = sim.Resolve<IEntitySystemManager>().GetEntitySystem<ContainerSystem>();

            var entity = sim.SpawnEntity(null, new EntityCoordinates(EntityUid.FirstUid, new Vector2(0, 0)));
            var container = containerSys.MakeContainer<Container>(entity, "dummy");

            Assert.That(container.Insert(entity), Is.False);
            Assert.That(containerSys.CanInsert(entity, container), Is.False);
        }

        [Test]
        public void BaseContainer_InsertMap_False()
        {
            var sim = SimulationFactory();
            var containerSys = sim.Resolve<IEntitySystemManager>().GetEntitySystem<ContainerSystem>();

            var mapEnt = EntityUid.FirstUid;
            var entity = sim.SpawnEntity(null, new EntityCoordinates(EntityUid.FirstUid, new Vector2(0, 0)));
            var container = containerSys.MakeContainer<Container>(entity, "dummy");

            Assert.That(container.Insert(mapEnt), Is.False);
            Assert.That(containerSys.CanInsert(mapEnt, container), Is.False);
        }

        [Test]
        public void BaseContainer_InsertGrid_False()
        {
            var sim = SimulationFactory();
            var containerSys = sim.Resolve<IEntitySystemManager>().GetEntitySystem<ContainerSystem>();

            var grid = sim.Resolve<IMapManager>().CreateGrid(new MapId(1)).Owner;
            var entity = sim.SpawnEntity(null, new EntityCoordinates(EntityUid.FirstUid, new Vector2(0, 0)));
            var container = containerSys.MakeContainer<Container>(entity, "dummy");

            Assert.That(container.Insert(grid), Is.False);
            Assert.That(containerSys.CanInsert(grid, container), Is.False);
        }

        [Test]
        public void BaseContainer_Insert_True()
        {
            var sim = SimulationFactory();
            var entManager = sim.Resolve<IEntityManager>();
            var containerSys = sim.Resolve<IEntitySystemManager>().GetEntitySystem<ContainerSystem>();

            var containerEntity = sim.SpawnEntity(null, new EntityCoordinates(EntityUid.FirstUid, new Vector2(0, 0)));
            var container = containerSys.MakeContainer<Container>(containerEntity, "dummy");
            var insertEntity = sim.SpawnEntity(null, new EntityCoordinates(EntityUid.FirstUid, new Vector2(0, 0)));

            var result = container.Insert(insertEntity);

            Assert.That(result, Is.True);
            Assert.That(container.ContainedEntities.Count, Is.EqualTo(1));

            Assert.That(entManager.GetComponent<TransformComponent>(containerEntity).ChildCount, Is.EqualTo(1));
            Assert.That(entManager.GetComponent<TransformComponent>(containerEntity).ChildEntities.First(), Is.EqualTo(insertEntity));

            result = insertEntity.TryGetContainerMan(out var resultContainerMan);
            Assert.That(result, Is.True);
            Assert.That(resultContainerMan, Is.EqualTo(container.Manager));
        }

        [Test]
        public void BaseContainer_RemoveNotAdded_False()
        {
            var sim = SimulationFactory();
            var containerSys = sim.Resolve<IEntitySystemManager>().GetEntitySystem<ContainerSystem>();

            var containerEntity = sim.SpawnEntity(null, new EntityCoordinates(EntityUid.FirstUid, new Vector2(0, 0)));
            var container = containerSys.MakeContainer<Container>(containerEntity, "dummy");
            var insertEntity = sim.SpawnEntity(null, new EntityCoordinates(EntityUid.FirstUid, new Vector2(0, 0)));

            var result = container.Remove(insertEntity);

            Assert.That(result, Is.False);
        }

        [Test]
        public void BaseContainer_Transfer_True()
        {
            var sim = SimulationFactory();
            var containerSys = sim.Resolve<IEntitySystemManager>().GetEntitySystem<ContainerSystem>();

            var entity1 = sim.SpawnEntity(null, new EntityCoordinates(EntityUid.FirstUid, new Vector2(0, 0)));
            var container1 = containerSys.MakeContainer<Container>(entity1, "dummy");
            var entity2 = sim.SpawnEntity(null, new EntityCoordinates(EntityUid.FirstUid, new Vector2(0, 0)));
            var container2 = containerSys.MakeContainer<Container>(entity2, "dummy");
            var transferEntity = sim.SpawnEntity(null, new EntityCoordinates(EntityUid.FirstUid, new Vector2(0, 0)));
            container1.Insert(transferEntity);

            var result = container2.Insert(transferEntity);

            Assert.That(result, Is.True);
            Assert.That(container1.ContainedEntities.Count, Is.EqualTo(0));
            Assert.That(container2.ContainedEntities.Count, Is.EqualTo(1));
        }

        [Test]
        public void Container_Serialize()
        {
            var sim = SimulationFactory();
            var entManager = sim.Resolve<IEntityManager>();
            var containerSys = entManager.System<ContainerSystem>();

            var entity = sim.SpawnEntity(null, new EntityCoordinates(EntityUid.FirstUid, new Vector2(0, 0)));
            var container = containerSys.MakeContainer<Container>(entity, "dummy");
            var childEnt = sim.SpawnEntity(null, new EntityCoordinates(EntityUid.FirstUid, new Vector2(0, 0)));

            container.OccludesLight = true;
            container.ShowContents = true;
            container.Insert(childEnt);

            var containerMan = entManager.GetComponent<ContainerManagerComponent>(entity);
            var getState = new ComponentGetState();
            entManager.EventBus.RaiseComponentEvent(containerMan, ref getState);
            var state = (ContainerManagerComponent.ContainerManagerComponentState)getState.State!;

            Assert.That(state.Containers, Has.Count.EqualTo(1));
            var cont = state.Containers.Values.First();
            Assert.That(state.Containers.Keys.First(), Is.EqualTo("dummy"));
            Assert.That(cont.OccludesLight, Is.True);
            Assert.That(cont.ShowContents, Is.True);
            Assert.That(cont.ContainedEntities.Count, Is.EqualTo(1));
            Assert.That(cont.ContainedEntities[0], Is.EqualTo(entManager.GetNetEntity(childEnt)));
        }

        [SerializedType(nameof(ContainerOnlyContainer))]
        private sealed partial class ContainerOnlyContainer : BaseContainer
        {
            /// <summary>
            /// The generic container class uses a list of entities
            /// </summary>
            private readonly List<EntityUid> _containerList = new();
<<<<<<< HEAD
            private readonly List<NetEntity> _expectedEntities = new();
=======

            public override int Count => _containerList.Count;
>>>>>>> 5ebe97ae

            /// <inheritdoc />
            public override IReadOnlyList<EntityUid> ContainedEntities => _containerList;

            internal override IList<NetEntity> ContainedNetEntities { get; }

            /// <inheritdoc />
            protected override void InternalInsert(EntityUid toInsert, IEntityManager entMan)
            {
                _containerList.Add(toInsert);
            }

            /// <inheritdoc />
            protected override void InternalRemove(EntityUid toRemove, IEntityManager entMan)
            {
                _containerList.Remove(toRemove);
            }

            internal override void HandleState(IEntityManager entMan)
            {
                throw new NotImplementedException();
            }

            internal override void SetState(IEntityManager entMan)
            {
                throw new NotImplementedException();
            }

            /// <inheritdoc />
            public override bool Contains(EntityUid contained)
            {
                if (!_containerList.Contains(contained))
                    return false;

                if (IoCManager.Resolve<IGameTiming>().ApplyingState)
                    return true;

                var flags = IoCManager.Resolve<IEntityManager>().GetComponent<MetaDataComponent>(contained).Flags;
                DebugTools.Assert((flags & MetaDataFlags.InContainer) != 0);
                return true;
            }

            /// <inheritdoc />
            protected override void InternalShutdown(IEntityManager entMan, bool isClient)
            {
                foreach (var entity in _containerList.ToArray())
                {
                    if (!isClient)
                        entMan.DeleteEntity(entity);
                    else if (entMan.EntityExists(entity))
                        Remove(entity, entMan, reparent: false, force: true);
                }
            }

            protected internal override bool CanInsert(EntityUid toinsert, bool assumeEmpty, IEntityManager entMan)
            {
                return entMan.HasComponent<ContainerManagerComponent>(toinsert);
            }
        }
    }
}<|MERGE_RESOLUTION|>--- conflicted
+++ resolved
@@ -40,7 +40,7 @@
             var entManager = sim.Resolve<IEntityManager>();
             var containerSys = sim.Resolve<IEntitySystemManager>().GetEntitySystem<ContainerSystem>();
 
-            var entity = sim.SpawnEntity(null, new EntityCoordinates(EntityUid.FirstUid, new Vector2(0, 0)));
+            var entity = sim.SpawnEntity(null, new EntityCoordinates(new EntityUid(1), new Vector2(0, 0)));
 
             var container = containerSys.MakeContainer<Container>(entity, "dummy");
 
@@ -77,8 +77,8 @@
             var entManager = sim.Resolve<IEntityManager>();
             var containerSys = sim.Resolve<IEntitySystemManager>().GetEntitySystem<ContainerSystem>();
 
-            var owner = sim.SpawnEntity(null, new EntityCoordinates(EntityUid.FirstUid, new Vector2(0, 0)));
-            var inserted = sim.SpawnEntity(null, new EntityCoordinates(EntityUid.FirstUid, new Vector2(0, 0)));
+            var owner = sim.SpawnEntity(null, new EntityCoordinates(new EntityUid(1), new Vector2(0, 0)));
+            var inserted = sim.SpawnEntity(null, new EntityCoordinates(new EntityUid(1), new Vector2(0, 0)));
             var transform = entManager.GetComponent<TransformComponent>(inserted);
 
             var container = containerSys.MakeContainer<Container>(owner, "dummy");
@@ -107,10 +107,10 @@
             var entManager = sim.Resolve<IEntityManager>();
             var containerSys = sim.Resolve<IEntitySystemManager>().GetEntitySystem<ContainerSystem>();
 
-            var owner = sim.SpawnEntity(null, new EntityCoordinates(EntityUid.FirstUid, new Vector2(0, 0)));
-            var inserted = sim.SpawnEntity(null, new EntityCoordinates(EntityUid.FirstUid, new Vector2(0, 0)));
+            var owner = sim.SpawnEntity(null, new EntityCoordinates(new EntityUid(1), new Vector2(0, 0)));
+            var inserted = sim.SpawnEntity(null, new EntityCoordinates(new EntityUid(1), new Vector2(0, 0)));
             var transform = entManager.GetComponent<TransformComponent>(inserted);
-            var entity = sim.SpawnEntity(null, new EntityCoordinates(EntityUid.FirstUid, new Vector2(0, 0)));
+            var entity = sim.SpawnEntity(null, new EntityCoordinates(new EntityUid(1), new Vector2(0, 0)));
 
             var container = containerSys.MakeContainer<Container>(owner, "dummy");
             Assert.That(container.Insert(inserted), Is.True);
@@ -135,7 +135,7 @@
             var entMan = sim.Resolve<IEntityManager>();
             var containerSys = sim.Resolve<IEntitySystemManager>().GetEntitySystem<ContainerSystem>();
 
-            var coordinates = new EntityCoordinates(EntityUid.FirstUid, new Vector2(0, 0));
+            var coordinates = new EntityCoordinates(new EntityUid(1), new Vector2(0, 0));
             var entityOne = sim.SpawnEntity(null, coordinates);
             var entityTwo = sim.SpawnEntity(null, coordinates);
             var entityThree = sim.SpawnEntity(null, coordinates);
@@ -168,7 +168,7 @@
             var sim = SimulationFactory();
             var containerSys = sim.Resolve<IEntitySystemManager>().GetEntitySystem<ContainerSystem>();
 
-            var entity = sim.SpawnEntity(null, new EntityCoordinates(EntityUid.FirstUid, new Vector2(0, 0)));
+            var entity = sim.SpawnEntity(null, new EntityCoordinates(new EntityUid(1), new Vector2(0, 0)));
             var container = containerSys.MakeContainer<Container>(entity, "dummy");
 
             Assert.That(container.Insert(entity), Is.False);
@@ -181,8 +181,8 @@
             var sim = SimulationFactory();
             var containerSys = sim.Resolve<IEntitySystemManager>().GetEntitySystem<ContainerSystem>();
 
-            var mapEnt = EntityUid.FirstUid;
-            var entity = sim.SpawnEntity(null, new EntityCoordinates(EntityUid.FirstUid, new Vector2(0, 0)));
+            var mapEnt = new EntityUid(1);
+            var entity = sim.SpawnEntity(null, new EntityCoordinates(new EntityUid(1), new Vector2(0, 0)));
             var container = containerSys.MakeContainer<Container>(entity, "dummy");
 
             Assert.That(container.Insert(mapEnt), Is.False);
@@ -196,7 +196,7 @@
             var containerSys = sim.Resolve<IEntitySystemManager>().GetEntitySystem<ContainerSystem>();
 
             var grid = sim.Resolve<IMapManager>().CreateGrid(new MapId(1)).Owner;
-            var entity = sim.SpawnEntity(null, new EntityCoordinates(EntityUid.FirstUid, new Vector2(0, 0)));
+            var entity = sim.SpawnEntity(null, new EntityCoordinates(new EntityUid(1), new Vector2(0, 0)));
             var container = containerSys.MakeContainer<Container>(entity, "dummy");
 
             Assert.That(container.Insert(grid), Is.False);
@@ -210,9 +210,9 @@
             var entManager = sim.Resolve<IEntityManager>();
             var containerSys = sim.Resolve<IEntitySystemManager>().GetEntitySystem<ContainerSystem>();
 
-            var containerEntity = sim.SpawnEntity(null, new EntityCoordinates(EntityUid.FirstUid, new Vector2(0, 0)));
+            var containerEntity = sim.SpawnEntity(null, new EntityCoordinates(new EntityUid(1), new Vector2(0, 0)));
             var container = containerSys.MakeContainer<Container>(containerEntity, "dummy");
-            var insertEntity = sim.SpawnEntity(null, new EntityCoordinates(EntityUid.FirstUid, new Vector2(0, 0)));
+            var insertEntity = sim.SpawnEntity(null, new EntityCoordinates(new EntityUid(1), new Vector2(0, 0)));
 
             var result = container.Insert(insertEntity);
 
@@ -233,9 +233,9 @@
             var sim = SimulationFactory();
             var containerSys = sim.Resolve<IEntitySystemManager>().GetEntitySystem<ContainerSystem>();
 
-            var containerEntity = sim.SpawnEntity(null, new EntityCoordinates(EntityUid.FirstUid, new Vector2(0, 0)));
+            var containerEntity = sim.SpawnEntity(null, new EntityCoordinates(new EntityUid(1), new Vector2(0, 0)));
             var container = containerSys.MakeContainer<Container>(containerEntity, "dummy");
-            var insertEntity = sim.SpawnEntity(null, new EntityCoordinates(EntityUid.FirstUid, new Vector2(0, 0)));
+            var insertEntity = sim.SpawnEntity(null, new EntityCoordinates(new EntityUid(1), new Vector2(0, 0)));
 
             var result = container.Remove(insertEntity);
 
@@ -248,11 +248,11 @@
             var sim = SimulationFactory();
             var containerSys = sim.Resolve<IEntitySystemManager>().GetEntitySystem<ContainerSystem>();
 
-            var entity1 = sim.SpawnEntity(null, new EntityCoordinates(EntityUid.FirstUid, new Vector2(0, 0)));
+            var entity1 = sim.SpawnEntity(null, new EntityCoordinates(new EntityUid(1), new Vector2(0, 0)));
             var container1 = containerSys.MakeContainer<Container>(entity1, "dummy");
-            var entity2 = sim.SpawnEntity(null, new EntityCoordinates(EntityUid.FirstUid, new Vector2(0, 0)));
+            var entity2 = sim.SpawnEntity(null, new EntityCoordinates(new EntityUid(1), new Vector2(0, 0)));
             var container2 = containerSys.MakeContainer<Container>(entity2, "dummy");
-            var transferEntity = sim.SpawnEntity(null, new EntityCoordinates(EntityUid.FirstUid, new Vector2(0, 0)));
+            var transferEntity = sim.SpawnEntity(null, new EntityCoordinates(new EntityUid(1), new Vector2(0, 0)));
             container1.Insert(transferEntity);
 
             var result = container2.Insert(transferEntity);
@@ -269,9 +269,9 @@
             var entManager = sim.Resolve<IEntityManager>();
             var containerSys = entManager.System<ContainerSystem>();
 
-            var entity = sim.SpawnEntity(null, new EntityCoordinates(EntityUid.FirstUid, new Vector2(0, 0)));
-            var container = containerSys.MakeContainer<Container>(entity, "dummy");
-            var childEnt = sim.SpawnEntity(null, new EntityCoordinates(EntityUid.FirstUid, new Vector2(0, 0)));
+            var entity = sim.SpawnEntity(null, new EntityCoordinates(new EntityUid(1), new Vector2(0, 0)));
+            var container = containerSys.MakeContainer<Container>(entity, "dummy");
+            var childEnt = sim.SpawnEntity(null, new EntityCoordinates(new EntityUid(1), new Vector2(0, 0)));
 
             container.OccludesLight = true;
             container.ShowContents = true;
@@ -298,18 +298,12 @@
             /// The generic container class uses a list of entities
             /// </summary>
             private readonly List<EntityUid> _containerList = new();
-<<<<<<< HEAD
-            private readonly List<NetEntity> _expectedEntities = new();
-=======
 
             public override int Count => _containerList.Count;
->>>>>>> 5ebe97ae
 
             /// <inheritdoc />
             public override IReadOnlyList<EntityUid> ContainedEntities => _containerList;
 
-            internal override IList<NetEntity> ContainedNetEntities { get; }
-
             /// <inheritdoc />
             protected override void InternalInsert(EntityUid toInsert, IEntityManager entMan)
             {
@@ -320,16 +314,6 @@
             protected override void InternalRemove(EntityUid toRemove, IEntityManager entMan)
             {
                 _containerList.Remove(toRemove);
-            }
-
-            internal override void HandleState(IEntityManager entMan)
-            {
-                throw new NotImplementedException();
-            }
-
-            internal override void SetState(IEntityManager entMan)
-            {
-                throw new NotImplementedException();
             }
 
             /// <inheritdoc />
