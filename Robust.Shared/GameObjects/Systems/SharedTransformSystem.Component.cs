using JetBrains.Annotations;
using Robust.Shared.GameStates;
using Robust.Shared.Map;
using Robust.Shared.Maths;
using Robust.Shared.Physics;
using Robust.Shared.Utility;
using System;
using System.Collections.Generic;
using System.Linq;
using System.Runtime.CompilerServices;
using Robust.Shared.Map.Components;
using System.Diagnostics.CodeAnalysis;
using System.Numerics;
using Robust.Shared.Containers;
using TerraFX.Interop.Windows;

namespace Robust.Shared.GameObjects;

public abstract partial class SharedTransformSystem
{
    #region Anchoring

    internal void ReAnchor(
        EntityUid uid,
        TransformComponent xform,
        MapGridComponent oldGrid,
        MapGridComponent newGrid,
        Vector2i oldTilePos,
        Vector2i tilePos,
        EntityUid oldGridUid,
        EntityUid newGridUid,
        TransformComponent oldGridXform,
        TransformComponent newGridXform,
        Angle rotation)
    {
        // Bypass some of the expensive stuff in unanchoring / anchoring.
        _map.RemoveFromSnapGridCell(oldGridUid, oldGrid, oldTilePos, uid);
        _map.AddToSnapGridCell(newGridUid, newGrid, tilePos, uid);
        // TODO: Could do this re-parent way better.
        // Unfortunately we don't want any anchoring events to go out hence... this.
        xform._anchored = false;
        oldGridXform._children.Remove(uid);
        newGridXform._children.Add(uid);
        xform._parent = newGridUid;
        xform._anchored = true;
        var oldPos = xform._localPosition;
        var oldRot = xform._localRotation;
        var oldMap = xform.MapUid;
        xform._localPosition = tilePos + newGrid.TileSizeHalfVector;
        xform._localRotation += rotation;

        SetGridId(uid, xform, newGridUid, XformQuery);
        var meta = MetaData(uid);
        RaiseMoveEvent((uid, xform, meta), oldGridUid, oldPos, oldRot, oldMap);

        DebugTools.Assert(XformQuery.GetComponent(oldGridUid).MapID == XformQuery.GetComponent(newGridUid).MapID);
        DebugTools.Assert(xform._anchored);

        Dirty(uid, xform, meta);
        var ev = new ReAnchorEvent(uid, oldGridUid, newGridUid, tilePos, xform);
        RaiseLocalEvent(uid, ref ev);
    }

    /// <summary>
    /// Attempts to anchor an entity to a specific tile on a specific grid.
    /// </summary>
    /// <param name="entity">The entity that will be attempted to anchor to <paramref name="grid"/> at <paramref name="tileIndices"/>.</param>
    /// <param name="grid">The grid that <paramref name="entity"/> will attempt to anchor to.</param>
    /// <param name="tileIndices">The location of the tile on <paramref name="grid"/> that <paramref name="entity"/> will attempt to anchor to.</param>
    /// <returns>True if the entity was successfully anchored to the target tile on the target grid, false otherwise.</returns>
    public bool AnchorEntity(Entity<TransformComponent> entity, Entity<MapGridComponent> grid, Vector2i tileIndices)
    {
        var (uid, xform) = entity;

        if (!_map.AddToSnapGridCell(grid, grid, tileIndices, uid))
            return false;

        var wasAnchored = entity.Comp._anchored;
        xform._anchored = true;

        var meta = MetaData(uid);
        Dirty(entity, meta);

        // Mark as static before doing position changes, to avoid the velocity change on parent change.
        _physics.TrySetBodyType(uid, BodyType.Static, xform: xform);

        if (!wasAnchored && xform.Running)
        {
            var ev = new AnchorStateChangedEvent(uid, xform);
            RaiseLocalEvent(uid, ref ev, true);
        }

        // Anchor snapping. If there is a coordinate change, it will dirty the component for us.
        var pos = new EntityCoordinates(grid, _map.GridTileToLocal(grid, grid, tileIndices).Position);
        SetCoordinates((uid, xform, meta), pos, unanchor: false);
        return true;
    }

    /// <summary>
    /// Attempts to anchor an entity to a specific tile on a specific grid.
    /// </summary>
    /// <param name="entity">The entity that will attempt to anchor to <paramref name="grid"/> at <paramref name="tileIndices"/>.</param>
    /// <param name="grid">The grid that <paramref name="entity"/> will attempt to anchor to. Defaults to <see cref="TransformComponent.GridUid"/> if omitted. </param>
    /// <param name="tileIndices">The location of the tile on <paramref name="grid"/> that <paramref name="entity"/> will attempt to anchor to. Defaults to the tile at <see cref="TransformComponent.Coordinates"/> if omitted.</param>
    /// <returns>True if the entity was successfully anchored to the target tile on the target grid, false otherwise.</returns>
    public bool AnchorEntity(Entity<TransformComponent> entity, Entity<MapGridComponent>? grid = null, Vector2i? tileIndices = null)
    {
        if (grid is null)
        {
            var gridUid = entity.Comp.GridUid;
            if (!_gridQuery.TryGetComponent(gridUid, out MapGridComponent? gridComp))
                return false;

            grid = (gridUid.Value, gridComp);
        }

        tileIndices ??= _map.TileIndicesFor(grid.Value, grid.Value, entity.Comp.Coordinates);
        return AnchorEntity(entity, grid.Value, tileIndices.Value);
    }

    /// <summary>
    /// Attempts to anchor an entity to a given tile.
    /// </summary>
    /// <param name="ent">The entity that will attempt to anchor to <paramref name="tile"/>.</param>
    /// <param name="tile">A reference to an extant tile that <paramref name="ent"/> will attempt to anchor to.</param>
    /// <returns>True if the entity was successfully anchored to the target tile, false otherwise.</returns>
    public bool AnchorEntity(Entity<TransformComponent> ent, TileRef tile)
    {
        if (!_gridQuery.TryGetComponent(tile.GridUid, out var gridComp))
            return false;

        return AnchorEntity(ent, (tile.GridUid, gridComp), tile.GridIndices);
    }

    /// <inheritdoc cref="AnchorEntity(Entity{TransformComponent}, Entity{MapGridComponent}?, Vector2i?)"/>
    public bool TryAnchorEntity(Entity<TransformComponent?> ent, Entity<MapGridComponent?>? grid = null, Vector2i? tileIndices = null)
    {
        if (!XformQuery.Resolve(ent, ref ent.Comp))
            return false;

        Entity<MapGridComponent>? gridEnt;
        if (grid is { } gridVal)
        {
            if (!_gridQuery.Resolve(gridVal, ref gridVal.Comp))
                return false; // Can't resolve through the Nullable<T>.Value.get accessor as it does not return a ref.

            gridEnt = gridVal!;
        }
        else
            gridEnt = null;

        return AnchorEntity(ent!, gridEnt!, tileIndices);
    }

    /// <inheritdoc cref="AnchorEntity(Entity{TransformComponent}, TileRef)"/>
    public bool TryAnchorEntity(Entity<TransformComponent?> ent, TileRef tile)
    {
        if (!XformQuery.Resolve(ent, ref ent.Comp))
            return false;

        return AnchorEntity(ent!, tile);
    }

    [Obsolete("Use Entity<T> variant")]
    public bool AnchorEntity(
        EntityUid uid,
        TransformComponent xform,
        EntityUid gridUid,
        MapGridComponent grid,
        Vector2i tileIndices)
    {
        return AnchorEntity((uid, xform), (gridUid, grid), tileIndices);
    }

    [Obsolete("Use Entity<T> variants")]
    public bool AnchorEntity(EntityUid uid, TransformComponent xform, MapGridComponent grid)
    {
        var tileIndices = _map.TileIndicesFor(grid.Owner, grid, xform.Coordinates);
        return AnchorEntity((uid, xform), (grid.Owner, grid), tileIndices);
    }

    [Obsolete("Use Entity<T> variants")]
    public bool AnchorEntity(EntityUid uid, TransformComponent xform)
    {
        return AnchorEntity((uid, xform));
    }

    [Obsolete("Use Entity<T> variants")]
    public bool AnchorEntity(EntityUid uid)
    {
        return AnchorEntity((uid, XformQuery.GetComponent(uid)));
    }

    /// <summary>
    /// Attempts to unanchor a given entity.
    /// Does nothing if the entity is already unanchored.
    /// </summary>
    public void Unanchor(Entity<TransformComponent> entity, bool setPhysics = true)
    {
        var (uid, xform) = entity;

        if (!xform._anchored)
            return;

        Dirty(uid, xform);
        xform._anchored = false;

        if (setPhysics)
            _physics.TrySetBodyType(uid, BodyType.Dynamic, xform: xform);

        if (xform.LifeStage < ComponentLifeStage.Initialized)
            return;

        if (xform.GridUid is EntityUid gridUid && _gridQuery.TryGetComponent(gridUid, out var grid))
            _map.RemoveFromSnapGridCell(gridUid, grid, xform.Coordinates, uid);

        if (!xform.Running)
            return;

        var ev = new AnchorStateChangedEvent(uid, xform);
        RaiseLocalEvent(uid, ref ev, true);
    }

    /// <inheritdoc cref="Unanchor(Entity{TransformComponent}, bool)"/>
    public void TryUnanchor(Entity<TransformComponent?> entity, bool setPhysics = true)
    {
        if (!XformQuery.Resolve(entity, ref entity.Comp))
            return;

        Unanchor(entity!, setPhysics);
        return;
    }

    /// <inheritdoc cref="Unanchor(Entity{TransformComponent}, bool)"/>
    [Obsolete("Use Entity<T> varients")]
    public void Unanchor(EntityUid uid)
    {
        Unanchor((uid, XformQuery.GetComponent(uid)));
    }

    /// <inheritdoc cref="Unanchor(Entity{TransformComponent}, bool)"/>
    [Obsolete("Use Entity<T> varients")]
    public void Unanchor(EntityUid uid, TransformComponent xform, bool setPhysics = true)
    {
        Unanchor((uid, xform), setPhysics);
    }

    /// <summary>
    /// Anchors or unanchors an entity as needed.
    /// </summary>
    /// <returns>True if the entity was successfully anchored or unanchored, false otherwise. Will return true if the entity was already in the desired state.</returns>
    public bool SetAnchor(Entity<TransformComponent> entity, bool value)
    {
        var (_, comp) = entity;

        if (value == comp._anchored)
            return true;

        // This will be set again when the transform initializes, actually anchoring it.
        if (!comp.Initialized)
        {
            comp._anchored = value;
            return true;
        }

        if (value && _mapManager.TryFindGridAt(GetMapCoordinates(entity), out var gridUid, out var gridComp))
            return AnchorEntity(entity, (gridUid, gridComp));

        // An anchored entity is always parented to the grid.
        // If Transform.Anchored is true in the prototype but the entity was not spawned with a grid as the parent,
        // then this will be false.
        Unanchor(entity);
        return true;
    }

    /// <inheritdoc cref="SetAnchor"/>
    public bool TrySetAnchor(Entity<TransformComponent?> entity, bool value)
    {
        if (!XformQuery.Resolve(entity, ref entity.Comp))
            return false;

        return SetAnchor(entity!, value);
    }

    #endregion

    #region Contains

    /// <summary>
    ///     Checks whether the first entity or one of it's children is the parent of some other entity.
    /// </summary>
    public bool ContainsEntity(EntityUid parent, Entity<TransformComponent?> child)
    {
        if (!Resolve(child.Owner, ref child.Comp))
            return false;

        if (!child.Comp.ParentUid.IsValid())
            return false;

        if (parent == child.Comp.ParentUid)
            return true;

        if (!XformQuery.TryGetComponent(child.Comp.ParentUid, out var parentXform))
            return false;

        return ContainsEntity(parent, (child.Comp.ParentUid, parentXform));
    }

    /// <summary>
    /// Checks whether the given component is the parent of the entity without having to fetch the child's
    /// transform component.
    /// </summary>
    [MethodImpl(MethodImplOptions.AggressiveInlining)]
    public bool IsParentOf(TransformComponent parent, EntityUid child)
    {
        return parent._children.Contains(child);
    }

    #endregion

    #region Component Lifetime

    internal (EntityUid?, MapId) InitializeMapUid(EntityUid uid, TransformComponent xform)
    {
        if (xform._mapIdInitialized)
            return (xform.MapUid, xform.MapID);

        if (xform.ParentUid.IsValid())
        {
            (xform.MapUid, xform.MapID) = InitializeMapUid(xform.ParentUid, Transform(xform.ParentUid));
        }
        else if (_mapQuery.TryComp(uid, out var mapComp))
        {
            if (mapComp.MapId == MapId.Nullspace)
            {
#if !EXCEPTION_TOLERANCE
                throw new Exception("Transform is initialising before map ids have been assigned?");
#endif
                Log.Error($"Transform is initialising before map ids have been assigned?");
                _map.AssignMapId((uid, mapComp));
            }

            xform.MapUid = uid;
            xform.MapID = mapComp.MapId;
        }
        else
        {
            xform.MapUid = null;
            xform.MapID = MapId.Nullspace;
        }

        xform._mapIdInitialized = true;
        return (xform.MapUid, xform.MapID);
    }

    private void OnCompInit(EntityUid uid, TransformComponent component, ComponentInit args)
    {
        InitializeMapUid(uid, component);

        // Has to be done if _parent is set from ExposeData.
        if (component.ParentUid.IsValid())
        {
            // Note that _children is a HashSet<EntityUid>,
            // so duplicate additions (which will happen) don't matter.

            var parentXform = XformQuery.GetComponent(component.ParentUid);
            if (parentXform.LifeStage > ComponentLifeStage.Running || LifeStage(component.ParentUid) > EntityLifeStage.MapInitialized)
            {
                var msg = $"Attempted to re-parent to a terminating object. Entity: {ToPrettyString(component.ParentUid)}, new parent: {ToPrettyString(uid)}";
#if EXCEPTION_TOLERANCE
                Log.Error(msg);
                Del(uid);
#else
                throw new InvalidOperationException(msg);
#endif
            }

            parentXform._children.Add(uid);
        }

        InitializeGridUid(uid, component);
        component.MatricesDirty = true;

        DebugTools.Assert(component._gridUid == uid || !HasComp<MapGridComponent>(uid));
        if (!component._anchored)
            return;

        Entity<MapGridComponent>? grid = null;

        // First try find grid via parent:
        if (component.GridUid == component.ParentUid && TryComp(component.ParentUid, out MapGridComponent? gridComp))
        {
            grid = (component.ParentUid, gridComp);
        }
        else
        {
            // Entity may not be directly parented to the grid (e.g., spawned using some relative entity coordinates)
            // in that case, we attempt to attach to a grid.
            var pos = new MapCoordinates(GetWorldPosition(component), component.MapID);
            if (_mapManager.TryFindGridAt(pos, out var gridUid, out gridComp))
                grid = (gridUid, gridComp);
        }

        if (grid == null)
        {
            Unanchor((uid, component));
            return;
        }

        if (!AnchorEntity((uid, component), grid))
            component._anchored = false;
    }

    internal void InitializeGridUid(
        EntityUid uid,
        TransformComponent xform)
    {
        if (xform._gridInitialized)
            return;

        if (_gridQuery.HasComponent(uid))
        {
            xform._gridUid = uid;
            xform._gridInitialized = true;
            return;
        }

        // We don't set _gridInitialized to true unless the transform (and hence entity) is already being initialized,
        // as otherwise the current entity's grid component might just not have been added yet.
        //
        // We don't just return early, on the off chance that what is happening here is some convoluted entity
        // initialization pasta, where an an entity has been attached to an un-initialized entity on an already
        // initialized grid. In that case, the newly attached entity needs to be able to figure out the new grid id.
        // AFAIK this shouldn't happen anymore, but might as well keep this just in case.
        if (xform.LifeStage >= ComponentLifeStage.Initializing)
            xform._gridInitialized = true;

        if (!xform._parent.IsValid())
            return;

        var parentXform = XformQuery.GetComponent(xform._parent);
        InitializeGridUid(xform._parent, parentXform);
        xform._gridUid = parentXform._gridUid;
    }

    private void OnCompStartup(EntityUid uid, TransformComponent xform, ComponentStartup args)
    {
        // TODO PERFORMANCE remove AnchorStateChangedEvent and EntParentChangedMessage events here.

        // I hate this. Apparently some entities rely on this to perform their initialization logic (e.g., power
        // receivers or lights?). Those components should just do their own init logic, instead of wasting time raising
        // this event on every entity that gets created.
        if (xform.Anchored)
        {
            DebugTools.Assert(xform.ParentUid == xform.GridUid && xform.ParentUid.IsValid());
            var anchorEv = new AnchorStateChangedEvent(uid, xform);
            RaiseLocalEvent(uid, ref anchorEv, true);
        }

        // I hate this too. Once again, required for shit like containers because they CBF doing their own init logic
        // and rely on parent changed messages instead. Might also be used by broadphase stuff?
        var parentEv = new EntParentChangedMessage(uid, null, null, xform);
        RaiseLocalEvent(uid, ref parentEv, true);

        var ev = new TransformStartupEvent((uid, xform));
        RaiseLocalEvent(uid, ref ev, true);

        DebugTools.Assert(!xform.NoLocalRotation || xform.LocalRotation == 0, $"NoRot entity has a non-zero local rotation. entity: {ToPrettyString(uid)}");
    }

    #endregion

    #region GridId

    /// <summary>
    /// Sets the <see cref="GridId"/> for the transformcomponent without updating its children. Does not Dirty it.
    /// </summary>
    internal void SetGridIdNoRecursive(EntityUid uid, TransformComponent xform, EntityUid? gridUid)
    {
        DebugTools.Assert(gridUid == uid || !HasComp<MapGridComponent>(uid));
        if (xform._gridUid == gridUid)
            return;

        DebugTools.Assert(gridUid == null || HasComp<MapGridComponent>(gridUid));
        xform._gridUid = gridUid;
    }

    /// <summary>
    /// Sets the <see cref="GridId"/> for the transformcomponent. Does not Dirty it.
    /// </summary>
    public void SetGridId(EntityUid uid, TransformComponent xform, EntityUid? gridId, EntityQuery<TransformComponent>? xformQuery = null)
    {
        if (!xform._gridInitialized || xform._gridUid == gridId || xform.GridUid == uid)
            return;

        DebugTools.Assert(!HasComp<MapGridComponent>(uid) || gridId == uid);
        xform._gridUid = gridId;
        foreach (var child in xform._children)
        {
            SetGridId(child, XformQuery.GetComponent(child), gridId);
        }
    }

    #endregion

    #region Local Matrix

    /// <summary>
    /// Gets the matrix for translating from a entities reference frame to the reference frame of its parent.
    /// </summary>
    public Matrix3x2 GetLocalMatrix(TransformComponent transform)
    {
        if (transform.MatricesDirty)
            RebuildMatrices(transform);

        return transform._localMatrix;
    }

    /// <inheritdoc cref="GetLocalMatrix"/>
    public Matrix3x2 GetLocalMatrix(EntityUid uid)
    {
        return GetLocalMatrix(XformQuery.GetComponent(uid));
    }

    /// <summary>
    /// Gets the matrix for translating from to a entities reference frame from the reference frame of its parent.
    /// </summary>
    public Matrix3x2 GetInvLocalMatrix(TransformComponent transform)
    {
        if (transform.MatricesDirty)
            RebuildMatrices(transform);

        return transform._invLocalMatrix;
    }

    /// <inheritdoc cref="GetInvLocalMatrix"/>
    public Matrix3x2 GetInvLocalMatrix(EntityUid uid)
    {
        return GetInvLocalMatrix(XformQuery.GetComponent(uid)); // TODO: Reverse this relationship once existing uses are purged.
    }

    /// <summary>
    /// Recalculates the matrices for translating back and forth between an entities reference frame and its parent.
    /// </summary>
    public void RebuildMatrices(TransformComponent transform)
    {
        transform.MatricesDirty = false;

        if (!transform._parent.IsValid()) // Root Node
        {
            transform._localMatrix = Matrix3x2.Identity;
            transform._invLocalMatrix = Matrix3x2.Identity;
        }

        transform._localMatrix = Matrix3Helpers.CreateTransform(transform._localPosition, transform._localRotation);
        transform._invLocalMatrix = Matrix3Helpers.CreateInverseTransform(transform._localPosition, transform._localRotation);
    }

    #endregion Local Matrix

    #region Local Position

    [Obsolete("use override with EntityUid")]
    public void SetLocalPosition(TransformComponent xform, Vector2 value)
    {
        SetLocalPosition(xform.Owner, value, xform);
    }

    [MethodImpl(MethodImplOptions.AggressiveInlining)]
    public virtual void SetLocalPosition(EntityUid uid, Vector2 value, TransformComponent? xform = null)
        => SetLocalPositionNoLerp(uid, value, xform);


    [Obsolete("use override with EntityUid")]
    public void SetLocalPositionNoLerp(TransformComponent xform, Vector2 value)
        => SetLocalPositionNoLerp(xform.Owner, value, xform);

    public void SetLocalPositionNoLerp(EntityUid uid, Vector2 value, TransformComponent? xform = null)
    {
        if (!XformQuery.Resolve(uid, ref xform))
            return;

        if(xform.Anchored)
            return;

        var oldPos = xform._localPosition;
        if (oldPos.EqualsApprox(value))
            return;

        xform._localPosition = value;

        var meta = MetaData(uid);
        Dirty(uid, xform, meta);

        xform.MatricesDirty = true;

        if (!xform.Initialized)
            return;

        RaiseMoveEvent((uid, xform, meta), xform._parent, oldPos, xform._localRotation, xform.MapUid);
    }

    #endregion

    #region Local Rotation

    /// <summary>
    /// Enables or disables local rotation for a given entity.
    /// When disabling local rotation for an entity this will also remove all extant local rotation.
    /// </summary>
    public void SetNoLocalRotation(Entity<TransformComponent> ent, bool value)
    {
        if (value == ent.Comp._noLocalRotation)
            return;

        if (value)
            SetLocalRotationNoLerp(ent, Angle.Zero, ent.Comp);

        ent.Comp._noLocalRotation = value;
        Dirty(ent);
    }

    /// <summary>
    /// Attempts to enable or disable local rotation for a given entity.
    /// May fail if the entity doesn't have a transform.
    /// </summary>
    public void TrySetNoLocalRotation(Entity<TransformComponent?> ent, bool value)
    {
        if (!XformQuery.Resolve(ent, ref ent.Comp))
            return;

        SetNoLocalRotation((ent, ent.Comp), value);
    }

    public void SetLocalRotationNoLerp(EntityUid uid, Angle value, TransformComponent? xform = null)
    {
        if (!XformQuery.Resolve(uid, ref xform))
            return;

        if(xform._noLocalRotation)
            return;

        var oldRotation = xform._localRotation;
        if (oldRotation.EqualsApprox(value))
            return;

        xform._localRotation = value;

        var meta = MetaData(uid);
        Dirty(uid, xform, meta);

        xform.MatricesDirty = true;

        if (!xform.Initialized)
            return;

        RaiseMoveEvent((uid, xform, meta), xform._parent, xform._localPosition, oldRotation, xform.MapUid);
    }

    [MethodImpl(MethodImplOptions.AggressiveInlining)]
    public virtual void SetLocalRotation(EntityUid uid, Angle value, TransformComponent? xform = null)
        => SetLocalRotationNoLerp(uid, value, xform);

    [Obsolete("use override with EntityUid")]
    public void SetLocalRotation(TransformComponent xform, Angle value)
    {
        SetLocalRotation(xform.Owner, value, xform);
    }

    #endregion

    #region Coordinates

    public void SetCoordinates(EntityUid uid, EntityCoordinates value)
    {
        SetCoordinates((uid, Transform(uid), MetaData(uid)), value);
    }

    /// <summary>
    ///     This sets the local position and parent of an entity.
    /// </summary>
    /// <param name="rotation">Final local rotation. If not specified, this will attempt to preserve world
    /// rotation.</param>
    /// <param name="unanchor">Whether or not to unanchor the entity before moving. Note that this will still move the
    /// entity even when false. If you set this to false, you need to manually manage the grid lookup changes and ensure
    /// the final position is valid</param>
    public void SetCoordinates(
        Entity<TransformComponent, MetaDataComponent> entity,
        EntityCoordinates value,
        Angle? rotation = null,
        bool unanchor = true,
        TransformComponent? newParent = null,
        TransformComponent? oldParent = null)
    {
        var (uid, xform, meta) = entity;
        // NOTE: This setter must be callable from before initialize.

        if (xform.ParentUid == value.EntityId
            && xform._localPosition.EqualsApprox(value.Position)
            && (rotation == null || MathHelper.CloseTo(rotation.Value.Theta, xform._localRotation.Theta)))
        {
            return;
        }

        if (xform.Anchored && unanchor)
            Unanchor((uid, xform));

        if (value.EntityId != xform.ParentUid && value.EntityId.IsValid())
        {
            if (meta.EntityLifeStage >= EntityLifeStage.Terminating)
            {
                Log.Error($"{ToPrettyString(uid)} is attempting to move while terminating. New parent: {ToPrettyString(value.EntityId)}. Trace: {Environment.StackTrace}");
                return;
            }

            if (TerminatingOrDeleted(value.EntityId))
            {
                Log.Error($"{ToPrettyString(uid)} is attempting to attach itself to a terminating entity {ToPrettyString(value.EntityId)}. Trace: {Environment.StackTrace}");
                return;
            }
        }

        var oldParentUid = xform._parent;
        var oldPosition = xform._localPosition;
        var oldRotation = xform._localRotation;
        var oldMap = xform.MapUid;

        // Set new values
        Dirty(uid, xform, meta);
        xform.MatricesDirty = true;
        xform._localPosition = value.Position;

        if (rotation != null && !xform.NoLocalRotation)
            xform._localRotation = rotation.Value;

        DebugTools.Assert(!xform.NoLocalRotation || xform.LocalRotation == 0);

        // Perform parent change logic
        if (value.EntityId != xform._parent)
        {
            if (value.EntityId == uid)
            {
                DetachEntity(uid, xform);
                if (_netMan.IsServer || IsClientSide(uid))
                    QueueDel(uid);
                throw new InvalidOperationException($"Attempted to parent an entity to itself: {ToPrettyString(uid)}");
            }

            if (value.EntityId.IsValid())
            {
                if (!XformQuery.Resolve(value.EntityId, ref newParent, false))
                {
                    DetachEntity(uid, xform);
                    if (_netMan.IsServer || IsClientSide(uid))
                        QueueDel(uid);
                    throw new InvalidOperationException($"Attempted to parent entity {ToPrettyString(uid)} to non-existent entity {value.EntityId}");
                }

                if (newParent.LifeStage >= ComponentLifeStage.Stopping || LifeStage(value.EntityId) >= EntityLifeStage.Terminating)
                {
                    DetachEntity(uid, xform);
                    if (_netMan.IsServer || IsClientSide(uid))
                        QueueDel(uid);
                    throw new InvalidOperationException($"Attempted to re-parent to a terminating object. Entity: {ToPrettyString(uid)}, new parent: {ToPrettyString(value.EntityId)}");
                }

                InitializeMapUid(value.EntityId, newParent);

                // Check for recursive/circular transform hierarchies.
                if (xform.MapUid == newParent.MapUid)
                {
                    var recursiveUid = value.EntityId;
                    var recursiveXform = newParent;
                    while (recursiveXform.ParentUid.IsValid())
                    {
                        if (recursiveXform.ParentUid == uid)
                        {
                            if (!_gameTiming.ApplyingState)
                                throw new InvalidOperationException($"Attempted to parent an entity to one of its descendants! {ToPrettyString(uid)}. new parent: {ToPrettyString(value.EntityId)}");

                            // Client is halfway through applying server state, which can sometimes lead to a temporarily circular transform hierarchy.
                            // E.g., client is holding a foldable bed and predicts dropping & sitting in it -> reset to holding it -> bed is parent of player and vice versa.
                            // Even though its temporary, this can still cause the client to get stuck in infinite loops while applying the game state.
                            // So we will just break the loop by detaching to null and just trusting that the loop wasn't actually a real feature of the server state.
                            Log.Warning($"Encountered circular transform hierarchy while applying state for entity: {ToPrettyString(uid)}. Detaching child to null: {ToPrettyString(recursiveUid)}");
                            DetachEntity(recursiveUid, recursiveXform);
                            break;
                        }

                        recursiveUid = recursiveXform.ParentUid;
                        recursiveXform = XformQuery.GetComponent(recursiveUid);
                    }
                }
            }

            if (xform._parent.IsValid())
                XformQuery.Resolve(xform._parent, ref oldParent);

            oldParent?._children.Remove(uid);
            newParent?._children.Add(uid);

            xform._parent = value.EntityId;

            if (newParent != null)
            {
                ChangeMapId(uid, xform, meta, newParent.MapID);

                if (!xform._gridInitialized)
                    InitializeGridUid(uid, xform);
                else
                {
                    if (!newParent._gridInitialized)
                        InitializeGridUid(value.EntityId, newParent);
                    SetGridId(uid, xform, newParent.GridUid);
                }
            }
            else
            {
                ChangeMapId(uid, xform, meta, MapId.Nullspace);
                if (!xform._gridInitialized)
                    InitializeGridUid(uid, xform);
                else
                    SetGridId(uid, xform, null, XformQuery);
            }

            if (xform.Initialized)
            {
                // preserve world rotation
                if (rotation == null && oldParent != null && newParent != null && !xform.NoLocalRotation)
                    xform._localRotation += GetWorldRotation(oldParent) - GetWorldRotation(newParent);

                DebugTools.Assert(!xform.NoLocalRotation || xform.LocalRotation == 0);
            }
        }

        if (!xform.Initialized)
            return;

#if DEBUG
        // If an entity is parented to the map, its grid uid should be null (unless it is itself a grid or we have a map-grid)
        if (xform.ParentUid == xform.MapUid)
            DebugTools.Assert(xform.GridUid == null || xform.GridUid == uid || xform.GridUid == xform.MapUid);
#endif
        RaiseMoveEvent(entity, oldParentUid, oldPosition, oldRotation, oldMap);
    }

    public void SetCoordinates(
        EntityUid uid,
        TransformComponent xform,
        EntityCoordinates value,
        Angle? rotation = null,
        bool unanchor = true,
        TransformComponent? newParent = null,
        TransformComponent? oldParent = null)
    {
        SetCoordinates((uid, xform, _metaQuery.GetComponent(uid)), value, rotation, unanchor, newParent, oldParent);
    }

    private void ChangeMapId(EntityUid uid, TransformComponent xform, MetaDataComponent meta, MapId newMapId)
    {
        if (newMapId == xform.MapID)
            return;

        EntityUid? newUid = newMapId == MapId.Nullspace ? null : _map.GetMap(newMapId);

        //Set Paused state
        var mapPaused = _map.IsPaused(newMapId);
        _metaData.SetEntityPaused(uid, mapPaused, meta);

        xform.MapUid = newUid;
        xform.MapID = newMapId;
        UpdateChildMapIdsRecursive(xform, newMapId, newUid, mapPaused);
    }

    internal void UpdateChildMapIdsRecursive(TransformComponent xform, MapId newMapId, EntityUid? newMapUid, bool mapPaused)
    {
        foreach (var child in xform._children)
        {
            //Set Paused state
            var metaData = MetaData(child);
            _metaData.SetEntityPaused(child, mapPaused, metaData);

            var concrete = Transform(child);
            concrete.MapUid = newMapUid;
            concrete.MapID = newMapId;

            if (concrete.ChildCount != 0)
            {
                UpdateChildMapIdsRecursive(concrete, newMapId, newMapUid, mapPaused);
            }
        }
    }

    #endregion

    #region Parent

    public void ReparentChildren(EntityUid oldUid, EntityUid uid)
    {
        ReparentChildren(oldUid, uid, XformQuery);
    }

    /// <summary>
    /// Re-parents all of the oldUid's children to the new entity.
    /// </summary>
    public void ReparentChildren(EntityUid oldUid, EntityUid uid, EntityQuery<TransformComponent> xformQuery)
    {
        if (oldUid == uid)
        {
            Log.Error($"Tried to reparent entities from the same entity, {ToPrettyString(oldUid)}");
            return;
        }

        var oldXform = xformQuery.GetComponent(oldUid);
        var xform = xformQuery.GetComponent(uid);

        foreach (var child in oldXform._children.ToArray())
        {
            SetParent(child, xformQuery.GetComponent(child), uid, xformQuery, xform);
        }

        DebugTools.Assert(oldXform.ChildCount == 0);
    }

    public TransformComponent? GetParent(EntityUid uid)
    {
        return GetParent(XformQuery.GetComponent(uid));
    }

    public TransformComponent? GetParent(TransformComponent xform)
    {
        if (!xform.ParentUid.IsValid())
            return null;
        return XformQuery.GetComponent(xform.ParentUid);
    }

    public EntityUid GetParentUid(EntityUid uid)
    {
        return XformQuery.GetComponent(uid).ParentUid;
    }

    public void SetParent(EntityUid uid, EntityUid parent)
    {
        SetParent(uid, XformQuery.GetComponent(uid), parent, XformQuery);
    }

    public void SetParent(EntityUid uid, TransformComponent xform, EntityUid parent, TransformComponent? parentXform = null)
    {
        SetParent(uid, xform, parent, XformQuery, parentXform);
    }

    public void SetParent(EntityUid uid, TransformComponent xform, EntityUid parent, EntityQuery<TransformComponent> xformQuery, TransformComponent? parentXform = null)
    {
        DebugTools.AssertOwner(uid, xform);
        if (xform.ParentUid == parent)
            return;

        if (!parent.IsValid())
        {
            DetachEntity(uid, xform);
            return;
        }

        if (!xformQuery.Resolve(parent, ref parentXform))
            return;

        var (_, parRot, parInvMatrix) = GetWorldPositionRotationInvMatrix(parentXform, xformQuery);
        var (pos, rot) = GetWorldPositionRotation(xform, xformQuery);
        var newPos = Vector2.Transform(pos, parInvMatrix);
        var newRot = rot - parRot;

        SetCoordinates(uid, xform, new EntityCoordinates(parent, newPos), newRot, newParent: parentXform);
    }

    #endregion

    #region States
    public virtual void ActivateLerp(EntityUid uid, TransformComponent xform) { }

    internal void OnGetState(EntityUid uid, TransformComponent component, ref ComponentGetState args)
    {
        DebugTools.Assert(!component.ParentUid.IsValid() || (!Deleted(component.ParentUid) && !EntityManager.IsQueuedForDeletion(component.ParentUid)));
        var parent = GetNetEntity(component.ParentUid);

        args.State = new TransformComponentState(
            component.LocalPosition,
            component.LocalRotation,
            parent,
            component.NoLocalRotation,
            component.Anchored);
    }

    internal void OnHandleState(EntityUid uid, TransformComponent xform, ref ComponentHandleState args)
    {
        if (args.Current is TransformComponentState newState)
        {
            // TODO Delta-states
            // If the transform component ever gets delta states, then the client state manager needs to be updated.
            // Currently it explicitly looks for a "TransformComponentState" when determining an entity's parent for the
            // sake of sorting the states that need to be applied base on the transform hierarchy.

            var parent = EnsureEntity<TransformComponent>(newState.ParentID, uid);
            var oldAnchored = xform.Anchored;

            // update actual position data, if required
            if (!xform.LocalPosition.EqualsApprox(newState.LocalPosition)
                || !xform.LocalRotation.EqualsApprox(newState.Rotation)
                || xform.ParentUid != parent)
            {
                // remove from any old grid lookups
                if (xform.Anchored && TryComp(xform.ParentUid, out MapGridComponent? grid))
                {
                    var tileIndices = _map.TileIndicesFor(xform.ParentUid, grid, xform.Coordinates);
                    _map.RemoveFromSnapGridCell(xform.ParentUid, grid, tileIndices, uid);
                }

                // Set anchor state true during the move event unless the entity wasn't and isn't being anchored. This avoids unnecessary entity lookup changes.
                xform._anchored |= newState.Anchored;

                // Update the action position, rotation, and parent (and hence also map, grid, etc).
                SetCoordinates(uid, xform, new EntityCoordinates(parent, newState.LocalPosition), newState.Rotation, unanchor: false);

                xform._anchored = newState.Anchored;

                // Add to any new grid lookups. Normal entity lookups will either have been handled by the move event,
                // or by the following AnchorStateChangedEvent
                if (xform._anchored && xform.Initialized)
                {
                    if (xform.ParentUid == xform.GridUid && TryComp(xform.GridUid, out MapGridComponent? newGrid))
                    {
                        var tileIndices = _map.TileIndicesFor(xform.GridUid.Value, newGrid, xform.Coordinates);
                        _map.AddToSnapGridCell(xform.GridUid.Value, newGrid, tileIndices, uid);
                    }
                    else
                    {
                        DebugTools.Assert("New transform state coordinates are incompatible with anchoring.");
                        xform._anchored = false;
                    }
                }
            }
            else if (!xform.Initialized)
            {
                xform._anchored = newState.Anchored;
            }
            else if (newState.Anchored && !xform.Anchored && _mapManager.TryFindGridAt(GetMapCoordinates(xform), out var gridUid, out var grid))
            {
                AnchorEntity((uid, xform), (gridUid, grid));
            }
            else if (!newState.Anchored && xform.Anchored)
            {
<<<<<<< HEAD
                Unanchor(uid, xform);
=======
                SetAnchor((uid, xform), newState.Anchored);
>>>>>>> 9e4ff229
            }

            if (oldAnchored != newState.Anchored && xform.Initialized)
            {
                var ev = new AnchorStateChangedEvent(uid, xform);
                RaiseLocalEvent(uid, ref ev, true);
            }

            xform._noLocalRotation = newState.NoLocalRotation;

            DebugTools.Assert(xform.ParentUid == parent, "Transform state failed to set parent");
            DebugTools.Assert(xform.Anchored == newState.Anchored, "Transform state failed to set anchored");
        }

        if (args.Next is TransformComponentState nextTransform
            && nextTransform.ParentID == GetNetEntity(xform.ParentUid))
        {
            xform.NextPosition = nextTransform.LocalPosition;
            xform.NextRotation = nextTransform.Rotation;
            ActivateLerp(uid, xform);
        }
    }

    #endregion

    #region World Matrix

    [Pure]
    public Matrix3x2 GetWorldMatrix(EntityUid uid)
    {
        return GetWorldMatrix(XformQuery.GetComponent(uid), XformQuery);
    }

    // Temporary until it's moved here
    [Pure]
    [MethodImpl(MethodImplOptions.AggressiveInlining)]
    public Matrix3x2 GetWorldMatrix(TransformComponent component)
    {
        return GetWorldMatrix(component, XformQuery);
    }

    [Pure]
    [MethodImpl(MethodImplOptions.AggressiveInlining)]
    public Matrix3x2 GetWorldMatrix(EntityUid uid, EntityQuery<TransformComponent> xformQuery)
    {
        return GetWorldMatrix(xformQuery.GetComponent(uid), xformQuery);
    }

    [Pure]
    [MethodImpl(MethodImplOptions.AggressiveInlining)]
    public Matrix3x2 GetWorldMatrix(TransformComponent component, EntityQuery<TransformComponent> xformQuery)
    {
        var (pos, rot) = GetWorldPositionRotation(component, xformQuery);
        return Matrix3Helpers.CreateTransform(pos, rot);
    }

    #endregion

    #region World Position

    [Pure]
    [MethodImpl(MethodImplOptions.AggressiveInlining)]
    public Vector2 GetWorldPosition(EntityUid uid)
    {
        return GetWorldPosition(XformQuery.GetComponent(uid));
    }

    // Temporary until it's moved here
    [Pure]
    [MethodImpl(MethodImplOptions.AggressiveInlining)]
    public Vector2 GetWorldPosition(TransformComponent component)
    {
        Vector2 pos = component._localPosition;

        while (component.ParentUid != component.MapUid && component.ParentUid.IsValid())
        {
            component = XformQuery.GetComponent(component.ParentUid);
            pos = component._localRotation.RotateVec(pos) + component._localPosition;
        }

        return pos;
    }

    [Pure]
    [MethodImpl(MethodImplOptions.AggressiveInlining)]
    public Vector2 GetWorldPosition(EntityUid uid, EntityQuery<TransformComponent> xformQuery)
    {
        return GetWorldPosition(xformQuery.GetComponent(uid));
    }

    [Pure]
    public Vector2 GetWorldPosition(TransformComponent component, EntityQuery<TransformComponent> xformQuery)
    {
        return GetWorldPosition(component);
    }

    [Pure]
    public MapCoordinates GetMapCoordinates(EntityUid entity, TransformComponent? xform = null)
    {
        if (!XformQuery.Resolve(entity, ref xform))
            return MapCoordinates.Nullspace;

        return GetMapCoordinates(xform);
    }

    [Pure]
    public MapCoordinates GetMapCoordinates(TransformComponent xform)
    {
        return new MapCoordinates(GetWorldPosition(xform), xform.MapID);
    }

    [Pure]
    public MapCoordinates GetMapCoordinates(Entity<TransformComponent> entity)
    {
        return GetMapCoordinates(entity.Comp);
    }

    [MethodImpl(MethodImplOptions.AggressiveInlining)]
    public void SetMapCoordinates(EntityUid entity, MapCoordinates coordinates)
    {
        var xform = XformQuery.GetComponent(entity);
        SetMapCoordinates((entity, xform), coordinates);
    }

    public void SetMapCoordinates(Entity<TransformComponent> entity, MapCoordinates coordinates)
    {
        var mapUid = _map.GetMap(coordinates.MapId);
        if (!_gridQuery.HasComponent(entity) &&
            _mapManager.TryFindGridAt(mapUid, coordinates.Position, out var targetGrid, out _))
        {
            var invWorldMatrix = GetInvWorldMatrix(targetGrid);
            SetCoordinates((entity.Owner, entity.Comp, MetaData(entity.Owner)), new EntityCoordinates(targetGrid, Vector2.Transform(coordinates.Position, invWorldMatrix)));
        }
        else
        {
            SetCoordinates((entity.Owner, entity.Comp, MetaData(entity.Owner)), new EntityCoordinates(mapUid, coordinates.Position));
        }
    }

    [Pure]
    public (Vector2 WorldPosition, Angle WorldRotation) GetWorldPositionRotation(EntityUid uid)
    {
        return GetWorldPositionRotation(XformQuery.GetComponent(uid));
    }

    [Pure]
    public (Vector2 WorldPosition, Angle WorldRotation) GetWorldPositionRotation(TransformComponent component)
    {
        Vector2 pos = component._localPosition;
        Angle angle = component._localRotation;

        while (component.ParentUid != component.MapUid && component.ParentUid.IsValid())
        {
            component = XformQuery.GetComponent(component.ParentUid);
            pos = component._localRotation.RotateVec(pos) + component._localPosition;
            angle += component._localRotation;
        }

        return (pos, angle);
    }

    [Pure]
    public (Vector2 WorldPosition, Angle WorldRotation) GetWorldPositionRotation(TransformComponent component, EntityQuery<TransformComponent> xformQuery)
    {
        return GetWorldPositionRotation(component);
    }

    /// <summary>
    ///     Returns the position and rotation relative to some entity higher up in the component's transform hierarchy.
    /// </summary>
    /// <returns></returns>
    [MethodImpl(MethodImplOptions.AggressiveInlining)]
    public (Vector2 Position, Angle Rotation) GetRelativePositionRotation(
        TransformComponent component,
        EntityUid relative,
        EntityQuery<TransformComponent> query)
    {
        var rot = component._localRotation;
        var pos = component._localPosition;
        var xform = component;
        while (xform.ParentUid != relative)
        {
            if (xform.ParentUid.IsValid() && query.TryGetComponent(xform.ParentUid, out xform))
            {
                rot += xform._localRotation;
                pos = xform._localRotation.RotateVec(pos) + xform._localPosition;
                continue;
            }

            // Entity was not actually in the transform hierarchy. This is probably a sign that something is wrong, or that the function is being misused.
            Log.Warning($"Target entity ({ToPrettyString(relative)}) not in transform hierarchy while calling {nameof(GetRelativePositionRotation)}.");
            var relXform = query.GetComponent(relative);
            pos = Vector2.Transform(pos, GetInvWorldMatrix(relXform));
            rot = rot - GetWorldRotation(relXform, query);
            break;
        }

        return (pos, rot);
    }

    /// <summary>
    ///     Returns the position and rotation relative to some entity higher up in the component's transform hierarchy.
    /// </summary>
    /// <returns></returns>
    [MethodImpl(MethodImplOptions.AggressiveInlining)]
    public Vector2 GetRelativePosition(
        TransformComponent component,
        EntityUid relative,
        EntityQuery<TransformComponent> query)
    {
        var pos = component._localPosition;
        var xform = component;
        while (xform.ParentUid != relative)
        {
            if (xform.ParentUid.IsValid() && query.TryGetComponent(xform.ParentUid, out xform))
            {
                pos = xform._localRotation.RotateVec(pos) + xform._localPosition;
                continue;
            }

            // Entity was not actually in the transform hierarchy. This is probably a sign that something is wrong, or that the function is being misused.
            Log.Warning($"Target entity ({ToPrettyString(relative)}) not in transform hierarchy while calling {nameof(GetRelativePositionRotation)}.");
            var relXform = query.GetComponent(relative);
            pos = Vector2.Transform(pos, GetInvWorldMatrix(relXform));
            break;
        }

        return pos;
    }

    [MethodImpl(MethodImplOptions.AggressiveInlining)]
    public void SetWorldPosition(EntityUid uid, Vector2 worldPos)
    {
        var xform = XformQuery.GetComponent(uid);
        SetWorldPosition((uid, xform), worldPos);
    }

    [MethodImpl(MethodImplOptions.AggressiveInlining)]
    [Obsolete("Use overload that takes Entity<T> instead")]
    public void SetWorldPosition(TransformComponent component, Vector2 worldPos)
    {
        SetWorldPosition((component.Owner, component), worldPos);
    }

    /// <summary>
    /// Sets the position of the entity in world-terms to the specified position.
    /// May also de-parent the entity.
    /// </summary>
    [MethodImpl(MethodImplOptions.AggressiveInlining)]
    public void SetWorldPosition(Entity<TransformComponent> entity, Vector2 worldPos)
    {
        SetWorldPositionRotationInternal(entity.Owner, worldPos, null, entity.Comp);
    }

    #endregion

    #region World Rotation

    [Pure]
    [MethodImpl(MethodImplOptions.AggressiveInlining)]
    public Angle GetWorldRotation(EntityUid uid)
    {
        return GetWorldRotation(XformQuery.GetComponent(uid), XformQuery);
    }

    // Temporary until it's moved here
    [Pure]
    [MethodImpl(MethodImplOptions.AggressiveInlining)]
    public Angle GetWorldRotation(TransformComponent component)
    {
        return GetWorldRotation(component, XformQuery);
    }

    [Pure]
    [MethodImpl(MethodImplOptions.AggressiveInlining)]
    public Angle GetWorldRotation(EntityUid uid, EntityQuery<TransformComponent> xformQuery)
    {
        return GetWorldRotation(xformQuery.GetComponent(uid), xformQuery);
    }

    [Pure]
    [MethodImpl(MethodImplOptions.AggressiveInlining)]
    public Angle GetWorldRotation(TransformComponent component, EntityQuery<TransformComponent> xformQuery)
    {
        Angle rotation = component._localRotation;

        while (component.ParentUid != component.MapUid && component.ParentUid.IsValid())
        {
            component = xformQuery.GetComponent(component.ParentUid);
            rotation += component._localRotation;
        }

        return rotation;
    }

    public void SetWorldRotationNoLerp(Entity<TransformComponent?> entity, Angle angle)
    {
        if (!XformQuery.Resolve(entity.Owner, ref entity.Comp))
            return;

        var current = GetWorldRotation(entity.Comp);
        var diff = angle - current;
        SetLocalRotationNoLerp(entity, entity.Comp.LocalRotation + diff);
    }

    [MethodImpl(MethodImplOptions.AggressiveInlining)]
    public void SetWorldRotation(EntityUid uid, Angle angle)
    {
        var component = Transform(uid);
        SetWorldRotation(component, angle);
    }

    [MethodImpl(MethodImplOptions.AggressiveInlining)]
    public void SetWorldRotation(TransformComponent component, Angle angle)
    {
        var current = GetWorldRotation(component);
        var diff = angle - current;
        SetLocalRotation(component, component.LocalRotation + diff);
    }

    [MethodImpl(MethodImplOptions.AggressiveInlining)]
    public void SetWorldRotation(EntityUid uid, Angle angle, EntityQuery<TransformComponent> xformQuery)
    {
        SetWorldRotation(xformQuery.GetComponent(uid), angle, xformQuery);
    }

    [MethodImpl(MethodImplOptions.AggressiveInlining)]
    public void SetWorldRotation(TransformComponent component, Angle angle, EntityQuery<TransformComponent> xformQuery)
    {
        var current = GetWorldRotation(component, xformQuery);
        var diff = angle - current;
        SetLocalRotation(component, component.LocalRotation + diff);
    }

    #endregion

    #region Set Position+Rotation

    [MethodImpl(MethodImplOptions.AggressiveInlining)]
    public void SetWorldPositionRotation(EntityUid uid, Vector2 worldPos, Angle worldRot, TransformComponent? component = null)
    {
        SetWorldPositionRotationInternal(uid, worldPos, worldRot, component);
    }

    private void SetWorldPositionRotationInternal(EntityUid uid, Vector2 worldPos, Angle? worldRot = null, TransformComponent? component = null)
    {
        if (!XformQuery.Resolve(uid, ref component))
            return;

        // If no worldRot supplied then default the new rotation to 0.

        if (!component._parent.IsValid() || component.MapUid == null)
        {
            DebugTools.Assert("Parent is invalid while attempting to set WorldPosition - did you try to move root node?");
            return;
        }

        if (component.GridUid != uid && _mapManager.TryFindGridAt(component.MapUid.Value, worldPos, out var targetGrid, out _))
        {
            var targetGridXform = XformQuery.GetComponent(targetGrid);
            var invLocalMatrix = GetInvLocalMatrix(targetGridXform);
            var gridRot = targetGridXform.LocalRotation;
            var localRot = worldRot - gridRot;
            SetCoordinates(uid, component, new EntityCoordinates(targetGrid, Vector2.Transform(worldPos, invLocalMatrix)), rotation: localRot);
        }
        else
        {
            SetCoordinates(uid, component, new EntityCoordinates(component.MapUid.Value, worldPos), rotation: worldRot);
        }
    }

    [Obsolete("Use override with EntityUid")]
    public void SetLocalPositionRotation(TransformComponent xform, Vector2 pos, Angle rot)
        => SetLocalPositionRotation(xform.Owner, pos, rot, xform);

    /// <summary>
    ///     Simultaneously set the position and rotation. This is better than setting individually, as it reduces the number of move events and matrix rebuilding operations.
    /// </summary>
    [MethodImpl(MethodImplOptions.AggressiveInlining)]
    public virtual void SetLocalPositionRotation(EntityUid uid, Vector2 pos, Angle rot, TransformComponent? xform = null)
    {
        if (!XformQuery.Resolve(uid, ref xform))
            return;

        if (!xform._parent.IsValid())
        {
            DebugTools.Assert("Parent is invalid while attempting to set WorldPosition - did you try to move root node?");
            return;
        }

        if (xform._localPosition.EqualsApprox(pos) && xform.LocalRotation.EqualsApprox(rot))
            return;

        var oldParent = xform._parent;
        var oldPosition = xform._localPosition;
        var oldRotation = xform.LocalRotation;

        if (!xform.Anchored)
            xform._localPosition = pos;

        if (!xform.NoLocalRotation)
            xform._localRotation = rot;

        DebugTools.Assert(!xform.NoLocalRotation || xform.LocalRotation == 0);

        var meta = MetaData(uid);
        Dirty(uid, xform, meta);
        xform.MatricesDirty = true;

        if (!xform.Initialized)
            return;

        RaiseMoveEvent((uid, xform, meta), oldParent, oldPosition, oldRotation, xform.MapUid);
    }

    #endregion

    #region Inverse World Matrix

    [Pure]
    public Matrix3x2 GetInvWorldMatrix(EntityUid uid)
    {
        return GetInvWorldMatrix(XformQuery.GetComponent(uid), XformQuery);
    }

    [Pure]
    [MethodImpl(MethodImplOptions.AggressiveInlining)]
    public Matrix3x2 GetInvWorldMatrix(TransformComponent component)
    {
        return GetInvWorldMatrix(component, XformQuery);
    }

    [Pure]
    [MethodImpl(MethodImplOptions.AggressiveInlining)]
    public Matrix3x2 GetInvWorldMatrix(EntityUid uid, EntityQuery<TransformComponent> xformQuery)
    {
        return GetInvWorldMatrix(xformQuery.GetComponent(uid), xformQuery);
    }

    [Pure]
    [MethodImpl(MethodImplOptions.AggressiveInlining)]
    public Matrix3x2 GetInvWorldMatrix(TransformComponent component, EntityQuery<TransformComponent> xformQuery)
    {
        var (pos, rot) = GetWorldPositionRotation(component, xformQuery);
        return Matrix3Helpers.CreateInverseTransform(pos, rot);
    }

    #endregion

    #region GetWorldPositionRotationMatrix
    [MethodImpl(MethodImplOptions.AggressiveInlining)]
    public (Vector2 WorldPosition, Angle WorldRotation, Matrix3x2 WorldMatrix)
        GetWorldPositionRotationMatrix(EntityUid uid)
    {
        return GetWorldPositionRotationMatrix(XformQuery.GetComponent(uid), XformQuery);
    }

    [MethodImpl(MethodImplOptions.AggressiveInlining)]
    public (Vector2 WorldPosition, Angle WorldRotation, Matrix3x2 WorldMatrix)
        GetWorldPositionRotationMatrix(TransformComponent xform)
    {
        return GetWorldPositionRotationMatrix(xform, XformQuery);
    }

    [MethodImpl(MethodImplOptions.AggressiveInlining)]
    public (Vector2 WorldPosition, Angle WorldRotation, Matrix3x2 WorldMatrix)
        GetWorldPositionRotationMatrix(EntityUid uid, EntityQuery<TransformComponent> xforms)
    {
        return GetWorldPositionRotationMatrix(xforms.GetComponent(uid), xforms);
    }

    [MethodImpl(MethodImplOptions.AggressiveInlining)]
    public (Vector2 WorldPosition, Angle WorldRotation, Matrix3x2 WorldMatrix)
        GetWorldPositionRotationMatrix(TransformComponent component, EntityQuery<TransformComponent> xforms)
    {
        var (pos, rot) = GetWorldPositionRotation(component, xforms);
        return (pos, rot, Matrix3Helpers.CreateTransform(pos, rot));
    }
    #endregion

    #region GetWorldPositionRotationInvMatrix

    [MethodImpl(MethodImplOptions.AggressiveInlining)]
    public (Vector2 WorldPosition, Angle WorldRotation, Matrix3x2 InvWorldMatrix) GetWorldPositionRotationInvMatrix(EntityUid uid)
    {
        return GetWorldPositionRotationInvMatrix(XformQuery.GetComponent(uid));
    }

    [MethodImpl(MethodImplOptions.AggressiveInlining)]
    public (Vector2 WorldPosition, Angle WorldRotation, Matrix3x2 InvWorldMatrix) GetWorldPositionRotationInvMatrix(TransformComponent xform)
    {
        return GetWorldPositionRotationInvMatrix(xform, XformQuery);
    }

    [MethodImpl(MethodImplOptions.AggressiveInlining)]
    public (Vector2 WorldPosition, Angle WorldRotation, Matrix3x2 InvWorldMatrix) GetWorldPositionRotationInvMatrix(EntityUid uid, EntityQuery<TransformComponent> xforms)
    {
        return GetWorldPositionRotationInvMatrix(xforms.GetComponent(uid), xforms);
    }

    [MethodImpl(MethodImplOptions.AggressiveInlining)]
    public (Vector2 WorldPosition, Angle WorldRotation, Matrix3x2 InvWorldMatrix) GetWorldPositionRotationInvMatrix(TransformComponent component, EntityQuery<TransformComponent> xforms)
    {
        var (pos, rot) = GetWorldPositionRotation(component, xforms);
        return (pos, rot, Matrix3Helpers.CreateInverseTransform(pos, rot));
    }

    #endregion

    #region GetWorldPositionRotationMatrixWithInv

    [MethodImpl(MethodImplOptions.AggressiveInlining)]
    public (Vector2 WorldPosition, Angle WorldRotation, Matrix3x2 WorldMatrix, Matrix3x2 InvWorldMatrix)
        GetWorldPositionRotationMatrixWithInv(EntityUid uid)
    {
        return GetWorldPositionRotationMatrixWithInv(XformQuery.GetComponent(uid), XformQuery);
    }

    [MethodImpl(MethodImplOptions.AggressiveInlining)]
    public (Vector2 WorldPosition, Angle WorldRotation, Matrix3x2 WorldMatrix, Matrix3x2 InvWorldMatrix)
        GetWorldPositionRotationMatrixWithInv(TransformComponent xform)
    {
        return GetWorldPositionRotationMatrixWithInv(xform, XformQuery);
    }

    [MethodImpl(MethodImplOptions.AggressiveInlining)]
    public (Vector2 WorldPosition, Angle WorldRotation, Matrix3x2 WorldMatrix, Matrix3x2 InvWorldMatrix)
        GetWorldPositionRotationMatrixWithInv(EntityUid uid, EntityQuery<TransformComponent> xforms)
    {
        return GetWorldPositionRotationMatrixWithInv(xforms.GetComponent(uid), xforms);
    }

    [MethodImpl(MethodImplOptions.AggressiveInlining)]
    public (Vector2 WorldPosition, Angle WorldRotation, Matrix3x2 WorldMatrix, Matrix3x2 InvWorldMatrix)
        GetWorldPositionRotationMatrixWithInv(TransformComponent component, EntityQuery<TransformComponent> xforms)
    {
        var (pos, rot) = GetWorldPositionRotation(component, xforms);
        return (pos, rot, Matrix3Helpers.CreateTransform(pos, rot), Matrix3Helpers.CreateInverseTransform(pos, rot));
    }

    #endregion

    #region AttachToGridOrMap
    /// <summary>
    /// Attempts to re-parent the given entity to the grid or map that the entity is on.
    /// If no valid map or grid is found, this will detach the entity to null-space and queue it for deletion.
    /// </summary>
    public void AttachToGridOrMap(EntityUid uid, TransformComponent? xform = null)
    {
        if (TerminatingOrDeleted(uid))
            return;

        if (!XformQuery.Resolve(uid, ref xform))
            return;

        if (!xform.ParentUid.IsValid() || xform.ParentUid == xform.GridUid)
            return;

        EntityUid newParent;
        var oldPos = GetWorldPosition(xform);
        if (_mapManager.TryFindGridAt(xform.MapID, oldPos, out var gridUid, out _)
            && !TerminatingOrDeleted(gridUid))
        {
            newParent = gridUid;
        }
        else if (_map.TryGetMap(xform.MapID, out var mapEnt) && !TerminatingOrDeleted(mapEnt))
        {
            newParent = mapEnt.Value;
        }
        else
        {
            if (!_mapManager.IsMap(uid))
                Log.Warning($"Failed to attach entity to map or grid. Entity: ({ToPrettyString(uid)}). Trace: {Environment.StackTrace}");

            DetachEntity(uid, xform);
            return;
        }

        if (newParent == xform.ParentUid || newParent == uid)
            return;

        var newPos = Vector2.Transform(oldPos, GetInvWorldMatrix(newParent));
        SetCoordinates(uid, xform, new(newParent, newPos));
    }

    public bool TryGetMapOrGridCoordinates(EntityUid uid, [NotNullWhen(true)] out EntityCoordinates? coordinates, TransformComponent? xform = null)
    {
        coordinates = null;

        if (!XformQuery.Resolve(uid, ref xform))
            return false;

        if (!xform.ParentUid.IsValid())
            return false;

        if (xform.MapUid is not { } map)
            return false;

        var newParent = map;
        var oldPos = GetWorldPosition(xform);
        if (_mapManager.TryFindGridAt(map, oldPos, out var gridUid, out _))
            newParent = gridUid;

        coordinates = new(newParent, Vector2.Transform(oldPos, GetInvWorldMatrix(newParent)));
        return true;
    }
    #endregion

    #region State Handling

    [Obsolete("Use DetachEntity")]
    public void DetachParentToNull(EntityUid uid, TransformComponent xform)
        => DetachEntity(uid, xform);

    /// <inheritdoc cref="DetachEntityInternal"/>
    public void DetachEntity(EntityUid uid, TransformComponent xform)
    {
        XformQuery.TryGetComponent(xform.ParentUid, out var oldXform);
        DetachEntity(uid, xform, MetaData(uid), oldXform);
    }

    /// <inheritdoc cref="DetachEntityInternal"/>
    public void DetachEntity(
        EntityUid uid,
        TransformComponent xform,
        MetaDataComponent meta,
        TransformComponent? oldXform,
        bool terminating = false)
    {
#if !EXCEPTION_TOLERANCE
        DetachEntityInternal(uid, xform, meta, oldXform, terminating);
#else
        try
        {
            DetachEntityInternal(uid, xform, meta, oldXform, terminating);
        }
        catch (Exception e)
        {
            Log.Error($"Caught exception while attempting to detach an entity to nullspace. Entity: {ToPrettyString(uid, meta)}. Exception: {e}");
            // TODO detach without content event handling.
        }
#endif
    }

    /// <summary>
    /// Remove an entity from the transform hierarchy and send it to null space
    /// </summary>
    internal void DetachEntityInternal(
        EntityUid uid,
        TransformComponent xform,
        MetaDataComponent meta,
        TransformComponent? oldXform,
        bool terminating = false)
    {
        if (!terminating && meta.EntityLifeStage >= EntityLifeStage.Terminating)
        {
            // Something is attempting to remove the entity from this entity's parent while it is in the process of being deleted.
            Log.Error($"Attempting to detach a terminating entity: {ToPrettyString(uid, meta)}. Trace: {Environment.StackTrace}");
            return;
        }

        var parent = xform._parent;
        if (!parent.IsValid())
        {
            DebugTools.Assert(!xform.Anchored,
                $"Entity is anchored but has no parent? Entity: {ToPrettyString(uid)}");

            DebugTools.Assert((MetaData(uid).Flags & MetaDataFlags.InContainer) == 0x0,
                $"Entity is in a container but has no parent? Entity: {ToPrettyString(uid)}");

            DebugTools.Assert(
                xform.Broadphase == null
                || xform.Broadphase == BroadphaseData.Invalid
                || xform.Broadphase.Value.Uid == uid
                || Deleted(xform.Broadphase.Value.Uid)
                || Terminating(xform.Broadphase.Value.Uid),
                $"Entity has no parent but is on some broadphase? Entity: {ToPrettyString(uid)}. Broadphase: {ToPrettyString(xform.Broadphase!.Value.Uid)}");

            return;
        }

        // Before making any changes to physics or transforms, remove from the current broadphase
        _lookup.RemoveFromEntityTree(uid, xform);

        // Stop any active lerps
        xform.NextPosition = null;
        xform.NextRotation = null;
        xform.LerpParent = EntityUid.Invalid;

        if (xform.Anchored
            && _metaQuery.TryGetComponent(xform.GridUid, out var gridMeta)
            && gridMeta.EntityLifeStage <= EntityLifeStage.MapInitialized)
        {
            var grid = Comp<MapGridComponent>(xform.GridUid.Value);
            var tileIndices = _map.TileIndicesFor(xform.GridUid.Value, grid, xform.Coordinates);
            _map.RemoveFromSnapGridCell(xform.GridUid.Value, grid, tileIndices, uid);
            xform._anchored = false;
            var anchorStateChangedEvent = new AnchorStateChangedEvent(uid, xform, true);
            RaiseLocalEvent(uid, ref anchorStateChangedEvent, true);
        }

        SetCoordinates((uid, xform, meta), default, Angle.Zero, oldParent: oldXform);

        DebugTools.Assert((meta.Flags & MetaDataFlags.InContainer) == 0x0,
            $"Entity is in a container after having been detached to null-space? Entity: {ToPrettyString(uid)}");
    }

    #endregion

    private void OnGridAdd(EntityUid uid, TransformComponent component, GridAddEvent args)
    {
        // Added to existing map so need to update all children too.
        if (LifeStage(uid) > EntityLifeStage.Initialized)
        {
            SetGridId(uid, component, uid, XformQuery);
            return;
        }

        component._gridInitialized = true;
        component._gridUid = uid;
    }

    /// <summary>
    /// Attempts to drop an entity onto the map or grid next to another entity. If the target entity is in a container,
    /// this will attempt to insert that entity into the same container. Otherwise it will attach the entity to the
    /// grid or map at the same world-position as the target entity.
    /// </summary>
    public void DropNextTo(Entity<TransformComponent?> entity, Entity<TransformComponent?> target)
    {
        var xform = entity.Comp;
        if (!XformQuery.Resolve(entity, ref xform))
            return;

        var targetXform = target.Comp;
        if (!XformQuery.Resolve(target, ref targetXform) || !targetXform.ParentUid.IsValid())
        {
            DetachEntity(entity, xform);
            return;
        }

        var coords = targetXform.Coordinates;

        // recursively check for containers.
        var targetUid = target.Owner;
        while (targetXform.ParentUid.IsValid())
        {
            if (_container.IsEntityInContainer(targetUid)
                && _container.TryGetContainingContainer(targetXform.ParentUid, targetUid, out var container)
                && _container.Insert((entity, xform, null, null), container))
            {
                return;
            }

            targetUid = targetXform.ParentUid;
            targetXform = XformQuery.GetComponent(targetUid);
        }

        SetCoordinates(entity, xform, coords);
        AttachToGridOrMap(entity, xform);
    }

    /// <summary>
    /// Attempts to place one entity next to another entity. If the target entity is in a container, this will attempt
    /// to insert that entity into the same container. Otherwise it will attach the entity to the same parent.
    /// </summary>
    public void PlaceNextTo(Entity<TransformComponent?> entity, Entity<TransformComponent?> target)
    {
        var xform = entity.Comp;
        if (!XformQuery.Resolve(entity, ref xform))
            return;

        var targetXform = target.Comp;
        if (!XformQuery.Resolve(target, ref targetXform) || !targetXform.ParentUid.IsValid())
        {
            DetachEntity(entity, xform);
            return;
        }

        if (!_container.IsEntityInContainer(target))
        {
            SetCoordinates(entity, xform, targetXform.Coordinates);
            return;
        }

        var containerComp = Comp<ContainerManagerComponent>(targetXform.ParentUid);
        foreach (var container in containerComp.Containers.Values)
        {
            if (!container.Contains(target))
                continue;

            if (!_container.Insert((entity, xform, null, null), container))
                PlaceNextTo((entity, xform), targetXform.ParentUid);
        }
    }

    /// <summary>
    /// Swaps the position of two entities, placing them inside of containers when applicable.
    /// </summary>
    /// <returns>Returns if the entities can have their positions swapped. Fails if the entities are parented to one another</returns>
    /// <exception cref="InvalidOperationException"></exception>
    public bool SwapPositions(Entity<TransformComponent?> entity1, Entity<TransformComponent?> entity2)
    {
        if (!XformQuery.Resolve(entity1, ref entity1.Comp) || !XformQuery.Resolve(entity2, ref entity2.Comp))
            return false;

        // save ourselves the hassle and just don't move anything.
        if (entity1 == entity2)
            return true;

        // don't parent things to each other by accident
        if (IsParentOf(entity1.Comp, entity2) || IsParentOf(entity2.Comp, entity1))
            return false;

        MapCoordinates? pos1 = null;
        MapCoordinates? pos2 = null;

        if (_container.TryGetContainingContainer(entity1, out var container1))
            _container.Remove(entity1, container1, force: true);
        else
            pos1 = GetMapCoordinates(entity1.Comp);

        if (_container.TryGetContainingContainer(entity2, out var container2))
            _container.Remove(entity2, container2, force: true);
        else
            pos2 = GetMapCoordinates(entity2.Comp);

        // making sure we don't accidentally place something inside of itself
        if (container1 != null && container1.Owner == entity2.Owner)
            return false;
        if (container2 != null && container2.Owner == entity1.Owner)
            return false;

        if (container2 != null)
        {
            _container.Insert(entity1, container2);
        }
        else if (pos2 != null)
        {
            var mapUid = _map.GetMapOrInvalid(pos2.Value.MapId);

            if (!_gridQuery.HasComponent(entity1) && _mapManager.TryFindGridAt(mapUid, pos2.Value.Position, out var targetGrid, out _))
            {
                var invWorldMatrix = GetInvWorldMatrix(targetGrid);
                SetCoordinates(entity1, new EntityCoordinates(targetGrid, Vector2.Transform(pos2.Value.Position, invWorldMatrix)));
            }
            else
            {
                SetCoordinates(entity1, new EntityCoordinates(mapUid, pos2.Value.Position));
            }
        }
        else
        {
            throw new InvalidOperationException();
        }

        if (container1 != null)
        {
            _container.Insert(entity2, container1);
        }
        else if (pos1 != null)
        {
            var mapUid = _map.GetMapOrInvalid(pos1.Value.MapId);

            if (!_gridQuery.HasComponent(entity1) && _mapManager.TryFindGridAt(mapUid, pos1.Value.Position, out var targetGrid, out _))
            {
                var invWorldMatrix = GetInvWorldMatrix(targetGrid);
                SetCoordinates(entity2, new EntityCoordinates(targetGrid, Vector2.Transform(pos1.Value.Position, invWorldMatrix)));
            }
            else
            {
                SetCoordinates(entity2, new EntityCoordinates(mapUid, pos1.Value.Position));
            }
        }
        else
        {
            throw new InvalidOperationException();
        }

        return true;
    }
}<|MERGE_RESOLUTION|>--- conflicted
+++ resolved
@@ -1040,19 +1040,7 @@
             }
             else if (!xform.Initialized)
             {
-                xform._anchored = newState.Anchored;
-            }
-            else if (newState.Anchored && !xform.Anchored && _mapManager.TryFindGridAt(GetMapCoordinates(xform), out var gridUid, out var grid))
-            {
-                AnchorEntity((uid, xform), (gridUid, grid));
-            }
-            else if (!newState.Anchored && xform.Anchored)
-            {
-<<<<<<< HEAD
-                Unanchor(uid, xform);
-=======
                 SetAnchor((uid, xform), newState.Anchored);
->>>>>>> 9e4ff229
             }
 
             if (oldAnchored != newState.Anchored && xform.Initialized)
