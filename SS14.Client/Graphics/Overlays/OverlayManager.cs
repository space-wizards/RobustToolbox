﻿using SS14.Client.Interfaces;
using SS14.Client.Interfaces.Graphics.Overlays;
using SS14.Client.Interfaces.UserInterface;
using SS14.Shared.GameObjects;
using SS14.Shared.IoC;
using System;
using System.Collections.Generic;
using System.Linq;
using System.Text;
using System.Threading.Tasks;
using VS = Godot.VisualServer;

namespace SS14.Client.Graphics.Overlays
{
    internal class OverlayManager : IOverlayManager
    {
        private Godot.Node2D RootNodeWorld;
        private Godot.Node2D RootNodeScreen;
        private Godot.Node2D RootNodeScreenBelowWorld;

        [Dependency] readonly ISceneTreeHolder sceneTreeHolder;

        private readonly Dictionary<string, (IOverlay overlay, Godot.RID canvasItem)> overlays =
            new Dictionary<string, (IOverlay, Godot.RID)>();

        public void Initialize()
        {
<<<<<<< HEAD
            if (!GameController.OnGodot)
            {
                return;
            }

            RootNodeWorld = new Godot.Node2D {Name = "OverlayRoot"};
=======
            RootNodeScreenBelowWorld = new Godot.Node2D { Name = "OverlayRoot" };
            sceneTreeHolder.BelowWorldScreenSpace.AddChild(RootNodeScreenBelowWorld);

            RootNodeWorld = new Godot.Node2D { Name = "OverlayRoot" };
>>>>>>> 58fb11a9
            sceneTreeHolder.WorldRoot.AddChild(RootNodeWorld);
            RootNodeWorld.ZIndex = (int) DrawDepth.Overlays;

            RootNodeScreen = new Godot.Node2D {Name = "OverlayRoot"};
            sceneTreeHolder.SceneTree.Root.GetNode("UILayer").AddChild(RootNodeScreen);
        }

        public void FrameUpdate(RenderFrameEventArgs args)
        {
            foreach (var (overlay, _) in overlays.Values)
            {
                overlay.FrameUpdate(args);
            }
        }

        public void AddOverlay(IOverlay overlay)
        {
            if (!GameController.OnGodot)
            {
                return;
            }

            if (overlays.ContainsKey(overlay.ID))
            {
                throw new InvalidOperationException($"We already have an overlay with ID '{overlay.ID}'");
            }

            Godot.RID parent;
            switch (overlay.Space)
            {
                case OverlaySpace.ScreenSpace:
                    parent = RootNodeScreen.GetCanvasItem();
                    break;
                case OverlaySpace.WorldSpace:
                    parent = RootNodeWorld.GetCanvasItem();
                    break;
                case OverlaySpace.ScreenSpaceBelowWorld:
                    parent = RootNodeScreenBelowWorld.GetCanvasItem();
                    break;
                default:
                    throw new NotImplementedException($"Unknown overlay space: {overlay.Space}");
            }

            var item = VS.CanvasItemCreate();
            VS.CanvasItemSetParent(item, parent);

            overlays.Add(overlay.ID, (overlay, item));
            overlay.AssignCanvasItem(item);
        }

        public IOverlay GetOverlay(string id)
        {
            if (GameController.OnGodot)
            {
                return overlays[id].overlay;
            }

            throw new NotImplementedException();
        }

        public T GetOverlay<T>(string id) where T : IOverlay
        {
            return (T) GetOverlay(id);
        }

        public bool HasOverlay(string id)
        {
            if (GameController.OnGodot)
            {
                return overlays.ContainsKey(id);
            }

            throw new NotImplementedException();
        }

        public void RemoveOverlay(string id)
        {
            if (!GameController.OnGodot || !overlays.TryGetValue(id, out var value))
            {
                return;
            }

            var (overlay, item) = value;
            overlay.Dispose();
            VS.FreeRid(item);
            overlays.Remove(id);
        }

        public bool TryGetOverlay(string id, out IOverlay overlay)
        {
            if (GameController.OnGodot && overlays.TryGetValue(id, out var value))
            {
                overlay = value.overlay;
                return true;
            }

            overlay = default;
            return false;
        }

        public bool TryGetOverlay<T>(string id, out T overlay) where T : IOverlay
        {
            if (overlays.TryGetValue(id, out var value))
            {
                overlay = (T) value.overlay;
                return true;
            }

            overlay = default;
            return false;
        }
    }
}<|MERGE_RESOLUTION|>--- conflicted
+++ resolved
@@ -25,19 +25,15 @@
 
         public void Initialize()
         {
-<<<<<<< HEAD
             if (!GameController.OnGodot)
             {
                 return;
             }
 
-            RootNodeWorld = new Godot.Node2D {Name = "OverlayRoot"};
-=======
             RootNodeScreenBelowWorld = new Godot.Node2D { Name = "OverlayRoot" };
             sceneTreeHolder.BelowWorldScreenSpace.AddChild(RootNodeScreenBelowWorld);
 
             RootNodeWorld = new Godot.Node2D { Name = "OverlayRoot" };
->>>>>>> 58fb11a9
             sceneTreeHolder.WorldRoot.AddChild(RootNodeWorld);
             RootNodeWorld.ZIndex = (int) DrawDepth.Overlays;
 
