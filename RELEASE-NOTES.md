# Release notes for RobustToolbox.

<!--
NOTE: automatically updated sometimes by version.py.
Don't change the format without looking at the script!
-->

<!--START TEMPLATE
## Master

### Breaking changes

*None yet*

### New features

*None yet*

### Bugfixes

*None yet*

### Other

*None yet*

### Internal

*None yet*


END TEMPLATE-->

## Master

### Breaking changes

*None yet*

### New features

<<<<<<< HEAD
* ViewVariables editors for `ProtoId` fields now have a Select button which opens a window listing all available prototypes of the appropriate type.
=======
* Added a new `WeakEntityReference` struct that is intended to be used by component data-fields to refer to entities that may or may not still exist.
>>>>>>> c3489d4d

### Bugfixes

*None yet*

### Other

*None yet*

### Internal

*None yet*


## 265.0.0

### Breaking changes

* More members in `IntegrationInstance` now enforce that the instance is idle before accessing it.
* `Prototype.ValidateDirectory` now requires that prototype IDs have no spaces or periods in them.
* `IPrototypeManager.TryIndex` no longer logs errors unless using the overload with an optional parameter. Use `Resolve()` instead if error logging is desired.
* `LocalizedCommands` now has a `Loc` property that refers to `LocalizationManager`. This can cause compile failures if you have static methods in child types that referenced static `Loc`.
* `[AutoGenerateComponentState]` now works on parent members for inherited classes. This can cause compile failures in certain formerly silently broken cases with overriden properties.
* `Vector3`, `Vector4`, `Quaternion`, and `Matrix4` have been removed from `Robust.Shared.Maths`. Use the `System.Numerics` types instead.

### New features

* `RobustClientPackaging.WriteClientResources()` and `RobustServerPackaging.WriteServerResources()` now have an overload taking in a set of things to ignore in the content resources directory.
* Added `IPrototypeManager.Resolve()`, which logs an error if the resolved prototype does not exist. This is effectively the previous (but not original) default behavior of `IPrototypeManager.TryIndex`.
* There's now a ViewVariables property editor for tuples.
* Added `ColorNaming` helper functions for getting textual descriptions of color values.
* Added Oklab/Oklch conversion functions for `Color`.
* `ColorSelectorSliders` now displays textual descriptions of color values.
* Added `TimeSpanExt.TryTimeSpan` to parse `TimeSpan`s with the `1.5h` format available in YAML.
* Added `ITestContextLike` and related classes to allow controlling pooled integration instances better.
* `EntProtoId` VV prop editors now don't allow setting invalid prototype IDs, inline with `ProtoId<T>`.
* Custom VV controls can now be registered using `IViewVariableControlFactory`.
* The entity spawn window now shows all placement modes registered with `IPlacementManager`.
* Added `VectorHelpers.InterpolateCubic` for `System.Numerics` `Vector3` and `Vector4`.
* Added deconstruct helpers for `System.Numerics` `Vector3` and `Vector4`.

### Bugfixes

* Pooled integration instances returned by `RobustIntegrationTest` are now treated as non-idle, for consistency with non-pooled startups.
* `SharedAudioSystem.SetState` no longer calls `DirtyField` on `PlaybackPosition`, an unnetworked field.
* Fix loading texture files from the root directory.
* Fix integration test pooling leaking non-reusable instances.
* Fix multiple bugs where VV displayed the wrong property editor for remote values.
* VV displays group headings again in member list.
* Fix a stack overflow that could occur with `ColorSelectorSliders`.
* `MidiRenderer` now properly handles `NoteOn` events with 0 velocity (which should actually be treated as `NoteOff` events).

### Other

* The debug assert for `RobustRandom.Next(TimeSpan, TimeSpan)` now allows for the two arguments to be equal.
* The configuration system will now report an error instead of warning if it fails to load the config file.
* Members in `IntegrationInstance` that enforce the instance is idle now always allow access from the instance's thread (e.g. from a callback).
* `IPrototypeManager` methods now have `[ForbidLiteral]` where appropriate.
* Performance improvements to physics system.
* `[ValidatePrototypeIdAttribute]` has been marked as obsolete.
* `ParallelManager` no longer cuts out exception information for caught job exceptions.
* Improved logging for PVS uninitialized/deleted entity errors.

### Internal

* General code & warning cleanup.
* Fix `VisibilityTest` being unreliable.
* `ColorSelectorSliders` has been internally refactored.
* Added CI workflows that test all RT build configurations.

## 264.0.0

### Breaking changes

* `IPrototypeManager.Index(Type kind, string id)` now throws `UnknownPrototypeException` instead of `KeyNotFoundException`, for consistency with `IPrototypeManager.Index<T>`.

### New features

* Types can now implement the new interface `IRobustCloneable<T>` to be cloned by the component state source generator.
* Added extra Roslyn Analyzers to detect some misuse of prototypes:
  * Network serializing prototypes (tagging them with `[Serializable, NetSerializable]`).
  * Constructing new instances of prototypes directly.
* Add `PrototypeManagerExt.Index` helper function that takes a nullable `ProtoId<T>`, returning null if the ID is null.
* Added an `AlwaysActive` field to `WebViewControl` to make a browser window active even when not in the UI tree.
* Made some common dependencies accessible through `IPlacementManager`.
* Added a new `GENITIVE()` localization helper function, which is useful for certain languages.

### Bugfixes

* Sprite scale is now correctly applied to sprite boundaries in `SpriteSystem.GetLocalBounds`.
* Fixed documentation for `IPrototypeManager.Index<T>` stating that `KeyNotFoundException` gets thrown, when in actuality `UnknownPrototypeException` gets thrown.

### Other

* More tiny optimizations to `DataDefinitionAnalyzer`.
* NetSerializer has been updated. On debug, it will now report *where* a type that can't be serialized is referenced from.

### Internal

* Minor internal code cleanup.


## 263.0.0

### Breaking changes

* Fully removed some non-`Entity<T>` container methods.

### New features

* `IMidiRenderer.LoadSoundfont` has been split into `LoadSoundfontResource` and `LoadSoundfontUser`, the original now being deprecated.
* Client command execution now properly catches errors instead of letting them bubble up through the input stack.
* Added `CompletionHelper.PrototypeIdsLimited` API to allow commands to autocomplete entity prototype IDs.
* Added `spawn:in` Toolshed command.
* Added `MapLoaderSystem.TryLoadGeneric` overload to load from a `Stream`.
* Added `OutputPanel.GetMessage()` and `OutputPanel.SetMessage()` to allow replacing individual messages.

### Bugfixes

* Fixed debug asserts when using MIDI on Windows.
* Fixed an error getting logged on startup on macOS related to window icons.
* `CC-BY-NC-ND-4.0` is now a valid license for the RGA validator.
* Fixed `TabContainer.CurrentTab` clamping against the wrong value.
* Fix culture-based parsing in `TimespanSerializer`.
* Fixed grid rendering blowing up on tile IDs that aren't registered.
* Fixed debug assert when loading MIDI soundfonts on Windows.
* Make `ColorSelectorSliders` properly update the dropdown when changing `SelectorType`.
* Fixed `tpto` allowing teleports to oneself, thereby causing them to be deleted.
* Fix OpenAL extensions being requested incorrectly, causing an error on macOS.
* Fixed horizontal measuring of markup controls in rich text.

### Other

* Improved logging for some audio entity errors.
* Avoided more server stutters when using `csci`.
* Improved physics performance.
* Made various localization functions like `GENDER()` not throw if passed a string instead of an `EntityUid`.
* The generic clause on `EntitySystem.AddComp<T>` has been changed to `IComponent` (from `Component`) for consistency with `IEntityManager.AddComponent<T>`.
* `DataDefinitionAnalyzer` has been optimized somewhat.
* Improved assert logging error message when static data fields are encountered.

### Internal

* Warning cleanup.
* Added more tests for `DataDefinitionAnalyzer`.
* Consistently use `EntitySystem` proxy methods in engine.


## 262.0.0

### Breaking changes

* Toolshed commands will now validate that each non-generic command argument is parseable (i.e., has a corresponding type parser). This check can be disabled by explicitly marking the argument as unparseable via `CommandArgumentAttribute.Unparseable`.

### New features

* `ToolshedManager.TryParse` now also supports nullable value types.
* Add an ignoredComponents arg to IsDefault.

### Bugfixes

* Fix `SpriteComponent.Layer.Visible` setter not marking a sprite's bounding box as dirty.
* The audio params in the passed SoundSpecifier for PlayStatic(SoundSpecifier, Filter, ...) will now be used as a default like other PlayStatic overrides.
* Fix windows not saving their positions correctly when their x position is <= 0.
* Fix transform state handling overriding PVS detachment.


## 261.2.0

### New features

* Implement IEquatable for ResolvedPathSpecifier & ResolvedCollectionSpecifier.
* Add NearestChunkEnumerator.

### Bugfixes

* Fix static entities not having the center of mass updated.
* Fix TryQueueDelete.
* Fix tpto potentially parenting grids to non-map entities.

### Other

* TileChangedEvent is now raised once in clientside grid state handling rather than per tile.
* Removed ITileDefinition.ID as it was redundant.
* Change the lifestage checks on predicted entity deletion to check for terminating.

### Internal

* Update some `GetComponentName<T>` uses to generic.


## 261.1.0

### New features

* Automatically create logger sawmills for `UIController`s similar to `EntitySystem`s.

### Bugfixes

* Fix physics forces not auto-clearing / respecting the cvar.

### Internal

* Cleanup more compiler warnings in unit tests.


## 261.0.0

### Breaking changes

* Remove unused TryGetContainingContainer override.
* Stop recursive FrameUpdates for controls that are not visible.
* Initialize LocMgr earlier in the callstack for GameController.
* Fix FastNoiseLise fractal bounding and remove its DataField property as it should be derived on other properties updating.
* Make RaiseMoveEvent internal.
* MovedGridsComponent and PhysicsMapComponent are now purged and properties on `SharedPhysicsSystem`. Additionally the TransformComponent for Awake entities is stored alongside the PhysicsComponent for them.
* TransformComponent is now stored on physics contacts.
* Gravity2DComponent and Gravity2DController were moved to SharedPhysicsSystem.

### New features

* `IFileDialogManager` now allows specifying `FileAccess` and `FileShare` modes.
* Add Intersects and Enlarged to Box2i in line with Box2.
* Make `KeyFrame`s on `AnimationTrackProperty` public settable.
* Add the spawned entities to a returned array from `SpawnEntitiesAttachedTo`.

### Bugfixes

* Fixed SDL3 file dialog implementation having a memory leak and not opening files read-write.
* Fix GetMapLinearVelocity.

### Other

* `uploadfile` and `loadprototype` commands now only open files with read access.
* Optimize `ToMapCoordinates`.

### Internal

* Cleanup on internals of `IFileDialogManager`, removing duplicate code.
* Fix Contacts not correctly being marked as `Touching` while contact is ongoing.


## 260.2.0

### New features

* Add `StringBuilder.Insert(int, string)` to sandbox.
* Add the WorldNormal to the StartCollideEvent.


## 260.1.0

### New features

* `ComponentFactory` is now exposed to `EntitySystem` as `Factory`

### Other

* Cleanup warnings in PLacementManager
* Cleanup warnings in Clide.Sprite

## 260.0.0

### Breaking changes

* Fix / change `StartCollideEvent.WorldPoint` to return all points for the collision which may be up to 2 instead of 1.

### New features

* Add SpriteSystem dependency to VisualizerSystem.
* Add Vertical property to progress bars
* Add some `EntProtoId` overloads for group entity spawn methods.


## 259.0.0

### Breaking changes

* TileChangedEvent now has an array of tile changed entries rather than raising an individual event for every single tile changed.

### Other

* `Entity<T>` methods were marked as `readonly` as appropriate.


## 258.0.1

### Bugfixes

* Fix static physics bodies not generating contacts if they spawn onto sleeping bodies.


## 258.0.0

### Breaking changes

* `IMarkupTag` and related methods in `MarkupTagManager` have been obsoleted and should be replaced with the new `IMarkupTagHandler` interface. Various engine tags (e.g., `BoldTag`, `ColorTag`, etc) no longer implement the old interface.

### New features

* Add IsValidPath to ResPath and make some minor performance improvements.

### Bugfixes

* OutputPanel and RichTextLabel now remove controls associated with rich text tags when the text is updated.
* Fix `SpriteComponent.Visible` datafield not being read from yaml.
* Fix container state handling not forcing inserts.

### Other

* `SpriteSystem.LayerMapReserve()` no longer throws an exception if the specified layer already exists. This makes it behave like the obsoleted `SpriteComponent.LayerMapReserveBlank()`.


## 257.0.2

### Bugfixes

* Fix unshaded sprite layers not rendering correctly.


## 257.0.1

### Bugfixes

* Fix sprite layer bounding box calculations. This was causing various sprite rendering & render-tree lookup issues.


## 257.0.0

### Breaking changes

* The client will now automatically pause any entities that leave their PVS range.
* Contacts for terminating entities no longer raise wake events.

### New features

* Added `IPrototypeManager.IsIgnored()` for checking whether a given prototype kind has been marked as ignored via `RegisterIgnore()`.
* Added `PoolManager` & `TestPair` classes to `Robust.UnitTesting`. These classes make it easier to create & use pooled server/client instance pairs in integration tests.
* Catch NotYamlSerializable DataFields with an analyzer.
* Optimized RSI preloading and texture atlas creation.

### Bugfixes

* Fix clients unintentionally un-pausing paused entities that re-enter pvs range

### Other

* The yaml prototype id serialiser now provides better feedback when trying to validate an id for a prototype kind that has been ignored via `IPrototypeManager.RegisterIgnore()`
* Several SpriteComponent methods have been marked as obsolete, and should be replaced with new methods in SpriteSystem.
* Rotation events no longer check for grid traversal.


## 256.0.0

### Breaking changes

* `ITypeReaderWriter<TType, TNode>` has been removed due to being unused. Implement `ITypeSerializer<TType, TNode>` instead
* Moved AsNullable extension methods to the Entity struct.

### New features

* Add DevWindow tab to show all loaded textures.
* Add Vector2i / bitmask converfsion helpers.
* Allow texture preload to be skipped for some textures.
* Check audio file signatures instead of extensions.
* Add CancellationTokenRegistration to sandbox.
* Add the ability to serialize TimeSpan from text.
* Add support for rotated / mirrored tiles.

### Bugfixes

* Fix yaml hot reloading.
* Fix a linear dictionary lookup in PlacementManager.

### Other

* Make ItemList not run deselection callback on all items if they aren't selected.
* Cleanup warnings for CS0649 & CS0414.

### Internal

* Move PointLight component states to shared.


## 255.1.0

### New features

* The client localisation manager now supports hot-reloading ftl files.
* TransformSystem can now raise `GridUidChangedEvent` and `MapUidChangedEvent` when a entity's grid or map changes. This event is only raised if the `ExtraTransformEvents` metadata flag is enabled.

### Bugfixes

* Fixed a server crash due to a `NullReferenceException` in PVS system when a player's local entity is also one of their view subscriptions.
* Fix CompileRobustXamlTask for benchmarks.
* .ftl files will now hot reload.
* Fix placementmanager sometimes not clearing.

### Other

* Container events are now documented.


## 255.0.0

### Breaking changes

* `RobustIntegrationTest` now pools server/client instances by default. If a custom settings class is provided, it will still disable pooling unless explicitly enabled.
  * Server/Client instances that are returned to the pool should be disconnected. This might require you to update some tests.
  * Pooled instances also require you to use `RobustIntegrationTest` methods like `WaitPost()` to ensure the correct thread is used.

### Bugfixes

* Fix `EntityDeserializer` improperly setting entity lifestages when loading a post-mapinit map.
* Fix `EntityManager.PredictedDeleteEntity()` not deleting pure client-side entities.
* Fix grid fixtures using a locale dependent id. This could cause some clients to crash/freeze when connected to a server with a different locale.

### Other

* Add logic to block cycles in master MIDI renderers, which could otherwise cause client freezes.


## 254.1.0

### New features

* Add CC ND licences to the RGA validator.
* Add entity spawn prediction and entity deletion prediction. This is currently limited as you are unable to predict interactions with these entities. These are done via the new methods prefixed with "Predicted". You can also manually flag an entity as a predicted spawn with the `FlagPredicted` method which will clean it up when prediction is reset.

### Bugfixes

* Fix tile edge rendering for neighbor tiles being the same priority.

### Other

* Fix SpawnAttachedTo's system proxy method not the rotation arg like EntityManager.


## 254.0.0

### Breaking changes

* Yaml mappings/dictionaries now only support string keys instead of generic nodes
  * Several MappingDataNode method arguments or return values now use strings instead of a DataNode object
  * The MappingDataNode class has various helper methods that still accept a ValueDataNode, but these methods are marked as obsolete and may be removed in the future.
  * yaml validators should use `MappingDataNode.GetKeyNode()` when validating mapping keys, so that errors can print node start & end information
* ValueTuple yaml serialization has changed
  * Previously they would get serialized into a single mapping with one entry (i.e., `{foo : bar }`)
  * Now they serialize into a sequence (i.e., `[foo, bar]`)
  * The ValueTuple serializer will still try to read mappings, but due to the MappingDataNode this may fail if the previously serialized "key" can't be read as a simple string

### New features

* Add cvar to disable tile edges.
* Add GetContainingContainers method to ContainerSystem to recursively get containers upwards on an entity.

### Internal

* Make component lifecycle methods use generics.


## 253.0.0

### New features

* Add a new `SerializationManager.PushComposition()` overload that takes in a single parent instead of an array of parents.
* `BoundUserInterfaceMessageAttempt` once again gets raised as a broadcast event, in addition to being directed.
  * This effectively reverts the breaking part of the changes made in v252.0.0
* Fix CreateDistanceJoint using an int instead of a float for minimum distance.

### Bugfixes

* Fix deferred component removal not setting the component's life stage to `ComponentLifeStage.Stopped` if the component has not yet been initialised.
* Fix some `EntitySystem.Resolve()` overloads not respecting the optional `logMissing` argument.
* Fix screen-space overlays not being useable without first initializing/starting entity manager & systems
* ItemList is now significantly optimized. VV's `AddComponent` window in particular should be much faster.
* Fix some more MapValidator fields.
* Fix popup text overflowing the sides of the screen.
* Improve location reporting for non-writeable datafields via analyzer.

### Other

* TestPoint now uses generics rather than IPhysShape directly.


## 252.0.0

### Breaking changes

* BoundUserInterfaceMessageAttempt is raised directed against entities and no longer broadcast.


## 251.0.0

### Breaking changes

* Localization is now separate between client and server and is handled via cvar.
* Contacting entities no longer can be disabled for CollisionWake to avoid destroying the contacts unnecessarily.

### New features

* Added `DirectionExtensions.AllDirections`, which contains a list of all `Direction`s for easy enumeration.
* Add ForbidLiteralAttribute.
* Log late MsgEntity again.
* Show entity name in `physics shapeinfo` output.
* Make SubscribeLocalEvent not require EntityEventArgs.
* Add autocomplete to `tp` command.
* Add button to jump to live chat when scrolled up.
* Add autocomplete to `savemap` and `savegrid`.

### Bugfixes

* Fix velocity not re-applying correctly on re-parenting.
* Fix Equatable on FormattedMessage.
* Fix SharedTransformSystem methods logging errors on resolves.

### Other

* Significantly optimized tile edge rendering.

### Internal

* Remove duplicate GetMassData method.
* Inline manifold points for physics.


## 250.0.0

### Breaking changes

* The default shader now interprets negative color modulation as a flag that indicates that the light map should be ignored.
  * This can be used to avoid having to change the light map texture, thus reducing draw batches.
  * Sprite layers that are set to use the "unshaded" shader prototype now use this.
  * Any fragment shaders that previously the `VtxModulate` colour modulation variable should instead use the new `MODULATE` variable, as the former may now contain negative values.

### New features

* Add OtherBody API to contacts.
* Make FormattedMessages Equatable.
* AnimationCompletionEvent now has the AnimationPlayerComponent.
* Add entity description as a tooltip on the entity spawn panel.

### Bugfixes

* Fix serialization source generator breaking if a class has two partial locations.
* Fix map saving throwing a `DirectoryNotFoundException` when given a path with a non-existent directory. Now it once again creates any missing directories.
* Fix map loading taking a significant time due to MappingDataNode.Equals calls being slow.

### Other

* Add Pure to some Angle methods.

### Internal

* Cleanup some warnings in classes.


## 249.0.0

### Breaking changes

* Layer is now read-only on VisibilityComponent and isn't serialized.

### New features

* Added a debug overlay for the linear and angular velocity of all entities on the screen. Use the `showvel` and `showangvel` commands to toggle it.
* Add a GetWorldManifold overload that doesn't require a span of points.
* Added a GetVisMaskEvent. Calling `RefreshVisibilityMask` will raise it and subscribers can update the vismask via the event rather than subscribers having to each manually try and handle the vismask directly.

### Bugfixes

* `BoxContainer` no longer causes stretching children to go below their minimum size.
* Fix lights on other grids getting clipped due to ignoring the light range cvar.
* Fix the `showvelocities` command.
* Fix the DirtyFields overload not being sandbox safe for content.

### Internal

* Polygon vertices are now inlined with FixedArray8 and a separate SlimPolygon using FixedArray4 for hot paths rather than using pooled arrays.


## 248.0.2

### Bugfixes

* Don't throw in overlay rendering if MapUid not found.

### Internal

* Reduce EntityManager.IsDefault allocations.


## 248.0.1

### Bugfixes

* Bump ImageSharp version.
* Fix instances of NaN gain for audio where a negative-infinity value is being used for volume.


## 248.0.0

### Breaking changes

* Use `Entity<MapGridComponent>` for TileChangedEvent instead of EntityUid.
* Audio files are no longer tempo perfect when being played if the offset is small. At some point in the future an AudioParams bool is likely to be added to enforce this.
* MoveProxy method args got changed in the B2DynamicTree update.
* ResPath will now assert in debug if you pass in an invalid path containing the non-standardized directory separator.

### New features

* Added a new `MapLoaderSystem.TryLoadGrid()` override that loads a grid onto a newly created map.
* Added a CVar for the endbuffer for audio. If an audio file will play below this length (for PVS reasons) it will be ignored.
* Added Regex.Count + StringBuilder.Chars setter to the sandbox.
* Added a public API for PhysicsHull.
* Made MapLoader log more helpful.
* Add TryLoadGrid override that also creates a map at the same time.
* Updated B2Dynamictree to the latest Box2D V3 version.
* Added SetItems to ItemList control to set items without removing the existing ones.
* Shaders, textures, and audio will now hot reload automatically to varying degrees. Also added IReloadManager to handle watching for file-system changes and relaying events.
* Wrap BUI disposes in a try-catch in case of exceptions.


### Bugfixes

* Fix some instances of invalid PlaybackPositions being set.
* Play audio from the start of a file if it's only just come into PVS range / had its state handled.
* Fix TryCopyComponents.
* Use shell.WriteError if TryLoad fails for mapping commands.
* Fix UI control position saving causing exceptions where the entity is cleaned-up alongside a state change.
* Fix Map NetId completions.
* Fix some ResPath calls using the wrong paths.

### Internal

* Remove some unused local variables and the associated warnings.


## 247.2.0

### New features

* Added functions for copying components to `IEntityManager` and `EntitySystem`.
* Sound played from sound collections is now sent as "collection ID + index" over the network instead of the final filename.
  * This enables integration of future accessibility systems.
  * Added a new `ResolvedSoundSpecifier` to represent played sounds. Methods that previously took a filename now take a `ResolvedSoundSpecifier`, with an implicit cast from string being interpreted as a raw filename.
* `VisibilitySystem` has been made accessible to shared as `SharedVisibilitySystem`.
* `ScrollContainer` now has properties exposing `Value` and `ValueTarget` on its internal scroll bars.

### Bugfixes

* Fix prototype hot reload crashing when adding a new component already exists on an entity.
* Fix maps failing to save in some cases related to tilemap IDs.
* Fix `Regex.Escape(string)` not being available in sandbox.
* Prototypes that parent themselves directly won't cause the game to hang on an infinite loop anymore.
* Fixed disconnecting during a connection attempt leaving the client stuck in a phantom state.

### Internal

* More warning cleanup.

## 247.1.0

### New features

* Added support for `Color[]` shader uniforms
* Added optional minimumDistance parameter to `SharedJointSystem.CreateDistanceJoint()`

### Bugfixes

* Fixed `EntitySystem.DirtyFields()` not actually marking fields as dirty.

### Other

* Updated the Yamale map file format validator to support v7 map/grid files.


## 247.0.0

### Breaking changes

* `ITileDefinitionManager.AssignAlias` and general tile alias functionality has been removed. `TileAliasPrototype` still exist, but are only used during entity deserialization.
* `IMapManager.AddUninitializedMap` has been removed. Use the map-init options on `CreateMap()` instead.
* Re-using a MapId will now log a warning. This may cause some integration tests to fail if they are configured to fail
  when warnings are logged.
* The minimum supported map format / version has been increased from 2 to 3.
* The server-side `MapLoaderSystem` and associated classes & structs has been moved to `Robust.Shared`, and has been significantly modified.
  * The `TryLoad` and `Save` methods have been replaced with grid, map, generic entity variants. I.e, `SaveGrid`, `SaveMap`, and `SaveEntities`.
  * Most of the serialization logic and methods have been moved out of `MapLoaderSystem` and into new `EntitySerializer`
    and `EntityDeserializer` classes, which also replace the old `MapSerializationContext`.
  * The `MapLoadOptions` class has been split into `MapLoadOptions`, `SerializationOptions`, and `DeserializationOptions`
    structs.
* The interaction between PVS overrides and visibility masks / layers have changed:
  * Any forced entities (i.e., `PvsOverrideSystem.AddForceSend()`) now ignore visibility masks.
  * Any global & session overrides (`PvsOverrideSystem.AddGlobalOverride()` & `PvsOverrideSystem.AddSessionOverride()`) now respect visibility masks.
  * Entities added via the `ExpandPvsEvent` respect visibility masks.
  * The mask used for any global/session overrides can be modified via `ExpandPvsEvent.Mask`.
* Toolshed Changes:
  * The signature of Toolshed type parsers have changed. Instead of taking in an optional command argument name string, they now take in a `CommandArgument` struct.
  * Toolshed commands can no longer contain a '|', as this symbol is now used for explicitly piping the output of one command to another. command pipes. The existing `|` and '|~' commands have been renamed to `bitor` and `bitnotor`.
  * Semicolon terminated command blocks in toolshed commands no longer return anything. I.e., `i { i 2 ; }` is no longer a valid command, as the block has no return value.

### New features

* The current map format/version has increased from 6 to 7 and now contains more information to try support serialization of maps with null-space entities and full game saves.
* `IEntitySystemManager` now provides access to the system `IDependencyCollection`.
* Toolshed commands now support optional and `params T[]` arguments. optional / variable length commands can be terminated using ';' or '|'.

### Bugfixes

* Fixed entity deserialization for components with a data fields that have a AlwaysPushInheritance Attribute
* Audio entities attached to invisible / masked entities should no longer be able to temporarily make those entities visible to all players.
* The map-like Toolshed commands now work when a collection is piped in.
* Fixed a bug in toolshed that could cause it to preferentially use the incorrect command implementation.
  * E.g., passing a concrete enumerable type would previously use the command implementation that takes in an unconstrained generic parameter `T` instead of a dedicated `IEnumeerable<T>` implementation.

### Other

* `MapChangedEvent` has been marked as obsolete, and should be replaced with `MapCreatedEvent` and `MapRemovedEvent.
* The default auto-completion hint for Toolshed commands have been changed and somewhat standardized. Most parsers should now generate a hint of the form:
  * `<name (Type)>` for mandatory arguments
  * `[name (Type)]` for optional arguments
  * `[name (Type)]...` for variable length arguments (i.e., for `params T[]`)


## 246.0.0

### Breaking changes

* The fixes to renderer state may have inadvertantly broken some rendering code that relied upon the old behavior.
* TileRenderFlag has been removed and now it's just a byte flag on the tile for content usage.

### New features

* Add BeforeLighting overlay draw space for overlays that need to draw directly to lighting and want to do it immediately beforehand.
* Change BlurLights to BlurRenderTarget and make it public for content usage.
* Add ContentFlag to tiles for content-flag usage.
* Add a basic mix shader for doing canvas blends.
* Add GetClearColorEvent for content to override the clear color behavior.

### Bugfixes

* Fix pushing renderer state not restoring stencil status, blend status, queued shader instance scissor state.


## 245.1.0

### New features

* Add more info to the AnchorEntity debug message.
* Make ParseObject public where it will parse a supplied Type and string into the specified object.

### Bugfixes

* Fix EntityPrototypeView not always updating the entity correctly.
* Tweak BUI shutdown to potentially avoid skipping closing.

### Other

* Increase Audio entity despawn buffer to avoid clipping.


## 245.0.0

### Breaking changes

* `BoundUserInterface.Open()` now has the `MustCallBase` attribute

### Bugfixes

* Fixed an error in `MappingDataNode.TryAddCopy()`, which was causing yaml inheritance/deserialization bugs.


## 244.0.0

### Breaking changes

* Increase physics speedcap default from 35m/s to 400m/s in-line with box2d v3.

### New features

* Add EntityManager overloads for ComponentRegistration that's faster than the generic methods.
* Add CreateWindowCenteredRight for BUIs.

### Bugfixes

* Avoid calling UpdateState before opening a BUI.


## 243.0.1

### Bugfixes

* Fixed `BaseWindow` sometimes not properly updating the mouse cursor shape.
* Revert `BaseWindow` OnClose ordering due to prior reliance upon the ordering.


## 243.0.0

### Breaking changes

* RemoveChild is called after OnClose for BaseWindow.

### New features

* BUIs now have their positions saved when closed and re-used when opened when using the `CreateWindow<T>` helper or via manually registering it via RegisterControl.

### Other

* Ensure grid fixtures get updated in client state handling even if exceptions occur.


## 242.0.1

### Bugfixes

* Fixed prototype reloading/hotloading not properly handling data-fields with the `AlwaysPushInheritanceAttribute`
* Fix the pooled polygons using incorrect vertices for EntityLookup and MapManager.

### Internal

* Avoid normalizing angles constructed from vectors.


## 242.0.0

### Breaking changes

* The order in which the client initialises networked entities has changed. It will now always apply component states, initialise, and start an entity's parent before processing any children. This might break anything that was relying on the old behaviour where all component states were applied before any entities were initialised & started.
* `IClydeViewport` overlay rendering methods now take in an `IRenderHandle` instead of a world/screen handle.
* The `OverlayDrawArgs` struct now has an internal constructor.

### New features

* Controls can now be manually restyled via `Control.InvalidateStyleSheet()` and `Control.DoStyleUpdate()`
* Added `IUserInterfaceManager.RenderControl()` for manually drawing controls.
* `OverlayDrawArgs` struct now has an `IRenderHandle` field such that overlays can use the new `RenderControl()` methods.
* TileSpawnWindow will now take focus when opened.

### Bugfixes

* Fixed a client-side bug where `TransformComponent.GridUid` does not get set properly when an existing entity is attached to a new entity outside of the player's PVS range.
* EntityPrototypeView will only create entities when it's on the UI tree and not when the prototype is set.
* Make CollisionWake not log errors if it can't resolve.

### Other

* Replace IPhysShape API with generics on IMapManager and EntityLookupSystem.

### Internal

* Significantly reduce allocations for Box2 / Box2Rotated queries.


## 241.0.0

### Breaking changes

* Remove DeferredClose from BUIs.

### New features

* Added `EntityManager.DirtyFields()`, which allows components with delta states to simultaneously mark several fields as dirty at the same time.
* Add `CloserUserUIs<T>` to close keys of a specific key.

### Bugfixes

* Fixed `RaisePredictiveEvent()` not properly re-raising events during prediction for event handlers that did not take an `EntitySessionEventArgs` argument.
* BUI openings are now deferred to avoid having slight desync between deferred closes and opens occurring in the same tick.


## 240.1.2


## 240.1.1

### Bugfixes

* Fixed one of the `IOverlayManager.RemoveOverlay` overrides not fully removing the overlay.


## 240.1.0

### New features

* Added an `AsNullable` extension method for converting an `Entity<T>` into an `Entity<T?>`

### Bugfixes

* Fixed an exception in `PhysicsSystem.DestroyContacts()` that could result in entities getting stuck with broken physics.

### Other

* `GamePrototypeLoadManager` will now send all uploaded prototypes to connecting players in a single `GamePrototypeLoadMessage`, as opposed to one message per upload.


## 240.0.1

### Bugfixes

* Fixed `SharedBroadphaseSystem.GetBroadphases()` not returning the map itself, which was causing physics to not work properly off-grid.


## 240.0.0

### Breaking changes

* `ComponentRegistry` no longer implements `ISerializationContext`
* Tickrate values are now `ushort`, allowing them to go up to 65535.

### New features

* Console completion options now have new flags for preventing suggestions from being escaped or quoted.
* Added `ILocalizationManager.HasCulture()`.
* Static `EntProtoId<T>` fields are now validated to exist.

### Bugfixes

* Fixed a state handling bug in replays, which was causing exceptions to be thrown when applying delta states.

### Other

* Reduced amount of `DynamicMethod`s used by serialization system. This should improve performance somewhat.

### Internal

* Avoided sorting overlays every render frame.
* Various clean up to grid fixture code/adding asserts.

## 239.0.1

### Bugfixes

* Fix logging of received packets with `net.packet` logging level.
* Downgrade `VorbisPizza` to fix audio playback for systems without AVX2 support.

### Other

* Improved performance of some Roslyn analyzers and source generators, which should significantly improve compile times and IDE performance.


## 239.0.0

### Breaking changes

* Robust now uses **.NET 9**.
* `ISerializationManager` will now log errors if it encounters `Entity<T>` data-fields.
  * To be clear, this has never been supported and is not really a breaking change, but this will likely require manual intervention to prevent tests from failing.
* `IClyde.TextInputSetRect`, `TextInputStart` and `TextInputStop` have been moved to be on `IClydeWindow`.
* Updated various NuGet dependencies and removed some other ones, of note:
  * `FastAccessors`, which is a transitive dep we never used, is now gone. It might have snuck into some `using` statement thanks to your IDE, and those will now fail to compile. Remove them.
  * NUnit `Is.EqualTo(default)` seems to have ambiguous overload resolution in some cases now, this can be fixed by using an explicit `default(type)` syntax.
  * This also fixed various false-positive warnings reported by NuGet.

### New features

* Added `MockInterfaces.MakeConfigurationManager` for creating functional configuration managers for unit test mocking.
* Added `ISawmill.IsLogLevelEnabled()` to avoid doing expensive verbose logging operations when not necessary.
* ``string[] Split(System.ReadOnlySpan`1<char>)`` is now available in sandbox.

### Bugfixes

* Fixed auto-generated component delta-states not raising `AfterAutoHandleStateEvent`
* Fixed auto-generated component delta-states improperly implementing `IComponentDeltaState` methods. May have caused bugs in replays.
* Fixed `Robust.Client.WebView` on the launcher via a new release.
* Fixed an exception that could occur when saving a map that had tiles migrated by alias.

### Other

* The `loglevel` command now properly shows the "`null`" log level that resets the level to inheriting from parent. This was already supported by it, but the completions didn't list it.

### Internal

* Experimental SDL2 windowing backend has been replaced with SDL3. SDL3 backend is also more feature-complete, though it is still not in use.
* Updated CEF used by Robust.Client.WebView to 131.3.5.

## 238.0.1

### Bugfixes

* Fixed source generation for auto-networked EntityUid Dictionaries missing a semicolon
* Fixed PlacementManager using the wrong coordinates when deleting entities in an area.


## 238.0.0

### Breaking changes

* Some toolshed command syntax/parsing has changed slightly, and several toolshed related classes and interfaces have changed significantly, including ToolshedManager, type parsers, invocation contexts, and parser contexts. For more detail see the the description of PR #5455


## 237.4.0

### New features

* Implement automatic field-level delta states via AutoGenerateComponentState via opt-in.

### Bugfixes

* Remove redundant TransformComponentState bool.


## 237.3.0

### New features

* Added stack-like functions to `ValueList<T>` and added an `AddRange(ReadOnlySpan<T>)` overload.
* Added new `AssetPassFilterDrop`.
* Added a new RayCastSystem with the latest Box2D raycast + shapecasts implemented.

### Bugfixes

* Fixed `IPrototypeManager.TryGetKindFrom()` not working for prototypes with automatically inferred kind names.

### Other

* Sandbox error reference locator now works with generic method calls.


## 237.2.0

### Breaking changes

* `SharedEyeSystem..SetTarget()` will now also automatically remove the old target from the session's ViewSubscriptions

### New features

* `ImmutableArray<T>` can now be serialized by `RobustSerializer`.
* `RequiresLocationAttribute`, used by `ref readonly`, is now allowed by the sandbox.
* Added `DAT-OBJ()` localization function, for the dative case in certain languages.
* Client builds for FreeBSD are now made.
* Added `FormattedMessage.TrimEnd()`.
* Added Toolshed `with` for `ProtoId<T>`.

### Bugfixes

* Fix `UniqueIndex<,>.RemoveRange()` and`UniqueIndexHkm<,>.RemoveRange()` clearing the whole set instead of just removing the specified values.
* Avoid server crashes on some weird console setups (notably Pterodactyl).
* Avoid unhandled exceptions during server shutdown getting swallowed due logging into a disposed logger.
* Fix sandbox definitions for `Regex` functions returning `MatchCollection`.
* Fix minor layout bugs with `SplitContainer` and `BoxContainer`.

### Other

* Changed how multi-window rendering presents to the screen with a new CVar `display.thread_unlock_before_swap`. This is an experiment to see if it solves some synchronization issues.
* View Variables no longer clears the window on refresh while waiting on response from server.
* `SpinBox` buttons now have a `+` prefix for the positive ones.
* Improve Toolshed type intersection mechanism

### Internal

* Warning cleanup.

## 237.1.0

### New features

* csi's auto import-system can now handle generic types.
* csi's reflection helpers (like `fld()`) handle private members up the inheritance chain.

### Bugfixes

* Fix `UniqueIndexHkm<,>` and, by extension, entity data storage memory leaking.
* Fix bugs related to UIScale on `OSWindow`s.


## 237.0.0

### Breaking changes

* `IClydeWindow.Size` is now settable, allowing window sizes to be changed after creation.

### New features

* The game server's `/update` endpoint now supports passing more information on why an update is available.
  * This information is accessible via `IWatchdogApi.RestartRequested`.
  * Information can be specified by passing a JSON object with a `Reason` code and `Message` field.
* Added an "Erase" button to the tile spawn menu.
* Added `OSWindow.Create()`, which allows OS windows to be created & initialised without immediately opening/showing them.

### Other

* Made `WatchdogApi` and some members of `IWatchdogApi` private. These symbols should never have been accessed by content.


## 236.1.0

### New features

* `RequiredMemberAttribute` and `SetsRequiredMembersAttribute` have been added to the sandbox whitelist. I.e., you can now use the `required` keyword in client/shared code.
* Added `SwitchExpressionException` to sandbox. This type gets used if you have a `switch` expression with no default case.
* Added `LineEdit.SelectAllOnFocus`.
* `GameTitle`, `WindowIconSet` and `SplashLogo` are exposed in `IGameController`. These will return said information set in game options or whatever is set in `manifest.yml`.
* `BoundUserInterface` inheritors now have access to `PlayerManager`.
* Added `MuteSounds` bool to `BaseButton`.
* The engine has a new future-proof HWID system.
  * The auth server now manages HWIDs. This avoids HWID impersonation attacks.
  * The auth server can return multiple HWIDs. They are accessible in `NetUserData.ModernHWIds`.
  * The auth server also returns a trust score factor, accessible as `NetUserData.Trust`.
  * HWID can be disabled client side (`ROBUST_AUTH_ALLOW_HWID` env var) or server side (`net.hwid` cvar).
  * The old HWID system is still in place. It is intended that content switches to placing new bans against the new HWIDs.
  * Old HWIDs no longer work if the connection is not authenticated.
* `launchauth` command now recognizes `SS14_LAUNCHER_APPDATA_NAME`.
* Added new overload to `EntityLookupSystem.GetEntitiesIntersecting`.
* Added `Control.RemoveChild(int childIndex)`.
* `build.entities_category_filter` allows filtering the entity spawn panel to a specific category.

### Bugfixes

* Fixed `SpriteView` offset calculations when scaled.

### Other

* Sprite flicks are applied immediately when started.
* More warning fixes.
* If the server gets shut down before finishing startup, the reason is now logged properly.


## 236.0.0

### Breaking changes

* Revert IsTouching only being set to true if the contact were laready touching in clientside physics prediction.
* Don't touch IsTouching if both bodies are asleep for clientside physics contacts. This change and the one above should fix a lot of clientside contact issues, particularly around repeated incorrect clientside contact events.

### New features

* Added an analyzer to detect duplicate Dependency fields.

### Bugfixes

* Auto-networked dictionaries now use `TryAdd()` to avoid duplicate key errors when a dictionary contains multiple unknown networked entities.
* Fixed `ICommonSession.Ping` always returning zero instead of the ping. Note that this will still return zero for client-side code when trying to get the ping of other players.
* Hot reload XAML files on rename to fix them potentially not being reloaded with Visual Studio.
* Fix TabContainer click detection for non-1.0 UI scales.

### Other

* Obsolete some static localization methods.
* Tried to improve PVS tolerance to exceptions occurring.


## 235.0.0

### Breaking changes

* Several different `AudioSystem` methods were incorrectly given a `[return: NotNullIfNotNull]` attribute. Content code that uses these methods needs to be updated to perform null checks.
* noSpawn is no longer obsolete and is now removed in lieu of the EntityCategory HideSpawnMenu.

### Bugfixes

* physics.maxlinvelocity is now a replicated cvar.
* Fix DistanceJoint debug drawing in physics not using the local anchors.
* Fixed filtered AudioSystem methods playing a sound for all players when given an empty filter.
* Fixed equality checks for `MarkupNode` not properly handling attributes.
* Fixed `MarkupNode` not having a `GetHashCode()` implementation.
* Fixed a PVS error that could occur when trying to delete the first entity that gets created in a round.
* Fixed the "to" and "take" toolshed commands not working as intended.
* Rich text controls within an `OutputPanel` control will now become invisible when they are out of view.

### Other

* Improve precision for Quaternion2D constructor from angles.


## 234.1.0

### New features

* SharedAudioSystem now has PlayLocal which only runs audio locally on the client.

### Bugfixes

* Fix AudioParams not being passed through on PlayGlobal methods.


## 234.0.0

### Breaking changes

* Remove a lot of obsoleted code that has been obsoleted for a while.

### New features

* Add another GetLocalEntitiesIntersecting override.

### Other

* Mark large replays as requiring Server GC.
* Obsolete some IResourceCache proxies.


## 233.1.0

### New features

* Add GetGridEntities and another GetEntitiesIntersecting overload to EntityLookupSystem.
* `MarkupNode` is now `IEquatable<MarkupNode>`. It already supported equality checks, now it implements the interface.
* Added `Entity<T>` overloads to the following `SharedMapSystem` methods: `GetTileRef`, `GetAnchoredEntities`, `TileIndicesFor`.
* Added `EntityUid`-only overloads to the following `SharedTransformSystem` methods: `AnchorEntity`, `Unanchor`.

### Bugfixes

* Fixed equality checks for `MarkupNode` not properly handling attributes.
* Fixed toolshed commands failing to generate error messages when working with array types
* Fixed `MarkupNode` not having a `GetHashCode()` implementation.

### Other

* If `EntityManager.FlushEntities()` fails to delete all entities, it will now attempt to do so a second time before throwing an exception.


## 233.0.2

### Bugfixes

* Fix exceptions in client game state handling for grids. Now they will rely upon the networked fixture data and not try to rebuild in the grid state handler.


## 233.0.1

### Bugfixes

* Fix IsHardCollidable component to EntityUid references.


## 233.0.0

### Breaking changes

* Made EntityRenamed a broadcast event & added additional args.
* Made test runs parallelizable.
* Added a debug assert that other threads aren't touching entities.

### Bugfixes

* Fix some entitylookup method transformations and add more tests.
* Fix mousehover not updating if new controls showed up under the mouse.

### Internal

* `ClientGameStateManager` now only initialises or starts entities after their parents have already been initialized. There are also some new debug asserts to try ensure that this rule isn't broken elsewhere.
* Engine version script now supports dashes.


## 232.0.0

### Breaking changes

* Obsolete method `AppearanceComponent.TryGetData` is now access-restricted to `SharedAppearanceSystem`; use `SharedAppearanceSystem.TryGetData` instead.

### New features

* Added `SharedAppearanceSystem.AppendData`, which appends non-existing `AppearanceData` from one `AppearanceComponent` to another.
* Added `AppearanceComponent.AppearanceDataInit`, which can be used to set initial `AppearanceData` entries in .yaml.

### Bugfixes

* Fix BUI interfaces not deep-copying in state handling.
* Add Robust.Xaml.csproj to the solution to fix some XAML issues.

### Other

* Serialization will now add type tags (`!type:<T>`) for necessary `NodeData` when writing (currently only for `object` nodes).

### Internal

* Added `ObjectSerializer`, which handles serialization of the generic `object` type.


## 231.1.1

### Bugfixes

* Fixed a bug where the client might not add entities to the broadphase/lookup components.
* Fixed  various toolshed commands not working, including `sort`, `sortdown` `join` (for strings), and `emplace`

### Other

* Toolshed command blocks now stop executing if previous errors were not handled / cleared.


## 231.1.0

### New features

* Network `InterfaceData` on `UserInterfaceComponent`.
* Added `System.Decimal` to sandbox.
* Added XAML hot reloading.
* Added API for content to write custom files into replay through `IReplayFileWriter`.

### Other

* Optimized `EntityLookup` and other physics systems.

### Internal

* Added more tests related to physics.


## 231.0.1

### Other

* Add better logging to failed PVS sends.


## 231.0.0

### Breaking changes

* ViewSubscriber has been moved to shared; it doesn't actually do anything on the client but makes shared code easier.

### New features

* ContactEnumreator exists to iterate the contacts of a particular entity.
* Add FixturesChangeComponent as a generic way to add and remove fixtures easily.
* PointLightComponent enabling / disabling now has an attempt event if you wish to block it on content side.
* There's an OpenScreenAt overload for screen-relative coordinates.
* SpriteSystem has methods to get an entity's position in sprite terms.
* EntityManager and ComponentFactory now have additional methods that interact with ComponentRegistry and ComponentRegistryEntry.

### Bugfixes

* Fix PrototypeFlags Add not actually working.
* Fix BUIs going BRRT opening and closing repeatedly upon prediction. The closing now gets deferred to the update loop if it's still closed at the end of prediction.


## 230.2.0

### New features

* Add ProcessNow for IRobustJob as a convenience method where you may not want to run a job in the background sometimes.
* Add Vector2i helpers to all 8 neighbouring directions.

### Other

* Remove IThreadPoolWorkItem interface from IRobustJob.


## 230.1.0

### New features

* You can now pass `bool[]` parameters to shaders.
* Added `toolshed.nearby_entities_limit` CVar.
* Fix `RichTextLabel.Text` to clear and reset the message properly in all cases.
* `scene` command has tab completion now.
* `devwindow` UI inspector property catches exceptions for read properties.
* `SplitContainer.Flip()`

### Bugfixes

* Fix tile enlargement not being applied for some EntityLookup queries.
* `LocalizedEntityCommands` are now not initialized inside `RobustUnitTest`, fixing guaranteed test failures.
* Fixed issues with broadphase init breaking replays frequently.
* Fix uploaded prototypes and resources for clients connecting to a server.

### Other

* Improved error reporting for DataField analyzer.


## 230.0.1


## 230.0.0

### New features

* Added `InterpolatedStringHandlerArgumentAttribute` to the sandbox whitelist.
* `IUserInterfaceManager.Popup()` popups now have a copy to clipboard button.

### Bugfixes

* Security fixes
* Fix exception in `TimedDespawnComponent` spawning another `TimedDespawnComponent`.
* Fixed pool memory leak in physics `SolveIsland`.


## 229.1.2

### Bugfixes

* Fixed a bug where the client might not add entities to the broadphase/lookup components.


## 229.1.1

### Bugfixes

* Fix some teleportation commands not working in singleplayer or replays

### Other

* Audio entity names now include the filepath of the audio being played if relevant for debugging.


## 229.1.0

### Bugfixes

* Fix multithreading bug in ParallelTracker that caused the game to crash randomly.
* Fixed IPv6-only hosts not working properly with built-in HTTP clients.

### Other

* Added obsoletion warning for `Control.Dispose()`. New code should not rely on it.
* Reduced the default tickrate to 30 ticks.
* Encryption of network messages is now done concurrently to avoid spending main thread time. In profiles, this added up to ~8% of main thread time on RMC-14.


## 229.0.0

### Breaking changes

* Fixes large entities causing entity spawn menu to break.
* Made PhysicsHull an internal ref struct for some PolygonShape speedup.

### New features

* Audio ticks-per-second is now capped at 30 by default and controlled via `audio.tick_rate` cvar.
* Add CreateWindow and CreateDisposableControl helpers for BUIs.
* Add OnProtoReload virtual method to BUIs that gets called on prototype reloads.
* Add RemoveData to AppearanceSystem data.


## 228.0.0

### Breaking changes

* The `Color` struct's equality methods now check for exact equality. Use `MathHelper.CloseToPercent(Color, Color)` for the previous functionality.
* Added a toolshed.nearby_limit cvar to limit the maximum range of the nearby command. Defaults to 200.

### New features

* Added command usage with types to Toolshed command help.
* Add Text property to RichTextLabel.
* Whitelist System.Net.IPEndPoint.
* Add event for mass & angular inertia changes.
* Add SpriteSystem.IsVisible for layers.
* Add TryQueueDeleteEntity that checks if the entity is already deleted / queuedeleted first.

### Bugfixes

* Clients connecting to a server now always load prototype uploads after resource uploads, fixing ordering bugs that could cause various errors.


## 227.0.0

### Breaking changes

* Add a `loop` arg to SpriteSystem.GetFrame in case you don't want to get a looping animation.
* Remove obsolete VisibileSystem methods.

### New features

* Added `LocalizedEntityCommands`, which are console commands that have the ability to take entity system dependencies.
* Added `BeginRegistrationRegion` to `IConsoleHost` to allow efficient bulk-registration of console commands.
* Added `IConsoleHost.RegisterCommand` overload that takes an `IConsoleCommand`.
* Added a `Finished` boolean to `AnimationCompletedEvent` which allows distinguishing if an animation was removed prematurely or completed naturally.
* Add GetLocalTilesIntersecting for MapSystem.
* Add an analyzer for methods that should call the base implementation and use it for EntitySystems.

### Bugfixes

* Fix loading replays if string package is compressed inside a zip.

### Other

* Tab completions containing spaces are now properly quoted, so the command will actually work properly once entered.
* Mark EntityCoordinates.Offset as Pure so it shows as warnings if the variable is unused.
* Networked events will always be processed in order even if late.


## 226.3.0

### New features

* `System.Collections.IList` and `System.Collections.ICollection` are now sandbox safe, this fixes some collection expression cases.
* The sandboxing system will now report the methods responsible for references to illegal items.


## 226.2.0

### New features

* `Control.VisibilityChanged()` virtual function.
* Add some System.Random methods for NextFloat and NextPolarVector2.

### Bugfixes

* Fixes ContainerSystem failing client-side debug asserts when an entity gets unanchored & inserted into a container on the same tick.
* Remove potential race condition on server startup from invoking ThreadPool.SetMinThreads.

### Other

* Increase default value of res.rsi_atlas_size.
* Fix internal networking logic.
* Updates of `OutputPanel` contents caused by change in UI scale are now deferred until visible. Especially important to avoid updates from debug console.
* Debug console is now limited to only keep `con.max_entries` entries.
* Non-existent resources are cached by `IResourceCache.TryGetResource`. This avoids the game constantly trying to re-load non-existent resources in common patterns such as UI theme texture fallbacks.
* Default IPv4 MTU has been lowered to 700.
* Update Robust.LoaderApi.

### Internal

* Split out PVS serialization from compression and sending game states.
* Turn broadphase contacts into an IParallelRobustJob and remove unnecessary GetMapEntityIds for every contact.


## 226.1.0

### New features

* Add some GetLocalEntitiesIntersecting methods for `Entity<T>`.

### Other

* Fix internal networking logic


## 226.0.0

### Breaking changes

* `IEventBus.RaiseComponentEvent` now requires an EntityUid argument.
* The `AddedComponentEventArgs` and `RemovedComponentEventArgs` constructors are now internal

### New features

* Allow RequestScreenTexture to be set in overlays.

### Bugfixes

* Fix AnimationCompletedEvent not always going out.


## 225.0.0

### Breaking changes

* `NetEntity.Parse` and `TryParse` will now fail to parse empty strings.
* Try to prevent EventBus looping. This also caps the amount of directed component subscriptions for a particular component to 256.

### New features

* `IPrototypeManager.TryIndex` will now default to logging errors if passed an invalid prototype id struct (i,e., `EntProtoId` or `ProtoId<T>`). There is a new optional bool argument to disable logging errors.
* `Eye` now allows its `Position` to be set directly. Please only do this with the `FixedEye` child type constructed manually.
* Engine now respects the hub's `can_skip_build` parameter on info query, fixing an issue where the first hub advertisement fails due to ACZ taking too long.
* Add GetSession & TryGetSession to ActorSystem.
* Raise an event when an entity's name is changed.

### Bugfixes

* The `ent` toolshed command now takes `NetEntity` values, fixing parsing in practical uses.
* Fix ComponentFactory test mocks.
* Fix LookupFlags missing from a couple of EntityLookupSystem methods.

### Other

* Improved engine's Happy Eyeballs implementation, should result in more usage of IPv6 for HTTP APIs when available.
* Remove CompIdx locks to improve performance inside Pvs at higher player counts.
* Avoid a read lock in GetEntityQuery to also improve performance.
* Mark `EntityManager.System<T>` as Pure.


## 224.1.1

### Bugfixes

* Fixed UserInterfaceSystem sometimes throwing a key-not-found exception when trying to close UIs.


## 224.1.0

### New features

* `ServerIntegrationInstance` has new methods for adding dummy player sessions for tests that require multiple players.
* Linguini has been updated to v0.8.1. Errors will now be logged when a duplicate localization key is found.
* Added `UserInterfaceSystem.SetUi()` for modifying the `InterfaceData` associated with some BUI.
* Added the `EntityPrototypeView` control for spawning & rendering an entity prototype.

### Bugfixes

* Fix `UserInterfaceSystem` spamming client side errors when entities with UIs open are deleted while outside of PVS range.
* Fix Toolshed's EnumTypeParse not working enum values with upercase characters.
* Fixed `incmd` command not working due to an invalid cast.

### Other

* There have been various performance improvements to replay loading & playback.

### Internal

* Added `DummySession` and `DummyChannel` classes for use in integration tests and benchmarks to fool the server into thinking that there are multiple players connected.
* Added `ICommonSessionInternal` and updated `CommonSession` so that the internal setters now go through that interface.

## 224.0.1

### Bugfixes

* Fixes PVS throwing exceptions when invalid entities are passed to `ExpandPvsEvent`. Now it just logs an error.
* Fixes BUIs not properly closing, resulting in invalid entities in `UserInterfaceUserComponent.OpenInterfaces`
* Fixes an unknown/invalid prototype exception sometimes being thrown when running ``IPrototypeManager.ResolveResults()`


## 224.0.0

### Breaking changes

* `Matrix3` has been replaced with `System.Numerics.Matrix3x2`. Various Matrix related methods have been turned into extension methods in the `Matrix3Helpers` class.
* Engine `EntityCategory` prototype IDs have been changed to use CamelCase. I.e., `hideSpawnMenu` -> `HideSpawnMenu`
* Prototypes can now be implicitly cast `ProtoId<T>` or `EntProtoId` ID structs. The new implicit cast might cause previous function calls to be ambiguous.

### New features

* `Array.Clear(Array)` is now available in the sandbox.
* BUIs now use `ExpandPvsEvent`. I.e., if a player has a UI open, then the entity associated with that UI will always get sent to the player by the PVS system.
* Added `cvar_subs` command for listing all subscribers to cvar changes
* Entity categories have been reworked
  * Each category now has a `HideSpawnMenu` field. The old `HideSpawnMenu` category is now just a normal category with that field set to true.
  * Reworked category inheritance. Inheritance can now be disabled per category using a `Inheritable` field.
  * Entity prototypes can now be automatically added to categories based on the components that they have, either by specifying components when defining the category in yml, or by adding the EntityCategoryAttribute to the component class.

### Bugfixes

* Fixed client-side BUI error log spam if an unknown entity has a UI open.
* Fixed placement manager spawning entities with incorrect rotations.

### Other

* Added a try-catch block to BUI constructors, to avoid clients getting stuck in error loops while applying states.
* Attempting to play sounds on terminating entities no longer logs an error.


## 223.3.0

### New features

* Better exception logging for IRobustJob.
* Add SetGridAudio helper for SharedAudioSystem.

### Bugfixes

* Fix placement manager not setting entity rotation correctly.
* Fix grid-based audio not playing correctly.


## 223.2.0

### New features

* Added several new `FormattedMessage` methods for better exception tolerance when parsing markup. Several existing methods have been marked as obsolete, with new renamed methods taking their place.


## 223.1.2

### Bugfixes

* `MapGridComponent.LastTileModifiedTick` is now actually networked to clients.


## 223.1.1

### Bugfixes

* Fixed an exception caused by enum cvars using integer type values instead of enum values


## 223.1.0

### Other

* Various `ContainerSystem` methods have been obsoleted in favour of overrides that take in an `Entity` struct instead of `EntityUid`
* Various `EntityCoordinates` methods have been obsoleted with replacements added  to `SharedTransformSystem`


## 223.0.0

### Breaking changes

* The `ComponentState` class is now abstract. Networked components that don't have state information now just return a null state.
* The way that delta component states work has changed. It now expects there to be two different state classes, only one of which should implement `IComponentDeltaState<TFullState>`

### New features

* A new `replay.checkpoint_min_interval` cvar has been added. It can be used to limit the frequency at which checkpoints are generated when loading a replay.
* Added `IConfigurationManager.OnCVarValueChanged`. This is a c# event that gets invoked whenever any cvar value changes.

### Bugfixes

* `IEyeManager.GetWorldViewbounds()` and `IEyeManager.GetWorldViewbounds()` should now return the correct bounds if the main viewport does not take up the whole screen.

### Other

* The default values of various replay related cvars have been changed to try and reduce memory usage.


## 222.4.0

### New features

* Added the following types from `System.Numerics` to the sandbox: `Complex`, `Matrix3x2`, `Matrix4x4`, `Plane`, `Quaternion`, `Vector3`, `Vector4`.


## 222.3.0

### New features

* `ITileDefinition.EditorHidden` allows hiding a tile from the tile spawn panel.
* Ordered event subscriptions now take child types into account, so ordering based on a shared type will work.

### Bugfixes

* Cross-map BUI range checks now work.
* Paused entities update on prototype reload.

### Other

* Fixed build compatibility with .NET 8.0.300 SDK, due to changes in how Central Package Management behaves.
* Physics component has delta states to reduce network usage.


## 222.2.0

### New features

* Added `EntityQuery.Comp()` (abbreviation of `GetComponent()`)

### Bugfixes

* Fix `SerializationManager.TryGetVariableType` checking the wrong property.
* Fixed GrammarSystem mispredicting a character's gender

### Other

* User interface system now performs range checks in parallel


## 222.1.1

### Bugfixes

* Fixed never setting BoundUserInterface.State.

### Other

* Add truncate for filesaving.
* Add method for getting the type of a data field by name from ISerializationManager.


## 222.1.0

### New features

* Added `BoundKeyEventArgs.IsRepeat`.
* Added `net.lidgren_log_warning` and `net.lidgren_log_error` CVars.

### Bugfixes

* Fix assert trip when holding repeatable keybinds.

### Other

* Updated Lidgren to v0.3.1. This should provide performance improvements if warning/error logs are disabled.


## 222.0.0

### Breaking changes

* Mark IComponentFactory argument in EntityPrototype as mandatory.

### New features

* Add `EntProtoId<T>` to check for components on the attached entity as well.

### Bugfixes

* Fix PVS iterating duplicate chunks for multiple viewsubscriptions.

### Other

* Defer clientside BUI opens if it's the first state that comes in.


## 221.2.0

### New features

* Add SetMapAudio helper to SharedAudioSystem to setup map-wide audio entities.
* Add SetWorldRotNoLerp method to SharedTransformSystem to avoid client lerping.

### Bugfixes

* `SpriteComponent.CopyFrom` now copies `CopyToShaderParameters` configuration.


## 221.1.0


## 221.0.0

### Breaking changes

* `EntParentChangedMessage.OldMapId` is now an `EntityUid` instead of `MapId`
* `TransformSystem.DetachParentToNull()` is being renamed to `DetachEntity`
* The order in which `MoveEvent` handlers are invoked has been changed to prioritise engine subscriptions

### New features

* Added `UpdateHovered()` and `SetHovered()` to `IUserInterfaceManager`, for updating or modifying the currently hovered control.
* Add SwapPositions to TransformSystem to swap two entity's transforms.

### Bugfixes

* Improve client gamestate exception tolerance.

### Other

* If the currently hovered control is disposed, `UserInterfaceManager` will now look for a new control, rather than just setting the hovered control to null.

### Internal

* Use more `EntityQuery<T>` internally in EntityManager and PhysicsSystem.


## 220.2.0

### New features

* RSIs can now specify load parameters, mimicking the ones from `.png.yml`. Currently only disabling sRGB is supported.
* Added a second UV channel to Clyde's vertex format. On regular batched sprite draws, this goes 0 -> 1 across the sprite quad.
* Added a new `CopyToShaderParameters` system for `SpriteComponent` layers.


## 220.1.0

### Bugfixes

* Fix client-side replay exceptions due to dropped states when recording.

### Other

* Remove IP + HWId from ViewVariables.
* Close BUIs upon disconnect.


## 220.0.0

### Breaking changes

* Refactor UserInterfaceSystem.
  - The API has been significantly cleaned up and standardised, most noticeably callers don't need to worry about TryGetUi and can rely on either HasUi, SetUiState, CloseUi, or OpenUi to handle their code as appropriate.
  - Interface data is now stored via key rather than as a flat list which is a breaking change for YAML.
  - BoundUserInterfaces can now be completely handled via Shared code. Existing Server-side callers will behave similarly to before.
  - BoundUserInterfaces now properly close in many more situations, additionally they are now attached to the entity so reconnecting can re-open them and they can be serialized properly.


## 219.2.0

### New features

* Add SetMapCoordinates to TransformSystem.
* Improve YAML Linter and validation of static fields.

### Bugfixes

* Fix DebugCoordsPanel freezing when hovering a control.

### Other

* Optimise physics networking to not dirty every tick of movement.


## 219.1.3

### Bugfixes

* Fix map-loader not pausing pre-init maps when not actively overwriting an existing map.


## 219.1.2

### Bugfixes

* Fix map-loader not map-initialising grids when loading into a post-init map.


## 219.1.1

### Bugfixes

* Fix map-loader not map-initialising maps when overwriting a post-init map.


## 219.1.0

### New features

* Added a new optional arguments to various entity spawning methods, including a new argument to set the entity's rotation.

### Bugfixes

* Fixes map initialisation not always initialising all entities on a map.

### Other

* The default value of the `auth.mode` cvar has changed


## 219.0.0

### Breaking changes

* Move most IMapManager functionality to SharedMapSystem.


## 218.2.0

### New features

* Control layout properties such as `Margin` can now be set via style sheets.
* Expose worldposition in SpriteComponent.Render
* Network audio entity Play/Pause/Stop states and playback position.
* Add `Disabled` functionality to `Slider` control.


## 218.1.0

### New features

* Add IEquatable.Equals to the sandbox.
* Enable roslyn extensions tests in CI.
* Add a VerticalTabContainer control to match the horizontal one.

### Bugfixes

* Fix divison remainder issue for Colors, fixing purples.

### Other

* Default hub address (`hub.hub_urls`) has been changed to `https://hub.spacestation14.com/`.


## 218.0.0

### Breaking changes

* `Robust.Shared.Configuration.EnvironmentVariables` is now internal and no longer usable by content.

### New features

* Add TryGetRandom to EntityManager to get a random entity with the specified component and TryGetRandom to IPrototypeManager to return a random prototype of the specified type.
* Add CopyData to AppearanceSystem.
* Update UI themes on prototype reloads.
* Allow scaling the line height of a RichTextLabel.
* You can now specify CVar overrides via environment variable with the `ROBUST_CVAR_*` prefix. For example `ROBUST_CVAR_game__hostname=foobar` would set the appropriate CVar. Double underscores in the environment variable name are replaced with ".".
* Added non-generic variant of `GetCVar` to `IConfigurationManager`.
* Add type tracking to FieldNotFoundErrorNode for serialization.
* Distance between lines of a `RichTextLabel` can now be modified with `LineHeightScale`.
* UI theme prototypes are now updated when reloaded.
* New `RA0025` analyzer diagnostic warns for manual assignment to `[Dependency]` fields.

### Bugfixes

* Request headers in `IStatusHandlerContext` are now case-insensitive.
* SetWorldPosition rotation now more closely aligns with prior behavior.
* Fix exception when inspecting elements in some cases.
* Fix HTTP errors on watchdog ping not being reported.

### Other

* Add an analyzer for redundantly assigning to dependency fields.

### Internal

* Remove redundant Exists checks in ContainerSystem.
* Improve logging on watchdog pings.


## 217.2.1

### Bugfixes

* Fix LineEdit tests on engine.

### Internal

* Make various ValueList enumerators access the span directly for performance.


## 217.2.0

### New features

* Added `AddComponents` and `RemoveComponents` methods to EntityManager that handle EntityPrototype / ComponentRegistry bulk component changes.
* Add double-clicking to LineEdit.

### Bugfixes

* Properly ignore non-hard fixtures for IntersectRayWithPredicate.
* Fix nullable TimeSpan addition on some platforms.


## 217.1.0

### New features

* Added `IRobustRandom.GetItems` extension methods for randomly picking multiple items from a collections.
* Added `SharedPhysicsSystem.EffectiveCurTime`. This is effectively a variation of `IGameTiming.CurTime` that takes into account the current physics sub-step.

### Bugfixes

* Fix `MapComponent.LightingEnabled` not leaving FOV rendering in a broken state.

### Internal

* `Shuffle<T>(Span<T>, System.Random)` has been removed, just use the builtin method.


## 217.0.0

### Breaking changes

* TransformSystem.SetWorldPosition and SetWorldPositionRotation will now also perform parent updates as necessary. Previously it would just set the entity's LocalPosition which may break if they were inside of a container. Now they will be removed from their container and TryFindGridAt will run to correctly parent them to the new position. If the old functionality is desired then you can use GetInvWorldMatrix to update the LocalPosition (bearing in mind containers may prevent this).

### New features

* Implement VV for AudioParams on SoundSpecifiers.
* Add AddUi to the shared UI system.

### Bugfixes

* Fix the first measure of ScrollContainer bars.


## 216.0.0

### Breaking changes

* The `net.low_lod_distance` cvar has been replaced with a new `net.pvs_priority_range`. Instead of limiting the range at which all entities are sent to a player, it now extends the range at which high priorities can be sent. The default value of this new cvar is 32.5, which is larger than the default `net.pvs_range` value of 25.

### New features

* You can now specify a component to not be saved to map files with `[UnsavedComponent]`.
* Added `ITileDefinitionManager.TryGetDefinition`.
* The map loader now tries to preserve the `tilemap` contents of map files, which should reduce diffs when re-saving a map after the game's internal tile IDs have changed.

### Bugfixes

* Fix buffered audio sources not being disposed.


## 215.3.1

### Bugfixes

* Revert zstd update.


## 215.3.0

### New features

* `EntityQuery<T>` now has `HasComp` and `TryComp` methods that are shorter than its existing ones.
* Added `PlacementInformation.UseEditorContext`.
* Added `Vector2Helpers` functions for comparing ranges between vectors.

### Bugfixes

* `Texture.GetPixel()`: fixed off-by-one with Y coordinate.
* `Texture.GetPixel()`: fix stack overflow when reading large images.
* `Texture.GetPixel()`: use more widely compatible OpenGL calls.

### Other

* Disabled `net.mtu_expand` again by default, as it was causing issues.
* Updated `SharpZstd` dependency.


## 215.2.0

### New features

* Implement basic VV for SoundSpecifiers.

### Bugfixes

* Fix QueueDel during EndCollideEvents from throwing while removing contacts.


## 215.1.0

### New features

* Add a CompletionHelper for audio filepaths that handles server packaging.
* Add Random.NextAngle(min, max) method and Pick for `ValueList<T>`.
* Added an `ICommonSession` parser for toolshed commands.

### Bugfixes


## 215.0.0

### Breaking changes

* Update Lidgren to 0.3.0

### New features

* Made a new `IMetricsManager` interface with an `UpdateMetrics` event that can be used to update Prometheus metrics whenever they are scraped.
  * Also added a `metrics.update_interval` CVar to go along with this, when metrics are scraped without usage of Prometheus directly.
* IoC now contains an `IMeterFactory` implementation that you can use to instantiate metric meters.
* `net.mtu_ipv6` CVar allows specifying a different MTU value for IPv6.
* Allows `player:entity` to take a parameter representing the player name.
* Add collection parsing to the dev window for UI.
* Add a debug assert to Dirty(uid, comp) to catch mismatches being passed in.

### Bugfixes

* Support transform states with unknown parents.
* Fix serialization error logging.
* Fix naming of ResizableMemoryRegion metrics.
* Fix uncaught overflow exception when parsing NetEntities.

### Other

* The replay system now allows loading a replay with a mismatching serializer type hash. This means replays should be more robust against future version updates (engine security patches or .NET updates).
* `CheckBox`'s interior texture is now vertically centered.
* Lidgren.Network has been updated to [`v0.3.0`](https://github.com/space-wizards/SpaceWizards.Lidgren.Network/blob/v0.3.0/RELEASE-NOTES.md).
* Lowered default IPv4 MTU to 900 (from 1000).
* Automatic MTU expansion (`net.mtu_expand`) is now enabled by default.

### Internal

* Cleanup some Dirty component calls internally.


## 214.2.0

### New features

* Added a `Undetachable` entity metadata flag, which stops the client from moving an entity to nullspace when it moves out of PVS range.

### Bugfixes

* Fix tooltips not clamping to the left side of the viewport.
* Fix global audio property not being properly set.

### Internal

* The server game state / PVS code has been rewritten. It should be somewhat faster now, albeit at the cost of using more memory. The current engine version may be unstable.


## 214.1.1

### Bugfixes

* Fixed connection denial always causing redial.


## 214.1.0

### New features

* Added the `pvs_override_info` command for debugging PVS overrides.

### Bugfixes

* Fix VV for prototype structs.
* Fix audio limits for clientside audio.


## 214.0.0

### Breaking changes

* `NetStructuredDisconnectMessages` has received a complete overhaul and has been moved to `NetDisconnectMessage`. The API is no longer designed such that consumers must pass around JSON nodes, as they are not in sandbox (and clunky).

### New features

* Add a basic default concurrent audio limit of 16 for a single filepath to avoid overflowing audio sources.
* `NetConnectingArgs.Deny()` can now pass along structured data that will be received by the client.

### Bugfixes

* Fixed cursor position bugs when an empty `TextEdit` has a multi-line place holder.
* Fixed empty `TextEdit` throwing exception if cursor is moved left.


## 213.0.0

### Breaking changes

* Remove obsoleted BaseContainer methods.

### New features

* Add EntityManager.RaiseSharedEvent where the event won't go to the attached client but will be predicted locally on their end.
* Add GetEntitiesInRange override that takes in EntityCoordinates and an EntityUid hashset.

### Bugfixes

* Check if a sprite entity is deleted before drawing in SpriteView.


## 212.2.0

### New features

* Add IsHardCollidable to SharedPhysicsSystem to determine if 2 entities would collide.

### Other

* Double the default maximum replay size.


## 212.1.0

### New features

* Add nullable methods for TryIndex / HasIndex on IPrototypeManager.

### Bugfixes

* Fix TextureRect alignment where the strech mode is KeepCentered.


## 212.0.1

### Bugfixes

* Fix passing array by `this` instead of by `ref`.


## 212.0.0

### Breaking changes

* Change Collapsible controls default orientations to Vertical.

### New features

* Expose the Label control for Collapsible controls.
* Add GetGridPosition that considers physics center-of-mass.
* Add TileToVector methods to get the LocalPosition of tile-coords (taking into account tile size).
* Add some more helper methods to PVS filters around EntityUids.
* Add support for Dictionary AutoNetworkedFields.
* Add EnsureLength method for arrays.
* Add PushMarkup to FormattedMessage.
* Add DrawPrimitives overload for `List<Vector2>`
* Add more ValueList ctors that are faster.
* Add ToMapCoordinates method for NetCoordinates.

### Other

* Remove ISerializationHooks obsoletion as they are useful in some rare cases.

### Internal

* Bump max pool size for robust jobs.


## 211.0.2

### Bugfixes

* Fix TextureRect scaling not handling UIScale correctly.


## 211.0.1

### Bugfixes

* Fix GridChunkEnumerator on maps.


## 211.0.0

### Breaking changes

* Moved ChunkIndicesEnumerator to engine and to a re-useable namespace at Robust.Shared/Maps.

### New features

* Added an Enlarged method for Box2Rotated.

### Internal

* Significantly optimise ChunkEnumerator / FindGridsIntersecting in certain use cases by intersecting the grid's AABB with the local AABB to avoid iterating dummy chunks.


## 210.1.1

### Bugfixes

* Fixed multiple recent bugs with key binding storage.

### Other

* Change default of `ButtonGroup.IsNoneSetAllowed` to `true`. This makes it default again to the previous (unintentional) behavior.


## 210.1.0

### New features

* `NetUserId` implements `ISelfSerialize` so can be used in data fields.
* `ButtonGroup.IsNoneSetAllowed` to allow a button group to have no buttons pressed by default.


## 210.0.3


## 210.0.2

### Bugfixes

* Revert changes to `TextureRect` too.


## 210.0.1

### Bugfixes

* Revert changes to `TextureButton` that broke style property handling.


## 210.0.0

### New features

* Controls can now hook before, after, and during rendering of their children.
* IRenderHandle is now a public API, with the caveat that it's properties and methods are unstable.
* ButtonGroup now exposes what buttons it contains, alongside which is currently pressed.
* OptionButton has additional styleclasses, and has a hook for modifying it's internal buttons.
* PanelContainer.GetStyleBox() is now protected rather than private.
* TextureButton now uses a TextureRect instead of custom drawing code.
* TextureRect has additional style properties exposed.
    * A new property, TextureSizeTarget, was added, which allows specifying a size in virtual pixels that the control should attempt to draw at.
    * Stretch mode is now a style property.
    * Scale is now a style property.
* Avalonia.Metadata.XmlnsDefinitionAttribute is now permitted by the sandbox.
* Add MaxDimension property to Box2 to return the higher of the Width or Height.
* Add GetLocalPosition to convert ScreenCoordinates to coordinates relative to the control. Ignores window.
* Add GlobalRect and GlobalPixelRect for controls to get their UIBox2i in screen terms.
* Add dotted line drawing to DrawingHandleScreen.
* You can use `Subs.CVar()` from an entity systems to subscribe to CVar changes. This is more convenient than `IConfigurationManager.OnValueChanged` as it automatically unsubscribes on system shutdown.
* There is now a built-in type serializer for `DateTime`, so you can put `DateTime`s in your data fields.
* `System.Text.Unicode.UnicodeRange` and `UnicodeRanges` are now available in the sandbox.

### Bugfixes

* UI drawing now properly accounts for a control's draw routine potentially mangling the current matrix.
* UI roots now properly update when the global stylesheet is changed. They previously only did so if they had a dedicated stylesheet (which is the one case where they would be unaffected by a global sheet update.


## 209.0.1

### Bugfixes

* Fix missed import from 209.0.0.


## 209.0.0

### Breaking changes

* `replay.max_compressed_size` and `replay.max_uncompressed_size` CVars are now `long`.
* Remove obsolete CoordinatesExtension for ToEntityCoordinates from GridUid / Vector2i.

### New features

* Add GetEntitiesOnMap / GetChildEntities to EntityLookupSystem to return components on the specified map and components with the specified parent respectively.
* Add MaxDimension property to Box2 to return the higher of the Width or Height.
* Add GetLocalPosition to convert ScreenCoordinates to coordinates relative to the control. Ignores window.
* Add GlobalRect and GlobalPixelRect for controls to get their UIBox2i in screen terms.
* Add dotted line drawing to DrawingHandleScreen.
* `IConfigurationManager.LoadDefaultsFromTomlStream` properly does type conversions. This fixes scenarios like loading of `long` CVars.
* Add helper methods for TileRef / Vector2i to SharedMapSystem for ToCenterCoordinates (tile center EntityCoordinates) and ToCoordinates (tile origin to EntityCoordinates).
* Copy some of the coordinates extensions to SharedTransformSystem.

### Bugfixes

* Fixed integer overflows in replay max size calculation.
* Explicitly capped `replay.replay_tick_batchSize` internally to avoid high values causing allocation failures.

### Other

* Important MIDI performance improvements.


## 208.0.0

### Breaking changes

* Metadata flags are no longer serialized as they get rebuilt on entity startup.

### Bugfixes

* Log failing to load user keybinds and handle the exception.


## 207.1.0

### New features

* Add the ability to merge grids via GridFixtureSystem.


## 207.0.0

### Breaking changes

* Update EntityLookup internally so non-approximate queries use the GJK solver and are much more accurate. This also means the approximate flag matters much more if you don't need narrowphase checks.
* Add shape versions of queries for both EntityLookup and MapManager.

### Bugfixes

* Fix PVS full state updates not clearing session entities and causing exceptions.

### Other

* Integration tests now run `NetMessage`s through serialization rather than passing the objects between client and server. This causes tests that missed `[NetSerializer]` attributes on any objects that need them to fail.

### Internal

* Remove a lot of duplicate code internally from EntityLookup and MapManager.


## 206.0.0

### Breaking changes

* tpto will teleport you to physics-center instead of transform center instead.
* Rename local EntityLookup methods to reflect they take local AABBs and not world AABBs.

### New features

* Add some additional EntityLookup methods for local queries.
* Add support to PrototypeManager for parsing specific files / directories as abstract.

### Bugfixes

* Fix tpto short-circuiting if one of the listed entities isn't found.
* Fix tpto not allowing grids as targets.

### Other

* Reduce MIDI source update rate from 10hz to 4hz.

### Internal

* Remove some duplicate internal code in EntityLookupSystem.
* Skip serialization sourcegen in GLFW and Lidgren.


## 205.0.0

### Breaking changes

* The unused `Robust.Physics` project has been deleted.
* The project now uses [Central Package Management](https://learn.microsoft.com/en-us/nuget/consume-packages/central-package-management).
* (Almost) all the NuGet packages have been updated. This causes many problems. I am so sorry.
* Cleaned up some unused packages as well.


## 204.1.0

### New features

* New `EntitySystem` subscription helper for working with Bound User Interface events. You can find them by doing `Subs.BuiEvents<>()` in a system.
* The `EntityManager.Subscriptions` type (for building helper extension methods) now uses

### Bugfixes

* Avoid loading assemblies from content `/Assemblies` if Robust ships its own copy. This avoid duplicate or weird mismatching version issues.

### Other

* Removed glibc version check warning.


## 204.0.0

### Breaking changes

* Make EntityManager abstract and make IEntityManager.EntityNetManager not nullable.
* Make VVAccess.ReadWrite default for all Datafields instead of VVAccess.ReadOnly

### New features

* `TextEdit.OnTextChanged`
* Add Pick and PickAndTake versions for System.Random for ICollections.

### Bugfixes

* Fix `IClipboardManager.GetText()` returning null in some cases.
* Fix possible NRE in server-side console command completion code.
* Fix possible NRE on DebugConsole logs.
* Fix exception when VVing non-networked components.

### Other

* Remove "Do not use from content" from IComponent.


## 203.0.0

### Breaking changes

* `IComponentFactory.RegisterIgnore()` no longer supports overwriting existing registrations, components should get ignored before they are registered.
* Event bus subscriptions are now locked after `IEntityManager` has started, instead of after the first component gets added. Any event subscriptions now need to happen before startup (but after init).
* Event bus subscriptions must now be locked before raising any events.
* Delete FodyWeavers.xsd as it hasn't been used for a long time.
* Remove physics sleep cancelling as it was, in hindsight, a bad idea.

### New features

* `RobustUnitTest` now has a `ExtraComponents` field for automatically registering additional components.
* `IComponentFactory.RegisterIgnore()` now accepts more than one string.
* Added `IComponentFactory.RegisterTypes` for simultaneously registering multiple components.

### Bugfixes

* Clamp volume calculations for audio rather than throwing.


## 202.1.1

### Bugfixes

* Reverted some map/grid initialisation changes that might've been causing broadphase/physics errors.
* Fixed PVS sometimes sending entities without first sending their children.
* Fixed a container state handling bug caused by containers not removing expected entities when shutting down.
* Fixed a `EnsureEntity<T>` state handling bug caused by improper handling of entity deletions.
* Fixed a bad NetSyncEnabled debug assert.


## 202.1.0

### New features

* Add GetLocalEntitiesIntersecting overload that takes in a griduid and a Vector2i tile.


## 202.0.0

### Breaking changes

* Various entity manager methods now have a new `where T : IComponent` constraint.
* The `IComponentFactory.ComponentAdded` event has been renamed to `ComponentsAdded` and now provides an array of component registrations.
* `IComponentFactory.RegisterIgnore()` no longer supports overwriting existing registrations, components should get ignored before they are registered.

### New features

* Added `IComponentFactory.GetAllRegistrations()`
* Add IComponentState interface support for component states so structs can be used in lieu of classes.


## 201.0.0

### Breaking changes

* The `zCircleGradient` shader function arguments have changed. It now requires a pixel-size to ensure that the gradient is properly entered.

### Bugfixes

* Fixed some PVS null reference errors.


## 200.0.0

### Breaking changes

* MappingDataNode is now ordered.
* Make invalid AutoNetworkedFields compiler errors.

### New features

* `OSWindowStyles.NoTitleBar` (supported only on Linux X11 for now).

### Bugfixes

* Avoid calling DirtyEntity when a component's last modified tick is not current.
* Fix `tpgrid` allowing moving grids to nullspace.

### Other

* `OSWindowStyles.NoTitleOptions` is now supported on Linux X11.


## 199.0.0

### Breaking changes

* Various `IEntityManager` C# events now use `Entity<MetadataComponent>` instead of `EntityUid`
* Entity visibility masks now use a ushort instead of an integer.
* Run grid traversal on entity spawn.

### New features

* Added two new `IEntityManager` C# events that get raiseed before and after deleting ("flushing") all entities.
* Added a new `DeleteEntity()` override that takes in the entity's metadata and transform components.
* Add better audio logs.
* Expand z-library shader.
* Add a Box2i union for Vector2i and add a Contains variant that assumes the Vector2i is a tile and not a point.

### Bugfixes

* Try to prevent some NREs in PVS.
* More PVS fixes and cleanup.


## 198.1.0

### New features

* `IClydeViewport` now provides access to the light render target.
* Added a style-class to the `MenuBar` popup control.
* Added `NextGaussian()` extension method for `System.Random`.
* Added per-session variant of `PvsOverrideSystem.AddForceSend()`.

### Bugfixes

* Stopped the client from logging errors when attempting to delete invalid entities.

### Other

* The `DevWindow` UI inspector has been improved a bit and it now groups properties by their defining type.


## 198.0.1

### Bugfixes

* Fix preprocessor flag for FULL_RELEASE preventing building.


## 198.0.0

### Breaking changes

* Disable DefaultMagicAczProvider for FULL_RELEASE as it's only meant for debugging.

### New features

* Automatic UI scale is disabled by default for non-main windows. If desired, it can be re-enabled per window by changing `WindowRoot.DisableAutoScaling`.
* Add UI click and hover sound support via IUserInterfaceManager.SetClickSound / .SetHoverSound

### Bugfixes

* Fix GetEntitiesIntersecting for map entities without grids.

### Other

* Print more diagnostics on server startup.


## 197.1.0

### New features

* ACZ improvements: `IStatusHost.InvalidateAcz()` and `IStatusHost.SetFullHybridAczProvider()`.

### Bugfixes

* Fixes a PVS bug that happens when grids moved across maps.
* Fixes sprite animations not working properly


## 197.0.0

### Breaking changes

* PvsOverrideSystem has been reworked:
  * Session and global overrides now default to always being recursive (i.e., sending all children).
  * Session & global overrides will always respect a client's PVS budgets.
  * Entities with an override will now still be sent in the same way as other entities if they are within a player's view. If you want to prevent them from being sent, you need to use visibility masks.
  * Entities can have more than one kind of override (i.e., multiple sessions).

### New features

* Added a `PvsSize ` field to `EyeComponent`, which can be used to modify the PVS range of an eye.
* Added a new `NetLowLodRange` cvar for reducing the number of distant entities that get sent to a player. If a PVS chunk is beyond this range (but still within PVS range), then only high-priority entities on that chunk will get sent.
* Added a new metadata flag for tagging an entity as a "high prority" entity that should get sent even on distant chunks. This only works for entities that are directly attached to a grid or map. This is currently used by lights & occluders.

### Other

* PVS has been reworked again, and should hopefully be noticeable faster.
* PVS now prioritizes sending chunks that are closer to a player's eyes.


## 196.0.0

### Breaking changes

* Dirtying a non-networked component will now fail a debug assert.
* The `IInvocationContext` interface for toolshed commands now requires a UserId field. The session field should be cleared if a player disconnects.

### New features

* `LocalizationManager` now supports multiple fallback cultures
* SpriteView now supports using a `NetEntity` to select an entity to draw.
* Added methods for simultaneously dirtying several components on the same entity.
* Animated sprite layers now have a "Cycle" option that will reverse an animation when it finishes.

### Bugfixes

* Fixed a recursion/stack-overflow in `GridTraversalSystem`
* Ensure `Robust.Client.WebView` processes get shut down if game process exits uncleanly.
* Fixed Toolshed commands not properly functioning after disconnecting and reconnecting.

### Other

* Console command completions no longer suggest toolshed commands for non-toolshed commands.



## 195.0.1

### Bugfixes

* Fixes playing audio using audio streams
* Fixes placement manager exceptions when placing self deleting / spawner entities
* Fixed `IPrototypeManager.EnumeratePrototypes<T>` throwing an exception when there are no instances.


## 195.0.0

### New features

* Generic versions of `DebugTools.AssertEquals()` functions.
* `[Prototype]` now does not need to have a name specified, the name is inferred from the class name.

### Bugfixes

* Fixes a physics bug that could cause deleted entities to remain on the physics map.
* Fixes a bug in entity lookup code that could cause clients to get stuck in an infinite loop.

### Other

* `Robust.Client.WebView` has been brought alive again.
* The addition of physics joints is no longer deferred to the next tick.
* Grid traversal is no longer deferred to the next tick.
* Integration tests now fail when console commands log errors.


## 194.1.0

### New features

* `IAudioManager` has APIs to directly load `AudioStream`s from data streams.
* `AudioSystem` has new `Play*` methods.
* `EntityCoordinates.TryDelta()`
* `EntityLookupSystem.GetEntitiesInRange()` untyped hashset overload has `flags` parameter.


## 194.0.2

### Internal

* Added some null-checks to PVS to try reduce the error spam.


## 194.0.1

### Bugfixes

* Fixed `Control.SetPositionInParent` failing to move an entity to the last position.
* Fixed audio occlusion not working.

### Internal

* Added some logs for grid/map deletion and movement to debug some map loading issues.
* Refactored some parts of PVS. It should be slightly faster, though the game may be unstable for a bit.

## 194.0.0

### Breaking changes

* MoveEvent is no longer raised broadcast, subscribe to the SharedTransformSystem.OnGlobalMoveEvent C# event instead

### Bugfixes

* Fixed the game sometimes freezing while trying to load specific audio files.


## 193.2.0

### Other

* Added more PVS error logs


## 193.1.1

### Bugfixes

* Fixed an exception when building in FULL_RELEASE


## 193.1.0

### New features

* Added FrozenDictionary and FrozenHashSet to sandbox whitelist
* Added yaml type serializers for FrozenDictionary and FrozenHashSet
* Added `IPrototypeManager.GetInstances<T>()`
* `IPrototypeManager` now also raises `PrototypesReloadedEventArgs` as a system event.

### Bugfixes

* Might fix some PVS bugs added in the last version.

### Internal

* Various static dictionaries have been converted into FrozenDictionary.


## 193.0.0

### Breaking changes

* The `TransformChildrenEnumerator`'s out values are now non-nullable

### New features

* Added `IPrototypeManager.TryGetInstances()`, which returns a dictionary of prototype instances for a given prototype kind/type.

### Bugfixes

* Fixed `BaseAudioSource.SetAuxiliary()` throwing errors on non-EFX systems

### Internal


* The internals of PVS system have been reworked to reduce the number of dictionary lookups.
* `RobustMappedStringSerializer` now uses frozen dictionaries
* `IPrototypeManager` now uses frozen dictionaries


## 192.0.0

### Breaking changes

* `EntitySystem.TryGetEntity` is now `protected`.

### Internal

* PVS message ack processing now happens asynchronously
* Dependency collections now use a `FrozenDictionary`


## 191.0.1

### Bugfixes

.* Fix sandbox being broken thanks to .NET 8.


## 191.0.0

### Breaking changes

* Robust now uses **.NET 8**. Nyoom.

### Bugfixes

* `IResourceCache.TryGetResource<T>` won't silently eat all exceptions anymore.


## 190.1.1

### Bugfixes

* Revert broadphase job to prevent OOM from logs.


## 190.1.0

### New features

* Add OnGrabbed / OnReleased to slider controls.
* Add Rotation method for matrices and also make the precision slightly better when angles are passed in by taking double-precision not single-precision floats.

### Bugfixes

* Fix some grid setting asserts when adding gridcomponent to existing maps.


## 190.0.0

### New features

* Add color gradients to sliders.

### Bugfixes

* Fix HSV / HSL producing black colors on 360 hue.
* Stop terminating entities from prematurely detaching to nullspace.
* Ensure shader parameters update when swapping instances.

### Other

* Add more verbose logging to OpenAL errors.

### Internal

* Change NetSyncEnabled to an assert and fix instances where it slips through to PVS.


## 189.0.0

### Breaking changes

* Use the base AudioParams for networking not the z-offset adjusted ones.
* Modulate SpriteView sprites by the control's color modulation.

### New features

* Improve YAML linter error messages for parent nodes.
* ExpandPvsEvent will also be raised directed to the session's attached entity.

### Bugfixes

* Client clientside entity error spam.

### Internal

* Set priorGain to 0 where no EFX is supported for audio rather than 0.5.
* Try to hotfix MIDI lock contention more via a semaphore.


## 188.0.0

### Breaking changes

* Return null buffered audio if there's an exception and use the dummy instance internally.
* Use entity name then suffix for entity spawn window ordering.
* Change MidiManager volume to gain.
* Remove EntityQuery from the MapVelocity API.

### Bugfixes

* Potentially fix some audio issues by setting gain to half where EFX not found and the prior gain was 0.
* Log errors upon trying to spawn audio attached to deleted entities instead of trying to spawn them and erroring later.
* Fixed predicted audio spawns not applying the adjusted audio params.
* Fix GetDimensions for the screenhandle where the text is only a single line.


## 187.2.0

### New features

* Added a cancellable bool to physics sleeping events where we may wish to cancel it.

### Bugfixes

* Fix corrupted physics awake state leading to client mispredicts.


## 187.1.2

### Bugfixes

* Hotfix contact nullrefs if they're modified during manifold generation.


## 187.1.1

### Bugfixes

* Revert physics solver job to fix crashes until box2d v3 rolls around.
* Don't RegenerateContacts if the body isn't collidable to avoid putting non-collidable proxies on the movebuffer.


## 187.1.0

### Bugfixes

* Apply default audio params to all audio sources not just non-buffered ones.
* Avoid re-allocating broadphase job every tick and maybe fix a rare nullref for it.


## 187.0.0

### New features

* Improved error message for network failing to initialize.

### Bugfixes

* Fix not being able to add multiple PVS session overrides in a single tick without overwriting each one. This should fix issues with audio filters.

### Other

* Changed toolshed initialisation logs to verbose.


## 186.1.0

### New features

* Add public method to get PVS session overrides for a specific session.

### Internal

* Add temporary audio debugging.


## 186.0.0

### Breaking changes

* Global audio is now stored on its own map to avoid contamination issues with nullspace.

### Bugfixes

* Fix MIDIs playing cross-map
* Only dispose audio on game closure and don't stop playing if it's disposed elsewhere i.e. MIDIs.


## 185.2.0

### Bugfixes

* Bandaid deleted MIDI source entities spamming velocity error logs.

### Other

* Reverted MIDI audio not updating every frame due to lock contention with the MIDI renderer for now.


## 185.1.1

### Bugfixes

* Fix Z-Offset for audio not being applied on initialization.

### Internal

* Flag some internal queries as approximate to avoid unnecessary AABB checks. Some of these are already covered off with TestOverlap calls and the rest will need updating to do so in a future update.


## 185.1.0

### New features

* Audio listener's velocity is set using the attached entity's velocity rather than ignored.

### Bugfixes

* Fix imprecision on audio position


## 185.0.0

### Breaking changes

* Added a flag for grid-based audio rather than implicitly doing it.

### New features

* Added IRobustJob and IParallelRobustJob (which splits out into IRobustJob). These can be passed to ParallelManager for work to be run on the threadpool without relying upon Task.Run / Parallel.For which can allocate significantly more. It also has conveniences such as being able to specify batch sizing via the interface implementation.


## 184.1.0

### New features

* Add API to get gain / volume for a provided value on SharedAudioSystem.
* Make GetOcclusion public for AudioSystem.
* Add SharedAudioSystem.SetGain to complement SharedAudioSystem.SetVolume


## 184.0.1

### Bugfixes

* Update MIDI position and occlusion every frame instead of at set intervals.
* Fix global audio not being global.


## 184.0.0

### Internal

* Add RobustMemoryManager with RecyclableIOMemoryStream to significantly reduce MsgState allocations until better memory management is implemented.


## 183.0.0

### Breaking changes

* Audio rework has been re-merged now that the issues with packaging on server have been rectified (thanks PJB!)
* Reverted Arch pending further performance work on making TryGetComponent competitive with live.


## 182.1.1

### Internal

* Remove AggressiveInlining from Arch for debugging.


## 182.1.0

### New features

* Add IRobustRandom.SetSeed

### Other

* Add Arch.TrimExcess() back to remove excess archetypes on map load / EntityManager flush.


## 182.0.0

### Breaking changes

* Add EntityUid's generation / version to the hashcode.


## 181.0.2

### Bugfixes

* Fix exceptions from having too many lights on screen and causing the game to go black.
* Fix components having events raised in ClientGameStateManager before fully set and causing nullable reference exceptions.
* Replace tile intersection IEnumerables with TileEnumerator internally. Also made it public for external callers that wish to avoid IEnumerable.


## 181.0.1

### Bugfixes

* Fix the non-generic HasComp and add a test for good measure.


## 181.0.0

### Breaking changes

- Arch is merged refactoring how components are stored on engine. There's minimal changes on the API end to facilitate component nullability with much internal refactoring.


## 180.2.1


## 180.2.0

### New features

* Add EnsureEntity variants that take in collections.
* Add more MapSystem helper methods.

### Internal

* Cache some more PVS data to avoid re-allocating every tick.


## 180.1.0

### New features

* Add the map name to lsmap.
* Add net.pool_size to CVars to control the message data pool size in Lidgren and to also toggle pooling.

### Bugfixes

* Fix physics contraints causing enormous heap allocations.
* Fix potential error when writing a runtime log.
* Fix shape lookups for non-hard fixtures in EntityLookupSystem from 180.0.0


## 180.0.0

### Breaking changes

* Removed some obsolete methods from EntityLookupSystem.

### New features

* PhysicsSystem.TryGetNearest now supports chain shapes.
* Add IPhysShape methods to EntityLookupSystem rather than relying on AABB checks.
* Add some more helper methods to SharedTransformSystem.
* Add GetOrNew dictionary extension that also returns a bool on whether the key existed.
* Add a GetAnchoredEntities overload that takes in a list.

### Other

* Use NetEntities for the F3 debug panel to align with command usage.


## 179.0.0

### Breaking changes

* EyeComponent.Eye is no longer nullable

### New features

* Light rendering can now be enabled or disable per eye.

### Bugfixes

* Deserializing old maps with empty grid chunks should now just ignore those chunks.

### Other

* UnknownPrototypeException now also tells you the prototype kind instead of just the unkown ID.
* Adding or removing networked components while resetting predicted entities now results in a more informative exception.


## 178.0.0

### Breaking changes

* Most methods in ActorSystem have been moved to ISharedPlayerManager.
* Several actor/player related components and events have been moved to shared.

### New features

* Added `NetListAsArray<T>.Value` to the sandbox whitelist


## 177.0.0

### Breaking changes

* Removed toInsertXform and added containerXform in SharedContainerSystem.CanInsert.
* Removed EntityQuery parameters from SharedContainerSystem.IsEntityOrParentInContainer.
* Changed the signature of ContainsEntity in SharedTransformSystem to use Entity<T>.
* Removed one obsoleted SharedTransformSystem.AnchorEntity method.
* Changed signature of SharedTransformSystem.SetCoordinates to use Entity<T>.

### New features

* Added more Entity<T> query methods.
* Added BeforeApplyState event to replay playback.

### Bugfixes

* Fixed inverted GetAllMapGrids map id check.
* Fixed transform test warnings.
* Fixed PlacementManager warnings.
* Fixed reparenting bug for entities that are being deleted.

### Other

* Changed VerticalAlignment of RichTextLabel to Center to be consistent with Label.
* Changed PVS error log to be a warning instead.
* Marked insert and remove container methods as obsolete, added container system methods to replace them.
* Marked TransformComponent.MapPosition as obsolete, added GetMapCoordinates system method to replace it.

### Internal

* Moved TryGetUi/TryToggleUi/ToggleUi/TryOpen/OpenUi/TryClose/CloseUi methods from UserInterfaceSystem to SharedUserInterfaceSystem.


## 176.0.0

### Breaking changes

* Reverted audio rework temporarily until packaging is fixed.
* Changes to Robust.Packaging to facilitate Content.Packaging ports from the python packaging scripts.

### New features

* Add a cvar for max game state buffer size.
* Add an overload for GetEntitiesInRange that takes in a set.

### Bugfixes

* Fix PVS initial list capacity always being 0.
* Fix replay lerp error spam.


## 175.0.0

### Breaking changes

* Removed static SoundSystem.Play methods.
* Moved IPlayingAudioStream onto AudioComponent and entities instead of an abstract stream.
* IResourceCache is in shared and IClientResourceCache is the client version to use for textures.
* Default audio attenuation changed from InverseDistanceClamped to LinearDistanceClamped.
* Removed per-source audio attenuation.

### New features

* Add preliminary support for EFX Reverb presets + auxiliary slots; these are also entities.
* Audio on grid entities is now attached to the grid.

### Bugfixes

* If an audio entity comes into PVS range its track will start at the relevant offset and not the beginning.
* Z-Axis offset is considered for ReferenceDistance / MaxDistance for audio.
* Audio will now pause if the attached entity is paused.

### Other

* Changed audio Z-Axis offset from -5m to -1m.


## 174.0.0

### Breaking changes

* ActorComponent has been moved to `Robust.Shared.Player` (namespace changed).

### New features

* Added `SpriteSystem.GetFrame()` method, which takes in an animated RSI and a time and returns a frame/texture.
* Added `IRobustRandom.NextAngle()`


## 173.1.0

### New features

* Add physics chain shapes from Box2D.


## 173.0.0

### Breaking changes

* Remove GridModifiedEvent in favor of TileChangedEvent.

### Bugfixes

* Fix some grid rendering bugs where chunks don't get destroyed correctly.


## 172.0.0

### Breaking changes

* Remove TryLifestage helper methods.
* Refactor IPlayerManager to remove more IPlayerSession, changed PlayerAttachedEvent etc on client to have the Local prefix, and shuffled namespaces around.

### New features

* Add EnsureComponent(ref Entity<\T?>)

### Bugfixes

* Re-add force ask threshold and fix other PVS bugs.


## 171.0.0

### Breaking changes

* Change PlaceNextTo method names to be more descriptive.
* Rename RefreshRelay for joints to SetRelay to match its behaviour.

### Bugfixes

* Fix PVS error spam for joint relays not being cleaned up.

### Other

* Set EntityLastModifiedTick on entity spawn.


## 170.0.0

### Breaking changes

* Removed obsolete methods and properties in VisibilitySystem, SharedContainerSystem and MetaDataComponent.

### Bugfixes

* Fixed duplicate command error.
* Fixed not being able to delete individual entities with the delete command.

### Other

* FileLogHandler logs can now be deleted while the engine is running.


## 169.0.1

### Other

* The client now knows about registered server-side toolshed commands.

## 169.0.0

### Breaking changes

* Entity<T> has been introduced to hold a component and its owning entity. Some methods that returned and accepted components directly have been removed or obsoleted to reflect this.

### Other

* By-value events may now be subscribed to by-ref.
* The manifest's assemblyPrefix value is now respected on the server.


## 168.0.0

### Breaking changes

* The Component.OnRemove method has been removed. Use SubscribeLocalEvent<TComp, ComponentRemove>(OnRemove) from an EntitySystem instead.


## 167.0.0

### Breaking changes

* Remove ComponentExtensions.
* Remove ContainerHelpers.
* Change some TransformSystem methods to fix clientside lerping.

### Bugfixes

* Fixed PVS bugs from dropped entity states.

### Other

* Add more joint debug asserts.


## 166.0.0

### Breaking changes

* EntityUid-NetEntity conversion methods now return null when given a null value, rather than returning an invalid id.
* ExpandPvsEvent now defaults to using null lists to reduce allocations.
* Various component lifestage related methods have been moved from the `Component` class to `EntityManager`.
* Session/client specific PVS overrides are now always recursive, which means that all children of the overriden entity will also get sent.

### New features

* Added a SortedSet yaml serializer.

### Other

* AddComponentUninitialized is now marked as obsolete and will be removed in the future.
* DebugTools.AssertOwner() now accepts null components.


## 165.0.0

### Breaking changes

* The arguments of `SplitContainer`s resize-finished event have changed.

### New features

* The YAML validator now checks the default values of ProtoId<T> and EntProtoId data fields.

### Bugfixes

* The minimum draggable area of split containers now blocks mouse inputs.


## 164.0.0

### Breaking changes

* Make automatic component states infer cloneData.
* Removed cloneData from AutoNetworkedFieldAttribute. This is now automatically inferred.

### Internal

* Reduce Transform GetComponents in RecursiveDeleteEntity.


## 163.0.0

### Breaking changes

* Moved TimedDespawn to engine for a component that deletes the attached entity after a timer has elapsed.

### New features

* Add ExecuteCommand for integration tests.
* Allow adding / removing widgets of cub-controls.
* Give maps / grids a default name to help with debugging.
* Use ToPrettyString in component resolve errors to help with debugging.

### Bugfixes

* Fix console backspace exception.
* Fix rendering invalid maps spamming exceptions every frame.

### Internal

* Move ClientGameStatemanager local variables to fields to avoid re-allocating every tick.


## 162.2.1


## 162.2.0

### New features

* Add support for automatically networking entity lists and sets.
* Add nullable conversion operators for ProtoIds.
* Add LocId serializer for validation.

### Bugfixes

* Fix deleting a contact inside of collision events throwing.
* Localize VV.

### Internal

* Use CollectionsMarshal in GameStateManager.


## 162.1.1

### Bugfixes

* Fixes "NoSpawn" entities appearing in the spawn menu.


## 162.1.0

### New features

* Mark ProtoId as NetSerializable.

### Bugfixes

* Temporarily revert NetForceAckThreshold change as it can lead to client stalling.
* Fix eye visibility layers not updating on children when a parent changes.

### Internal

* Use CollectionsMarshal in RobustTree and AddComponentInternal.


## 162.0.0

### New features

* Add entity categories for prototypes and deprecate the `noSpawn` tag.
* Add missing proxy method for `TryGetEntityData`.
* Add NetForceAckThreshold cvar to forcibly update acks for late clients.

### Internal

* Use CollectionMarshals in PVS and DynamicTree.
* Make the proxy methods use MetaQuery / TransformQuery.


## 161.1.0

### New features

* Add more DebugTools assert variations.

### Bugfixes

* Don't attempt to insert entities into deleted containers.
* Try to fix oldestAck not being set correctly leading to deletion history getting bloated for pvs.


## 161.0.0

### Breaking changes

* Point light animations now need to use different component fields in order to animate the lights. `Enabled` should be replaced with `AnimatedEnable` and `Radius` should be replaced with `AnimatedRadius`

### New features

* EntProtoId is now net-serializable
* Added print_pvs_ack command to debug PVS issues.

### Bugfixes

* Fixes AngleTypeParser not using InvariantCulture
* Fixed a bug that was causing `MetaDataComponent.LastComponentRemoved` to be updated improperly.

### Other

* The string representation of client-side entities now looks nicer and simply uses a 'c' prefix.


## 160.1.0

### New features

* Add optional MetaDataComponent args to Entitymanager methods.

### Internal

* Move _netComponents onto MetaDataComponent.
* Remove some component resolves internally on adding / removing components.


## 160.0.2

### Other

* Transform component and containers have new convenience fields to make using VIewVariables easier.


## 160.0.0

### Breaking changes

* ComponentReference has now been entirely removed.
* Sensor / non-hard physics bodies are now included in EntityLookup by default.


## 159.1.0


## 159.0.3

### Bugfixes

* Fix potentially deleted entities having states re-applied when NetEntities come in.


## 159.0.2

### Bugfixes

* Fix PointLight state handling not queueing ComponentTree updates.


## 159.0.1

### Bugfixes

* Fix pending entity states not being removed when coming in (only on entity deletion).

### Internal

* Remove PhysicsComponent ref from Fixture.


## 159.0.0

### Breaking changes

* Remove ComponentReference from PointLights.
* Move more of UserInterfaceSystem to shared.
* Mark some EntitySystem proxy methods as protected instead of public.

### New features

* Make entity deletion take in a nullable EntityUid.
* Added a method to send predicted messages via BUIs.

### Other

* Add Obsoletions to more sourcegen serv4 methods.
* Remove inactive reviewers from CODEOWNERs.


## 158.0.0

### Breaking changes

* Remove SharedEyeComponent.
* Add Tile Overlay edge priority.


## 157.1.0

### New features

* UI tooltips now use rich text labels.


## 157.0.0

### Breaking changes

* Unrevert container changes from 155.0.0.
* Added server-client EntityUid separation. A given EntityUid will no longer refer to the same entity on the server & client.
* EntityUid is no longer net-serializable, use NetEntity instead, EntityManager & entity systems have helper methods for converting between the two,


## 156.0.0

### Breaking changes

* Revert container changes from 155.0.0.


## 155.0.0

### Breaking changes

* MapInitEvent now gets raised for components that get added to entities that have already been map-initialized.

### New features

* VirtualWritableDirProvider now supports file renaming/moving.
* Added a new command for toggling the replay UI (`replay_toggleui`).

### Bugfixes

* Fixed formatting of localization file errors.
* Directed event subscriptions will no longer error if the corresponding component is queued for deletion.


## 154.2.0



### New features

* Added support for advertising to multiple hubs simultaneously.
* Added new functions to ContainerSystem that recursively look for a component on a contained entity's parents.

### Bugfixes

* Fix Direction.TurnCw/TurnCcw to South returning Invalid.


## 154.1.0

### New features

* Add MathHelper.Max for TimeSpans.

### Bugfixes

* Make joint initialisation only log under IsFirstTimePredicted on client.

### Other

* Mark the proxy Dirty(component) as obsolete in line with EntityManager (Dirty(EntityUid, Component) should be used in its place).


## 154.0.0

### Breaking changes

* Change ignored prototypes to skip prototypes even if the prototype type is found.
* Moved IPlayerData interface to shared.

### New features

* Added a multiline text submit keybind function.

### Bugfixes

* Fixed multiline edits scrollbar margins.

### Internal

* Added more event sources.
* Made Toolshed types oneOff IoC injections.


## 153.0.0

### Breaking changes

* Removed SharedUserInterfaceComponent component references.
* Removed EntityDeletedMessage.

### Other

* Performance improvements for replay recording.
* Lidgren has been updated to [v0.2.6](https://github.com/space-wizards/SpaceWizards.Lidgren.Network/blob/v0.2.6/RELEASE-NOTES.md).
* Make EntityManager.AddComponent with a component instance set the owner if its default, add system proxy for it.

### Internal

* Added some `EventSource` providers for PVS and replay recording: `Robust.Pvs` and `Robust.ReplayRecording`.
* Added RecursiveMoveBenchmark.
* Removed redundant prototype resolving.
* Removed CollisionWake component removal subscription.
* Removed redundant DebugTools.AssertNotNull(netId) in ClientGameStateManager


## 152.0.0

### Breaking changes

* `Robust.Server.GameObjects.BoundUserInterface.InteractionRangeSqrd` is now a get-only property. Modify `InteractionRange` instead if you want to change it on active UIs.
* Remove IContainerManager.
* Remove and obsolete ComponentExt methods.
* Remove EntityStarted and ComponentDeleted C# events.
* Convert Tile.TypeId to an int. Old maps that were saved with TypeId being an ushort will still be properly deserialized.

### New features

* `BoundUserInterfaceCheckRangeEvent` can be used to implement custom logic for BUI range checks.
* Add support for long values in CVars.
* Allow user code to implement own logic for bound user interface range checks.

### Bugfixes

* Fix timers counting down slower than real time and drifting.
* Add missing System using statement to generated component states.
* Fix build with USE_SYSTEM_SQLITE.
* Fix prototype manager not being initialized in robust server simulation tests.
* Fix not running serialization hooks when copying non-byref data definition fields without a custom type serializer.

### Other

* Remove warning for glibc 2.37.
* Remove personally-identifiable file paths from client logs.

### Internal

* Disable obsoletion and inherited member hidden warnings in serialization source generated code.
* Update CI workflows to use setup-dotnet 3.2.0 and checkout 3.6.0.
* Fix entity spawn tests having instance per test lifecycle with a non static OneTimeTearDown method.
* Add new PVS test to check that there is no issue with entity states referencing other entities that the client is not yet aware of.


## 151.0.0


## 150.0.1

### Bugfixes

* Fix some partial datadefs.


## 150.0.0

### Breaking changes

* Remove the Id field from Fixtures as the Id is already stored on FixturesComponent.

### New features

* Add AbstractDictionarySerializer for abstract classes.
* Add many new spawn functions for entities for common operations.


## 149.0.1

### Bugfixes

* Fix serialization sharing instances when copying data definitions and not assigning null when the source is null.
* Fixed resizing a window to be bigger than its set maxsize crashing the client.


## 149.0.0

### Breaking changes

* Data definitions must now be partial, their data fields must not be readonly and their data field properties must have a setter.

### Internal

* Copying data definitions through the serialization manager is now faster and consumes less memory.


## 148.4.0

### New features

* Add recursive PVS overrides and remove IsOverride()


## 148.3.0

### New features

* Happy eyeballs delay can be configured.
* Added more colors.
* Allow pre-startup components to be shut down.
* Added tile texture reload command.
* Add implementation of Random.Pick(ValueList<T> ..).
* Add IntegrationInstance fields for common dependencies.

### Bugfixes

* Prevent invalid prototypes from being spawned.
* Change default value of EntityLastModifiedTick from zero to one.
* Make DiscordRichPresence icon CVars server-side with replication.


## 148.2.0

### New features

* `SpinBox.LineEditControl` exposes the underlying `LineEdit`.
* Add VV attributes to various fields across overlay and sessions.
* Add IsPaused to EntityManager to check if an entity is paused.

### Bugfixes

* Fix SetActiveTheme not updating the theme.


## 148.1.0

### New features

* Added IgnoreUIChecksComponent that lets entities ignore bound user interface range checks which would normally close the UI.
* Add support for F16-F24 keybinds.

### Bugfixes

* Fix gamestate bug where PVS is disabled.

### Other

* EntityQuery.HasComponent override for nullable entity uids.


## 148.0.0

### Breaking changes

* Several NuGet dependencies are now private assets.
* Added `IViewportControl.PixelToMap()` and `PixelToMapEvent`. These are variants of the existing screen-to-map functions that should account for distortion effects.

### New features

* Added several new rich-text tags, including italic and bold-italic.

### Bugfixes

* Fixed log messages for unknown components not working due to threaded IoC issues.
* Replay recordings no longer record invalid prototype uploads.


## 147.0.0

### Breaking changes

* Renamed one of the EntitySystem.Dirty() methods to `DirtyEntity()` to avoid confusion with the component-dirtying methods.

### New features

* Added debug commands that return the entity system update order.

### Bugfixes

* Fixed a bug in MetaDataSystem that was causing the metadata component to not be marked as dirty.


## 146.0.0

### Breaking changes

* Remove readOnly for DataFields and rename some ShaderPrototype C# fields internally to align with the normal schema.

### Bugfixes

* Add InvariantCulture to angle validation.

### Internal

* Add some additional EntityQuery<T> usages and remove a redundant CanCollide call on fixture shutdown.


## 145.0.0

### Breaking changes

* Removed some old SpriteComponent data-fields ("rsi", and "layerDatums").

### New features

* Added `ActorSystem.TryGetActorFromUserId()`.
* Added IPrototypeManager.EnumerateKinds().

### Bugfixes

* Fixed SpriteSpecifierSerializer yaml validation not working properly.
* Fixed IoC/Threading exceptions in `Resource.Load()`.
* Fixed `TransformSystem.SetCoordinates()` throwing uninformative client-side errors.
* Fixed `IResourceManager.ContentFileExists()` and `TryContentFileRead()` throwing exceptions on windows when trying to open a directory.


## 144.0.1

### Bugfixes

* Fix some EntityLookup queries incorrectly being double transformed internally.
* Shrink TileEnlargement even further for EntityLookup default queries.


## 144.0.0

### Breaking changes

* Add new args to entitylookup methods to allow for shrinkage of tile-bounds checks. Default changed to shrink the grid-local AABB by the polygon skin to avoid clipping neighboring tile entities.
* Non-hard fixtures will no longer count by default for EntityLookup.

### New features

* Added new EntityLookup flag to return non-hard fixtures or not.


## 143.3.0

### New features

* Entity placement and spawn commands now raise informative events that content can handle.
* Replay clients can now optionally ignore some errors instead of refusing to load the replay.

### Bugfixes

* `AudioParams.PlayOffsetSecond` will no longer apply an offset that is larger then the length of the audio stream.
* Fixed yaml serialization of arrays of virtual/abstract objects.


### Other

* Removed an incorrect gamestate debug assert.


## 143.2.0

### New features

* Add support for tests to load extra prototypes from multiple sources.

### Bugfixes

* Fix named toolshed command.
* Unsubscribe from grid rendering events on shutdown.

### Other

* Remove unnecessary test prototypes.


## 143.1.0

### New features

* Add locale support for grammatical measure words.

### Bugfixes

* Don't raise contact events for entities that were QueueDeleted during the tick.
* Exception on duplicate broadcast subscriptions as this was unsupported behaviour.

### Other

* Add VV ReadWrite to PhysicsComponent BodyStatus.


## 143.0.0

### New features


- Toolshed, a tacit shell language, has been introduced.
  - Use Robust.Shared.ToolshedManager to invoke commands, with optional input and output.
  - Implement IInvocationContext for custom invocation contexts i.e. scripting systems.


## 142.1.2

### Other

* Don't log an error on failing to resolve for joint relay refreshing.


## 142.1.1

### Bugfixes

* Fixed a bad debug assert in `DetachParentToNull()`


## 142.1.0

### New features

* `IHttpClientHolder` holds a shared `HttpClient` for use by content. It has Happy Eyeballs fixed and an appropriate `User-Agent`.
* Added `DataNode.ToString()`. Makes it easier to save yaml files and debug code.
* Added some cvars to modify discord rich presence icons.
* .ogg files now read the `Artist` and `Title` tags and make them available via new fields in `AudioStream`.
* The default fragment shaders now have access to the local light level (`lowp vec3 lightSample`).
* Added `IPrototypeManager.ValidateAllPrototypesSerializable()`, which can be used to check that all currently loaded prototypes can be serialised & deserialised.

### Bugfixes

* Fix certain debug commands and tools crashing on non-SS14 RobustToolbox games due to a missing font.
* Discord rich presence strings are now truncated if they are too long.
* Fixed a couple of broadphase/entity-lookup update bugs that were affecting containers and entities attached to other (non-grid/map) entities.
* Fixed `INetChannel.Disconnect()` not properly disconnecting clients in integration tests.

### Other

* Outgoing HTTP requests now all use Happy Eyeballs to try to prioritize IPv6. This is necessary because .NET still does not support this critical feature itself.
* Made various physics related component properties VV-editable.
* The default EntitySystem sawmill log level now defaults to `Info` instead of `Verbose`. The level remains verbose when in debug mode.

### Internal

* The debug asserts in `DetachParentToNull()` are now more informative.


## 142.0.1

### Bugfixes

* Fix Enum serialization.


## 142.0.0

### Breaking changes

* `EntityManager.GetAllComponents()` now returns a (EntityUid, Component) tuple

### New features

* Added `IPrototypeManager.ValidateFields()`, which uses reflection to validate that the default values of c# string fields correspond to valid entity prototypes. Validates any fields with a `ValidatePrototypeIdAttribute`  and any data-field that uses the PrototypeIdSerializer custom type serializer.

### Other

* Replay playback will now log errors when encountering unhandled messages.
* Made `GetAssemblyByName()` throw descriptive error messages.
* Improved performance of various EntityLookupSystem functions


## 141.2.1

### Bugfixes

* Fix component trait dictionaries not clearing on reconnect leading to bad GetComponent in areas (e.g. entire game looks black due to no entities).


## 141.2.0

### Other

* Fix bug in `NetManager` that allowed exception spam through protocol abuse.


## 141.1.0

### New features

* MapInitEvent is run clientside for placementmanager entities to predict entity appearances.
* Add CollisionLayerChangeEvent for physics fixtures.


## 141.0.0

### Breaking changes

* Component.Initialize has been fully replaced with the Eventbus.

### Bugfixes

* Fixed potential crashes if buffered audio sources (e.g. MIDI) fail to create due to running out of audio streams.

### Other

* Pressing `^C` twice on the server will now cause it to hard-exit immediately.
* `Tools` now has `EXCEPTION_TOLERANCE` enabled.


## 140.0.0

### Breaking changes

* `IReplayRecordingManager.RecordingFinished` now takes a `ReplayRecordingFinished` object as argument.
* `IReplayRecordingManager.GetReplayStats` now returns a `ReplayRecordingStats` struct instead of a tuple. The units have also been normalized

### New features

* `IReplayRecordingManager` can now track a "state" object for an active recording.
* If the path given to `IReplayRecordingManager.TryStartRecording` is rooted, the base replay directory is ignored.

### Other

* `IReplayRecordingManager` no longer considers itself recording inside `RecordingFinished`.
* `IReplayRecordingManager.Initialize()` was moved to an engine-internal interface.


## 139.0.0

### Breaking changes

* Remove Component.Startup(), fully replacing it with the Eventbus.


## 138.1.0

### New features

* Add rotation methods to TransformSystem for no lerp.

### Bugfixes

* Fix AnimationCompleted ordering.


## 138.0.0

### Breaking changes

* Obsoleted unused `IMidiRenderer.VolumeBoost` property. Use `IMidiRenderer.VelocityOverride` instead.
* `IMidiRenderer.TrackedCoordinates` is now a `MapCoordinates`.

### New features

* Added `Master` property to `IMidiRenderer`, which allows it to copy all MIDI events from another renderer.
* Added `FilteredChannels` property to `IMidiRenderer`, which allows it to filter out notes from certain channels.
* Added `SystemReset` helper property to `IMidiRenderer`, which allows you to easily send it a SystemReset MIDI message.

### Bugfixes

* Fixed some cases were `MidiRenderer` would not respect the `MidiBank` and `MidiProgram.
* Fixed user soundfonts not loading.
* Fixed `ItemList` item selection unselecting everything when in `Multiple` mode.


## 137.1.0

### New features

* Added BQL `paused` selector.
* `ModUpdateLevel.PostInput` allows running content code after network and async task processing.

### Other

* BQL `with` now includes paused entities.
* The game loop now times more accurately and avoids sleeping more than necessary.
* Sandboxing (and thus, client startup) should be much faster when ran from the launcher.


## 137.0.0

### Breaking changes

* Component network state handler methods have been fully deprecated and replaced with the eventbus event equivalents (ComponentGetState and ComponentHandleState).


## 136.0.1

### Bugfixes

* Fixed debugging on Linux when CEF is enabled.


## 136.0.0

### New features

* Several more style box properties now scale with UI scale. Signature of some stylebox methods have been changed.

### Bugfixes

* Fixed OutputPanel scroll-bar not functioning properly.


## 135.0.0

### Breaking changes

* Style boxes now scale with the current UI scale. This affects how the the margins, padding, and style box textures are drawn and how controls are arranged. Various style box methods now need to be provided with the current UI scale.


## 134.0.0

### Breaking changes

* Several methods were moved out of the `UserInterface` components and into the UI system.
* The BUI constructor arguments have changed and now require an EntityUid to be given instead of a component.


## 133.0.0

### Breaking changes

* Replace Robust's Vector2 with System.Numerics.Vector2.

### New features

* `AssetPassPipe` has a new `CheckDuplicates` property that makes it explicitly check for and drop duplicate asset files passed through.

### Bugfixes

* Static entities that are parented to other entities will no longer collide with their parent.
* Fix some miscellaneous doc comments and typos (e.g. PvsSystem and EntityManager).
* Fix ContentGetDirectoryEntries.


## 132.2.0

### New features

* Add method to clear all joints + relayed joints on an entity.

### Other

* Lower default MTU to `1000`.

### Internal

* Resolved some warnings and unnecessary component resolves.


## 132.1.0

### New features

* `Robust.Shared.Physics.Events.CollisionChangeEvent` now has the `EntityUid` of the physics body.

### Other

* Paused entities now pause their animations. There's no guarantee they'll resume at the same point (use SyncSprite instead).

### Internal

* Fix ComponentTreeSystem warnings.
* Fix some miscellaneous other warnings.


## 132.0.1

### Bugfixes

* Return maps first from FindGridsIntersecting which fixes rendering order issues for grids.


## 132.0.0

### Breaking changes

* TimeOffsetSerializer now always reads & writes zeros unless it is reading/writing an initialized map. EntityPrototypes with TimeOffsetSerializer data-fields need to default to zero.\
* TimeOffsetSerializer now only applies a time offset when reading from yaml, not when copying.

### New features

* Added a function to count the number of prototypes of a given kind. See `IPrototypeManager.Count<T>()`.

### Bugfixes

* Fixed a bug in `IPrototypeManager.EnumerateParents()` that was causing it to not actually return the parent prototypes.

### Other

* Map serialisation will now log errors when saving an uninitialized map that contains initialized entities.


## 131.1.0

### New features

* Add NextByte method to random.
* Add method to get a random tile variant.

### Bugfixes

* Fix replay component state bug.

### Internal

* Remove some AggressiveOptimization attributes.


## 131.0.0

### Breaking changes

* `IWritableDirProvider` async functions have been removed.
* Replay recording & load API has been reworked to operate on zip files instead.
* Constants on `IReplayRecordingManager` have been moved to a new `ReplayConstants` class, renamed and values changed.

### New features

* Added `ISawmill.Verbose()` log functions.
* Replays are now written as `.zip` files. These will be [content bundles](https://docs.spacestation14.io/en/launcher/content-bundles) directly executable by the launcher if the server has the necessary build information.
* Client replays now use local time rather than UTC as default file name.


## 130.0.0

### Breaking changes

* Engine versions will no longer start with a leading 0.


## 0.129.0.1


## 129.0.0

### Breaking changes

* `AnchorSystem.Attach()` now behaves more like the obsolete `AttachToEntity()` methods as it will automatically detach a player from their current entity first.
* A chunk of server- and client-side `PrototypeLoadManager` code has been moved to shared.
* Replay recording and playback now supports client-side replays. Many replay related functions, cvars, and commands have changed.

### New features

* Richtext tags can now be overridden by content
* The LineEdit control now has a field to override the StyleBox
* `IWritableDirProvider` has new methods for async file writing.

### Bugfixes

* Updated Lidgren, fixing a bug where socket errors were not reported properly on Linux.

### Other

* The `Dirty()` method for networked components now has an override that takes  in an EntityUid. The old IEntityManager method being obsoleted.



## 0.128.0.0

### Breaking changes

* Add ILocalizationManager as a dependency on systems as `Loc`.


## 0.127.1.0

### New features

* Add SpriteSystem.Frame0 method for entity prototypes.


## 0.127.0.0

### Breaking changes

* Rename PVSSystem to PvsSystem.

### New features

* Added `launch.launcher` and `launch.content_bundle` CVars. These are intended to eventually replace the `InitialLaunchState` values.
* Allow `System.Net.IPAdress` through sandbox _properly_, add `System.Net.Sockets.AddressFamily` too.
* Systems now have their own logger sawmills automatically and can be access via `Log`.

### Bugfixes

* Make BoxContainer's MeasureOverride account for stretching.
* Fix IPAddress sandboxing.
* Revert physics contact getcomponents and also fix ShouldCollide ordering for PreventCollideEvent.


## 0.126.0.0

### Breaking changes

* Several `MapManager` methods were moved to `MapSystem`.
* The signature of grid lookup queries has changed, with a new optional `includeMap` bool added in-between other optional bools.

### New features

* `System.Net.IPAddress` is now accessible from the sandbox.

### Bugfixes

* Fixed RichText not rendering some tags properly for some UI scales.
* Text inside of `OutputPanel` controls should no longer overlap with the scrollbar.

### Other

* Obsoleted the following methods from `IPlayerSession`: `AttachToEntity`, `DetachFromEntity`. Use the methods in `ActorSystem` instead.
* Static Loggers (e.g., `Logger.Log()` are now obsoleted. Get a sawmill from ILogManager instead.
* Several `MetadataComponent` setters have been marked as obsolete. Use `MetaDataSystem` methods instead.

### Internal

* Removed several static logging calls.


## 0.125.0.1

### Other

* Use a logger sawmill in MapManager rather than the static logger.


## 0.125.0.0

### Breaking changes

* Several replay related cvars and commands have been renamed.

### New features

* Added support for basic replay playback. The API is likely to change in the next version or two.


## 0.124.0.1

### New features

* Added `CompletionHelper.ContentDirPath()`.
* Added `vfs_ls` command to list VFS contents.
* The resource manifest (`manifest.yml`) now accepts a `clientAssemblies` key. When given, only the assembly names listed will be loaded from `/Assemblies/` rather than automatically loading all assemblies found.

### Bugfixes

* Fix exception if running the `>` command (remote execute) without even a space after it.
* `ResPath.RelativeTo()` now considers non-rooted paths relative to `.`.
  * This fixes some things like `MemoryContentRoot`'s `FindFiles()` implementation.
* Fix `IContentRoot.GetEntries()` default implementation (used by all content roots except `DirLoader`) not working at all.
* Made `ResourceManager.ContentGetDirectoryEntries()` report content root mount paths as directories.

### Internal

* Made `ConfigurationManager` not-abstract anymore so we can instantiate it from tests.
* Added new tests for `ResourceManager`.


## 0.124.0.0

### Breaking changes

* PreventCollideEvent changes to align it with the other physics events.


## 0.123.1.1

### Bugfixes

* Also clone warmstarting data for joints in the physics solver.


## 0.123.1.0

### New features

* Add Box2.Rounded(int digits) method.
* Add Pure attributes to Box2 methods.


## 0.123.0.0

### New features

* Added `ValueList.RemoveSwap()`
* The Centroid property on polygon shapes is now available to content.

### Bugfixes

* Fixed keyboard events always propagating to the default viewport if `devwindow` is open.
* Fixed some map-manager queries not properly using the `approx` argument.

### Other

* Several build/version cvars are now replicated to clients, instead of being server exclusive.


## 0.122.0.0

### Breaking changes

* Obsolete some MapManager queries.
* Add EntityUid to some MapManager queries.


## 0.121.0.0

### Breaking changes

* Add replaying loading / reading.

### New features

* Add setter for PlayingStream that also updates source.
* Add IWritableDirProvider.OpenOSWindow.

### Bugfixes

* Fix component lookups not considering whether an entity is in a container and the flag is set.


## 0.120.0.0

### Breaking changes

* Relay contained joints to parents and no longer implicitly break them upon container changes.

### Bugfixes

* Fix upload folder command.
* Fix SpriteView scaling for aspect ratios.

### Internal

* Cleanup MapManager slightly.


## 0.119.0.1

### Bugfixes

* Fix non-hard kinematiccontroller fixtures not colliding.


## 0.119.0.0

### Breaking changes

* Move prototype upload commands to the engine.

### New features

* Add IContentRoot.FileExists(ResPath).


## 0.118.0.0

### Breaking changes

* ComponentRegistry has been re-namespaced.

### New features

* You can now provide a ComponentRegistry to SpawnEntity to override some components from the prototype.


## 0.117.0.0

### Breaking changes

* Deprecate some sprite methods and cleanup IconComponent.
* YAML Linter supports inheritance.


## 0.116.0.0

### Breaking changes

* Removed AppearanceVisualizers.
* Modify replay record directory selection.


## 0.115.0.0

### Breaking changes

* The signature and behaviour of `IClientGameStateManager.PartialStateReset()` has changed. By default it will no longer delete client-side entities, unless they are parented to a networked entity that is being deleted during the reset.


## 0.114.1.0

### New features

* Add a new method for physics joint removal.

### Other

* Slightly speedup entity deletion.

### Internal

* Remove static logs from EntityManager.


## 0.114.0.0

### Breaking changes

* The way that UI themes resolve textures has changed. Absolute texture paths will simply be read directly, while relative paths will attempt to find a theme specific texture before falling back to simply trying to read the given file path.
* The signature of public UI theme methods have changed, and some new methods have been added.

### New features

* Added non-generic versions of various component/entity lookup queries.

### Bugfixes

* Fixed an erroneous error that would get logged when clients reconnect to a server.
* Fixed a UI bug that was preventing some controls from being disposed and was causing the UI to become laggy.


## 0.113.0.3

### Bugfixes

* Fix PVS error log threading issue.


## 0.113.0.2

### Bugfixes

* Removed or fixed some erroneous debug asserts
* Fixed entity-deletion not being properly sent to clients


## 0.113.0.1

### Bugfixes

* Use ThemeResolve for TextureButton texture normals.


## 0.113.0.0

### Breaking changes

* Move JobQueue<T> from content to engine.

### New features

* Make InitializeEntity and StartEntity public. InitializeAndStartEntity was already public.

### Bugfixes

* Add padding to font glyphs in the atlas.
* Fix log for duplicate component references.
* Make Map-Grids set GridUid earlier.
* Fix hidden action numbers when updating UI theme.
* Fix joint change events subscribing to predictedphysics instead of just physics.

### Other

* Remove joint log as it's never been read and caused threading issues.
* Decouple vvwrite / vvread / vvinvoke perms slightly from vv so vv no longer implicitly grants the others.
* Add start line to duplicate prototype yaml error.
* Fix debug sprite assert.
* Fix some joint bugs


## 0.112.0.1


## 0.112.0.0

### Breaking changes

* Move default theme directory to /Interface/ from /UserInterface/
* Try to fix contact mispredicts with PredictedPhysicsComponent.

### Bugfixes

* Fix JSON Serialization of ResPath.

### Other

* Change prof tree style & add basic stylesheet support.


## 0.111.0.0

### Breaking changes

* Add default stylesheet for engine + debug connect screen.


## 0.110.0.0

### Breaking changes

* Remove name + authors from map files as these were unused and overwritten on every mapfile write.

### Bugfixes

* Fix Omnisharp failing to analyze the client by default.
* Fix EntityLookup not properly adding nested container entities.

### Other

* Sort NetSerializable types.
* Remove obsolete Fixture.Body references.


## 0.109.1.0

### New features

* Add "IsDefault" to EntityManager for basic checks on whether an entity has default prototype data.


## 0.109.0.0

### Breaking changes

* `BeforeSaveEvent` has been moved from `Robust.Server.Maps` to `Robust.Shared.Map.Events`

### New features

* Added `IMidiRenderer.ClearAllEvents()`, a new method that clears all scheduled midi events.
* Added a new event (`BeforeSaveEvent`) which gets raised before a map/entity gets serialized to yaml.
* Added a new `ROBUST_SOUNDFONT_OVERRIDE` environmental variable that can be used to override system soundfonts.

### Bugfixes

* Fixed `EndCollideEvent` not setting the EntityUid fields.
* Fixed a bug that would cause screen-space overlays to sometimes not be drawn.


## 0.108.0.0

### Breaking changes

* Physics fixtures are now serialized by id, fixture rather than as a list with ids attached.


## 0.107.0.1

### Bugfixes

* Fix bad logs on maploader not listing out bad prototypes.


## 0.107.0.0

### Breaking changes

* Pass in dependencies to LocalPlayer AttachEntity (was anyone even using this method?)

### Internal

* Light query changes for some optimisation.
* Remove Texture.White IoC resolves in a lot of rendering areas.


## 0.106.1.0

### New features

* Screen-space overlays now use call `BeforeDraw()` and can use the `RequestScreenTexture` and `OverwriteTargetFrameBuffer` options.
* Added the `LoadedMapComponent`. It can be used to identify maps created by loading them from a yml file.


### Other

* `GameShared` no longer has a finalizer that triggers in some cases like tests.


## 0.106.0.0

### Breaking changes

* Update map file schema validator for new format.
* TimeOffsetSerializer fixes to use serv3 copying.

### Bugfixes

* Fix ResPath null errors.
* Fix queued deletion error log on entitymanager shutdown.

### Other

* Added transform recursion check in debug.


## 0.105.1.0

### New features

* Add CompOrNull to the EntityQuery struct.
* Add basic maploader support for entity renaming.


## 0.105.0.0

### Breaking changes

* Removed server and shared sprite components.

### New features

* Add LayerExists to sprites for object keys (previously it was only integer keys).

### Bugfixes

* Fix placement overlay error and add exception tolerance to it.


## 0.104.1.0

### New features

* VV now automatically dirties components.

### Bugfixes

* Fix CompletionHelper paths having double // on the end.


## 0.104.0.0

### Breaking changes

* API Changes to SpriteView control to generalize it.


## 0.103.0.0

### Breaking changes

* Maps are now saved by prototype -> entities rather than as just entities. Maps are currently backwards compatible but this is liable to change.

### New features

* RobustServerSimulation is public and usable by content for tests or benchmarking.
* Add sf3 extension support to midis.

### Bugfixes

* Fix random.Prob inequality.

### Other

* Adjust centerpoint for spriteview sprites.
* Mark ComponentReference as obsolete.


## 0.102.1.0

### New features

* `echo` console command to echo things.
* Add some public methods to physics system for applying force/torque.

### Bugfixes

* Fix a NRE when no window icon is specified.

### Other

* Set console code page to UTF-8 explicitly on Windows to fix output of non-ASCII characters.


## 0.102.0.0

### Breaking changes

* Loading  maps with invalid entity UIDs should now log errors.

### New features

* The yaml linter should now error on duplicate entity prototypes

### Bugfixes

* Fix a PVS bug that could put one entity into two different PVS chunks.

### Other

* EntityUid indexing should now start at 1 when saving maps.


## 0.101.1.1

### Bugfixes

* Fix polygon deserialization leading to the last vert being 0,0.


## 0.101.1.0

### New features

* Added a mode to entity placement to allow replacing any existing entities on a tile.

### Other

* Re-order initialization so BroadcastRunLevel is run after userinterfacemanager PostInitialize.


## 0.101.0.0

### Breaking changes

* Port Quickhull from Box2D and replace GiftWrapping.
* Removed a lot of unused physics code.

### Bugfixes

* Fix damping for mouse joint.
* Fix Distance outputs for overlapping circles.


## 0.100.0.0

### Breaking changes

* `ILookupWorldBox2Component` has been removed. If an entity does not have fixtures/physics a `WorldAABBEvent` will now be raised.

### Bugfixes

* Fixes a concurrent hashset modification exception in PVS


## 0.99.0.0

### Breaking changes

* Revert the reversion of the ResPath removal from 0.98.0.0

### New features

* StartCollideEvent, EndCollideEvent, and physics contacts now have the relevant EntityUids.

### Bugfixes

* Remove initialization code that forced transform and physics components first.


## 0.98.0.0

### Breaking changes

* Revert bulk ResPath refactor due to instability.


## 0.97.1.1

### Bugfixes

* Fixed assembly paths being used having double //


## 0.97.1.0

### New features

* FastNoiseLite is now netserializable.
* PVS ack processing is now parallel and also improved grafana metrics for PVS.

### Other

* Add invalid broadphase check to EntityLookupSystem.
* Made NetGraph logarithmic.


## 0.97.0.0

### Breaking changes

* Fully replace ResourcePath (class) with ResPath (struct).

### Other

* Add stacktrace to transform logs.


## 0.96.9.0

### New features

* `RobustIntegrationTest` now has a `DoGuiEvent()` method that can directly pass `GUIBoundKeyEventArgs` to a control.


## 0.96.8.2

### New features

* The `LayerSetData()` function can now be used to clear a sprite layer's shader.

### Bugfixes

* Fixed sandboxing verifying against `Robust.` assemblies inside `Robust.Client.WebView`, causing an older assembly to be verified against.


## 0.96.8.1

### Bugfixes

* Fix MapInit not being run on entities in some instances.


## 0.96.8.0

### Bugfixes

* Create entities before applying entity states. This fixes parenting issues in some instances, for example on a freshly split grid the client would give an exception.

### Other

* Entities have their paused state set before initialisation rather than after.

### Internal

* Added a BroadphaseNetworkingTest.


## 0.96.7.0

### New features

* `IDynamicTypeFactory.CreateInstance` now has the option to not perform dependency injection.
* Added normal blend mode for shaders
* Added a new ResPath struct that is intended to eventually replace ResourcePath

### Bugfixes

* Hopefully fixed an IndexOutOfRange exception in AudioSystem
* Fixed a potential IndexOutOfRange exception in ContainerSystem


## 0.96.6.0

### New features

* Added overrides to shuffle Span<T> and ValueList<T> in IRobustRandom.
* Added hotkeys to close the most recent window and all windows.

### Other

* Improved some container assert messages.


## 0.96.5.0

### New features

* Added source generator for automatically generating component state getting & handling code. Significantly reduces boilerplate when creating networked components.


## 0.96.4.0

### Bugfixes

* Component delta states can now have an initial full state inferred by clients.


## 0.96.3.0

### Other

* Updated server SQLitePCLRaw to 2.1.4.


## 0.96.2.0


## 0.96.1.0

### New features

* Implemented deleting a full word at a time.

### Bugfixes

* Fixed `ContainerSystem.EmptyContainer` sometimes failing to empty containers.
* Fixed container state handling sometimes failing to insert or remove entities.
* Fix content test workflow.
* Text contents won't draw over the scrollbar for OutputPanel controls anymore.
* Invalidate OutputPanel entries upon it entering the UI tree. This fixes some bugs where text is added while it's outside of the tree without the UI scale cvar being set causing separate sizings in entries.


## 0.96.0.4

### Bugfixes

* Revert InRange entity lookup range change due to content bugs.
* Fix implicit appearance state data.


## 0.96.0.3

### Bugfixes

* Fix sprite error log to report the key not the layer.
* Fix log length for physics contact error.
* Fix discord null errors.
* Adjust InRange lookups to check if the centre of body is in range.

### Other

* Add more audio logs.


## 0.96.0.2

### Bugfixes

* Fix adding MapGridComponent to a map with pre-existing child entities.


## 0.96.0.1

### Other

* Set blend function for shaders with ShaderBlendMode.None
* Add logs around fixture lengths in contact updates.
* Revert previous contact changes to try to make physics slightly more stable until Box2D 3.0.
* Adjusted QueueDeleteEntity log on client to care if the entity is deleted in prediction.


## 0.96.0.0

### Breaking changes

* Removed `MapId` serializer. Serialize the map's EntityUid instead.
* Renamed `MapComponent.WorldMap` to `MapComponent.MapId`.

### New features

* Added showrot command as a counterpart to showpos.

### Other

* Added error logs when QueueDel is called on the client for networked entities.
* Added logs around physics contact errors that have been happening.


## 0.95.0.0

### Bugfixes

* Reverted making `MetaDataComponent.PauseTime` a yaml data-field, as it caused issues when saving uninitialised maps.

### Internal

* `TextEdit`'s `NextWordPosition` has been replaced with `EndWordPosition`


## 0.94.0.0

### Breaking changes

* `IGameTiming.IsFirstTimePredicted` is now false while applying game states.

### Bugfixes

* `MetaDataComponent.PauseTime` is now a yaml data-field
* The client-side `(un)pausemap` command is now disabled while connected to a server.

### Internal

* Use a List<Contact> for contacts instead of a shared arraypool to try to fix the contact indexing exception.
* Moved IoC dependencies off of physics contacts.


## 0.93.3.0

### New features

* Unnecessary tiles are no longer written to map file tilemaps.
* Added the ability to enable or disable grid splitting per grid.

### Other

* Added additional logs around contact issue


## 0.93.2.0

### New features

* Add CompletionHelpers for components and entityuids.


## 0.93.1.0

### New features

* Add PlayPredicted audio method for EntityCoordinates.

## 0.93.0.0

### Breaking changes

* Arguments of ContainerSystem's `EmptyContainer()` have changed. It now also returns removed entities.

### New features

* Added a TerminatingOrDeleted() helper function
* Added a `hub_advertise_now` command.

### Bugfixes

* Fixed some multi-threading IoC errors in the audio system.
* The map validator now allows entities to specify missing components.
* Fixed a potential stack overflow in the colour slider control.
* Fixed sprites sometimes not updating `IsInert`.

### Other

* `TransformComponentAttachToGridOrMap()` is now obsoleted. use the newly added system method instead.
* Made RSI preloading more error toletant.
* Added some new benchmarks for testing archetype ECS.


## 0.92.2.1

### Bugfixes

* Revert tile bound shrinkage as it was causing erroneous test failures on content.


## 0.92.2.0

### New features

* Added Box2iEdgeEnumerator for iterating its bounds.
* Added a CompletionResult helper for MapIds
* Added some helper methods for System.Random (useful for seeded RNG)

### Bugfixes

* Shrink tile bounds by 0.05. In some cases the polygon skin radius was causing overlap on other tiles and leading to erroneous lookup r
* Use preset matrixes for certain Matrix3 angles to avoid imprecision issues with transformations.


## 0.92.1.0

### New features

* Add option to SplitContainer for which split expands on parent resize

### Internal

* Updated Lidgren to v0.2.4.


## 0.92.0.0

### New features

* Exposed more properties on `FastNoiseLite`.
* Added fallback culture for localization.

### Bugfixes

* Fixed noise DD.

### Other

* Added new `DebugOpt` and `Tools` build configurations. These must be added to your solution file and apply to all projects importing `Robust.Properties.targets`.
  * `DebugOpt` is "`Debug` with optimizations enabled".
  * `Tools` has development tools (e.g. `launchauth` command) that release builds don't, while still having asserts (`DEBUG`) off and optimizations on.
* All configurations except `Release` now define `TOOLS`.
* `Release` is now intended to be "as close to published release as possible" with game configuration. Use `Tools` as build configuration instead for scenarios such as mapping.
* `Robust.Properties.targets` should now be included at the end of project files. `Robust.Analyzers.targets` and `Robust.DefineConstants.targets` are now included by it automatically.

### Internal

* General cleanup to MSBuild files.

## 0.91.0.0

### Breaking changes

* `ColorSelectorSliders` now uses SpinBox instead of FloatSpinBox.

### New features

* `IntegrationOptions` now allows changing the `ILogHandler` used by the integration test via `OverrideLogHandler`.

### Bugfixes

* Default integration test log output should more reliably capture `TestContext.Out` now.


## 0.90.0.0

### Breaking changes

* Add tile edge rendering support.

### New features

* Add .AsUint() for ValueDataNode.

### Bugfixes

* Fix AnchorEntity replication when the coordinate doesn't change
* Fix some PVS bugs.
* Fix rounding in GetGridOrMapTilePosition.


## 0.89.1.0

### New features

* `web.headless` CVar can now be used to avoid loading CEF with graphical client.

### Bugfixes

* `web.user_agent` CVar can now be overriden by content before WebView is initialized.

### Other

* WebView works again and is properly available from the launcher.

### Internal

* Clean up WebView initialization logic to avoid static `IoCManager`.


## 0.89.0.0

### Breaking changes

* Add EntityUid as an arg to SharedTransformSystem and remove more .Owner calls.

### New features

* Add by-ref event analyzer.
* Add option to hide scrollbars for ScrollContainers.
* Add an out EntityUid overload to EntityQueryEnumerator<T>.

### Bugfixes

* Fix exception on server shutdown.
* Fix concurrent update error in byref registrations for serializationmanager.
* New grids created from placement manager start at 0,0 rather than -1,-1.

### Other

* `dump_netserializer_type_map` command to debug desynchronization issues with NetSerializer's type map.


## 0.88.1.0

### New features

* Added a new OnScreenChanged event that gets invoked when `IUserInterfaceManager.ActiveScreen` changes.
* UI state interfaces such as `IOnStateEntered<TState>` now also get invoked whenever the current state inherits from `TState`.

### Bugfixes

* Fixed `WritableDirProvider.Find()`. This fixes custom MIDI soundfonts on Windows.
* Fixed server startup crash with string serializer length checks.
* Fixed `CS8981` errors in `Robust.Benchmarks`.
* Fixed C# interactive errors when engine started without content-start.
* Fixed FormattedMessage.IsEmpty() returning the wrong result.

### Other

* Map pausing now gets properly networked
* SplitContainers controls now have a minimum draggable area, so that they can function without any padding.

### Internal

* Fixed `CS8981` errors in `Robust.Benchmarks`.


## 0.88.0.0

### Breaking changes

* A `Default` font prototype is now required. I.e.:
    ```yaml
    - type: font
      id: Default
      path: /Fonts/NotoSans/NotoSans-Regular.ttf
    ```

### New features
* `FormattedText.MarkupParser` got refactored to be more robust and support arbitrary tags.
* New rich text tags can be added by implementing `IMarkupTag`



## 0.87.1.1

### Bugfixes

* Fixed source of PVS assert tripping in debug.


## 0.87.1.0

### Bugfixes

* Fixed a PVS bug that would sometimes cause it to attempt to send deleted entities.
* Fixed server commands not getting sent to clients after disconnecting and reconnecting.
* Fixed a text input error when using the right arrow key while at the second to last character.


### Other

* Sprite view controls now use the sprite's offset when rendering.
* The sprite system should now animate any rendered sprites with RSI animations, instead of only animating those visible in the main viewport and sprite view controls.


## 0.87.0.0

### Breaking changes

* `UIScreen.GetOrNewWidget()` has been replaced with `GetOrAddWidget()`.

### New features

* Added `IWritableDirProvider.OpenSubdirectory()`, which returns a new `IWritableDirProvider` with the root set to some subdirectory.
* Added `UiScreen.TryGetWidget()`
* Added a virtual `Shutdown()` method for game/module entry points.

### Bugfixes

* Fixed SyncSpriteComponent not properly syncing entities that are out of view.
* Fixed a bug preventing client-side commands from being properly registered.
* Fixed a bug causing PVS to unnecessarily send extra data.


## 0.86.0.0

### Breaking changes

* Undid `*.yaml` prototype loading change from previous version.
* `IConsoleHost`'s `RegisteredCommands` field has been renamed to `AvailableCommands`.
* Several light related cvars have been renamed. E.g., "display.softshadows" is now "light.softshadows".
* The "display.lightmapdivider" integer cvar has been replaced with a float multiplier named "light.resolution_scale".


### New features

* Command definitions have a new bool that restricts them to only be executable by the server or in single player mode. Several "server only" commands have been moved to to shared code and now use this option.
* The FOV color is now configurable via the "render.fov_color" cvar

### Bugfixes

* SDL2 backend now works if the client is started with fullscreen.

### Other

* SDL2 backend now handles quit events (⌘+Q on macOS).
* SDL2 backend now logs video driver backend used on initialization.
* The engine will now warn on startup if `*.yaml` files are found in resources, as this most likely indicates an accident.
* Added entity, occluder and shadow-casting light counts to the clyde debug panel.
* The HistoryLineEdit control now invokes `OnTextChanged` events when selecting history items

### Internal

* Changed thread safety around `ResourceManager`'s VFS roots, removing the use of error prone reader-writer locks.
* SDL2 log now shows log category.
* Removed OpenTK DllMap code.


## 0.85.2.0

### New features

* Threaded windowing API usage is now behind a CVar, disabled by default on macOS to avoid crashes.
* Box2i, ImmutableHashSet, ISet, and IReadonlySet can now be serialized.
* Added helpers for Box2i Center / Vector2i Up-Down-Left-Right.
* Implement blend modes for rendering.

### Bugfixes

* MacOS with the SDL2 backend now has DPI scaling enabled.
    * Fixed DPI scaling calculations on platforms outside Windows.
* Grids on top of maps that are also grids should render correctly now.
* Fixed bug in ScrollContainer that could cause permanent loops.
* Fixed occluder tree error.
* Fixed Texture.GetPixel.

### Other

* System F3 panel now correctly fetches processor model on Apple Silicon devices.
* UI content scale is now listed in the F3 coordinates panel.
* SDL2 backend is now wired up to update key names dynamically on keyboard mode change.
* The prototype reload event is no longer wrapped under #if !FULL_RELEASE.
* The engine now loads `*.yaml` files (previously loading only `*.yml`) for prototypes.

### Internal

* `keyinfo` command has enum completions.

## 0.85.1.1

### Bugfixes

* Fixed GameStateManager error when resetting client-side prediction


## 0.85.1.0

### New features

* RSI's now get combined into a large atlas.

### Bugfixes

* Removed bad PlayAudioPositionalMessage error log & fixed fallback coordinate check.
* Fixed MouseJoint parallelisation exception.

### Internal

* Fixed some warnings in GameStateManager


## 0.85.0.1

### Bugfixes

* Fix fixture client state handling not removing the existing fixture.
* Use a dummy entity for placement manager preview so offsets are applied correctly.


## 0.85.0.0

### Breaking changes

* Component.Shutdown() has now been removed and the eventbus should be used in its place.
* Component.Name has now been removed and IComponentFactory.GetComponentName(Type) should be used in its place.

### Bugfixes

* Ensure fixture contacts are destroyed even if no broadphase is found.
* Ensure fixtures are re-created in client state handling. There was a subtle bug introduced by updating existing ones where contacts were incorrectly being retained across prediction. This was most obvious with slipping in SS14.


## 0.84.0.0

### Breaking changes

* EffectSystem has been removed.

### New features

* Added Pidgin parser to the sandbox whitelisted.

### Bugfixes

* Fixed physics ignoring parallelisation cvars
* Global audio volume is no longer overridden every tick.
* Fix `SpriteComponent.CopyFrom()` not working properly.
* Fix cvar TOML parsing failing to read some numeric cvars.

### Other

* Improved physics joint logging.


## 0.83.0.0

### Breaking changes

* Physics has been ECSd with large API changes:
- Shapes can be updated via the system rather than requiring the caller to handle it.
- Access attributes have been added.
- Implemented IEquatable for Fixture Shapes
- Removed obsolete PhysicsComponent APIs.
- Removed usage of Component.Owner internally.


## 0.82.0.0

### Breaking changes

* `Box2Rotated.Centre` has been renamed to `.Center`
* `ISpriteComponent` has been removed. Just use `SpriteComponent` instead.

### Bugfixes

* Fixed prototype reloading/uploading.
* Fixed UI tooltips sometimes causing a null reference exception.

### Other

* Map/world velocity calculations should be slightly faster.
* `EnsureComp` will now re-add a component if it has been queued for removal.


## 0.81.0.0

### Breaking changes

* TransformComponent,Parent has been removed. Use the ParentUid & get the component manually.

### New features

* The Popup control now has an OnPopupOpen event.

### Other

* Various transform methods are now obsolete. Use the methods provided by the transform system instead.
* TransformComponent.MapUid is now cached (previously required a dictionary lookup)


## 0.80.2.0

### New features

* Tooltips now provide the option to track the mouse cursor.


## 0.80.1.0

### New features

* Added location of compile errors to XAML UI.
* Add CC-BY to RSI.json
* Allow customising radio buttons for RadioOptions.
* Added CVar to override CEF useragent.

### Bugfixes

* Fix incorrect size of second window in split container.
* Fix PreventCollideEvent fixture ordering.

### Other

* Obsoleted .Owner for future work in removing components storing a reference to their entityuid.


## 0.80.0.0

### Breaking changes

* Moved ConvexHullPolygons and MaxPolygonVertices cvars to constants.
* Moved the PhysicsMap Gravity property to its own controller.
* Made some layout changes to Split Container.

### New features

* Added the colliding fixtures to PreventCollideEvent.

### Bugfixes

* Grids overlapping entities will now flag the entity for grid traversal.

### Other

* The split container `Measure()` override now more accurately reflects the space available to children. Additionally, the split position is now publicly settable.

### Internal

* Removed manual component registrations.


## 0.79.0.1

### New features

* Add helper GetDirection to SharedMapSystem that offsets a Vector2i in the specified direction by the specified distance.
* UIController now implements IEntityEventSubscriber

### Bugfixes

* The fast TryFindGridAt overload will now also return the queried map's MapGridComponent if it exists.

### Other

* Updated window dragging movement constraints. By default windows can now be partially dragged off-screen to the left. This is configurable per window. This also fixes a bug where windows could become unreachable.

### Internal

* Remove 2 TryGetComponents per physics contact per tick.


## 0.79.0.0

### Breaking changes

* EntityInitializedMessage has been removed; the C# event invoked on EntityManager (EntityInitialized) should be used in its place.
* TileChangedEventArgs has been removed.

### Bugfixes

* Fix tooltip panels being incorrectly sized for their first frame.
* Client will no longer predict physics sleeping on bodies that are unable to sleep.
* Style box texture scaling has been fixed.

### Other

* Added TaskCompletionSource to the sandbox.

### Internal

* IPhysManager has been removed for a slight physics contacts optimisation.
* Optimise TryFindGridAt, particularly for grid traversals.
* MapGridComponent now uses delta component states.
* Removed some TryGetComponent from IsMapPaused, speeding up entity initialization in some instances.


## 0.78.0.0

### Breaking changes

* Removed the obsoleted `GlobalLinearVelocity()` EntityUid helper method.
* INetConfigurationManager now has client & server side variants. Clients can now properly set server authoritative cvars when in singleplayer mode
* IPhysBody has been removed. Just use the physics component.
* Physics joints haven been slightly refactored and some method signatures have changed.

### New features

* Added a new cvar to limit audio occlusion raycast lengths ("audio.raycast_length").
* IRobustSerializer has new public methods for getting hashes and setting string serializer data.

### Bugfixes

* Fixed broken click bound checks in the `Tree` UI Control.
* Removed erroneous debug assert in render code that was causing issued in debug mode.
* Fixed some instances where rotation-less entities were gaining non-zero local rotation.

### Other

* Tickrate is now shown in the f3 debug monitors


## 0.77.0.2

### New features

* Scroll containers now have public methods to get & set their scroll positions.

### Bugfixes

* Fixed entity spawn menu sometimes not properly updating when filtering entities.

### Other

* Physics contacts are now stored per-world rather than per-map. This allows the multi-threading to be applicable to every contact rather than per-map.
* Contacts will no longer implicitly be destroyed upon bodies changing maps.


## 0.77.0.1

### Bugfixes

* Fix AttachToGridOrMap not retaining an entity's map position.


## 0.77.0.0

### Breaking changes

* ClientOccluderComponent has been removed & OccluderComponent component functions have been moved to the occluder system.
* The OccluderDirectionsEvent namespace and properties have changed.
* The rendering and occluder trees have been refactored to use generic render tree systems.
* Several pointlight and occluder component properties now need to be set via system methods.
* SharedPhysicsMap and PhysicsMap have been combined.
* RunDeferred has been removed from transformcomponent and updates are no longer deferred.

## 0.76.0.0

### Breaking changes

* Physics contact multi-threading cvars have been removed as the parallelism is now handled by IParallelManager.

### New features

* Physics now supports substepping, this is under physics.target_minimum_tickrate. This means physics steps will run at a constant rate and not be affected by the server's tickrate which can reduce the prevalence of tunneling.
* FastNoise API is now public.

### Other

* UPnP port forwarding now has better logging.
* Physics solver has been refactored to take more advantage of parallelism and ECS some internal code.
* Sprite processing & bounding box calculations should be slightly faster now.
* Nullspace maps no longer have entities attached.


## 0.75.1.0

### New features

* Serv4's notNullableOverride parameter is now enforced by analyzer. For more info, see [the docs](https://docs.spacestation14.io/en/engine/serialization).
* Added command to dump injector cache list.

### Bugfixes

* Fix generic visualisers not working because of recent appearance system changes in v0.75.0.0
* Fix physics not working properly on moving grids (transform matrix deferral).

### Other

* Transform matrix dirtying is deferred again (undo change in v0.75.0.0
* Added two new serv3 analysers (NotNullableFlagAnalyzer and PreferGenericVariantAnalyzer)


## 0.75.0.0

### Breaking changes

* Changed default for `net.buffer_size` to `2`.
* Changed default for `auth.mode` to `Required`. On development builds, the default is overriden to remain at `Optional`, so this only affects published servers.
* The default value for the `outsidePrediction` argument of the `InputCmdHandler.FromDelegate()`  has changed from false to true.

### New features

* Appearance system now has generic `TryGetData<T>()` functions.

### Bugfixes

* Mapped string serializer once again is initialized with prototype strongs, reducing bandwidth usage.
* Fixed various keybindings not working while prediction was disabled.
* Fixed a bug causing rendering trees to not properly recursively update when entities move.

### Other

* Transform matrix dirtying is no longer deferred.
* Cleaned up some `FULL_RELEASE` CVar default value overrides into `CVarDefaultOverrides.cs`.
* VVRead now attempts to serialize data to yaml


## 0.74.0.0

### Breaking changes

* `ITypeReader<,>.Read(...)` and `ITypeCopier<>.Copy(...)` have had their `bool skipHook` parameter replaced with a `SerializationHookContext` to facilitate multithreaded prototype loading.
* Prototypes are now loaded in parallel across multiple threads. Type serializers, property setters, etc... must be thread safe and not rely on an active IoC instance.

### Bugfixes

* Mapped string serializer once again is initialized with prototype strongs, reducing bandwidth usage.

### Other

* Drastically improved startup time by running prototype loading in parallel.
  * `AfterDeserialization` hooks are still ran on the main thread during load to avoid issues.
* Various systems in the serialization system such as `SerializationManager` or `ReflectionManager` have had various methods made thread safe.
* `TileAliasPrototype` no longer has a load priority set.
* Straightened out terminology in prototypes: to refer to the type of a prototype (e.g. `EntityPrototype` itself), use "kind".
  * This was previously mixed between "type" and "variant".

### Internal

* `SpanSplitExtensions` has been taken behind the shed for being horrifically wrong unsafe code that should never have been entered into a keyboard ever. A simpler helper method replaces its use in `Box2Serializer`.
* `PrototypeManager.cs` has been split apart into multiple files.

## 0.73.0.0

### Breaking changes

* The entity lookup flag `LookupFlags.Anchored` has been replaced with `LookupFlags.Static`.
* We are now using **.NET 7**.
* `IDependencyCollection`/`IoCManager` `RegisterInstance` does not automatically add the instance to object graph, so `BuildGraph()` must now be called to see the new instances.
  * `deferInject` parameteres have been removed.

### New features

* The server will now check for any unknown CVars at startup, to possibly locate typos in your config file.
* `IDependencyCollection` is now thread safe.

### Bugfixes

* Fixed config files not being truncated before write, resulting in corruption.

### Other

* Removed some cruft from the `server_config.toml` default config file that ships with Robust.
* Most usages of x86 SIMD intrinsics have been replaced with cross-platform versions using the new .NET cross-platform intrinsics.
  * This reduces code to maintain and improves performance on ARM.
* Tiny optimization to rendering code.
* `RobustSerializer` no longer needs to be called from threads with an active IoC context.
  * This makes it possible to use from thread pool threads without `IoCManager.InitThread`.
* Removed finalizer dispose from `Overlay`.
* Stopped integration tests watching for prototype reload file changes, speeding stuff up.

### Internal

* Moved `SerializationManager`'s data definition storage over to a `ConcurrentDictionary` to improve GC behavior in integration tests.

## 0.72.0.0

### Breaking changes

* EntityPausedEvent has been split into EntityPausedEvent and EntityUnpausedEvent. The unpaused version now has information about how long an entity has been paused.

## 0.71.1.4

### Bugfixes

* Fixed CVars not being saved correctly to config file.

### Other

* Mark `validate_rsis.py` as `+x` in Git.
* Made config system more robust against accidental corruption when saving.


## 0.71.1.3


## 0.71.1.2

### Bugfixes

* Fixed UI ScrollContainer infinite loop freezing client.


## 0.71.1.1

### Bugfixes

* Fixed client memory leaks and improved performance in integration testing.


## 0.71.1.0

### New features

* Better RSI validator script.
* When a new map file is loaded onto an existing map the entities will be transferred over.
* Add an API to get the hard layer / mask for a particular physics body.

### Bugfixes

* Fixed non-filled circle drawing via world handle.
* Fix max_connections in the default server config.
* Fix removal of PVS states for players without ingame status.
* Fix max rotation from the physics solver.

### Internal

* Wrap window rendering in a try-catch.


## 0.71.0.0

### Breaking changes

* `DebugTimePanel`, `DebugNetPanel` and `DebugNetBandwidthPanel` have been made internal.
* RSIs with trailing commas in the JSON metadata are no longer allowed.

### Bugfixes

* `csi` doesn't throw a `NullReferenceException` anymore.

### Other

* The `game.maxplayers` CVar has been deprecated in favor of the new `net.max_connections` CVar. Functionality is the same, just renamed to avoid confusion. The old CVar still exists, so if `game.maxplayers` is set it will be preferred over the new one.
* The new default for `net.max_connections` is 256.
* Debug monitors (F3) now have margin between them.
* F3 (clyde monitor) now lists the windowing API and version in use.
* Added system monitor to F3 with various info like OS version, .NET runtime version, etc...
* The engine now warns when loading `.png` textures inside a `.rsi`. This will be blocked in the future.


## 0.70.0.0

### New features

* `game.desc` CVar for a server description to show in the launcher.
* New system for exposing links to e.g. a Discord in the launcher.
  * The engine does not have a built-in method for configuring these, but it does now have a `StatusHostHelpers.AddLink` method to correctly format these from content. The idea is that content wires the types of links (with icon names) up itself via `IStatusHost.OnInfoRequest`.
  * See also [the HTTP API documentation](https://docs.spacestation14.io/en/engine/http-api) for reference.
* `GameShared` now has a `Dependencies` property to allow access to the game's `IDependencyCollection`. This makes it possible to avoid using static `IoCManager` in `EntryPoint`-type content code.
* A new define constant `DEVELOPMENT` has been defined, equivalent to `!FULL_RELEASE`. See [the docs](https://docs.spacestation14.io/en/technical-docs/preprocessor-defines) for details.
* `IConfigurationManager` has new functions for reading and writing CVar directly from a TOML file `Stream`.
* New `IConfigurationManager.LoadDefaultsFromTomlStream` to load a TOML file as CVar default overrides.
* Added new serializers to support Queue<T> data-fields.
* Added a `FromParent()` function to `IDependencyCollection`, enabling dependencies to be passed to parallel threads.
* `IClientStateManager` now has a `PartialStateReset()` function to make it easier for content to rewind to previous game states.
* Added `IClientNetManager.DispatchLocalNetMessage()`, which allows a client to raise a local message that triggers networked event subscriptions.

### Bugfixes

* `IPlayerSession.OnConnect()` now actually gets called when players connect.
* `MapLoaderSystem.TryLoad(.., out rootUids)` now properly only returns entities parented to the map.

### Other

* Invalid placement types for the entity spawn menu now log warnings.
* Slightly improved sprite y-sorting performance.

### Internal

* The current physics map that an entity is on is now cached in the transform component alongside other cached broadphase data. This helps to fix some broadphase/lookup bugs.

## 0.69.0.0


## 0.68.0.0

### Breaking changes

* Updated yml schema validator to remove the `grids` node.

### Bugfixes

* Fixed position-less audio playing.
* Stop mapgrids from serializing their fixtures.

### Other

* Removed the `restart` command, since it never worked properly and just confused people.
* Add virtual to some UIScreen methods.
* Add public parameterless ctor to MenuBar.


## 0.67.2.2

### Bugfixes

* Fix double MapGrid chunk subscription.
* Fix grid contacts short-circuiting collision.


## 0.67.2.1

### Bugfixes

* Fix MapChunks not being subscribed to by MapGridComponents in some instances.


## 0.67.2.0

### New features

* Add submenu support to menubar controls.

### Bugfixes

* Fix gridtree returning mapgrid maps twice.


## 0.67.1.3

### Bugfixes

* Fix Map regression so now they can be MapGrids again without the client crashing.


## 0.67.1.2

### Bugfixes

* Fix some mapgrids not being marked as dirty and never being sent to clients (thanks checkraze).


## 0.67.1.1

### Bugfixes

* Fix some merge artifacts from mapgrid support for maps.


## 0.67.1.0

### New features

- Maps can now have MapGridComponent added to them.


## 0.67.0.0

### Breaking changes

* MapGrid is deprecated and has been merged into MapGridComponent. This is subject to further changes as it gets ECSd more in future.
* The `grids` yaml node on map files is deprecated and has been merged onto MapGridComponent. Loading maps is backwards compatible for now but is subject to change in future. Saving maps will save in the new format.


## 0.66.0.0

### Breaking changes

* AudioSystem functions for playing audio have changed. Functions that take in filters now require an additional argument that will determine whether sounds are recorded by replays. Additionally, there are several new overrides that take in a recipient session or entity.

### Bugfixes

* Script globals for C# interactive were not having dependencies injected correctly.
* GetWorldPosition() now returns the correct positions even prior to transform initialization.
* Fix map loading not properly offsetting some entities that were directly parented to the map.

### Internal

* Added lookup/broadphase re-parenting tests.


## 0.65.2.1

### Bugfixes

* Fix empty MetaData components being serialized to map files.
* Fix saving a grid as a map not marking it as pre-mapinit.

### Other

* Set `ValidateExecutableReferencesMatchSelfContained` in the server project, which may help with publishing issues. I hope.
* Move pinned font data over to Pinned Object Heap.
* Improved shader code generation for uniform arrays to be more compatible.
* Server now has server GC enabled by default.

### Internal

* Remove some unnecessary dependency resolves from filters making audio much more performant.


## 0.65.2.0

### New features

* Added ClydeAudio.StopAllAudio()
* Expose more tick logic to content.

### Bugfixes

* Fix bad reference in WebView.

### Internal

* Add Robust.Packaging to solution.
* Add WebView to solution.
* Physics contacts are now parallel and much faster.

## 0.65.1.0

### New features

* Implement value prototype id dictionary serializer.

### Bugfixes

* Fixes lerping clean up issue added in #3472.

### Internal

* Add test for (de)serializing data record structs.


## 0.65.0.1

### Bugfixes

- Fix SetLocalPositionRotation raising 2 moveevents. This should help physics performance significantly.
- Fix tpgrid responses and command error.


## 0.65.0.0

### Breaking changes

* Rename transform lerping properties alongside other minor internal changes.

### Bugfixes

* Fix physics testbeds.
* Force grids to always be collidable for now and stop them clipping.

### Other

* Slight optimization to `OutputPanel`'s handling of internal `RichTextEntry`s.
* Force non-collidable contacts to be destroyed. Previously these hung around until both entities became collidable again.

### Internal

* `Tools/version.py` has been updated to automatically update `RELEASE-NOTES.md`.
* General cleanup to `Tools/version.py`.

## 0.64.1.0

### Bugfixes

* Word-wrapping in `OutputPanel` and `RichTextLabel` has been fixed.

## 0.64.0.0

### Breaking changes

* IMapLoader has been refactored into MapLoaderSystem. The API is similar for now but is subject to change in the future.

## 0.63.0.0

### Breaking changes

* Thanks to new IME support with SDL2, `IClyde.TextInputStart()` and `IClyde.TextInputStop()` must now be appropriately called to start/stop receiving text input when focusing/unfocusing a UI control. This restriction is applied even on the (default) GLFW backend, to enforce consistent usage of these APIs.
* `[GUI]TextEventArgs` have been renamed to `[GUI]TextEnteredEventArgs`, turned into records, and made to carry a `string` rather than a single text `Rune`.
* IoC and `DependencyCollection` `Register` methods now have a `TInterface : class` constraint.
* [ABI] `IoCManager.InitThread` now returns the `IDependencyCollection`.

### New features

* Fixes for compiling & running on .NET 7. You'll still have to edit a bunch of project files to enable this though.
* `FormattedMessage.EnumerateRunes()`
* `OSWindow.Shown()` virtual function for child classes to hook into.
* `IUserInterfaceManager.DeferAction(...)` for running UI logic "not right now because that would cause an enumeration exception".
* New `TextEdit` control for multi-line editable text, complete with word-wrapping!
* `Rope` data structure for representing large editable text, used by the new `TextEdit`.
* Robust now has IME support matching SDL2's API. This only works on the SDL2 backend (which is not currently enabled by default) but the API is there:
    * `IClyde.TextInputStart()`, `IClyde.TextInputStop()`, `IClyde.TextInputSetRect()` APIs to control text input behavior.
    * `TextEditing` events for reporting in-progress IME compositions.
    * `LineEdit` and `TextEdit` have functional IME support when the game is running on SDL2. If you provide a font file with the relevant glyphs, CJK text input should now be usable.
* `Register<T>` (single type parameter) extension method for `IDependencyCollection`.

### Bugfixes

* Fixes erroneous literal "\\n" inside the Clyde debug panel.
* Fixed Lidgren connection status changes potentially getting mislogged.
* Fixed missing components not being correctly saved for maps
* Fixed map saving sometimes not including new components.
* Fix hot reload unit tests.

### Other

* Properly re-use `HttpClient` in `NetManager` meaning we properly pool connections to the auth server, improving performance.
* Hub advertisements have extended keep-alive pool timeout, so the connection can be kept active between advertisements.
* All HTTP requests from the engine now have appropriate `User-Agent` header.
* `bind` command has been made somewhat more clear thanks to a bit of help text and some basic completions.
* `BoundKeyEventArgs` and derivatives now have a `[DebuggerDisplay]`.
* Text cursors now have a fancy blinking animation.
* `SDL_HINT_MOUSE_FOCUS_CLICKTHROUGH` is set on the SDL2 windowing backend, so clicking on the game window to focus it will pass clicks through into the game itself, matching GLFW's behavior.
* Windows clipboard history paste now works.
* Improved multi-window UI keyboard focusing system: a single focused control is now tracked per UI root (OS window), and is saved/restored when switching between focused window. This means that you (ideally) only ever have a UI control focused on the current OS window.

### Internal

* `uitest2` is a new command that's like `uitest` but opens an OS window instead. It can also be passed an argument to open a specific tab immediately.
* Word-wrapping logic has been split off from `RichTextEntry`, into a new helper struct `WordWrap`.
* Some internal logic in `LineEdit` has been shared with `TextEdit` by moving it to a new `TextEditShared` file.
* SDL2 backend now uses `[UnmanagedCallersOnly]` instead of `GetFunctionPointerForDelegate`-style P/Invoke marshalling.
* Entity prototype reloading logic has been moved out of `PrototypeManager` and into a new `PrototypeReloadSystem`.
* Most usages of `IoCManager.` statically have been removed in favor of dependency injection.

## 0.62.1.0

### Bugfixes

* Fixed a PVS issue causing entities to be sent to clients without first sending their parents.
* Improved client-side state handling exception tolerance.

### Other

* Removed null-space map entities.

### Internal

* Added some more anchoring tests.

## 0.62.0.1

### Bugfixes

* Fixed sprites not animating when directly toggling layer visibility,
* Fixed anchored entities not being added to the anchored lookups.

## 0.62.0.0

### Breaking changes

* Removed some obsolete map event handlers.

### New features

* Added entity query struct enumerators

### Bugfixes

* Improved error tolerance during client state application.
* Added better error logs when a client deletes a predicted entity.
* Fixes command permissions not getting sent to clients.
* Fixes a broad-phase bug were entities were not properly updating their positions.

### Other

* Added the LocalizedCommands class, which automatically infer help and description loc strings from the commands name.

## 0.61.0.0

### Breaking changes

* IMap and IMapGrid have been removed. Just use the associated components directly.

### Other

* AudioSystem has been refactored.

## 0.60.0.0

### Breaking changes

* ISerializationHooks.BeforeSerialization() has been removed. Use custom type serializers instead.

### New features

* Added function to UserInterfaceSystem that returns list of BUIs that a client has open.

### Bugfixes

* Fixed various container related broadphase bugs which could result in entities getting stuck with a null-broadphase.
* Fixed client fixture state handling bug that caused the client to incorrectly disable collision.

### Other

* Misc PVS optimisations

### Internal

* Removed redundant grid-init physics logic
* Modified garbage collection for entity spawning profiling.

## 0.59.0.0

### Breaking changes

* Various transform related methods have been removed from MapGrids
* TransformSystem.SetCoordinates() arguments have changed and now allow an entity to be sent to nullspace

### Bugfixes

* Fixed an entity lookup bug that sometimes failed to return entities in StaticSundriesTrees

### Other

* The EntitySystem.Resolve<> methods have been change to protected

## 0.58.1.1

### Bugfixes

* Fixed some container shutdown errors
* Fixed LookupFlags.Static not acting as a full replacement for LookupFlags.Anchored

## 0.58.1.0

### Other

* Physics collision changed and body type changed events no longer get raised before initialisation

## 0.58.0.0

### Breaking changes

* Some TransformComponent functions have been moved to the system.
* Container insert, remove, and shutdown function arguments and functionality has changed.
* Physics entities without fixtures now automatically disable collision.

### New features

* Added command to profile entity spawning

### Bugfixes

* EntityLookup/BroadphaseComponent tracking has been overhauled, which should hopefully fix various broadphase bugs.

### Other

* Component.Owner is now marked as obsolete.

## 0.57.0.4

### Bugfixes

* Made entity deletion more resilient against exceptions. Should fix several bugs.

## 0.57.0.2 and 0.57.0.3

### Bugfixes

* Fixed more entity-lookup bugs.

## 0.57.0.1

### Bugfixes

* Fixed entity lookup bug that was causing crashes.

### 0.57.0.0

### Breaking changes

* EntityLookupComponent has been merged into BroadphaseComponent. The data that was previously stored in this tree is now stored across the 3 trees on BroadphaseComponent.

### New features

* EntityLookup has had its flags updated to reflect the merge of EntityLookupComponent and BroadphaseComponent, with the new flags reflecting each tree: Dynamic, Static, and Sundries. Dynamic and Static store physics bodies that are collidable and Sundries stores everything else (apart from grids).

### Internal

* EntityLookup and Broadphase have had their data de-duplicated, dropping the AABBs stored on the server by half. This also means MoveEvent updates will be much faster.
* PVS mover updates has had their performance improved slightly.
* Physics LinkedList nodes for contacts will no longer be re-made for every contact and will just be cleared when re-used.
* Sprite / Light dynamictree allocations on the client have been dropped by using static lambdas.
* The physics contact buffer for each FixtureProxy is now pooled.

## 0.56.1.1

### Bugfixes

* Fix PVS sometimes not sending an entity's parents.
* Fix velocity preservation on parenting changes.

## 0.56.1.0

### New features

* Update pt-BR locale with more localizations
* Separated PVS entity budget into an entity creation budget and a pvs-entry budget.

### Bugfixes

* Fix VV type handler removal.
* System errors during component removal should no longer result in undeletable entities.

### Other

* The ordering of component removals and shutdowns during entity deltion has changed (see #3355).
* Improved Box2Serializer
* Removed uses IEnumerables from EntityLookupSystem.
* Optimized client entity spawning by 15%.
* Modified how the rendering tree handles entity movement.
* Improved grid enumeration allocs.
* Fixed a bunch of build warnings (see #3329 and #3289 for details)

## 0.56.0.2

### Bugfixes

* Rename \_lib.ftl to \_engine_lib.ftl to avoid overwriting

## 0.56.0.1

### Bugfixes

* Fix instantiation of data records containing value types

## 0.56.0.0

### Breaking changes

* `CastShadows` moved to `SharedPointLightComponent` from clientside, now networked

### New features

* New type handler helpers added to V^3
* Added pt-BR locale

### Bugfixes

* Fixed audio fallback coords

### Other

* Improved PVS performance by using `for` over `forEach`
* Improved Vec2 inverse allocations

## 0.55.5.0

### New features

* Added a method to pass in physics transforms for getting nearest point.

### Bugfixes

* Prevent singular sprite matrices.
* Fix obsolete warnings in tests.

### Other

* Significantly reduce physics contact allocations.

## 0.55.4.1

### Breaking changes

* Removed `SI`, `SIoC`, `I`, `IoC`, `SE` and `CE` VV command prefixes.
  * `SI`, `SIoC`, `I` and `IoC` are replaced by VV paths under `/ioc/` and `/c/ioc/`.
  * `SE` and `CE` are replaced by VV paths under `/system/` and `/c/system`.

### New features

* Added CVars to control Lidgren's <abbr title="Maximum Transmission Unit">MTU</abbr> parameters:
  * `net.mtu`
  * `net.mtu_expand`
  * `net.mtu_expand_frequency`
  * `net.mtu_expand_fail_attempts`
* Added a whole load of features to ViewVariables.
  * Added VV Paths, which allow you to refer to an object by a path, e.g. `/entity/1234/Transform/WorldPosition`
  * Added VV Domains, which allow you to add "handlers" for the top-most VV Path segment, e.g. `/entity` is a domain and so is `/player`...
  * Added VV Type Handlers, which allow you to add "custom paths" under specific types, even dynamically!
  * Added VV Path networking, which allows you to read/write/invoke paths remotely, both from server to client and from client to server.
  * Added `vvread`, `vvwrite` and `vvinvoke` commands, which allow you to read, write and invoke VV paths.
  * Added autocompletion to all VV commands.
  * Please note that the VV GUI still remains the same. It will be updated to use these new features in the future.

### Other

* Changed Lidgren to be compiled against `net6.0`. This unlocks `Half` read/write methods.
* Lidgren has been updated to [0.2.2](https://github.com/space-wizards/SpaceWizards.Lidgren.Network/blob/v0.2.2/RELEASE-NOTES.md). Not all the changes since 0.1.0 are new here, since this is the first version where we're properly tracking this in release notes.
* Robust.Client now uses our own [NFluidsynth](https://github.com/space-wizards/SpaceWizards.NFluidsynth) [nuget package](https://www.nuget.org/packages/SpaceWizards.NFluidsynth).

### Internal

* Renamed Lidgren's assembly to `SpaceWizards.Lidgren.Network`.
* Rogue `obj/` folders inside Lidgren no longer break the build.
* Renamed NFluidsynth's assembly to `SpaceWizards.NFluidsynth`<|MERGE_RESOLUTION|>--- conflicted
+++ resolved
@@ -39,11 +39,8 @@
 
 ### New features
 
-<<<<<<< HEAD
 * ViewVariables editors for `ProtoId` fields now have a Select button which opens a window listing all available prototypes of the appropriate type.
-=======
 * Added a new `WeakEntityReference` struct that is intended to be used by component data-fields to refer to entities that may or may not still exist.
->>>>>>> c3489d4d
 
 ### Bugfixes
 
