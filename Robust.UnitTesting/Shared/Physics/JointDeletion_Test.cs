--- conflicted
+++ resolved
@@ -72,12 +72,7 @@
             Assert.That(!body2.Awake);
 
             entManager.DeleteEntity(ent2);
-<<<<<<< HEAD
-            var physicsMap = entManager.GetComponent<PhysicsMapComponent>(mapEnt);
-            broadphase.FindNewContacts(physicsMap, mapId);
-=======
             broadphase.FindNewContacts();
->>>>>>> 50e06e43
         });
     }
 }