--- conflicted
+++ resolved
@@ -651,7 +651,6 @@
         if (newMapId == ent.Comp1.MapID)
             return;
 
-<<<<<<< HEAD
         EntityUid? newUid = newMapId == MapId.Nullspace ? null : _map.GetMap(newMapId);
         bool? mapPaused = null;
 
@@ -662,10 +661,6 @@
             mapPaused = _map.IsPaused(newMapId);
             _metaData.SetEntityPaused(uid, mapPaused.Value, meta);
         }
-=======
-        EntityUid? newMap = newMapId == MapId.Nullspace ? null : _map.GetMap(newMapId);
-        var mapPaused = _map.IsPaused(newMapId);
->>>>>>> c76444a3
 
         ChangeMapIdRecursive(ent, newMap, newMapId, mapPaused);
     }
