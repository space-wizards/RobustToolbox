using System;
using System.Collections.Generic;
using System.Diagnostics.CodeAnalysis;
using System.Numerics;
using Robust.Shared.GameObjects;
using Robust.Shared.GameStates;
using Robust.Shared.IoC;
using Robust.Shared.Map.Enumerators;
using Robust.Shared.Maths;
using Robust.Shared.Physics;
using Robust.Shared.Serialization;
using Robust.Shared.Serialization.Manager.Attributes;
using Robust.Shared.Timing;
using Robust.Shared.Utility;
using Robust.Shared.ViewVariables;

namespace Robust.Shared.Map.Components
{
    [RegisterComponent]
    [NetworkedComponent]
    public sealed partial class MapGridComponent : Component
    {
        [Dependency] private readonly IEntityManager _entManager = default!;
        private SharedMapSystem MapSystem => _entManager.System<SharedMapSystem>();

        // This field is used for deserialization internally in the map loader.
        // If you want to remove this, you would have to restructure the map save file.
        [DataField("index")] internal int GridIndex;
        // the grid section now writes the grid's EntityUID. as long as existing maps get updated (just a load+save),
        // this can be removed

        [DataField("chunkSize")] internal ushort ChunkSize = 16;

        [ViewVariables]
        public int ChunkCount => Chunks.Count;

        /// <summary>
        ///     The length of the side of a square tile in world units.
        /// </summary>
        [DataField("tileSize")]
        public ushort TileSize { get; internal set; } = 1;

        public Vector2 TileSizeVector => new(TileSize, TileSize);

        public Vector2 TileSizeHalfVector => new(TileSize / 2f, TileSize / 2f);

        [ViewVariables] internal readonly List<(GameTick tick, Vector2i indices)> ChunkDeletionHistory = new();

        /// <summary>
        ///     Last game tick that the map was modified.
        /// </summary>
        [ViewVariables]
        public GameTick LastTileModifiedTick { get; internal set; }

        /// <summary>
        /// Map DynamicTree proxy to lookup for grid intersection.
        /// </summary>
        internal DynamicTree.Proxy MapProxy = DynamicTree.Proxy.Free;

        /// <summary>
        ///     Grid chunks than make up this grid.
        /// </summary>
        [DataField("chunks")]
        internal Dictionary<Vector2i, MapChunk> Chunks = new();

        [ViewVariables]
        public Box2 LocalAABB { get; internal set; }

        /// <summary>
        /// Set to enable or disable grid splitting.
        /// You must ensure you handle this properly and check for splits afterwards if relevant!
        /// </summary>
        [ViewVariables(VVAccess.ReadWrite), DataField("canSplit")]
        public bool CanSplit = true;

        #region TileAccess

        [Obsolete("Use the MapSystem method")]
        public TileRef GetTileRef(MapCoordinates coords)
        {
            return MapSystem.GetTileRef(Owner, this, coords);
        }

        [Obsolete("Use the MapSystem method")]
        public TileRef GetTileRef(EntityCoordinates coords)
        {
            return MapSystem.GetTileRef(Owner, this, coords);
        }

        [Obsolete("Use the MapSystem method")]
        public TileRef GetTileRef(Vector2i tileCoordinates)
        {
            return MapSystem.GetTileRef(Owner, this, tileCoordinates);
        }

        [Obsolete("Use the MapSystem method")]
        public IEnumerable<TileRef> GetAllTiles(bool ignoreEmpty = true)
        {
            return MapSystem.GetAllTiles(Owner, this, ignoreEmpty);
        }

        [Obsolete("Use the MapSystem method")]
        public GridTileEnumerator GetAllTilesEnumerator(bool ignoreEmpty = true)
        {
            return MapSystem.GetAllTilesEnumerator(Owner, this, ignoreEmpty);
        }

        [Obsolete("Use the MapSystem method")]
        public void SetTile(EntityCoordinates coords, Tile tile)
        {
            MapSystem.SetTile(Owner, this, coords, tile);
        }

        [Obsolete("Use the MapSystem method")]
        public void SetTile(Vector2i gridIndices, Tile tile)
        {
            MapSystem.SetTile(Owner, this, gridIndices, tile);
        }

        [Obsolete("Use the MapSystem method")]
        public void SetTiles(List<(Vector2i GridIndices, Tile Tile)> tiles)
        {
            MapSystem.SetTiles(Owner, this, tiles);
        }

        [Obsolete("Use the MapSystem method")]
        public IEnumerable<TileRef> GetLocalTilesIntersecting(Box2Rotated localArea, bool ignoreEmpty = true,
            Predicate<TileRef>? predicate = null)
        {
            return MapSystem.GetLocalTilesIntersecting(Owner, this, localArea, ignoreEmpty, predicate);
        }

        [Obsolete("Use the MapSystem method")]
        public IEnumerable<TileRef> GetTilesIntersecting(Box2Rotated worldArea, bool ignoreEmpty = true,
            Predicate<TileRef>? predicate = null)
        {
            return MapSystem.GetTilesIntersecting(Owner, this, worldArea, ignoreEmpty, predicate);
        }

        [Obsolete("Use the MapSystem method")]
        public IEnumerable<TileRef> GetTilesIntersecting(Box2 worldArea, bool ignoreEmpty = true,
            Predicate<TileRef>? predicate = null)
        {
            return MapSystem.GetTilesIntersecting(Owner, this, worldArea, ignoreEmpty, predicate);
        }

        [Obsolete("Use the MapSystem method")]
        public IEnumerable<TileRef> GetLocalTilesIntersecting(Box2 localArea, bool ignoreEmpty = true,
            Predicate<TileRef>? predicate = null)
        {
            return MapSystem.GetLocalTilesIntersecting(Owner, this, localArea, ignoreEmpty, predicate);
        }

        [Obsolete("Use the MapSystem method")]
        public IEnumerable<TileRef> GetTilesIntersecting(Circle worldArea, bool ignoreEmpty = true,
            Predicate<TileRef>? predicate = null)
        {
            return MapSystem.GetTilesIntersecting(Owner, this, worldArea, ignoreEmpty, predicate);
        }

        #endregion TileAccess

        #region ChunkAccess

        [Obsolete("Use the MapSystem method")]
        internal bool TryGetChunk(Vector2i chunkIndices, [NotNullWhen(true)] out MapChunk? chunk)
        {
            return MapSystem.TryGetChunk(Owner, this, chunkIndices, out chunk);
        }

        [Obsolete("Use the MapSystem method")]
        internal IReadOnlyDictionary<Vector2i, MapChunk> GetMapChunks()
        {
            return MapSystem.GetMapChunks(Owner, this);
        }

        [Obsolete("Use the MapSystem method")]
        internal ChunkEnumerator GetMapChunks(Box2Rotated worldArea)
        {
            return MapSystem.GetMapChunks(Owner, this, worldArea);
        }

        #endregion ChunkAccess

        #region SnapGridAccess

        [Obsolete("Use the MapSystem method")]
        public IEnumerable<EntityUid> GetAnchoredEntities(MapCoordinates coords)
        {
            return MapSystem.GetAnchoredEntities(Owner, this, coords);
        }

        [Obsolete("Use the MapSystem method")]
        public IEnumerable<EntityUid> GetAnchoredEntities(Vector2i pos)
        {
            return MapSystem.GetAnchoredEntities(Owner, this, pos);
        }

        [Obsolete("Use the MapSystem method")]
        public AnchoredEntitiesEnumerator GetAnchoredEntitiesEnumerator(Vector2i pos)
        {
            return MapSystem.GetAnchoredEntitiesEnumerator(Owner, this, pos);
        }

        [Obsolete("Use the MapSystem method")]
        public IEnumerable<EntityUid> GetLocalAnchoredEntities(Box2 localAABB)
        {
            return MapSystem.GetLocalAnchoredEntities(Owner, this, localAABB);
        }

        [Obsolete("Use the MapSystem method")]
        public IEnumerable<EntityUid> GetAnchoredEntities(Box2 worldAABB)
        {
            return MapSystem.GetAnchoredEntities(Owner, this, worldAABB);
        }

        [Obsolete("Use the MapSystem method")]
        public Vector2i TileIndicesFor(EntityCoordinates coords)
        {
            return MapSystem.TileIndicesFor(Owner, this, coords);
        }

        [Obsolete("Use the MapSystem method")]
        public Vector2i TileIndicesFor(MapCoordinates worldPos)
        {
            return MapSystem.TileIndicesFor(Owner, this, worldPos);
        }

        [Obsolete("Use the MapSystem method")]
        public IEnumerable<EntityUid> GetInDir(EntityCoordinates position, Direction dir)
        {
            return MapSystem.GetInDir(Owner, this, position, dir);
        }

        [Obsolete("Use the MapSystem method")]
        public IEnumerable<EntityUid> GetLocal(EntityCoordinates coords)
        {
            return MapSystem.GetLocal(Owner, this, coords);
        }

        [Obsolete("Use the MapSystem method")]
        public IEnumerable<EntityUid> GetCardinalNeighborCells(EntityCoordinates coords)
        {
            return MapSystem.GetCardinalNeighborCells(Owner, this, coords);
        }

        [Obsolete("Use the MapSystem method")]
        public IEnumerable<EntityUid> GetCellsInSquareArea(EntityCoordinates coords, int n)
        {
            return MapSystem.GetCellsInSquareArea(Owner, this, coords, n);
        }

        #endregion

        [Obsolete("Use the MapSystem method")]
        public Vector2 WorldToLocal(Vector2 posWorld)
        {
            return MapSystem.WorldToLocal(Owner, this, posWorld);
        }

        [Obsolete("Use the MapSystem method")]
        public EntityCoordinates MapToGrid(MapCoordinates posWorld)
        {
            return MapSystem.MapToGrid(Owner, posWorld);
        }

        [Obsolete("Use the MapSystem method")]
        public Vector2 LocalToWorld(Vector2 posLocal)
        {
            return MapSystem.LocalToWorld(Owner, this, posLocal);
        }

        [Obsolete("Use the MapSystem method")]
        public Vector2i WorldToTile(Vector2 posWorld)
        {
            return MapSystem.WorldToTile(Owner, this, posWorld);
        }

        [Obsolete("Use the MapSystem method")]
        public Vector2i LocalToTile(EntityCoordinates coordinates)
        {
            return MapSystem.LocalToTile(Owner, this, coordinates);
        }

        [Obsolete("Use the MapSystem method")]
        public Vector2i CoordinatesToTile(EntityCoordinates coords)
        {
            return MapSystem.CoordinatesToTile(Owner, this, coords);
        }

        [Obsolete("Use the MapSystem method")]
        public bool CollidesWithGrid(Vector2i indices)
        {
            return MapSystem.CollidesWithGrid(Owner, this, indices);
        }

        [Obsolete("Use the MapSystem method")]
        public Vector2i GridTileToChunkIndices(Vector2i gridTile)
        {
            return MapSystem.GridTileToChunkIndices(Owner, this, gridTile);
        }

        [Obsolete("Use the MapSystem method")]
        public EntityCoordinates GridTileToLocal(Vector2i gridTile)
        {
            return MapSystem.GridTileToLocal(Owner, this, gridTile);
        }

        [Obsolete("Use the MapSystem method")]
        public Vector2 GridTileToWorldPos(Vector2i gridTile)
        {
            return MapSystem.GridTileToWorldPos(Owner, this, gridTile);
        }

        [Obsolete("Use the MapSystem method")]
        public MapCoordinates GridTileToWorld(Vector2i gridTile)
        {
            return MapSystem.GridTileToWorld(Owner, this, gridTile);
        }

        [Obsolete("Use the MapSystem method")]
        public bool TryGetTileRef(Vector2i indices, out TileRef tile)
        {
            return MapSystem.TryGetTileRef(Owner, this, indices, out tile);
        }

        [Obsolete("Use the MapSystem method")]
        public bool TryGetTileRef(EntityCoordinates coords, out TileRef tile)
        {
            return MapSystem.TryGetTileRef(Owner, this, coords, out tile);
        }
    }

    /// <summary>
    ///     Serialized state of a <see cref="MapGridComponentState"/>.
    /// </summary>
    [Serializable, NetSerializable]
    internal sealed class MapGridComponentState(ushort chunkSize, Dictionary<Vector2i, Tile[]> fullGridData) : ComponentState
    {
        /// <summary>
        ///     The size of the chunks in the map grid.
        /// </summary>
        public ushort ChunkSize = chunkSize;

        /// <summary>
        /// Networked chunk data containing the full grid state.
        /// </summary>
<<<<<<< HEAD
        public Dictionary<Vector2i, Tile[]>? FullGridData;

        /// <summary>
        /// Last game tick that the tile on the grid was modified.
        /// </summary>
        public GameTick LastTileModifiedTick;

        public bool FullState => FullGridData != null;
=======
        public Dictionary<Vector2i, Tile[]> FullGridData = fullGridData;
    }
>>>>>>> ce262d5f

    /// <summary>
    ///     Serialized state of a <see cref="MapGridComponentState"/>.
    /// </summary>
    [Serializable, NetSerializable]
    internal sealed class MapGridComponentDeltaState(ushort chunkSize, List<ChunkDatum>? chunkData)
        : ComponentState, IComponentDeltaState<MapGridComponentState>
    {
        /// <summary>
        ///     The size of the chunks in the map grid.
        /// </summary>
<<<<<<< HEAD
        public MapGridComponentState(ushort chunkSize, List<ChunkDatum>? chunkData, GameTick lastTileModifiedTick)
        {
            ChunkSize = chunkSize;
            ChunkData = chunkData;
            LastTileModifiedTick = lastTileModifiedTick;
        }
=======
        public readonly ushort ChunkSize = chunkSize;
>>>>>>> ce262d5f

        /// <summary>
        /// Networked chunk data.
        /// </summary>
<<<<<<< HEAD
        public MapGridComponentState(ushort chunkSize, Dictionary<Vector2i, Tile[]> fullGridData, GameTick lastTileModifiedTick)
        {
            ChunkSize = chunkSize;
            FullGridData = fullGridData;
            LastTileModifiedTick = lastTileModifiedTick;
        }
=======
        public readonly List<ChunkDatum>? ChunkData = chunkData;
>>>>>>> ce262d5f

        public void ApplyToFullState(MapGridComponentState state)
        {
<<<<<<< HEAD
            var state = (MapGridComponentState)fullState;
            DebugTools.Assert(!FullState && state.FullState);

            state.LastTileModifiedTick = LastTileModifiedTick;
=======
>>>>>>> ce262d5f
            state.ChunkSize = ChunkSize;

            if (ChunkData == null)
                return;

            foreach (var data in ChunkData)
            {
                if (data.IsDeleted())
                    state.FullGridData!.Remove(data.Index);
                else
                    state.FullGridData![data.Index] = data.TileData;
            }
        }

        public MapGridComponentState CreateNewFullState(MapGridComponentState state)
        {
            var fullGridData = new Dictionary<Vector2i, Tile[]>(state.FullGridData.Count);

            foreach (var (key, value) in state.FullGridData)
            {
                var arr = fullGridData[key] = new Tile[value.Length];
                Array.Copy(value, arr, value.Length);
            }

            var newState = new MapGridComponentState(ChunkSize, fullGridData, state.LastTileModifiedTick);
            ApplyToFullState(newState);
            return newState;
        }
    }
}<|MERGE_RESOLUTION|>--- conflicted
+++ resolved
@@ -335,7 +335,7 @@
     ///     Serialized state of a <see cref="MapGridComponentState"/>.
     /// </summary>
     [Serializable, NetSerializable]
-    internal sealed class MapGridComponentState(ushort chunkSize, Dictionary<Vector2i, Tile[]> fullGridData) : ComponentState
+    internal sealed class MapGridComponentState(ushort chunkSize, Dictionary<Vector2i, Tile[]> fullGridData, GameTick lastTileModifiedTick) : ComponentState
     {
         /// <summary>
         ///     The size of the chunks in the map grid.
@@ -345,19 +345,13 @@
         /// <summary>
         /// Networked chunk data containing the full grid state.
         /// </summary>
-<<<<<<< HEAD
-        public Dictionary<Vector2i, Tile[]>? FullGridData;
-
+        public Dictionary<Vector2i, Tile[]> FullGridData = fullGridData;
+        
         /// <summary>
         /// Last game tick that the tile on the grid was modified.
         /// </summary>
-        public GameTick LastTileModifiedTick;
-
-        public bool FullState => FullGridData != null;
-=======
-        public Dictionary<Vector2i, Tile[]> FullGridData = fullGridData;
+        public GameTick LastTileModifiedTick = lastTileModifiedTick;
     }
->>>>>>> ce262d5f
 
     /// <summary>
     ///     Serialized state of a <see cref="MapGridComponentState"/>.
@@ -369,40 +363,15 @@
         /// <summary>
         ///     The size of the chunks in the map grid.
         /// </summary>
-<<<<<<< HEAD
-        public MapGridComponentState(ushort chunkSize, List<ChunkDatum>? chunkData, GameTick lastTileModifiedTick)
-        {
-            ChunkSize = chunkSize;
-            ChunkData = chunkData;
-            LastTileModifiedTick = lastTileModifiedTick;
-        }
-=======
         public readonly ushort ChunkSize = chunkSize;
->>>>>>> ce262d5f
 
         /// <summary>
         /// Networked chunk data.
         /// </summary>
-<<<<<<< HEAD
-        public MapGridComponentState(ushort chunkSize, Dictionary<Vector2i, Tile[]> fullGridData, GameTick lastTileModifiedTick)
-        {
-            ChunkSize = chunkSize;
-            FullGridData = fullGridData;
-            LastTileModifiedTick = lastTileModifiedTick;
-        }
-=======
         public readonly List<ChunkDatum>? ChunkData = chunkData;
->>>>>>> ce262d5f
 
         public void ApplyToFullState(MapGridComponentState state)
         {
-<<<<<<< HEAD
-            var state = (MapGridComponentState)fullState;
-            DebugTools.Assert(!FullState && state.FullState);
-
-            state.LastTileModifiedTick = LastTileModifiedTick;
-=======
->>>>>>> ce262d5f
             state.ChunkSize = ChunkSize;
 
             if (ChunkData == null)
