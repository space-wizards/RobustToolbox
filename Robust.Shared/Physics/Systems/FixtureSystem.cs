--- conflicted
+++ resolved
@@ -178,15 +178,12 @@
                 return;
             }
 
-<<<<<<< HEAD
             foreach (var contact in fixture.Contacts.Values.ToArray())
             {
                 _physics.DestroyContact(contact);
             }
 
             var xform = Transform(body.Owner);
-=======
->>>>>>> 9a89c3d3
             if (_lookup.TryGetCurrentBroadphase(xform, out var broadphase))
             {
                 var map = Transform(broadphase.Owner).MapUid;
