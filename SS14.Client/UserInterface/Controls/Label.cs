--- conflicted
+++ resolved
@@ -25,53 +25,38 @@
 
         public string Text
         {
-<<<<<<< HEAD
-            get => GameController.OnGodot ? SceneControl.Text : default;
+            get => GameController.OnGodot ? (string)SceneControl.Get("text") : default;
             set
             {
                 if (GameController.OnGodot)
                 {
-                    SceneControl.Text = value;
+                    SceneControl.Set("text", value);
                 }
             }
-=======
-            get => (string)SceneControl.Get("text");
-            set => SceneControl.Set("text", value);
->>>>>>> 58fb11a9
         }
 
         public bool AutoWrap
         {
-<<<<<<< HEAD
-            get => GameController.OnGodot ? SceneControl.Autowrap : default;
+            get => GameController.OnGodot ? (bool)SceneControl.Get("autowrap") : default;
             set
             {
                 if (GameController.OnGodot)
                 {
-                    SceneControl.Autowrap = value;
+                    SceneControl.Set("autowrap", value);
                 }
             }
-=======
-            get => (bool)SceneControl.Get("autowrap");
-            set => SceneControl.Set("autowrap", value);
->>>>>>> 58fb11a9
         }
 
         public AlignMode Align
         {
-<<<<<<< HEAD
-            get => GameController.OnGodot ? (AlignMode) SceneControl.Align : default;
+            get => GameController.OnGodot ? (AlignMode) SceneControl.Get("align") : default;
             set
             {
                 if (GameController.OnGodot)
                 {
-                    SceneControl.Align = (Godot.Label.AlignEnum) value;
+                    SceneControl.Set("align", (Godot.Label.AlignEnum) value);
                 }
             }
-=======
-            get => (AlignMode) SceneControl.Get("align");
-            set => SceneControl.Set("align", (Godot.Label.AlignEnum) value);
->>>>>>> 58fb11a9
         }
 
         private Font _fontOverride;
@@ -119,15 +104,6 @@
             return new Godot.Label();
         }
 
-<<<<<<< HEAD
-        private protected override void SetSceneControl(Godot.Control control)
-        {
-            base.SetSceneControl(control);
-            SceneControl = (Godot.Label) control;
-        }
-
-=======
->>>>>>> 58fb11a9
         public enum AlignMode
         {
             Left = 0,
