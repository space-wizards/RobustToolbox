--- conflicted
+++ resolved
@@ -47,14 +47,11 @@
 
 ### Other
 
-<<<<<<< HEAD
 * Fix internal networking logic
 * Updates of `OutputPanel` contents caused by change in UI scale are now deferred until visible. Especially important to avoid updates from debug console.
 * Debug console is now limited to only keep `con.max_entries` entries.
-=======
 * Non-existent resources are cached by `IResourceCache.TryGetResource`. This avoids the game constantly trying to re-load non-existent resources in common patterns such as UI theme texture fallbacks.
 * Default IPv4 MTU has been lowered to 700.
->>>>>>> 095fe9d6
 
 ### Internal
 
