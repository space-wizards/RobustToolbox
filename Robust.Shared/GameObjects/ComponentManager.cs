--- conflicted
+++ resolved
@@ -269,20 +269,13 @@
                 return;
             }
 
-<<<<<<< HEAD
-            component.Running = false;
-            component.OnRemove();
+                if(component.Running)
+                    component.LifeShutdown();
+
+                if (component.LifeStage != ComponentLifeStage.PreAdd)
+                    component.LifeRemoveFromEntity();
             _componentDependencyManager.OnComponentRemove(uid, component);
             ComponentRemoved?.Invoke(this, new RemovedComponentEventArgs(component, uid));
-=======
-                if(component.Running)
-                    component.LifeShutdown();
-
-                if (component.LifeStage != ComponentLifeStage.PreAdd)
-                    component.LifeRemoveFromEntity();
-                _componentDependencyManager.OnComponentRemove(uid, component);
-                ComponentRemoved?.Invoke(this, new RemovedComponentEventArgs(component, uid));
->>>>>>> d3b94aa6
 #if EXCEPTION_TOLERANCE
             }
             catch (Exception e)
