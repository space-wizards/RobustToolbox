--- conflicted
+++ resolved
@@ -1,8 +1,6 @@
 using System;
-using System.Collections.Frozen;
 using System.Collections.Generic;
 using System.Diagnostics.CodeAnalysis;
-using System.Linq;
 using Robust.Shared.GameObjects;
 using Robust.Shared.IoC;
 using Robust.Shared.Localization;
@@ -59,7 +57,6 @@
         [DataField("suffix")]
         public string? SetSuffix { get; private set; }
 
-<<<<<<< HEAD
         [DataField("categories"), Access(typeof(PrototypeManager))]
         [NeverPushInheritance]
         internal HashSet<ProtoId<EntityCategoryPrototype>>? CategoriesInternal;
@@ -69,13 +66,7 @@
         /// that were automatically inferred from the prototype's components.
         /// </summary>
         [ViewVariables]
-        public IReadOnlySet<EntityCategoryPrototype> Categories { get; internal set; }
-            = FrozenSet<EntityCategoryPrototype>.Empty;
-=======
-        [DataField]
-        [AlwaysPushInheritance]
-        public HashSet<ProtoId<EntityCategoryPrototype>> Categories = new();
->>>>>>> 6ef67cf5
+        public IReadOnlySet<EntityCategoryPrototype> Categories { get; internal set; } = new HashSet<EntityCategoryPrototype>();
 
         [ViewVariables]
         public IReadOnlyDictionary<string, string> LocProperties => _locPropertiesSet ?? LocPropertiesDefault;
