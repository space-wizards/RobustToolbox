--- conflicted
+++ resolved
@@ -51,12 +51,9 @@
         [Dependency] private readonly EntityLookupSystem _lookup = default!;
         [Dependency] private readonly SharedJointSystem _joints = default!;
         [Dependency] private readonly SharedGridTraversalSystem _traversal = default!;
-<<<<<<< HEAD
         [Dependency] private readonly SharedTransformSystem _transform = default!;
-=======
         [Dependency] private readonly SharedDebugPhysicsSystem _debugPhysics = default!;
         [Dependency] private readonly IManifoldManager _manifoldManager = default!;
->>>>>>> d1eb70da
         [Dependency] protected readonly IMapManager MapManager = default!;
         [Dependency] private readonly IParallelManager _parallel = default!;
         [Dependency] private readonly IPhysicsManager _physicsManager = default!;
@@ -91,13 +88,7 @@
             SubscribeLocalEvent<PhysicsComponent, ComponentHandleState>(OnPhysicsHandleState);
             InitializeIsland();
 
-<<<<<<< HEAD
             _configManager.OnValueChanged(CVars.AutoClearForces, OnAutoClearChange);
-=======
-            _islandManager.Initialize();
-
-            _cfg.OnValueChanged(CVars.AutoClearForces, OnAutoClearChange);
->>>>>>> d1eb70da
         }
 
         private void OnPhysicsRemove(EntityUid uid, PhysicsComponent component, ComponentRemove args)
@@ -265,12 +256,8 @@
         {
             base.Shutdown();
 
-<<<<<<< HEAD
             ShutdownIsland();
             _configManager.UnsubValueChanged(CVars.AutoClearForces, OnAutoClearChange);
-=======
-            _cfg.UnsubValueChanged(CVars.AutoClearForces, OnAutoClearChange);
->>>>>>> d1eb70da
         }
 
         private void OnWake(ref PhysicsWakeEvent @event)
