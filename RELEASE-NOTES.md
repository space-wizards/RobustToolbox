﻿# Release notes for RobustToolbox.

<!--
NOTE: automatically updated sometimes by version.py.
Don't change the format without looking at the script!
-->

<!--START TEMPLATE
## Master

### Breaking changes

*None yet*

### New features

*None yet*

### Bugfixes

*None yet*

### Other

*None yet*

### Internal

*None yet*


END TEMPLATE-->

## Master

### Breaking changes

<<<<<<< HEAD
* Various entity manager methods now have a new `where T : IComponent` constraint.
* The `IComponentFactory.ComponentAdded` event has been renamed to `ComponentsAdded` and now provides an array of component registrations. 
* `IComponentFactory.RegisterIgnore()` no longer supports overwriting existing registrations, components should get ignored before they are registered.
* Event bus subscriptions are now locked after `IEntityManager` has started, instead of after the first component gets added. Any event subscriptions now need to happen before startup (but after init).
* Event bus subscriptions must now be locked before raising any events.


### New features

* `RobustUnitTest` now has a `ExtraComponents` field for automatically registering additional components.
* `IComponentFactory.RegisterIgnore()` now accepts more than one string. 
* Added `IComponentFactory.RegisterTypes` for simultaneously registering multiple components. 
* Added `IComponentFactory.GetAllRegistrations()`
=======
*None yet*

### New features

*None yet*
>>>>>>> bb23bc6a

### Bugfixes

*None yet*

### Other

*None yet*

### Internal

*None yet*


## 202.0.0

### Breaking changes

* Various entity manager methods now have a new `where T : IComponent` constraint.
* The `IComponentFactory.ComponentAdded` event has been renamed to `ComponentsAdded` and now provides an array of component registrations. 
* `IComponentFactory.RegisterIgnore()` no longer supports overwriting existing registrations, components should get ignored before they are registered.

### New features

* Added `IComponentFactory.GetAllRegistrations()`
* Add IComponentState interface support for component states so structs can be used in lieu of classes.


## 201.0.0

### Breaking changes

* The `zCircleGradient` shader function arguments have changed. It now requires a pixel-size to ensure that the gradient is properly entered.

### Bugfixes

* Fixed some PVS null reference errors.


## 200.0.0

### Breaking changes

* MappingDataNode is now ordered.
* Make invalid AutoNetworkedFields compiler errors.

### New features

* `OSWindowStyles.NoTitleBar` (supported only on Linux X11 for now).

### Bugfixes

* Avoid calling DirtyEntity when a component's last modified tick is not current.
* Fix `tpgrid` allowing moving grids to nullspace.

### Other

* `OSWindowStyles.NoTitleOptions` is now supported on Linux X11.


## 199.0.0

### Breaking changes

* Various `IEntityManager` C# events now use `Entity<MetadataComponent>` instead of `EntityUid`
* Entity visibility masks now use a ushort instead of an integer.
* Run grid traversal on entity spawn.

### New features

* Added two new `IEntityManager` C# events that get raiseed before and after deleting ("flushing") all entities.
* Added a new `DeleteEntity()` override that takes in the entity's metadata and transform components.
* Add better audio logs.
* Expand z-library shader.
* Add a Box2i union for Vector2i and add a Contains variant that assumes the Vector2i is a tile and not a point.

### Bugfixes

* Try to prevent some NREs in PVS.
* More PVS fixes and cleanup.


## 198.1.0

### New features

* `IClydeViewport` now provides access to the light render target.
* Added a style-class to the `MenuBar` popup control.
* Added `NextGaussian()` extension method for `System.Random`.
* Added per-session variant of `PvsOverrideSystem.AddForceSend()`.

### Bugfixes

* Stopped the client from logging errors when attempting to delete invalid entities.

### Other

* The `DevWindow` UI inspector has been improved a bit and it now groups properties by their defining type.


## 198.0.1

### Bugfixes

* Fix preprocessor flag for FULL_RELEASE preventing building.


## 198.0.0

### Breaking changes

* Disable DefaultMagicAczProvider for FULL_RELEASE as it's only meant for debugging.

### New features

* Automatic UI scale is disabled by default for non-main windows. If desired, it can be re-enabled per window by changing `WindowRoot.DisableAutoScaling`.
* Add UI click and hover sound support via IUserInterfaceManager.SetClickSound / .SetHoverSound

### Bugfixes

* Fix GetEntitiesIntersecting for map entities without grids.

### Other

* Print more diagnostics on server startup.


## 197.1.0

### New features

* ACZ improvements: `IStatusHost.InvalidateAcz()` and `IStatusHost.SetFullHybridAczProvider()`.

### Bugfixes

* Fixes a PVS bug that happens when grids moved across maps.
* Fixes sprite animations not working properly


## 197.0.0

### Breaking changes

* PvsOverrideSystem has been reworked:
  * Session and global overrides now default to always being recursive (i.e., sending all children).
  * Session & global overrides will always respect a client's PVS budgets.
  * Entities with an override will now still be sent in the same way as other entities if they are within a player's view. If you want to prevent them from being sent, you need to use visibility masks.
  * Entities can have more than one kind of override (i.e., multiple sessions).

### New features

* Added a `PvsSize ` field to `EyeComponent`, which can be used to modify the PVS range of an eye.
* Added a new `NetLowLodRange` cvar for reducing the number of distant entities that get sent to a player. If a PVS chunk is beyond this range (but still within PVS range), then only high-priority entities on that chunk will get sent.
* Added a new metadata flag for tagging an entity as a "high prority" entity that should get sent even on distant chunks. This only works for entities that are directly attached to a grid or map. This is currently used by lights & occluders.

### Other

* PVS has been reworked again, and should hopefully be noticeable faster.
* PVS now prioritizes sending chunks that are closer to a player's eyes.


## 196.0.0

### Breaking changes

* Dirtying a non-networked component will now fail a debug assert.
* The `IInvocationContext` interface for toolshed commands now requires a UserId field. The session field should be cleared if a player disconnects.

### New features

* `LocalizationManager` now supports multiple fallback cultures
* SpriteView now supports using a `NetEntity` to select an entity to draw.
* Added methods for simultaneously dirtying several components on the same entity.
* Animated sprite layers now have a "Cycle" option that will reverse an animation when it finishes.

### Bugfixes

* Fixed a recursion/stack-overflow in `GridTraversalSystem`
* Ensure `Robust.Client.WebView` processes get shut down if game process exits uncleanly.
* Fixed Toolshed commands not properly functioning after disconnecting and reconnecting.

### Other

* Console command completions no longer suggest toolshed commands for non-toolshed commands.



## 195.0.1

### Bugfixes

* Fixes playing audio using audio streams
* Fixes placement manager exceptions when placing self deleting / spawner entities
* Fixed `IPrototypeManager.EnumeratePrototypes<T>` throwing an exception when there are no instances.


## 195.0.0

### New features

* Generic versions of `DebugTools.AssertEquals()` functions.
* `[Prototype]` now does not need to have a name specified, the name is inferred from the class name.

### Bugfixes

* Fixes a physics bug that could cause deleted entities to remain on the physics map.
* Fixes a bug in entity lookup code that could cause clients to get stuck in an infinite loop.

### Other

* `Robust.Client.WebView` has been brought alive again.
* The addition of physics joints is no longer deferred to the next tick.
* Grid traversal is no longer deferred to the next tick.
* Integration tests now fail when console commands log errors.


## 194.1.0

### New features

* `IAudioManager` has APIs to directly load `AudioStream`s from data streams.
* `AudioSystem` has new `Play*` methods.
* `EntityCoordinates.TryDelta()`
* `EntityLookupSystem.GetEntitiesInRange()` untyped hashset overload has `flags` parameter.


## 194.0.2

### Internal

* Added some null-checks to PVS to try reduce the error spam.


## 194.0.1

### Bugfixes

* Fixed `Control.SetPositionInParent` failing to move an entity to the last position.
* Fixed audio occlusion not working.

### Internal

* Added some logs for grid/map deletion and movement to debug some map loading issues.
* Refactored some parts of PVS. It should be slightly faster, though the game may be unstable for a bit.

## 194.0.0

### Breaking changes

* MoveEvent is no longer raised broadcast, subscribe to the SharedTransformSystem.OnGlobalMoveEvent C# event instead

### Bugfixes

* Fixed the game sometimes freezing while trying to load specific audio files.


## 193.2.0

### Other

* Added more PVS error logs


## 193.1.1

### Bugfixes

* Fixed an exception when building in FULL_RELEASE


## 193.1.0

### New features

* Added FrozenDictionary and FrozenHashSet to sandbox whitelist
* Added yaml type serializers for FrozenDictionary and FrozenHashSet
* Added `IPrototypeManager.GetInstances<T>()`
* `IPrototypeManager` now also raises `PrototypesReloadedEventArgs` as a system event.

### Bugfixes

* Might fix some PVS bugs added in the last version.

### Internal

* Various static dictionaries have been converted into FrozenDictionary.


## 193.0.0

### Breaking changes

* The `TransformChildrenEnumerator`'s out values are now non-nullable

### New features

* Added `IPrototypeManager.TryGetInstances()`, which returns a dictionary of prototype instances for a given prototype kind/type.

### Bugfixes

* Fixed `BaseAudioSource.SetAuxiliary()` throwing errors on non-EFX systems

### Internal


* The internals of PVS system have been reworked to reduce the number of dictionary lookups.
* `RobustMappedStringSerializer` now uses frozen dictionaries
* `IPrototypeManager` now uses frozen dictionaries


## 192.0.0

### Breaking changes

* `EntitySystem.TryGetEntity` is now `protected`.

### Internal

* PVS message ack processing now happens asynchronously
* Dependency collections now use a `FrozenDictionary`


## 191.0.1

### Bugfixes

.* Fix sandbox being broken thanks to .NET 8.


## 191.0.0

### Breaking changes

* Robust now uses **.NET 8**. Nyoom.

### Bugfixes

* `IResourceCache.TryGetResource<T>` won't silently eat all exceptions anymore.


## 190.1.1

### Bugfixes

* Revert broadphase job to prevent OOM from logs.


## 190.1.0

### New features

* Add OnGrabbed / OnReleased to slider controls.
* Add Rotation method for matrices and also make the precision slightly better when angles are passed in by taking double-precision not single-precision floats.

### Bugfixes

* Fix some grid setting asserts when adding gridcomponent to existing maps.


## 190.0.0

### New features

* Add color gradients to sliders.

### Bugfixes

* Fix HSV / HSL producing black colors on 360 hue.
* Stop terminating entities from prematurely detaching to nullspace.
* Ensure shader parameters update when swapping instances.

### Other

* Add more verbose logging to OpenAL errors.

### Internal

* Change NetSyncEnabled to an assert and fix instances where it slips through to PVS.


## 189.0.0

### Breaking changes

* Use the base AudioParams for networking not the z-offset adjusted ones.
* Modulate SpriteView sprites by the control's color modulation.

### New features

* Improve YAML linter error messages for parent nodes.
* ExpandPvsEvent will also be raised directed to the session's attached entity.

### Bugfixes

* Client clientside entity error spam.

### Internal

* Set priorGain to 0 where no EFX is supported for audio rather than 0.5.
* Try to hotfix MIDI lock contention more via a semaphore.


## 188.0.0

### Breaking changes

* Return null buffered audio if there's an exception and use the dummy instance internally.
* Use entity name then suffix for entity spawn window ordering.
* Change MidiManager volume to gain.
* Remove EntityQuery from the MapVelocity API.

### Bugfixes

* Potentially fix some audio issues by setting gain to half where EFX not found and the prior gain was 0.
* Log errors upon trying to spawn audio attached to deleted entities instead of trying to spawn them and erroring later.
* Fixed predicted audio spawns not applying the adjusted audio params.
* Fix GetDimensions for the screenhandle where the text is only a single line.


## 187.2.0

### New features

* Added a cancellable bool to physics sleeping events where we may wish to cancel it.

### Bugfixes

* Fix corrupted physics awake state leading to client mispredicts.


## 187.1.2

### Bugfixes

* Hotfix contact nullrefs if they're modified during manifold generation.


## 187.1.1

### Bugfixes

* Revert physics solver job to fix crashes until box2d v3 rolls around.
* Don't RegenerateContacts if the body isn't collidable to avoid putting non-collidable proxies on the movebuffer.


## 187.1.0

### Bugfixes

* Apply default audio params to all audio sources not just non-buffered ones.
* Avoid re-allocating broadphase job every tick and maybe fix a rare nullref for it.


## 187.0.0

### New features

* Improved error message for network failing to initialize.

### Bugfixes

* Fix not being able to add multiple PVS session overrides in a single tick without overwriting each one. This should fix issues with audio filters.

### Other

* Changed toolshed initialisation logs to verbose.


## 186.1.0

### New features

* Add public method to get PVS session overrides for a specific session.

### Internal

* Add temporary audio debugging.


## 186.0.0

### Breaking changes

* Global audio is now stored on its own map to avoid contamination issues with nullspace.

### Bugfixes

* Fix MIDIs playing cross-map
* Only dispose audio on game closure and don't stop playing if it's disposed elsewhere i.e. MIDIs.


## 185.2.0

### Bugfixes

* Bandaid deleted MIDI source entities spamming velocity error logs.

### Other

* Reverted MIDI audio not updating every frame due to lock contention with the MIDI renderer for now.


## 185.1.1

### Bugfixes

* Fix Z-Offset for audio not being applied on initialization.

### Internal

* Flag some internal queries as approximate to avoid unnecessary AABB checks. Some of these are already covered off with TestOverlap calls and the rest will need updating to do so in a future update.


## 185.1.0

### New features

* Audio listener's velocity is set using the attached entity's velocity rather than ignored.

### Bugfixes

* Fix imprecision on audio position


## 185.0.0

### Breaking changes

* Added a flag for grid-based audio rather than implicitly doing it.

### New features

* Added IRobustJob and IParallelRobustJob (which splits out into IRobustJob). These can be passed to ParallelManager for work to be run on the threadpool without relying upon Task.Run / Parallel.For which can allocate significantly more. It also has conveniences such as being able to specify batch sizing via the interface implementation.


## 184.1.0

### New features

* Add API to get gain / volume for a provided value on SharedAudioSystem.
* Make GetOcclusion public for AudioSystem.
* Add SharedAudioSystem.SetGain to complement SharedAudioSystem.SetVolume


## 184.0.1

### Bugfixes

* Update MIDI position and occlusion every frame instead of at set intervals.
* Fix global audio not being global.


## 184.0.0

### Internal

* Add RobustMemoryManager with RecyclableIOMemoryStream to significantly reduce MsgState allocations until better memory management is implemented.


## 183.0.0

### Breaking changes

* Audio rework has been re-merged now that the issues with packaging on server have been rectified (thanks PJB!)
* Reverted Arch pending further performance work on making TryGetComponent competitive with live.


## 182.1.1

### Internal

* Remove AggressiveInlining from Arch for debugging.


## 182.1.0

### New features

* Add IRobustRandom.SetSeed

### Other

* Add Arch.TrimExcess() back to remove excess archetypes on map load / EntityManager flush.


## 182.0.0

### Breaking changes

* Add EntityUid's generation / version to the hashcode.


## 181.0.2

### Bugfixes

* Fix exceptions from having too many lights on screen and causing the game to go black.
* Fix components having events raised in ClientGameStateManager before fully set and causing nullable reference exceptions.
* Replace tile intersection IEnumerables with TileEnumerator internally. Also made it public for external callers that wish to avoid IEnumerable.


## 181.0.1

### Bugfixes

* Fix the non-generic HasComp and add a test for good measure.


## 181.0.0

### Breaking changes

- Arch is merged refactoring how components are stored on engine. There's minimal changes on the API end to facilitate component nullability with much internal refactoring.


## 180.2.1


## 180.2.0

### New features

* Add EnsureEntity variants that take in collections.
* Add more MapSystem helper methods.

### Internal

* Cache some more PVS data to avoid re-allocating every tick.


## 180.1.0

### New features

* Add the map name to lsmap.
* Add net.pool_size to CVars to control the message data pool size in Lidgren and to also toggle pooling.

### Bugfixes

* Fix physics contraints causing enormous heap allocations.
* Fix potential error when writing a runtime log.
* Fix shape lookups for non-hard fixtures in EntityLookupSystem from 180.0.0


## 180.0.0

### Breaking changes

* Removed some obsolete methods from EntityLookupSystem.

### New features

* PhysicsSystem.TryGetNearest now supports chain shapes.
* Add IPhysShape methods to EntityLookupSystem rather than relying on AABB checks.
* Add some more helper methods to SharedTransformSystem.
* Add GetOrNew dictionary extension that also returns a bool on whether the key existed.
* Add a GetAnchoredEntities overload that takes in a list.

### Other

* Use NetEntities for the F3 debug panel to align with command usage.


## 179.0.0

### Breaking changes

* EyeComponent.Eye is no longer nullable

### New features

* Light rendering can now be enabled or disable per eye.

### Bugfixes

* Deserializing old maps with empty grid chunks should now just ignore those chunks.

### Other

* UnknownPrototypeException now also tells you the prototype kind instead of just the unkown ID.
* Adding or removing networked components while resetting predicted entities now results in a more informative exception.


## 178.0.0

### Breaking changes

* Most methods in ActorSystem have been moved to ISharedPlayerManager.
* Several actor/player related components and events have been moved to shared.

### New features

* Added `NetListAsArray<T>.Value` to the sandbox whitelist


## 177.0.0

### Breaking changes

* Removed toInsertXform and added containerXform in SharedContainerSystem.CanInsert.
* Removed EntityQuery parameters from SharedContainerSystem.IsEntityOrParentInContainer.
* Changed the signature of ContainsEntity in SharedTransformSystem to use Entity<T>.
* Removed one obsoleted SharedTransformSystem.AnchorEntity method.
* Changed signature of SharedTransformSystem.SetCoordinates to use Entity<T>.

### New features

* Added more Entity<T> query methods.
* Added BeforeApplyState event to replay playback.

### Bugfixes

* Fixed inverted GetAllMapGrids map id check.
* Fixed transform test warnings.
* Fixed PlacementManager warnings.
* Fixed reparenting bug for entities that are being deleted.

### Other

* Changed VerticalAlignment of RichTextLabel to Center to be consistent with Label.
* Changed PVS error log to be a warning instead.
* Marked insert and remove container methods as obsolete, added container system methods to replace them.
* Marked TransformComponent.MapPosition as obsolete, added GetMapCoordinates system method to replace it.

### Internal

* Moved TryGetUi/TryToggleUi/ToggleUi/TryOpen/OpenUi/TryClose/CloseUi methods from UserInterfaceSystem to SharedUserInterfaceSystem.


## 176.0.0

### Breaking changes

* Reverted audio rework temporarily until packaging is fixed.
* Changes to Robust.Packaging to facilitate Content.Packaging ports from the python packaging scripts.

### New features

* Add a cvar for max game state buffer size.
* Add an overload for GetEntitiesInRange that takes in a set.

### Bugfixes

* Fix PVS initial list capacity always being 0.
* Fix replay lerp error spam.


## 175.0.0

### Breaking changes

* Removed static SoundSystem.Play methods.
* Moved IPlayingAudioStream onto AudioComponent and entities instead of an abstract stream.
* IResourceCache is in shared and IClientResourceCache is the client version to use for textures.
* Default audio attenuation changed from InverseDistanceClamped to LinearDistanceClamped.
* Removed per-source audio attenuation.

### New features

* Add preliminary support for EFX Reverb presets + auxiliary slots; these are also entities.
* Audio on grid entities is now attached to the grid.

### Bugfixes

* If an audio entity comes into PVS range its track will start at the relevant offset and not the beginning.
* Z-Axis offset is considered for ReferenceDistance / MaxDistance for audio.
* Audio will now pause if the attached entity is paused.

### Other

* Changed audio Z-Axis offset from -5m to -1m.


## 174.0.0

### Breaking changes

* ActorComponent has been moved to `Robust.Shared.Player` (namespace changed).

### New features

* Added `SpriteSystem.GetFrame()` method, which takes in an animated RSI and a time and returns a frame/texture.
* Added `IRobustRandom.NextAngle()`


## 173.1.0

### New features

* Add physics chain shapes from Box2D.


## 173.0.0

### Breaking changes

* Remove GridModifiedEvent in favor of TileChangedEvent.

### Bugfixes

* Fix some grid rendering bugs where chunks don't get destroyed correctly.


## 172.0.0

### Breaking changes

* Remove TryLifestage helper methods.
* Refactor IPlayerManager to remove more IPlayerSession, changed PlayerAttachedEvent etc on client to have the Local prefix, and shuffled namespaces around.

### New features

* Add EnsureComponent(ref Entity<\T?>)

### Bugfixes

* Re-add force ask threshold and fix other PVS bugs.


## 171.0.0

### Breaking changes

* Change PlaceNextTo method names to be more descriptive.
* Rename RefreshRelay for joints to SetRelay to match its behaviour.

### Bugfixes

* Fix PVS error spam for joint relays not being cleaned up.

### Other

* Set EntityLastModifiedTick on entity spawn.


## 170.0.0

### Breaking changes

* Removed obsolete methods and properties in VisibilitySystem, SharedContainerSystem and MetaDataComponent.

### Bugfixes

* Fixed duplicate command error.
* Fixed not being able to delete individual entities with the delete command.

### Other

* FileLogHandler logs can now be deleted while the engine is running.


## 169.0.1

### Other

* The client now knows about registered server-side toolshed commands.

## 169.0.0

### Breaking changes

* Entity<T> has been introduced to hold a component and its owning entity. Some methods that returned and accepted components directly have been removed or obsoleted to reflect this.

### Other

* By-value events may now be subscribed to by-ref.
* The manifest's assemblyPrefix value is now respected on the server.


## 168.0.0

### Breaking changes

* The Component.OnRemove method has been removed. Use SubscribeLocalEvent<TComp, ComponentRemove>(OnRemove) from an EntitySystem instead.


## 167.0.0

### Breaking changes

* Remove ComponentExtensions.
* Remove ContainerHelpers.
* Change some TransformSystem methods to fix clientside lerping.

### Bugfixes

* Fixed PVS bugs from dropped entity states.

### Other

* Add more joint debug asserts.


## 166.0.0

### Breaking changes

* EntityUid-NetEntity conversion methods now return null when given a null value, rather than returning an invalid id.
* ExpandPvsEvent now defaults to using null lists to reduce allocations.
* Various component lifestage related methods have been moved from the `Component` class to `EntityManager`.
* Session/client specific PVS overrides are now always recursive, which means that all children of the overriden entity will also get sent.

### New features

* Added a SortedSet yaml serializer.

### Other

* AddComponentUninitialized is now marked as obsolete and will be removed in the future.
* DebugTools.AssertOwner() now accepts null components.


## 165.0.0

### Breaking changes

* The arguments of `SplitContainer`s resize-finished event have changed.

### New features

* The YAML validator now checks the default values of ProtoId<T> and EntProtoId data fields.

### Bugfixes

* The minimum draggable area of split containers now blocks mouse inputs.


## 164.0.0

### Breaking changes

* Make automatic component states infer cloneData.
* Removed cloneData from AutoNetworkedFieldAttribute. This is now automatically inferred.

### Internal

* Reduce Transform GetComponents in RecursiveDeleteEntity.


## 163.0.0

### Breaking changes

* Moved TimedDespawn to engine for a component that deletes the attached entity after a timer has elapsed.

### New features

* Add ExecuteCommand for integration tests.
* Allow adding / removing widgets of cub-controls.
* Give maps / grids a default name to help with debugging.
* Use ToPrettyString in component resolve errors to help with debugging.

### Bugfixes

* Fix console backspace exception.
* Fix rendering invalid maps spamming exceptions every frame.

### Internal

* Move ClientGameStatemanager local variables to fields to avoid re-allocating every tick.


## 162.2.1


## 162.2.0

### New features

* Add support for automatically networking entity lists and sets.
* Add nullable conversion operators for ProtoIds.
* Add LocId serializer for validation.

### Bugfixes

* Fix deleting a contact inside of collision events throwing.
* Localize VV.

### Internal

* Use CollectionsMarshal in GameStateManager.


## 162.1.1

### Bugfixes

* Fixes "NoSpawn" entities appearing in the spawn menu.


## 162.1.0

### New features

* Mark ProtoId as NetSerializable.

### Bugfixes

* Temporarily revert NetForceAckThreshold change as it can lead to client stalling.
* Fix eye visibility layers not updating on children when a parent changes.

### Internal

* Use CollectionsMarshal in RobustTree and AddComponentInternal.


## 162.0.0

### New features

* Add entity categories for prototypes and deprecate the `noSpawn` tag.
* Add missing proxy method for `TryGetEntityData`.
* Add NetForceAckThreshold cvar to forcibly update acks for late clients.

### Internal

* Use CollectionMarshals in PVS and DynamicTree.
* Make the proxy methods use MetaQuery / TransformQuery.


## 161.1.0

### New features

* Add more DebugTools assert variations.

### Bugfixes

* Don't attempt to insert entities into deleted containers.
* Try to fix oldestAck not being set correctly leading to deletion history getting bloated for pvs.


## 161.0.0

### Breaking changes

* Point light animations now need to use different component fields in order to animate the lights. `Enabled` should be replaced with `AnimatedEnable` and `Radius` should be replaced with `AnimatedRadius`

### New features

* EntProtoId is now net-serializable
* Added print_pvs_ack command to debug PVS issues.

### Bugfixes

* Fixes AngleTypeParser not using InvariantCulture
* Fixed a bug that was causing `MetaDataComponent.LastComponentRemoved` to be updated improperly.

### Other

* The string representation of client-side entities now looks nicer and simply uses a 'c' prefix.


## 160.1.0

### New features

* Add optional MetaDataComponent args to Entitymanager methods.

### Internal

* Move _netComponents onto MetaDataComponent.
* Remove some component resolves internally on adding / removing components.


## 160.0.2

### Other

* Transform component and containers have new convenience fields to make using VIewVariables easier.


## 160.0.0

### Breaking changes

* ComponentReference has now been entirely removed.
* Sensor / non-hard physics bodies are now included in EntityLookup by default.


## 159.1.0


## 159.0.3

### Bugfixes

* Fix potentially deleted entities having states re-applied when NetEntities come in.


## 159.0.2

### Bugfixes

* Fix PointLight state handling not queueing ComponentTree updates.


## 159.0.1

### Bugfixes

* Fix pending entity states not being removed when coming in (only on entity deletion).

### Internal

* Remove PhysicsComponent ref from Fixture.


## 159.0.0

### Breaking changes

* Remove ComponentReference from PointLights.
* Move more of UserInterfaceSystem to shared.
* Mark some EntitySystem proxy methods as protected instead of public.

### New features

* Make entity deletion take in a nullable EntityUid.
* Added a method to send predicted messages via BUIs.

### Other

* Add Obsoletions to more sourcegen serv4 methods.
* Remove inactive reviewers from CODEOWNERs.


## 158.0.0

### Breaking changes

* Remove SharedEyeComponent.
* Add Tile Overlay edge priority.


## 157.1.0

### New features

* UI tooltips now use rich text labels.


## 157.0.0

### Breaking changes

* Unrevert container changes from 155.0.0.
* Added server-client EntityUid separation. A given EntityUid will no longer refer to the same entity on the server & client.
* EntityUid is no longer net-serializable, use NetEntity instead, EntityManager & entity systems have helper methods for converting between the two,


## 156.0.0

### Breaking changes

* Revert container changes from 155.0.0.


## 155.0.0

### Breaking changes

* MapInitEvent now gets raised for components that get added to entities that have already been map-initialized.

### New features

* VirtualWritableDirProvider now supports file renaming/moving.
* Added a new command for toggling the replay UI (`replay_toggleui`).

### Bugfixes

* Fixed formatting of localization file errors.
* Directed event subscriptions will no longer error if the corresponding component is queued for deletion.


## 154.2.0



### New features

* Added support for advertising to multiple hubs simultaneously.
* Added new functions to ContainerSystem that recursively look for a component on a contained entity's parents.

### Bugfixes

* Fix Direction.TurnCw/TurnCcw to South returning Invalid.


## 154.1.0

### New features

* Add MathHelper.Max for TimeSpans.

### Bugfixes

* Make joint initialisation only log under IsFirstTimePredicted on client.

### Other

* Mark the proxy Dirty(component) as obsolete in line with EntityManager (Dirty(EntityUid, Component) should be used in its place).


## 154.0.0

### Breaking changes

* Change ignored prototypes to skip prototypes even if the prototype type is found.
* Moved IPlayerData interface to shared.

### New features

* Added a multiline text submit keybind function.

### Bugfixes

* Fixed multiline edits scrollbar margins.

### Internal

* Added more event sources.
* Made Toolshed types oneOff IoC injections.


## 153.0.0

### Breaking changes

* Removed SharedUserInterfaceComponent component references.
* Removed EntityDeletedMessage.

### Other

* Performance improvements for replay recording.
* Lidgren has been updated to [v0.2.6](https://github.com/space-wizards/SpaceWizards.Lidgren.Network/blob/v0.2.6/RELEASE-NOTES.md).
* Make EntityManager.AddComponent with a component instance set the owner if its default, add system proxy for it.

### Internal

* Added some `EventSource` providers for PVS and replay recording: `Robust.Pvs` and `Robust.ReplayRecording`.
* Added RecursiveMoveBenchmark.
* Removed redundant prototype resolving.
* Removed CollisionWake component removal subscription.
* Removed redundant DebugTools.AssertNotNull(netId) in ClientGameStateManager


## 152.0.0

### Breaking changes

* `Robust.Server.GameObjects.BoundUserInterface.InteractionRangeSqrd` is now a get-only property. Modify `InteractionRange` instead if you want to change it on active UIs.
* Remove IContainerManager.
* Remove and obsolete ComponentExt methods.
* Remove EntityStarted and ComponentDeleted C# events.
* Convert Tile.TypeId to an int. Old maps that were saved with TypeId being an ushort will still be properly deserialized.

### New features

* `BoundUserInterfaceCheckRangeEvent` can be used to implement custom logic for BUI range checks.
* Add support for long values in CVars.
* Allow user code to implement own logic for bound user interface range checks.

### Bugfixes

* Fix timers counting down slower than real time and drifting.
* Add missing System using statement to generated component states.
* Fix build with USE_SYSTEM_SQLITE.
* Fix prototype manager not being initialized in robust server simulation tests.
* Fix not running serialization hooks when copying non-byref data definition fields without a custom type serializer.

### Other

* Remove warning for glibc 2.37.
* Remove personally-identifiable file paths from client logs.

### Internal

* Disable obsoletion and inherited member hidden warnings in serialization source generated code.
* Update CI workflows to use setup-dotnet 3.2.0 and checkout 3.6.0.
* Fix entity spawn tests having instance per test lifecycle with a non static OneTimeTearDown method.
* Add new PVS test to check that there is no issue with entity states referencing other entities that the client is not yet aware of.


## 151.0.0


## 150.0.1

### Bugfixes

* Fix some partial datadefs.


## 150.0.0

### Breaking changes

* Remove the Id field from Fixtures as the Id is already stored on FixturesComponent.

### New features

* Add AbstractDictionarySerializer for abstract classes.
* Add many new spawn functions for entities for common operations.


## 149.0.1

### Bugfixes

* Fix serialization sharing instances when copying data definitions and not assigning null when the source is null.
* Fixed resizing a window to be bigger than its set maxsize crashing the client.


## 149.0.0

### Breaking changes

* Data definitions must now be partial, their data fields must not be readonly and their data field properties must have a setter.

### Internal

* Copying data definitions through the serialization manager is now faster and consumes less memory.


## 148.4.0

### New features

* Add recursive PVS overrides and remove IsOverride()


## 148.3.0

### New features

* Happy eyeballs delay can be configured.
* Added more colors.
* Allow pre-startup components to be shut down.
* Added tile texture reload command.
* Add implementation of Random.Pick(ValueList<T> ..).
* Add IntegrationInstance fields for common dependencies.

### Bugfixes

* Prevent invalid prototypes from being spawned.
* Change default value of EntityLastModifiedTick from zero to one.
* Make DiscordRichPresence icon CVars server-side with replication.


## 148.2.0

### New features

* `SpinBox.LineEditControl` exposes the underlying `LineEdit`.
* Add VV attributes to various fields across overlay and sessions.
* Add IsPaused to EntityManager to check if an entity is paused.

### Bugfixes

* Fix SetActiveTheme not updating the theme.


## 148.1.0

### New features

* Added IgnoreUIChecksComponent that lets entities ignore bound user interface range checks which would normally close the UI.
* Add support for F16-F24 keybinds.

### Bugfixes

* Fix gamestate bug where PVS is disabled.

### Other

* EntityQuery.HasComponent override for nullable entity uids.


## 148.0.0

### Breaking changes

* Several NuGet dependencies are now private assets.
* Added `IViewportControl.PixelToMap()` and `PixelToMapEvent`. These are variants of the existing screen-to-map functions that should account for distortion effects.

### New features

* Added several new rich-text tags, including italic and bold-italic.

### Bugfixes

* Fixed log messages for unknown components not working due to threaded IoC issues.
* Replay recordings no longer record invalid prototype uploads.


## 147.0.0

### Breaking changes

* Renamed one of the EntitySystem.Dirty() methods to `DirtyEntity()` to avoid confusion with the component-dirtying methods.

### New features

* Added debug commands that return the entity system update order.

### Bugfixes

* Fixed a bug in MetaDataSystem that was causing the metadata component to not be marked as dirty.


## 146.0.0

### Breaking changes

* Remove readOnly for DataFields and rename some ShaderPrototype C# fields internally to align with the normal schema.

### Bugfixes

* Add InvariantCulture to angle validation.

### Internal

* Add some additional EntityQuery<T> usages and remove a redundant CanCollide call on fixture shutdown.


## 145.0.0

### Breaking changes

* Removed some old SpriteComponent data-fields ("rsi", and "layerDatums").

### New features

* Added `ActorSystem.TryGetActorFromUserId()`.
* Added IPrototypeManager.EnumerateKinds().

### Bugfixes

* Fixed SpriteSpecifierSerializer yaml validation not working properly.
* Fixed IoC/Threading exceptions in `Resource.Load()`.
* Fixed `TransformSystem.SetCoordinates()` throwing uninformative client-side errors.
* Fixed `IResourceManager.ContentFileExists()` and `TryContentFileRead()` throwing exceptions on windows when trying to open a directory.


## 144.0.1

### Bugfixes

* Fix some EntityLookup queries incorrectly being double transformed internally.
* Shrink TileEnlargement even further for EntityLookup default queries.


## 144.0.0

### Breaking changes

* Add new args to entitylookup methods to allow for shrinkage of tile-bounds checks. Default changed to shrink the grid-local AABB by the polygon skin to avoid clipping neighboring tile entities.
* Non-hard fixtures will no longer count by default for EntityLookup.

### New features

* Added new EntityLookup flag to return non-hard fixtures or not.


## 143.3.0

### New features

* Entity placement and spawn commands now raise informative events that content can handle.
* Replay clients can now optionally ignore some errors instead of refusing to load the replay.

### Bugfixes

* `AudioParams.PlayOffsetSecond` will no longer apply an offset that is larger then the length of the audio stream.
* Fixed yaml serialization of arrays of virtual/abstract objects.


### Other

* Removed an incorrect gamestate debug assert.


## 143.2.0

### New features

* Add support for tests to load extra prototypes from multiple sources.

### Bugfixes

* Fix named toolshed command.
* Unsubscribe from grid rendering events on shutdown.

### Other

* Remove unnecessary test prototypes.


## 143.1.0

### New features

* Add locale support for grammatical measure words.

### Bugfixes

* Don't raise contact events for entities that were QueueDeleted during the tick.
* Exception on duplicate broadcast subscriptions as this was unsupported behaviour.

### Other

* Add VV ReadWrite to PhysicsComponent BodyStatus.


## 143.0.0

### New features


- Toolshed, a tacit shell language, has been introduced.
  - Use Robust.Shared.ToolshedManager to invoke commands, with optional input and output.
  - Implement IInvocationContext for custom invocation contexts i.e. scripting systems.


## 142.1.2

### Other

* Don't log an error on failing to resolve for joint relay refreshing.


## 142.1.1

### Bugfixes

* Fixed a bad debug assert in `DetachParentToNull()`


## 142.1.0

### New features

* `IHttpClientHolder` holds a shared `HttpClient` for use by content. It has Happy Eyeballs fixed and an appropriate `User-Agent`.
* Added `DataNode.ToString()`. Makes it easier to save yaml files and debug code.
* Added some cvars to modify discord rich presence icons.
* .ogg files now read the `Artist` and `Title` tags and make them available via new fields in `AudioStream`.
* The default fragment shaders now have access to the local light level (`lowp vec3 lightSample`).
* Added `IPrototypeManager.ValidateAllPrototypesSerializable()`, which can be used to check that all currently loaded prototypes can be serialised & deserialised.

### Bugfixes

* Fix certain debug commands and tools crashing on non-SS14 RobustToolbox games due to a missing font.
* Discord rich presence strings are now truncated if they are too long.
* Fixed a couple of broadphase/entity-lookup update bugs that were affecting containers and entities attached to other (non-grid/map) entities.
* Fixed `INetChannel.Disconnect()` not properly disconnecting clients in integration tests.

### Other

* Outgoing HTTP requests now all use Happy Eyeballs to try to prioritize IPv6. This is necessary because .NET still does not support this critical feature itself.
* Made various physics related component properties VV-editable.
* The default EntitySystem sawmill log level now defaults to `Info` instead of `Verbose`. The level remains verbose when in debug mode.

### Internal

* The debug asserts in `DetachParentToNull()` are now more informative.


## 142.0.1

### Bugfixes

* Fix Enum serialization.


## 142.0.0

### Breaking changes

* `EntityManager.GetAllComponents()` now returns a (EntityUid, Component) tuple

### New features

* Added `IPrototypeManager.ValidateFields()`, which uses reflection to validate that the default values of c# string fields correspond to valid entity prototypes. Validates any fields with a `ValidatePrototypeIdAttribute`  and any data-field that uses the PrototypeIdSerializer custom type serializer.

### Other

* Replay playback will now log errors when encountering unhandled messages.
* Made `GetAssemblyByName()` throw descriptive error messages.
* Improved performance of various EntityLookupSystem functions


## 141.2.1

### Bugfixes

* Fix component trait dictionaries not clearing on reconnect leading to bad GetComponent in areas (e.g. entire game looks black due to no entities).


## 141.2.0

### Other

* Fix bug in `NetManager` that allowed exception spam through protocol abuse.


## 141.1.0

### New features

* MapInitEvent is run clientside for placementmanager entities to predict entity appearances.
* Add CollisionLayerChangeEvent for physics fixtures.


## 141.0.0

### Breaking changes

* Component.Initialize has been fully replaced with the Eventbus.

### Bugfixes

* Fixed potential crashes if buffered audio sources (e.g. MIDI) fail to create due to running out of audio streams.

### Other

* Pressing `^C` twice on the server will now cause it to hard-exit immediately.
* `Tools` now has `EXCEPTION_TOLERANCE` enabled.


## 140.0.0

### Breaking changes

* `IReplayRecordingManager.RecordingFinished` now takes a `ReplayRecordingFinished` object as argument.
* `IReplayRecordingManager.GetReplayStats` now returns a `ReplayRecordingStats` struct instead of a tuple. The units have also been normalized

### New features

* `IReplayRecordingManager` can now track a "state" object for an active recording.
* If the path given to `IReplayRecordingManager.TryStartRecording` is rooted, the base replay directory is ignored.

### Other

* `IReplayRecordingManager` no longer considers itself recording inside `RecordingFinished`.
* `IReplayRecordingManager.Initialize()` was moved to an engine-internal interface.


## 139.0.0

### Breaking changes

* Remove Component.Startup(), fully replacing it with the Eventbus.


## 138.1.0

### New features

* Add rotation methods to TransformSystem for no lerp.

### Bugfixes

* Fix AnimationCompleted ordering.


## 138.0.0

### Breaking changes

* Obsoleted unused `IMidiRenderer.VolumeBoost` property. Use `IMidiRenderer.VelocityOverride` instead.
* `IMidiRenderer.TrackedCoordinates` is now a `MapCoordinates`.

### New features

* Added `Master` property to `IMidiRenderer`, which allows it to copy all MIDI events from another renderer.
* Added `FilteredChannels` property to `IMidiRenderer`, which allows it to filter out notes from certain channels.
* Added `SystemReset` helper property to `IMidiRenderer`, which allows you to easily send it a SystemReset MIDI message.

### Bugfixes

* Fixed some cases were `MidiRenderer` would not respect the `MidiBank` and `MidiProgram.
* Fixed user soundfonts not loading.
* Fixed `ItemList` item selection unselecting everything when in `Multiple` mode.


## 137.1.0

### New features

* Added BQL `paused` selector.
* `ModUpdateLevel.PostInput` allows running content code after network and async task processing.

### Other

* BQL `with` now includes paused entities.
* The game loop now times more accurately and avoids sleeping more than necessary.
* Sandboxing (and thus, client startup) should be much faster when ran from the launcher.


## 137.0.0

### Breaking changes

* Component network state handler methods have been fully deprecated and replaced with the eventbus event equivalents (ComponentGetState and ComponentHandleState).


## 136.0.1

### Bugfixes

* Fixed debugging on Linux when CEF is enabled.


## 136.0.0

### New features

* Several more style box properties now scale with UI scale. Signature of some stylebox methods have been changed.

### Bugfixes

* Fixed OutputPanel scroll-bar not functioning properly.


## 135.0.0

### Breaking changes

* Style boxes now scale with the current UI scale. This affects how the the margins, padding, and style box textures are drawn and how controls are arranged. Various style box methods now need to be provided with the current UI scale.


## 134.0.0

### Breaking changes

* Several methods were moved out of the `UserInterface` components and into the UI system.
* The BUI constructor arguments have changed and now require an EntityUid to be given instead of a component.


## 133.0.0

### Breaking changes

* Replace Robust's Vector2 with System.Numerics.Vector2.

### New features

* `AssetPassPipe` has a new `CheckDuplicates` property that makes it explicitly check for and drop duplicate asset files passed through.

### Bugfixes

* Static entities that are parented to other entities will no longer collide with their parent.
* Fix some miscellaneous doc comments and typos (e.g. PvsSystem and EntityManager).
* Fix ContentGetDirectoryEntries.


## 132.2.0

### New features

* Add method to clear all joints + relayed joints on an entity.

### Other

* Lower default MTU to `1000`.

### Internal

* Resolved some warnings and unnecessary component resolves.


## 132.1.0

### New features

* `Robust.Shared.Physics.Events.CollisionChangeEvent` now has the `EntityUid` of the physics body.

### Other

* Paused entities now pause their animations. There's no guarantee they'll resume at the same point (use SyncSprite instead).

### Internal

* Fix ComponentTreeSystem warnings.
* Fix some miscellaneous other warnings.


## 132.0.1

### Bugfixes

* Return maps first from FindGridsIntersecting which fixes rendering order issues for grids.


## 132.0.0

### Breaking changes

* TimeOffsetSerializer now always reads & writes zeros unless it is reading/writing an initialized map. EntityPrototypes with TimeOffsetSerializer data-fields need to default to zero.\
* TimeOffsetSerializer now only applies a time offset when reading from yaml, not when copying.

### New features

* Added a function to count the number of prototypes of a given kind. See `IPrototypeManager.Count<T>()`.

### Bugfixes

* Fixed a bug in `IPrototypeManager.EnumerateParents()` that was causing it to not actually return the parent prototypes.

### Other

* Map serialisation will now log errors when saving an uninitialized map that contains initialized entities.


## 131.1.0

### New features

* Add NextByte method to random.
* Add method to get a random tile variant.

### Bugfixes

* Fix replay component state bug.

### Internal

* Remove some AggressiveOptimization attributes.


## 131.0.0

### Breaking changes

* `IWritableDirProvider` async functions have been removed.
* Replay recording & load API has been reworked to operate on zip files instead.
* Constants on `IReplayRecordingManager` have been moved to a new `ReplayConstants` class, renamed and values changed.

### New features

* Added `ISawmill.Verbose()` log functions.
* Replays are now written as `.zip` files. These will be [content bundles](https://docs.spacestation14.io/en/launcher/content-bundles) directly executable by the launcher if the server has the necessary build information.
* Client replays now use local time rather than UTC as default file name.


## 130.0.0

### Breaking changes

* Engine versions will no longer start with a leading 0.


## 0.129.0.1


## 129.0.0

### Breaking changes

* `AnchorSystem.Attach()` now behaves more like the obsolete `AttachToEntity()` methods as it will automatically detach a player from their current entity first.
* A chunk of server- and client-side `PrototypeLoadManager` code has been moved to shared.
* Replay recording and playback now supports client-side replays. Many replay related functions, cvars, and commands have changed.

### New features

* Richtext tags can now be overridden by content
* The LineEdit control now has a field to override the StyleBox
* `IWritableDirProvider` has new methods for async file writing.

### Bugfixes

* Updated Lidgren, fixing a bug where socket errors were not reported properly on Linux.

### Other

* The `Dirty()` method for networked components now has an override that takes  in an EntityUid. The old IEntityManager method being obsoleted.



## 0.128.0.0

### Breaking changes

* Add ILocalizationManager as a dependency on systems as `Loc`.


## 0.127.1.0

### New features

* Add SpriteSystem.Frame0 method for entity prototypes.


## 0.127.0.0

### Breaking changes

* Rename PVSSystem to PvsSystem.

### New features

* Added `launch.launcher` and `launch.content_bundle` CVars. These are intended to eventually replace the `InitialLaunchState` values.
* Allow `System.Net.IPAdress` through sandbox _properly_, add `System.Net.Sockets.AddressFamily` too.
* Systems now have their own logger sawmills automatically and can be access via `Log`.

### Bugfixes

* Make BoxContainer's MeasureOverride account for stretching.
* Fix IPAddress sandboxing.
* Revert physics contact getcomponents and also fix ShouldCollide ordering for PreventCollideEvent.


## 0.126.0.0

### Breaking changes

* Several `MapManager` methods were moved to `MapSystem`.
* The signature of grid lookup queries has changed, with a new optional `includeMap` bool added in-between other optional bools.

### New features

* `System.Net.IPAddress` is now accessible from the sandbox.

### Bugfixes

* Fixed RichText not rendering some tags properly for some UI scales.
* Text inside of `OutputPanel` controls should no longer overlap with the scrollbar.

### Other

* Obsoleted the following methods from `IPlayerSession`: `AttachToEntity`, `DetachFromEntity`. Use the methods in `ActorSystem` instead.
* Static Loggers (e.g., `Logger.Log()` are now obsoleted. Get a sawmill from ILogManager instead.
* Several `MetadataComponent` setters have been marked as obsolete. Use `MetaDataSystem` methods instead.

### Internal

* Removed several static logging calls.


## 0.125.0.1

### Other

* Use a logger sawmill in MapManager rather than the static logger.


## 0.125.0.0

### Breaking changes

* Several replay related cvars and commands have been renamed.

### New features

* Added support for basic replay playback. The API is likely to change in the next version or two.


## 0.124.0.1

### New features

* Added `CompletionHelper.ContentDirPath()`.
* Added `vfs_ls` command to list VFS contents.
* The resource manifest (`manifest.yml`) now accepts a `clientAssemblies` key. When given, only the assembly names listed will be loaded from `/Assemblies/` rather than automatically loading all assemblies found.

### Bugfixes

* Fix exception if running the `>` command (remote execute) without even a space after it.
* `ResPath.RelativeTo()` now considers non-rooted paths relative to `.`.
  * This fixes some things like `MemoryContentRoot`'s `FindFiles()` implementation.
* Fix `IContentRoot.GetEntries()` default implementation (used by all content roots except `DirLoader`) not working at all.
* Made `ResourceManager.ContentGetDirectoryEntries()` report content root mount paths as directories.

### Internal

* Made `ConfigurationManager` not-abstract anymore so we can instantiate it from tests.
* Added new tests for `ResourceManager`.


## 0.124.0.0

### Breaking changes

* PreventCollideEvent changes to align it with the other physics events.


## 0.123.1.1

### Bugfixes

* Also clone warmstarting data for joints in the physics solver.


## 0.123.1.0

### New features

* Add Box2.Rounded(int digits) method.
* Add Pure attributes to Box2 methods.


## 0.123.0.0

### New features

* Added `ValueList.RemoveSwap()`
* The Centroid property on polygon shapes is now available to content.

### Bugfixes

* Fixed keyboard events always propagating to the default viewport if `devwindow` is open.
* Fixed some map-manager queries not properly using the `approx` argument.

### Other

* Several build/version cvars are now replicated to clients, instead of being server exclusive.


## 0.122.0.0

### Breaking changes

* Obsolete some MapManager queries.
* Add EntityUid to some MapManager queries.


## 0.121.0.0

### Breaking changes

* Add replaying loading / reading.

### New features

* Add setter for PlayingStream that also updates source.
* Add IWritableDirProvider.OpenOSWindow.

### Bugfixes

* Fix component lookups not considering whether an entity is in a container and the flag is set.


## 0.120.0.0

### Breaking changes

* Relay contained joints to parents and no longer implicitly break them upon container changes.

### Bugfixes

* Fix upload folder command.
* Fix SpriteView scaling for aspect ratios.

### Internal

* Cleanup MapManager slightly.


## 0.119.0.1

### Bugfixes

* Fix non-hard kinematiccontroller fixtures not colliding.


## 0.119.0.0

### Breaking changes

* Move prototype upload commands to the engine.

### New features

* Add IContentRoot.FileExists(ResPath).


## 0.118.0.0

### Breaking changes

* ComponentRegistry has been re-namespaced.

### New features

* You can now provide a ComponentRegistry to SpawnEntity to override some components from the prototype.


## 0.117.0.0

### Breaking changes

* Deprecate some sprite methods and cleanup IconComponent.
* YAML Linter supports inheritance.


## 0.116.0.0

### Breaking changes

* Removed AppearanceVisualizers.
* Modify replay record directory selection.


## 0.115.0.0

### Breaking changes

* The signature and behaviour of `IClientGameStateManager.PartialStateReset()` has changed. By default it will no longer delete client-side entities, unless they are parented to a networked entity that is being deleted during the reset.


## 0.114.1.0

### New features

* Add a new method for physics joint removal.

### Other

* Slightly speedup entity deletion.

### Internal

* Remove static logs from EntityManager.


## 0.114.0.0

### Breaking changes

* The way that UI themes resolve textures has changed. Absolute texture paths will simply be read directly, while relative paths will attempt to find a theme specific texture before falling back to simply trying to read the given file path.
* The signature of public UI theme methods have changed, and some new methods have been added.

### New features

* Added non-generic versions of various component/entity lookup queries.

### Bugfixes

* Fixed an erroneous error that would get logged when clients reconnect to a server.
* Fixed a UI bug that was preventing some controls from being disposed and was causing the UI to become laggy.


## 0.113.0.3

### Bugfixes

* Fix PVS error log threading issue.


## 0.113.0.2

### Bugfixes

* Removed or fixed some erroneous debug asserts
* Fixed entity-deletion not being properly sent to clients


## 0.113.0.1

### Bugfixes

* Use ThemeResolve for TextureButton texture normals.


## 0.113.0.0

### Breaking changes

* Move JobQueue<T> from content to engine.

### New features

* Make InitializeEntity and StartEntity public. InitializeAndStartEntity was already public.

### Bugfixes

* Add padding to font glyphs in the atlas.
* Fix log for duplicate component references.
* Make Map-Grids set GridUid earlier.
* Fix hidden action numbers when updating UI theme.
* Fix joint change events subscribing to predictedphysics instead of just physics.

### Other

* Remove joint log as it's never been read and caused threading issues.
* Decouple vvwrite / vvread / vvinvoke perms slightly from vv so vv no longer implicitly grants the others.
* Add start line to duplicate prototype yaml error.
* Fix debug sprite assert.
* Fix some joint bugs


## 0.112.0.1


## 0.112.0.0

### Breaking changes

* Move default theme directory to /Interface/ from /UserInterface/
* Try to fix contact mispredicts with PredictedPhysicsComponent.

### Bugfixes

* Fix JSON Serialization of ResPath.

### Other

* Change prof tree style & add basic stylesheet support.


## 0.111.0.0

### Breaking changes

* Add default stylesheet for engine + debug connect screen.


## 0.110.0.0

### Breaking changes

* Remove name + authors from map files as these were unused and overwritten on every mapfile write.

### Bugfixes

* Fix Omnisharp failing to analyze the client by default.
* Fix EntityLookup not properly adding nested container entities.

### Other

* Sort NetSerializable types.
* Remove obsolete Fixture.Body references.


## 0.109.1.0

### New features

* Add "IsDefault" to EntityManager for basic checks on whether an entity has default prototype data.


## 0.109.0.0

### Breaking changes

* `BeforeSaveEvent` has been moved from `Robust.Server.Maps` to `Robust.Shared.Map.Events`

### New features

* Added `IMidiRenderer.ClearAllEvents()`, a new method that clears all scheduled midi events.
* Added a new event (`BeforeSaveEvent`) which gets raised before a map/entity gets serialized to yaml.
* Added a new `ROBUST_SOUNDFONT_OVERRIDE` environmental variable that can be used to override system soundfonts.

### Bugfixes

* Fixed `EndCollideEvent` not setting the EntityUid fields.
* Fixed a bug that would cause screen-space overlays to sometimes not be drawn.


## 0.108.0.0

### Breaking changes

* Physics fixtures are now serialized by id, fixture rather than as a list with ids attached.


## 0.107.0.1

### Bugfixes

* Fix bad logs on maploader not listing out bad prototypes.


## 0.107.0.0

### Breaking changes

* Pass in dependencies to LocalPlayer AttachEntity (was anyone even using this method?)

### Internal

* Light query changes for some optimisation.
* Remove Texture.White IoC resolves in a lot of rendering areas.


## 0.106.1.0

### New features

* Screen-space overlays now use call `BeforeDraw()` and can use the `RequestScreenTexture` and `OverwriteTargetFrameBuffer` options.
* Added the `LoadedMapComponent`. It can be used to identify maps created by loading them from a yml file.


### Other

* `GameShared` no longer has a finalizer that triggers in some cases like tests.


## 0.106.0.0

### Breaking changes

* Update map file schema validator for new format.
* TimeOffsetSerializer fixes to use serv3 copying.

### Bugfixes

* Fix ResPath null errors.
* Fix queued deletion error log on entitymanager shutdown.

### Other

* Added transform recursion check in debug.


## 0.105.1.0

### New features

* Add CompOrNull to the EntityQuery struct.
* Add basic maploader support for entity renaming.


## 0.105.0.0

### Breaking changes

* Removed server and shared sprite components.

### New features

* Add LayerExists to sprites for object keys (previously it was only integer keys).

### Bugfixes

* Fix placement overlay error and add exception tolerance to it.


## 0.104.1.0

### New features

* VV now automatically dirties components.

### Bugfixes

* Fix CompletionHelper paths having double // on the end.


## 0.104.0.0

### Breaking changes

* API Changes to SpriteView control to generalize it.


## 0.103.0.0

### Breaking changes

* Maps are now saved by prototype -> entities rather than as just entities. Maps are currently backwards compatible but this is liable to change.

### New features

* RobustServerSimulation is public and usable by content for tests or benchmarking.
* Add sf3 extension support to midis.

### Bugfixes

* Fix random.Prob inequality.

### Other

* Adjust centerpoint for spriteview sprites.
* Mark ComponentReference as obsolete.


## 0.102.1.0

### New features

* `echo` console command to echo things.
* Add some public methods to physics system for applying force/torque.

### Bugfixes

* Fix a NRE when no window icon is specified.

### Other

* Set console code page to UTF-8 explicitly on Windows to fix output of non-ASCII characters.


## 0.102.0.0

### Breaking changes

* Loading  maps with invalid entity UIDs should now log errors.

### New features

* The yaml linter should now error on duplicate entity prototypes

### Bugfixes

* Fix a PVS bug that could put one entity into two different PVS chunks.

### Other

* EntityUid indexing should now start at 1 when saving maps.


## 0.101.1.1

### Bugfixes

* Fix polygon deserialization leading to the last vert being 0,0.


## 0.101.1.0

### New features

* Added a mode to entity placement to allow replacing any existing entities on a tile.

### Other

* Re-order initialization so BroadcastRunLevel is run after userinterfacemanager PostInitialize.


## 0.101.0.0

### Breaking changes

* Port Quickhull from Box2D and replace GiftWrapping.
* Removed a lot of unused physics code.

### Bugfixes

* Fix damping for mouse joint.
* Fix Distance outputs for overlapping circles.


## 0.100.0.0

### Breaking changes

* `ILookupWorldBox2Component` has been removed. If an entity does not have fixtures/physics a `WorldAABBEvent` will now be raised.

### Bugfixes

* Fixes a concurrent hashset modification exception in PVS


## 0.99.0.0

### Breaking changes

* Revert the reversion of the ResPath removal from 0.98.0.0

### New features

* StartCollideEvent, EndCollideEvent, and physics contacts now have the relevant EntityUids.

### Bugfixes

* Remove initialization code that forced transform and physics components first.


## 0.98.0.0

### Breaking changes

* Revert bulk ResPath refactor due to instability.


## 0.97.1.1

### Bugfixes

* Fixed assembly paths being used having double //


## 0.97.1.0

### New features

* FastNoiseLite is now netserializable.
* PVS ack processing is now parallel and also improved grafana metrics for PVS.

### Other

* Add invalid broadphase check to EntityLookupSystem.
* Made NetGraph logarithmic.


## 0.97.0.0

### Breaking changes

* Fully replace ResourcePath (class) with ResPath (struct).

### Other

* Add stacktrace to transform logs.


## 0.96.9.0

### New features

* `RobustIntegrationTest` now has a `DoGuiEvent()` method that can directly pass `GUIBoundKeyEventArgs` to a control.


## 0.96.8.2

### New features

* The `LayerSetData()` function can now be used to clear a sprite layer's shader.

### Bugfixes

* Fixed sandboxing verifying against `Robust.` assemblies inside `Robust.Client.WebView`, causing an older assembly to be verified against.


## 0.96.8.1

### Bugfixes

* Fix MapInit not being run on entities in some instances.


## 0.96.8.0

### Bugfixes

* Create entities before applying entity states. This fixes parenting issues in some instances, for example on a freshly split grid the client would give an exception.

### Other

* Entities have their paused state set before initialisation rather than after.

### Internal

* Added a BroadphaseNetworkingTest.


## 0.96.7.0

### New features

* `IDynamicTypeFactory.CreateInstance` now has the option to not perform dependency injection.
* Added normal blend mode for shaders
* Added a new ResPath struct that is intended to eventually replace ResourcePath

### Bugfixes

* Hopefully fixed an IndexOutOfRange exception in AudioSystem
* Fixed a potential IndexOutOfRange exception in ContainerSystem


## 0.96.6.0

### New features

* Added overrides to shuffle Span<T> and ValueList<T> in IRobustRandom.
* Added hotkeys to close the most recent window and all windows.

### Other

* Improved some container assert messages.


## 0.96.5.0

### New features

* Added source generator for automatically generating component state getting & handling code. Significantly reduces boilerplate when creating networked components.


## 0.96.4.0

### Bugfixes

* Component delta states can now have an initial full state inferred by clients.


## 0.96.3.0

### Other

* Updated server SQLitePCLRaw to 2.1.4.


## 0.96.2.0


## 0.96.1.0

### New features

* Implemented deleting a full word at a time.

### Bugfixes

* Fixed `ContainerSystem.EmptyContainer` sometimes failing to empty containers.
* Fixed container state handling sometimes failing to insert or remove entities.
* Fix content test workflow.
* Text contents won't draw over the scrollbar for OutputPanel controls anymore.
* Invalidate OutputPanel entries upon it entering the UI tree. This fixes some bugs where text is added while it's outside of the tree without the UI scale cvar being set causing separate sizings in entries.


## 0.96.0.4

### Bugfixes

* Revert InRange entity lookup range change due to content bugs.
* Fix implicit appearance state data.


## 0.96.0.3

### Bugfixes

* Fix sprite error log to report the key not the layer.
* Fix log length for physics contact error.
* Fix discord null errors.
* Adjust InRange lookups to check if the centre of body is in range.

### Other

* Add more audio logs.


## 0.96.0.2

### Bugfixes

* Fix adding MapGridComponent to a map with pre-existing child entities.


## 0.96.0.1

### Other

* Set blend function for shaders with ShaderBlendMode.None
* Add logs around fixture lengths in contact updates.
* Revert previous contact changes to try to make physics slightly more stable until Box2D 3.0.
* Adjusted QueueDeleteEntity log on client to care if the entity is deleted in prediction.


## 0.96.0.0

### Breaking changes

* Removed `MapId` serializer. Serialize the map's EntityUid instead.
* Renamed `MapComponent.WorldMap` to `MapComponent.MapId`.

### New features

* Added showrot command as a counterpart to showpos.

### Other

* Added error logs when QueueDel is called on the client for networked entities.
* Added logs around physics contact errors that have been happening.


## 0.95.0.0

### Bugfixes

* Reverted making `MetaDataComponent.PauseTime` a yaml data-field, as it caused issues when saving uninitialised maps.

### Internal

* `TextEdit`'s `NextWordPosition` has been replaced with `EndWordPosition`


## 0.94.0.0

### Breaking changes

* `IGameTiming.IsFirstTimePredicted` is now false while applying game states.

### Bugfixes

* `MetaDataComponent.PauseTime` is now a yaml data-field
* The client-side `(un)pausemap` command is now disabled while connected to a server.

### Internal

* Use a List<Contact> for contacts instead of a shared arraypool to try to fix the contact indexing exception.
* Moved IoC dependencies off of physics contacts.


## 0.93.3.0

### New features

* Unnecessary tiles are no longer written to map file tilemaps.
* Added the ability to enable or disable grid splitting per grid.

### Other

* Added additional logs around contact issue


## 0.93.2.0

### New features

* Add CompletionHelpers for components and entityuids.


## 0.93.1.0

### New features

* Add PlayPredicted audio method for EntityCoordinates.

## 0.93.0.0

### Breaking changes

* Arguments of ContainerSystem's `EmptyContainer()` have changed. It now also returns removed entities.

### New features

* Added a TerminatingOrDeleted() helper function
* Added a `hub_advertise_now` command.

### Bugfixes

* Fixed some multi-threading IoC errors in the audio system.
* The map validator now allows entities to specify missing components.
* Fixed a potential stack overflow in the colour slider control.
* Fixed sprites sometimes not updating `IsInert`.

### Other

* `TransformComponentAttachToGridOrMap()` is now obsoleted. use the newly added system method instead.
* Made RSI preloading more error toletant.
* Added some new benchmarks for testing archetype ECS.


## 0.92.2.1

### Bugfixes

* Revert tile bound shrinkage as it was causing erroneous test failures on content.


## 0.92.2.0

### New features

* Added Box2iEdgeEnumerator for iterating its bounds.
* Added a CompletionResult helper for MapIds
* Added some helper methods for System.Random (useful for seeded RNG)

### Bugfixes

* Shrink tile bounds by 0.05. In some cases the polygon skin radius was causing overlap on other tiles and leading to erroneous lookup r
* Use preset matrixes for certain Matrix3 angles to avoid imprecision issues with transformations.


## 0.92.1.0

### New features

* Add option to SplitContainer for which split expands on parent resize

### Internal

* Updated Lidgren to v0.2.4.


## 0.92.0.0

### New features

* Exposed more properties on `FastNoiseLite`.
* Added fallback culture for localization.

### Bugfixes

* Fixed noise DD.

### Other

* Added new `DebugOpt` and `Tools` build configurations. These must be added to your solution file and apply to all projects importing `Robust.Properties.targets`.
  * `DebugOpt` is "`Debug` with optimizations enabled".
  * `Tools` has development tools (e.g. `launchauth` command) that release builds don't, while still having asserts (`DEBUG`) off and optimizations on.
* All configurations except `Release` now define `TOOLS`.
* `Release` is now intended to be "as close to published release as possible" with game configuration. Use `Tools` as build configuration instead for scenarios such as mapping.
* `Robust.Properties.targets` should now be included at the end of project files. `Robust.Analyzers.targets` and `Robust.DefineConstants.targets` are now included by it automatically.

### Internal

* General cleanup to MSBuild files.

## 0.91.0.0

### Breaking changes

* `ColorSelectorSliders` now uses SpinBox instead of FloatSpinBox.

### New features

* `IntegrationOptions` now allows changing the `ILogHandler` used by the integration test via `OverrideLogHandler`.

### Bugfixes

* Default integration test log output should more reliably capture `TestContext.Out` now.


## 0.90.0.0

### Breaking changes

* Add tile edge rendering support.

### New features

* Add .AsUint() for ValueDataNode.

### Bugfixes

* Fix AnchorEntity replication when the coordinate doesn't change
* Fix some PVS bugs.
* Fix rounding in GetGridOrMapTilePosition.


## 0.89.1.0

### New features

* `web.headless` CVar can now be used to avoid loading CEF with graphical client.

### Bugfixes

* `web.user_agent` CVar can now be overriden by content before WebView is initialized.

### Other

* WebView works again and is properly available from the launcher.

### Internal

* Clean up WebView initialization logic to avoid static `IoCManager`.


## 0.89.0.0

### Breaking changes

* Add EntityUid as an arg to SharedTransformSystem and remove more .Owner calls.

### New features

* Add by-ref event analyzer.
* Add option to hide scrollbars for ScrollContainers.
* Add an out EntityUid overload to EntityQueryEnumerator<T>.

### Bugfixes

* Fix exception on server shutdown.
* Fix concurrent update error in byref registrations for serializationmanager.
* New grids created from placement manager start at 0,0 rather than -1,-1.

### Other

* `dump_netserializer_type_map` command to debug desynchronization issues with NetSerializer's type map.


## 0.88.1.0

### New features

* Added a new OnScreenChanged event that gets invoked when `IUserInterfaceManager.ActiveScreen` changes.
* UI state interfaces such as `IOnStateEntered<TState>` now also get invoked whenever the current state inherits from `TState`.

### Bugfixes

* Fixed `WritableDirProvider.Find()`. This fixes custom MIDI soundfonts on Windows.
* Fixed server startup crash with string serializer length checks.
* Fixed `CS8981` errors in `Robust.Benchmarks`.
* Fixed C# interactive errors when engine started without content-start.
* Fixed FormattedMessage.IsEmpty() returning the wrong result.

### Other

* Map pausing now gets properly networked
* SplitContainers controls now have a minimum draggable area, so that they can function without any padding.

### Internal

* Fixed `CS8981` errors in `Robust.Benchmarks`.


## 0.88.0.0

### Breaking changes

* A `Default` font prototype is now required. I.e.:
    ```yaml
    - type: font
      id: Default
      path: /Fonts/NotoSans/NotoSans-Regular.ttf
    ```

### New features
* `FormattedText.MarkupParser` got refactored to be more robust and support arbitrary tags.
* New rich text tags can be added by implementing `IMarkupTag`



## 0.87.1.1

### Bugfixes

* Fixed source of PVS assert tripping in debug.


## 0.87.1.0

### Bugfixes

* Fixed a PVS bug that would sometimes cause it to attempt to send deleted entities.
* Fixed server commands not getting sent to clients after disconnecting and reconnecting.
* Fixed a text input error when using the right arrow key while at the second to last character.


### Other

* Sprite view controls now use the sprite's offset when rendering.
* The sprite system should now animate any rendered sprites with RSI animations, instead of only animating those visible in the main viewport and sprite view controls.


## 0.87.0.0

### Breaking changes

* `UIScreen.GetOrNewWidget()` has been replaced with `GetOrAddWidget()`.

### New features

* Added `IWritableDirProvider.OpenSubdirectory()`, which returns a new `IWritableDirProvider` with the root set to some subdirectory.
* Added `UiScreen.TryGetWidget()`
* Added a virtual `Shutdown()` method for game/module entry points.

### Bugfixes

* Fixed SyncSpriteComponent not properly syncing entities that are out of view.
* Fixed a bug preventing client-side commands from being properly registered.
* Fixed a bug causing PVS to unnecessarily send extra data.


## 0.86.0.0

### Breaking changes

* Undid `*.yaml` prototype loading change from previous version.
* `IConsoleHost`'s `RegisteredCommands` field has been renamed to `AvailableCommands`.
* Several light related cvars have been renamed. E.g., "display.softshadows" is now "light.softshadows".
* The "display.lightmapdivider" integer cvar has been replaced with a float multiplier named "light.resolution_scale".


### New features

* Command definitions have a new bool that restricts them to only be executable by the server or in single player mode. Several "server only" commands have been moved to to shared code and now use this option.
* The FOV color is now configurable via the "render.fov_color" cvar

### Bugfixes

* SDL2 backend now works if the client is started with fullscreen.

### Other

* SDL2 backend now handles quit events (⌘+Q on macOS).
* SDL2 backend now logs video driver backend used on initialization.
* The engine will now warn on startup if `*.yaml` files are found in resources, as this most likely indicates an accident.
* Added entity, occluder and shadow-casting light counts to the clyde debug panel.
* The HistoryLineEdit control now invokes `OnTextChanged` events when selecting history items

### Internal

* Changed thread safety around `ResourceManager`'s VFS roots, removing the use of error prone reader-writer locks.
* SDL2 log now shows log category.
* Removed OpenTK DllMap code.


## 0.85.2.0

### New features

* Threaded windowing API usage is now behind a CVar, disabled by default on macOS to avoid crashes.
* Box2i, ImmutableHashSet, ISet, and IReadonlySet can now be serialized.
* Added helpers for Box2i Center / Vector2i Up-Down-Left-Right.
* Implement blend modes for rendering.

### Bugfixes

* MacOS with the SDL2 backend now has DPI scaling enabled.
    * Fixed DPI scaling calculations on platforms outside Windows.
* Grids on top of maps that are also grids should render correctly now.
* Fixed bug in ScrollContainer that could cause permanent loops.
* Fixed occluder tree error.
* Fixed Texture.GetPixel.

### Other

* System F3 panel now correctly fetches processor model on Apple Silicon devices.
* UI content scale is now listed in the F3 coordinates panel.
* SDL2 backend is now wired up to update key names dynamically on keyboard mode change.
* The prototype reload event is no longer wrapped under #if !FULL_RELEASE.
* The engine now loads `*.yaml` files (previously loading only `*.yml`) for prototypes.

### Internal

* `keyinfo` command has enum completions.

## 0.85.1.1

### Bugfixes

* Fixed GameStateManager error when resetting client-side prediction


## 0.85.1.0

### New features

* RSI's now get combined into a large atlas.

### Bugfixes

* Removed bad PlayAudioPositionalMessage error log & fixed fallback coordinate check.
* Fixed MouseJoint parallelisation exception.

### Internal

* Fixed some warnings in GameStateManager


## 0.85.0.1

### Bugfixes

* Fix fixture client state handling not removing the existing fixture.
* Use a dummy entity for placement manager preview so offsets are applied correctly.


## 0.85.0.0

### Breaking changes

* Component.Shutdown() has now been removed and the eventbus should be used in its place.
* Component.Name has now been removed and IComponentFactory.GetComponentName(Type) should be used in its place.

### Bugfixes

* Ensure fixture contacts are destroyed even if no broadphase is found.
* Ensure fixtures are re-created in client state handling. There was a subtle bug introduced by updating existing ones where contacts were incorrectly being retained across prediction. This was most obvious with slipping in SS14.


## 0.84.0.0

### Breaking changes

* EffectSystem has been removed.

### New features

* Added Pidgin parser to the sandbox whitelisted.

### Bugfixes

* Fixed physics ignoring parallelisation cvars
* Global audio volume is no longer overridden every tick.
* Fix `SpriteComponent.CopyFrom()` not working properly.
* Fix cvar TOML parsing failing to read some numeric cvars.

### Other

* Improved physics joint logging.


## 0.83.0.0

### Breaking changes

* Physics has been ECSd with large API changes:
- Shapes can be updated via the system rather than requiring the caller to handle it.
- Access attributes have been added.
- Implemented IEquatable for Fixture Shapes
- Removed obsolete PhysicsComponent APIs.
- Removed usage of Component.Owner internally.


## 0.82.0.0

### Breaking changes

* `Box2Rotated.Centre` has been renamed to `.Center`
* `ISpriteComponent` has been removed. Just use `SpriteComponent` instead.

### Bugfixes

* Fixed prototype reloading/uploading.
* Fixed UI tooltips sometimes causing a null reference exception.

### Other

* Map/world velocity calculations should be slightly faster.
* `EnsureComp` will now re-add a component if it has been queued for removal.


## 0.81.0.0

### Breaking changes

* TransformComponent,Parent has been removed. Use the ParentUid & get the component manually.

### New features

* The Popup control now has an OnPopupOpen event.

### Other

* Various transform methods are now obsolete. Use the methods provided by the transform system instead.
* TransformComponent.MapUid is now cached (previously required a dictionary lookup)


## 0.80.2.0

### New features

* Tooltips now provide the option to track the mouse cursor.


## 0.80.1.0

### New features

* Added location of compile errors to XAML UI.
* Add CC-BY to RSI.json
* Allow customising radio buttons for RadioOptions.
* Added CVar to override CEF useragent.

### Bugfixes

* Fix incorrect size of second window in split container.
* Fix PreventCollideEvent fixture ordering.

### Other

* Obsoleted .Owner for future work in removing components storing a reference to their entityuid.


## 0.80.0.0

### Breaking changes

* Moved ConvexHullPolygons and MaxPolygonVertices cvars to constants.
* Moved the PhysicsMap Gravity property to its own controller.
* Made some layout changes to Split Container.

### New features

* Added the colliding fixtures to PreventCollideEvent.

### Bugfixes

* Grids overlapping entities will now flag the entity for grid traversal.

### Other

* The split container `Measure()` override now more accurately reflects the space available to children. Additionally, the split position is now publicly settable.

### Internal

* Removed manual component registrations.


## 0.79.0.1

### New features

* Add helper GetDirection to SharedMapSystem that offsets a Vector2i in the specified direction by the specified distance.
* UIController now implements IEntityEventSubscriber

### Bugfixes

* The fast TryFindGridAt overload will now also return the queried map's MapGridComponent if it exists.

### Other

* Updated window dragging movement constraints. By default windows can now be partially dragged off-screen to the left. This is configurable per window. This also fixes a bug where windows could become unreachable.

### Internal

* Remove 2 TryGetComponents per physics contact per tick.


## 0.79.0.0

### Breaking changes

* EntityInitializedMessage has been removed; the C# event invoked on EntityManager (EntityInitialized) should be used in its place.
* TileChangedEventArgs has been removed.

### Bugfixes

* Fix tooltip panels being incorrectly sized for their first frame.
* Client will no longer predict physics sleeping on bodies that are unable to sleep.
* Style box texture scaling has been fixed.

### Other

* Added TaskCompletionSource to the sandbox.

### Internal

* IPhysManager has been removed for a slight physics contacts optimisation.
* Optimise TryFindGridAt, particularly for grid traversals.
* MapGridComponent now uses delta component states.
* Removed some TryGetComponent from IsMapPaused, speeding up entity initialization in some instances.


## 0.78.0.0

### Breaking changes

* Removed the obsoleted `GlobalLinearVelocity()` EntityUid helper method.
* INetConfigurationManager now has client & server side variants. Clients can now properly set server authoritative cvars when in singleplayer mode
* IPhysBody has been removed. Just use the physics component.
* Physics joints haven been slightly refactored and some method signatures have changed.

### New features

* Added a new cvar to limit audio occlusion raycast lengths ("audio.raycast_length").
* IRobustSerializer has new public methods for getting hashes and setting string serializer data.

### Bugfixes

* Fixed broken click bound checks in the `Tree` UI Control.
* Removed erroneous debug assert in render code that was causing issued in debug mode.
* Fixed some instances where rotation-less entities were gaining non-zero local rotation.

### Other

* Tickrate is now shown in the f3 debug monitors


## 0.77.0.2

### New features

* Scroll containers now have public methods to get & set their scroll positions.

### Bugfixes

* Fixed entity spawn menu sometimes not properly updating when filtering entities.

### Other

* Physics contacts are now stored per-world rather than per-map. This allows the multi-threading to be applicable to every contact rather than per-map.
* Contacts will no longer implicitly be destroyed upon bodies changing maps.


## 0.77.0.1

### Bugfixes

* Fix AttachToGridOrMap not retaining an entity's map position.


## 0.77.0.0

### Breaking changes

* ClientOccluderComponent has been removed & OccluderComponent component functions have been moved to the occluder system.
* The OccluderDirectionsEvent namespace and properties have changed.
* The rendering and occluder trees have been refactored to use generic render tree systems.
* Several pointlight and occluder component properties now need to be set via system methods.
* SharedPhysicsMap and PhysicsMap have been combined.
* RunDeferred has been removed from transformcomponent and updates are no longer deferred.

## 0.76.0.0

### Breaking changes

* Physics contact multi-threading cvars have been removed as the parallelism is now handled by IParallelManager.

### New features

* Physics now supports substepping, this is under physics.target_minimum_tickrate. This means physics steps will run at a constant rate and not be affected by the server's tickrate which can reduce the prevalence of tunneling.
* FastNoise API is now public.

### Other

* UPnP port forwarding now has better logging.
* Physics solver has been refactored to take more advantage of parallelism and ECS some internal code.
* Sprite processing & bounding box calculations should be slightly faster now.
* Nullspace maps no longer have entities attached.


## 0.75.1.0

### New features

* Serv4's notNullableOverride parameter is now enforced by analyzer. For more info, see [the docs](https://docs.spacestation14.io/en/engine/serialization).
* Added command to dump injector cache list.

### Bugfixes

* Fix generic visualisers not working because of recent appearance system changes in v0.75.0.0
* Fix physics not working properly on moving grids (transform matrix deferral).

### Other

* Transform matrix dirtying is deferred again (undo change in v0.75.0.0
* Added two new serv3 analysers (NotNullableFlagAnalyzer and PreferGenericVariantAnalyzer)


## 0.75.0.0

### Breaking changes

* Changed default for `net.buffer_size` to `2`.
* Changed default for `auth.mode` to `Required`. On development builds, the default is overriden to remain at `Optional`, so this only affects published servers.
* The default value for the `outsidePrediction` argument of the `InputCmdHandler.FromDelegate()`  has changed from false to true.

### New features

* Appearance system now has generic `TryGetData<T>()` functions.

### Bugfixes

* Mapped string serializer once again is initialized with prototype strongs, reducing bandwidth usage.
* Fixed various keybindings not working while prediction was disabled.
* Fixed a bug causing rendering trees to not properly recursively update when entities move.

### Other

* Transform matrix dirtying is no longer deferred.
* Cleaned up some `FULL_RELEASE` CVar default value overrides into `CVarDefaultOverrides.cs`.
* VVRead now attempts to serialize data to yaml


## 0.74.0.0

### Breaking changes

* `ITypeReader<,>.Read(...)` and `ITypeCopier<>.Copy(...)` have had their `bool skipHook` parameter replaced with a `SerializationHookContext` to facilitate multithreaded prototype loading.
* Prototypes are now loaded in parallel across multiple threads. Type serializers, property setters, etc... must be thread safe and not rely on an active IoC instance.

### Bugfixes

* Mapped string serializer once again is initialized with prototype strongs, reducing bandwidth usage.

### Other

* Drastically improved startup time by running prototype loading in parallel.
  * `AfterDeserialization` hooks are still ran on the main thread during load to avoid issues.
* Various systems in the serialization system such as `SerializationManager` or `ReflectionManager` have had various methods made thread safe.
* `TileAliasPrototype` no longer has a load priority set.
* Straightened out terminology in prototypes: to refer to the type of a prototype (e.g. `EntityPrototype` itself), use "kind".
  * This was previously mixed between "type" and "variant".

### Internal

* `SpanSplitExtensions` has been taken behind the shed for being horrifically wrong unsafe code that should never have been entered into a keyboard ever. A simpler helper method replaces its use in `Box2Serializer`.
* `PrototypeManager.cs` has been split apart into multiple files.

## 0.73.0.0

### Breaking changes

* The entity lookup flag `LookupFlags.Anchored` has been replaced with `LookupFlags.Static`.
* We are now using **.NET 7**.
* `IDependencyCollection`/`IoCManager` `RegisterInstance` does not automatically add the instance to object graph, so `BuildGraph()` must now be called to see the new instances.
  * `deferInject` parameteres have been removed.

### New features

* The server will now check for any unknown CVars at startup, to possibly locate typos in your config file.
* `IDependencyCollection` is now thread safe.

### Bugfixes

* Fixed config files not being truncated before write, resulting in corruption.

### Other

* Removed some cruft from the `server_config.toml` default config file that ships with Robust.
* Most usages of x86 SIMD intrinsics have been replaced with cross-platform versions using the new .NET cross-platform intrinsics.
  * This reduces code to maintain and improves performance on ARM.
* Tiny optimization to rendering code.
* `RobustSerializer` no longer needs to be called from threads with an active IoC context.
  * This makes it possible to use from thread pool threads without `IoCManager.InitThread`.
* Removed finalizer dispose from `Overlay`.
* Stopped integration tests watching for prototype reload file changes, speeding stuff up.

### Internal

* Moved `SerializationManager`'s data definition storage over to a `ConcurrentDictionary` to improve GC behavior in integration tests.

## 0.72.0.0

### Breaking changes

* EntityPausedEvent has been split into EntityPausedEvent and EntityUnpausedEvent. The unpaused version now has information about how long an entity has been paused.

## 0.71.1.4

### Bugfixes

* Fixed CVars not being saved correctly to config file.

### Other

* Mark `validate_rsis.py` as `+x` in Git.
* Made config system more robust against accidental corruption when saving.


## 0.71.1.3


## 0.71.1.2

### Bugfixes

* Fixed UI ScrollContainer infinite loop freezing client.


## 0.71.1.1

### Bugfixes

* Fixed client memory leaks and improved performance in integration testing.


## 0.71.1.0

### New features

* Better RSI validator script.
* When a new map file is loaded onto an existing map the entities will be transferred over.
* Add an API to get the hard layer / mask for a particular physics body.

### Bugfixes

* Fixed non-filled circle drawing via world handle.
* Fix max_connections in the default server config.
* Fix removal of PVS states for players without ingame status.
* Fix max rotation from the physics solver.

### Internal

* Wrap window rendering in a try-catch.


## 0.71.0.0

### Breaking changes

* `DebugTimePanel`, `DebugNetPanel` and `DebugNetBandwidthPanel` have been made internal.
* RSIs with trailing commas in the JSON metadata are no longer allowed.

### Bugfixes

* `csi` doesn't throw a `NullReferenceException` anymore.

### Other

* The `game.maxplayers` CVar has been deprecated in favor of the new `net.max_connections` CVar. Functionality is the same, just renamed to avoid confusion. The old CVar still exists, so if `game.maxplayers` is set it will be preferred over the new one.
* The new default for `net.max_connections` is 256.
* Debug monitors (F3) now have margin between them.
* F3 (clyde monitor) now lists the windowing API and version in use.
* Added system monitor to F3 with various info like OS version, .NET runtime version, etc...
* The engine now warns when loading `.png` textures inside a `.rsi`. This will be blocked in the future.


## 0.70.0.0

### New features

* `game.desc` CVar for a server description to show in the launcher.
* New system for exposing links to e.g. a Discord in the launcher.
  * The engine does not have a built-in method for configuring these, but it does now have a `StatusHostHelpers.AddLink` method to correctly format these from content. The idea is that content wires the types of links (with icon names) up itself via `IStatusHost.OnInfoRequest`.
  * See also [the HTTP API documentation](https://docs.spacestation14.io/en/engine/http-api) for reference.
* `GameShared` now has a `Dependencies` property to allow access to the game's `IDependencyCollection`. This makes it possible to avoid using static `IoCManager` in `EntryPoint`-type content code.
* A new define constant `DEVELOPMENT` has been defined, equivalent to `!FULL_RELEASE`. See [the docs](https://docs.spacestation14.io/en/technical-docs/preprocessor-defines) for details.
* `IConfigurationManager` has new functions for reading and writing CVar directly from a TOML file `Stream`.
* New `IConfigurationManager.LoadDefaultsFromTomlStream` to load a TOML file as CVar default overrides.
* Added new serializers to support Queue<T> data-fields.
* Added a `FromParent()` function to `IDependencyCollection`, enabling dependencies to be passed to parallel threads.
* `IClientStateManager` now has a `PartialStateReset()` function to make it easier for content to rewind to previous game states.
* Added `IClientNetManager.DispatchLocalNetMessage()`, which allows a client to raise a local message that triggers networked event subscriptions.

### Bugfixes

* `IPlayerSession.OnConnect()` now actually gets called when players connect.
* `MapLoaderSystem.TryLoad(.., out rootUids)` now properly only returns entities parented to the map.

### Other

* Invalid placement types for the entity spawn menu now log warnings.
* Slightly improved sprite y-sorting performance.

### Internal

* The current physics map that an entity is on is now cached in the transform component alongside other cached broadphase data. This helps to fix some broadphase/lookup bugs.

## 0.69.0.0


## 0.68.0.0

### Breaking changes

* Updated yml schema validator to remove the `grids` node.

### Bugfixes

* Fixed position-less audio playing.
* Stop mapgrids from serializing their fixtures.

### Other

* Removed the `restart` command, since it never worked properly and just confused people.
* Add virtual to some UIScreen methods.
* Add public parameterless ctor to MenuBar.


## 0.67.2.2

### Bugfixes

* Fix double MapGrid chunk subscription.
* Fix grid contacts short-circuiting collision.


## 0.67.2.1

### Bugfixes

* Fix MapChunks not being subscribed to by MapGridComponents in some instances.


## 0.67.2.0

### New features

* Add submenu support to menubar controls.

### Bugfixes

* Fix gridtree returning mapgrid maps twice.


## 0.67.1.3

### Bugfixes

* Fix Map regression so now they can be MapGrids again without the client crashing.


## 0.67.1.2

### Bugfixes

* Fix some mapgrids not being marked as dirty and never being sent to clients (thanks checkraze).


## 0.67.1.1

### Bugfixes

* Fix some merge artifacts from mapgrid support for maps.


## 0.67.1.0

### New features

- Maps can now have MapGridComponent added to them.


## 0.67.0.0

### Breaking changes

* MapGrid is deprecated and has been merged into MapGridComponent. This is subject to further changes as it gets ECSd more in future.
* The `grids` yaml node on map files is deprecated and has been merged onto MapGridComponent. Loading maps is backwards compatible for now but is subject to change in future. Saving maps will save in the new format.


## 0.66.0.0

### Breaking changes

* AudioSystem functions for playing audio have changed. Functions that take in filters now require an additional argument that will determine whether sounds are recorded by replays. Additionally, there are several new overrides that take in a recipient session or entity.

### Bugfixes

* Script globals for C# interactive were not having dependencies injected correctly.
* GetWorldPosition() now returns the correct positions even prior to transform initialization.
* Fix map loading not properly offsetting some entities that were directly parented to the map.

### Internal

* Added lookup/broadphase re-parenting tests.


## 0.65.2.1

### Bugfixes

* Fix empty MetaData components being serialized to map files.
* Fix saving a grid as a map not marking it as pre-mapinit.

### Other

* Set `ValidateExecutableReferencesMatchSelfContained` in the server project, which may help with publishing issues. I hope.
* Move pinned font data over to Pinned Object Heap.
* Improved shader code generation for uniform arrays to be more compatible.
* Server now has server GC enabled by default.

### Internal

* Remove some unnecessary dependency resolves from filters making audio much more performant.


## 0.65.2.0

### New features

* Added ClydeAudio.StopAllAudio()
* Expose more tick logic to content.

### Bugfixes

* Fix bad reference in WebView.

### Internal

* Add Robust.Packaging to solution.
* Add WebView to solution.
* Physics contacts are now parallel and much faster.

## 0.65.1.0

### New features

* Implement value prototype id dictionary serializer.

### Bugfixes

* Fixes lerping clean up issue added in #3472.

### Internal

* Add test for (de)serializing data record structs.


## 0.65.0.1

### Bugfixes

- Fix SetLocalPositionRotation raising 2 moveevents. This should help physics performance significantly.
- Fix tpgrid responses and command error.


## 0.65.0.0

### Breaking changes

* Rename transform lerping properties alongside other minor internal changes.

### Bugfixes

* Fix physics testbeds.
* Force grids to always be collidable for now and stop them clipping.

### Other

* Slight optimization to `OutputPanel`'s handling of internal `RichTextEntry`s.
* Force non-collidable contacts to be destroyed. Previously these hung around until both entities became collidable again.

### Internal

* `Tools/version.py` has been updated to automatically update `RELEASE-NOTES.md`.
* General cleanup to `Tools/version.py`.

## 0.64.1.0

### Bugfixes

* Word-wrapping in `OutputPanel` and `RichTextLabel` has been fixed.

## 0.64.0.0

### Breaking changes

* IMapLoader has been refactored into MapLoaderSystem. The API is similar for now but is subject to change in the future.

## 0.63.0.0

### Breaking changes

* Thanks to new IME support with SDL2, `IClyde.TextInputStart()` and `IClyde.TextInputStop()` must now be appropriately called to start/stop receiving text input when focusing/unfocusing a UI control. This restriction is applied even on the (default) GLFW backend, to enforce consistent usage of these APIs.
* `[GUI]TextEventArgs` have been renamed to `[GUI]TextEnteredEventArgs`, turned into records, and made to carry a `string` rather than a single text `Rune`.
* IoC and `DependencyCollection` `Register` methods now have a `TInterface : class` constraint.
* [ABI] `IoCManager.InitThread` now returns the `IDependencyCollection`.

### New features

* Fixes for compiling & running on .NET 7. You'll still have to edit a bunch of project files to enable this though.
* `FormattedMessage.EnumerateRunes()`
* `OSWindow.Shown()` virtual function for child classes to hook into.
* `IUserInterfaceManager.DeferAction(...)` for running UI logic "not right now because that would cause an enumeration exception".
* New `TextEdit` control for multi-line editable text, complete with word-wrapping!
* `Rope` data structure for representing large editable text, used by the new `TextEdit`.
* Robust now has IME support matching SDL2's API. This only works on the SDL2 backend (which is not currently enabled by default) but the API is there:
    * `IClyde.TextInputStart()`, `IClyde.TextInputStop()`, `IClyde.TextInputSetRect()` APIs to control text input behavior.
    * `TextEditing` events for reporting in-progress IME compositions.
    * `LineEdit` and `TextEdit` have functional IME support when the game is running on SDL2. If you provide a font file with the relevant glyphs, CJK text input should now be usable.
* `Register<T>` (single type parameter) extension method for `IDependencyCollection`.

### Bugfixes

* Fixes erroneous literal "\\n" inside the Clyde debug panel.
* Fixed Lidgren connection status changes potentially getting mislogged.
* Fixed missing components not being correctly saved for maps
* Fixed map saving sometimes not including new components.
* Fix hot reload unit tests.

### Other

* Properly re-use `HttpClient` in `NetManager` meaning we properly pool connections to the auth server, improving performance.
* Hub advertisements have extended keep-alive pool timeout, so the connection can be kept active between advertisements.
* All HTTP requests from the engine now have appropriate `User-Agent` header.
* `bind` command has been made somewhat more clear thanks to a bit of help text and some basic completions.
* `BoundKeyEventArgs` and derivatives now have a `[DebuggerDisplay]`.
* Text cursors now have a fancy blinking animation.
* `SDL_HINT_MOUSE_FOCUS_CLICKTHROUGH` is set on the SDL2 windowing backend, so clicking on the game window to focus it will pass clicks through into the game itself, matching GLFW's behavior.
* Windows clipboard history paste now works.
* Improved multi-window UI keyboard focusing system: a single focused control is now tracked per UI root (OS window), and is saved/restored when switching between focused window. This means that you (ideally) only ever have a UI control focused on the current OS window.

### Internal

* `uitest2` is a new command that's like `uitest` but opens an OS window instead. It can also be passed an argument to open a specific tab immediately.
* Word-wrapping logic has been split off from `RichTextEntry`, into a new helper struct `WordWrap`.
* Some internal logic in `LineEdit` has been shared with `TextEdit` by moving it to a new `TextEditShared` file.
* SDL2 backend now uses `[UnmanagedCallersOnly]` instead of `GetFunctionPointerForDelegate`-style P/Invoke marshalling.
* Entity prototype reloading logic has been moved out of `PrototypeManager` and into a new `PrototypeReloadSystem`.
* Most usages of `IoCManager.` statically have been removed in favor of dependency injection.

## 0.62.1.0

### Bugfixes

* Fixed a PVS issue causing entities to be sent to clients without first sending their parents.
* Improved client-side state handling exception tolerance.

### Other

* Removed null-space map entities.

### Internal

* Added some more anchoring tests.

## 0.62.0.1

### Bugfixes

* Fixed sprites not animating when directly toggling layer visibility,
* Fixed anchored entities not being added to the anchored lookups.

## 0.62.0.0

### Breaking changes

* Removed some obsolete map event handlers.

### New features

* Added entity query struct enumerators

### Bugfixes

* Improved error tolerance during client state application.
* Added better error logs when a client deletes a predicted entity.
* Fixes command permissions not getting sent to clients.
* Fixes a broad-phase bug were entities were not properly updating their positions.

### Other

* Added the LocalizedCommands class, which automatically infer help and description loc strings from the commands name.

## 0.61.0.0

### Breaking changes

* IMap and IMapGrid have been removed. Just use the associated components directly.

### Other

* AudioSystem has been refactored.

## 0.60.0.0

### Breaking changes

* ISerializationHooks.BeforeSerialization() has been removed. Use custom type serializers instead.

### New features

* Added function to UserInterfaceSystem that returns list of BUIs that a client has open.

### Bugfixes

* Fixed various container related broadphase bugs which could result in entities getting stuck with a null-broadphase.
* Fixed client fixture state handling bug that caused the client to incorrectly disable collision.

### Other

* Misc PVS optimisations

### Internal

* Removed redundant grid-init physics logic
* Modified garbage collection for entity spawning profiling.

## 0.59.0.0

### Breaking changes

* Various transform related methods have been removed from MapGrids
* TransformSystem.SetCoordinates() arguments have changed and now allow an entity to be sent to nullspace

### Bugfixes

* Fixed an entity lookup bug that sometimes failed to return entities in StaticSundriesTrees

### Other

* The EntitySystem.Resolve<> methods have been change to protected

## 0.58.1.1

### Bugfixes

* Fixed some container shutdown errors
* Fixed LookupFlags.Static not acting as a full replacement for LookupFlags.Anchored

## 0.58.1.0

### Other

* Physics collision changed and body type changed events no longer get raised before initialisation

## 0.58.0.0

### Breaking changes

* Some TransformComponent functions have been moved to the system.
* Container insert, remove, and shutdown function arguments and functionality has changed.
* Physics entities without fixtures now automatically disable collision.

### New features

* Added command to profile entity spawning

### Bugfixes

* EntityLookup/BroadphaseComponent tracking has been overhauled, which should hopefully fix various broadphase bugs.

### Other

* Component.Owner is now marked as obsolete.

## 0.57.0.4

### Bugfixes

* Made entity deletion more resilient against exceptions. Should fix several bugs.

## 0.57.0.2 and 0.57.0.3

### Bugfixes

* Fixed more entity-lookup bugs.

## 0.57.0.1

### Bugfixes

* Fixed entity lookup bug that was causing crashes.

### 0.57.0.0

### Breaking changes

* EntityLookupComponent has been merged into BroadphaseComponent. The data that was previously stored in this tree is now stored across the 3 trees on BroadphaseComponent.

### New features

* EntityLookup has had its flags updated to reflect the merge of EntityLookupComponent and BroadphaseComponent, with the new flags reflecting each tree: Dynamic, Static, and Sundries. Dynamic and Static store physics bodies that are collidable and Sundries stores everything else (apart from grids).

### Internal

* EntityLookup and Broadphase have had their data de-duplicated, dropping the AABBs stored on the server by half. This also means MoveEvent updates will be much faster.
* PVS mover updates has had their performance improved slightly.
* Physics LinkedList nodes for contacts will no longer be re-made for every contact and will just be cleared when re-used.
* Sprite / Light dynamictree allocations on the client have been dropped by using static lambdas.
* The physics contact buffer for each FixtureProxy is now pooled.

## 0.56.1.1

### Bugfixes

* Fix PVS sometimes not sending an entity's parents.
* Fix velocity preservation on parenting changes.

## 0.56.1.0

### New features

* Update pt-BR locale with more localizations
* Separated PVS entity budget into an entity creation budget and a pvs-entry budget.

### Bugfixes

* Fix VV type handler removal.
* System errors during component removal should no longer result in undeletable entities.

### Other

* The ordering of component removals and shutdowns during entity deltion has changed (see #3355).
* Improved Box2Serializer
* Removed uses IEnumerables from EntityLookupSystem.
* Optimized client entity spawning by 15%.
* Modified how the rendering tree handles entity movement.
* Improved grid enumeration allocs.
* Fixed a bunch of build warnings (see #3329 and #3289 for details)

## 0.56.0.2

### Bugfixes

* Rename \_lib.ftl to \_engine_lib.ftl to avoid overwriting

## 0.56.0.1

### Bugfixes

* Fix instantiation of data records containing value types

## 0.56.0.0

### Breaking changes

* `CastShadows` moved to `SharedPointLightComponent` from clientside, now networked

### New features

* New type handler helpers added to V^3
* Added pt-BR locale

### Bugfixes

* Fixed audio fallback coords

### Other

* Improved PVS performance by using `for` over `forEach`
* Improved Vec2 inverse allocations

## 0.55.5.0

### New features

* Added a method to pass in physics transforms for getting nearest point.

### Bugfixes

* Prevent singular sprite matrices.
* Fix obsolete warnings in tests.

### Other

* Significantly reduce physics contact allocations.

## 0.55.4.1

### Breaking changes

* Removed `SI`, `SIoC`, `I`, `IoC`, `SE` and `CE` VV command prefixes.
  * `SI`, `SIoC`, `I` and `IoC` are replaced by VV paths under `/ioc/` and `/c/ioc/`.
  * `SE` and `CE` are replaced by VV paths under `/system/` and `/c/system`.

### New features

* Added CVars to control Lidgren's <abbr title="Maximum Transmission Unit">MTU</abbr> parameters:
  * `net.mtu`
  * `net.mtu_expand`
  * `net.mtu_expand_frequency`
  * `net.mtu_expand_fail_attempts`
* Added a whole load of features to ViewVariables.
  * Added VV Paths, which allow you to refer to an object by a path, e.g. `/entity/1234/Transform/WorldPosition`
  * Added VV Domains, which allow you to add "handlers" for the top-most VV Path segment, e.g. `/entity` is a domain and so is `/player`...
  * Added VV Type Handlers, which allow you to add "custom paths" under specific types, even dynamically!
  * Added VV Path networking, which allows you to read/write/invoke paths remotely, both from server to client and from client to server.
  * Added `vvread`, `vvwrite` and `vvinvoke` commands, which allow you to read, write and invoke VV paths.
  * Added autocompletion to all VV commands.
  * Please note that the VV GUI still remains the same. It will be updated to use these new features in the future.

### Other

* Changed Lidgren to be compiled against `net6.0`. This unlocks `Half` read/write methods.
* Lidgren has been updated to [0.2.2](https://github.com/space-wizards/SpaceWizards.Lidgren.Network/blob/v0.2.2/RELEASE-NOTES.md). Not all the changes since 0.1.0 are new here, since this is the first version where we're properly tracking this in release notes.
* Robust.Client now uses our own [NFluidsynth](https://github.com/space-wizards/SpaceWizards.NFluidsynth) [nuget package](https://www.nuget.org/packages/SpaceWizards.NFluidsynth).

### Internal

* Renamed Lidgren's assembly to `SpaceWizards.Lidgren.Network`.
* Rogue `obj/` folders inside Lidgren no longer break the build.
* Renamed NFluidsynth's assembly to `SpaceWizards.NFluidsynth`<|MERGE_RESOLUTION|>--- conflicted
+++ resolved
@@ -35,27 +35,15 @@
 
 ### Breaking changes
 
-<<<<<<< HEAD
-* Various entity manager methods now have a new `where T : IComponent` constraint.
-* The `IComponentFactory.ComponentAdded` event has been renamed to `ComponentsAdded` and now provides an array of component registrations. 
 * `IComponentFactory.RegisterIgnore()` no longer supports overwriting existing registrations, components should get ignored before they are registered.
 * Event bus subscriptions are now locked after `IEntityManager` has started, instead of after the first component gets added. Any event subscriptions now need to happen before startup (but after init).
 * Event bus subscriptions must now be locked before raising any events.
 
-
 ### New features
 
 * `RobustUnitTest` now has a `ExtraComponents` field for automatically registering additional components.
 * `IComponentFactory.RegisterIgnore()` now accepts more than one string. 
 * Added `IComponentFactory.RegisterTypes` for simultaneously registering multiple components. 
-* Added `IComponentFactory.GetAllRegistrations()`
-=======
-*None yet*
-
-### New features
-
-*None yet*
->>>>>>> bb23bc6a
 
 ### Bugfixes
 
