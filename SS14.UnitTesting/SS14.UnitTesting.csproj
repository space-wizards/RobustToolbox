﻿<?xml version="1.0" encoding="utf-8"?>
<Project ToolsVersion="12.0" DefaultTargets="Build" xmlns="http://schemas.microsoft.com/developer/msbuild/2003">
  <Import Project="$(SolutionDir)packages\Microsoft.NET.Test.Sdk.15.7.0\build\net45\Microsoft.Net.Test.Sdk.props" Condition="Exists('$(SolutionDir)packages\Microsoft.NET.Test.Sdk.15.7.0\build\net45\Microsoft.Net.Test.Sdk.props')" />
  <Import Project="$(SolutionDir)packages\NUnit.3.10.1\build\NUnit.props" Condition="Exists('$(SolutionDir)packages\NUnit.3.10.1\build\NUnit.props')" />
  <Import Project="$(SolutionDir)packages\NUnit3TestAdapter.3.10.0\build\net35\NUnit3TestAdapter.props" Condition="Exists('$(SolutionDir)packages\NUnit3TestAdapter.3.10.0\build\net35\NUnit3TestAdapter.props')" />
  <PropertyGroup>
    <Configuration Condition=" '$(Configuration)' == '' ">Debug</Configuration>
    <Platform Condition=" '$(Platform)' == '' ">x64</Platform>
    <ProjectGuid>{F0ADA779-40B8-4F7E-BA6C-CDB19F3065D9}</ProjectGuid>
    <OutputType>Library</OutputType>
    <AppDesignerFolder>Properties</AppDesignerFolder>
    <RootNamespace>SS14.UnitTesting</RootNamespace>
    <AssemblyName>SS14.UnitTesting</AssemblyName>
    <TargetFrameworkVersion>v4.5.1</TargetFrameworkVersion>
    <FileAlignment>512</FileAlignment>
    <ProjectTypeGuids>{3AC096D0-A1C2-E12C-1390-A8335801FDAB};{FAE04EC0-301F-11D3-BF4B-00C04F79EFBC}</ProjectTypeGuids>
    <VisualStudioVersion Condition="'$(VisualStudioVersion)' == ''">10.0</VisualStudioVersion>
    <VSToolsPath Condition="'$(VSToolsPath)' == ''">$(MSBuildExtensionsPath32)\Microsoft\VisualStudio\v$(VisualStudioVersion)</VSToolsPath>
    <ReferencePath>$(ProgramFiles)\Common Files\microsoft shared\VSTT\$(VisualStudioVersion)\UITestExtensionPackages</ReferencePath>
    <IsCodedUITest>False</IsCodedUITest>
    <TestProjectType>UnitTest</TestProjectType>
    <TargetFrameworkProfile />
    <NoWarn>0649</NoWarn>
    <OutputPath>..\bin\UnitTesting\</OutputPath>
    <ErrorReport>prompt</ErrorReport>
    <WarningLevel>4</WarningLevel>
    <Optimize>false</Optimize>
    <NuGetPackageImportStamp>
    </NuGetPackageImportStamp>
  </PropertyGroup>
  <PropertyGroup Condition=" '$(Configuration)|$(Platform)' == 'Debug|x86' ">
    <DebugSymbols>true</DebugSymbols>
    <DebugType>portable</DebugType>
    <DefineConstants>DEBUG;TRACE</DefineConstants>
    <PlatformTarget>x86</PlatformTarget>
  </PropertyGroup>
  <PropertyGroup Condition=" '$(Configuration)|$(Platform)' == 'Debug|x64' ">
    <DebugSymbols>true</DebugSymbols>
    <DebugType>portable</DebugType>
    <DefineConstants>DEBUG;TRACE</DefineConstants>
    <PlatformTarget>x64</PlatformTarget>
  </PropertyGroup>
  <PropertyGroup Condition="'$(Configuration)|$(Platform)' == 'Debug|AnyCPU'">
    <DebugSymbols>true</DebugSymbols>
    <DefineConstants>DEBUG;TRACE</DefineConstants>
    <DebugType>portable</DebugType>
    <PlatformTarget>AnyCPU</PlatformTarget>
  </PropertyGroup>
  <ItemGroup>
    <Reference Include="Castle.Core, Version=4.0.0.0, Culture=neutral, PublicKeyToken=407dd0808d44fbdc, processorArchitecture=MSIL">
      <HintPath>$(SolutionDir)packages\Castle.Core.4.2.1\lib\net45\Castle.Core.dll</HintPath>
    </Reference>
    <Reference Include="Microsoft.VisualStudio.CodeCoverage.Shim, Version=15.0.0.0, Culture=neutral, PublicKeyToken=b03f5f7f11d50a3a, processorArchitecture=MSIL">
      <HintPath>$(SolutionDir)packages\Microsoft.CodeCoverage.1.0.3\lib\netstandard1.0\Microsoft.VisualStudio.CodeCoverage.Shim.dll</HintPath>
    </Reference>
    <Reference Include="Moq, Version=4.8.0.0, Culture=neutral, PublicKeyToken=69f491c39445e920, processorArchitecture=MSIL">
      <HintPath>$(SolutionDir)packages\Moq.4.8.2\lib\net45\Moq.dll</HintPath>
    </Reference>
    <Reference Include="Newtonsoft.Json, Version=11.0.0.0, Culture=neutral, PublicKeyToken=30ad4fe6b2a6aeed, processorArchitecture=MSIL">
      <HintPath>$(SolutionDir)packages\Newtonsoft.Json.11.0.2\lib\net45\Newtonsoft.Json.dll</HintPath>
    </Reference>
    <Reference Include="nunit.framework, Version=3.10.1.0, Culture=neutral, PublicKeyToken=2638cd05610744eb, processorArchitecture=MSIL">
      <HintPath>$(SolutionDir)packages\NUnit.3.10.1\lib\net45\nunit.framework.dll</HintPath>
    </Reference>
    <Reference Include="System" />
    <Reference Include="System.Configuration" />
    <Reference Include="System.Threading.Tasks.Extensions, Version=4.1.1.0, Culture=neutral, PublicKeyToken=cc7b13ffcd2ddd51, processorArchitecture=MSIL">
      <HintPath>$(SolutionDir)packages\System.Threading.Tasks.Extensions.4.4.0\lib\portable-net45+win8+wp8+wpa81\System.Threading.Tasks.Extensions.dll</HintPath>
    </Reference>
    <Reference Include="System.ValueTuple">
      <HintPath>$(SolutionDir)packages\System.ValueTuple.4.4.0\lib\netstandard1.0\System.ValueTuple.dll</HintPath>
    </Reference>
    <Reference Include="System.Windows.Forms" />
    <Reference Include="GodotSharp">
      <HintPath>..\SS14.Client.Godot\.mono\assemblies\GodotSharp.dll</HintPath>
    </Reference>
    <Reference Include="YamlDotNet, Version=4.3.1.0, Culture=neutral, processorArchitecture=MSIL">
      <HintPath>$(SolutionDir)packages\YamlDotNet.4.3.1\lib\net45\YamlDotNet.dll</HintPath>
    </Reference>
  </ItemGroup>
  <Choose>
    <When Condition="('$(VisualStudioVersion)' == '10.0' or '$(VisualStudioVersion)' == '') and '$(TargetFrameworkVersion)' == 'v3.5'">
      <ItemGroup>
        <Reference Include="Microsoft.VisualStudio.QualityTools.UnitTestFramework, Version=10.1.0.0, Culture=neutral, PublicKeyToken=b03f5f7f11d50a3a, processorArchitecture=MSIL" />
      </ItemGroup>
    </When>
    <Otherwise />
  </Choose>
  <ItemGroup>
    <Compile Include="ApproxEqualityConstraint.cs" />
    <Compile Include="Client\GameObjects\Components\Transform_Test.cs" />
    <Compile Include="Client\DummyUserInterfaceManager.cs" />
    <Compile Include="Client\GameControllerProxyDummy.cs" />
    <Compile Include="Client\Utility\GodotConversionsTest.cs" />
    <Compile Include="Server\GameObjects\Components\Container_Test.cs" />
    <Compile Include="Server\GameObjects\Components\Transform_Test.cs" />
<<<<<<< HEAD
=======
    <Compile Include="Shared\GameObjects\ComponentManager_Test.cs" />
    <Compile Include="Shared\GameObjects\Serialization\YamlEntitySerializer_Test.cs" />
>>>>>>> 5c2bd404
    <Compile Include="Shared\IoC\IoCManager_Test.cs" />
    <Compile Include="Shared\Maths\Angle_Test.cs" />
    <Compile Include="Shared\Maths\Matrix3_Test.cs" />
    <Compile Include="Shared\Maths\Ray_Test.cs" />
    <Compile Include="Shared\Maths\Vector2u_Test.cs" />
    <Compile Include="Shared\Maths\Vector2_Test.cs" />
    <Compile Include="Shared\Maths\Direction_Test.cs" />
    <Compile Include="Shared\Physics\CollisionManager_Test.cs" />
    <Compile Include="Shared\Prototypes\PrototypeManager_Test.cs" />
    <Compile Include="Shared\Reflection\ReflectionManager_Test.cs" />
    <Compile Include="Shared\Serialization\NetSerializableAttribute_Test.cs" />
    <Compile Include="Shared\Timing\GameLoop_Test.cs" />
    <Compile Include="Shared\Timing\GameTiming_Test.cs" />
    <Compile Include="Shared\Utility\CollectionExtensions_Test.cs" />
    <Compile Include="Shared\Utility\ResourcePath_Test.cs" />
    <Compile Include="Shared\Utility\YamlHelpers_Test.cs" />
    <Compile Include="Shared\ColorUtils_Test.cs" />
    <Compile Include="SS14UnitTest.cs" />
    <Compile Include="Properties\AssemblyInfo.cs" />
  </ItemGroup>
  <ItemGroup>
    <ProjectReference Include="..\SS14.Server\SS14.Server.csproj">
      <Project>{b04aae71-0000-0000-0000-000000000000}</Project>
      <Name>SS14.Server</Name>
    </ProjectReference>
    <ProjectReference Include="..\SS14.Shared\SS14.Shared.csproj">
      <Project>{0529f740-0000-0000-0000-000000000000}</Project>
      <Name>SS14.Shared</Name>
    </ProjectReference>
    <ProjectReference Include="..\SS14.Client\SS14.Client.csproj">
      <Project>{0c31dfdf-0000-0000-0000-000000000000}</Project>
      <Name>SS14.Client</Name>
    </ProjectReference>
  </ItemGroup>
  <ItemGroup />
  <ItemGroup>
    <None Include="app.config" />
    <None Include="packages.config" />
    <Compile Include="Shared\Serialization\YamlObjectSerializer_Test.cs" />
  </ItemGroup>
  <Choose>
    <When Condition="'$(VisualStudioVersion)' == '10.0' And '$(IsCodedUITest)' == 'True'">
      <ItemGroup>
        <Reference Include="Microsoft.VisualStudio.QualityTools.CodedUITestFramework, Version=10.0.0.0, Culture=neutral, PublicKeyToken=b03f5f7f11d50a3a, processorArchitecture=MSIL">
          <Private>False</Private>
        </Reference>
        <Reference Include="Microsoft.VisualStudio.TestTools.UITest.Common, Version=10.0.0.0, Culture=neutral, PublicKeyToken=b03f5f7f11d50a3a, processorArchitecture=MSIL">
          <Private>False</Private>
        </Reference>
        <Reference Include="Microsoft.VisualStudio.TestTools.UITest.Extension, Version=10.0.0.0, Culture=neutral, PublicKeyToken=b03f5f7f11d50a3a, processorArchitecture=MSIL">
          <Private>False</Private>
        </Reference>
        <Reference Include="Microsoft.VisualStudio.TestTools.UITesting, Version=10.0.0.0, Culture=neutral, PublicKeyToken=b03f5f7f11d50a3a, processorArchitecture=MSIL">
          <Private>False</Private>
        </Reference>
      </ItemGroup>
    </When>
  </Choose>
  <Import Project="$(VSToolsPath)\TeamTest\Microsoft.TestTools.targets" Condition="Exists('$(VSToolsPath)\TeamTest\Microsoft.TestTools.targets')" />
  <Import Project="$(MSBuildToolsPath)\Microsoft.CSharp.targets" />
  <Import Project="..\MSBuild\SS14.Engine.targets" />
  <PropertyGroup>
    <DefineConstants Condition="'$(HEADLESS)'!=''">$(DefineConstants);HEADLESS</DefineConstants>
  </PropertyGroup>
  <Target Name="AfterBuild" DependsOnTargets="CopyResourcesFromShared" />
  <Target Name="EnsureNuGetPackageBuildImports" BeforeTargets="PrepareForBuild">
    <PropertyGroup>
      <ErrorText>This project references NuGet package(s) that are missing on this computer. Use NuGet Package Restore to download them.  For more information, see http://go.microsoft.com/fwlink/?LinkID=322105. The missing file is {0}.</ErrorText>
    </PropertyGroup>
    <Error Condition="!Exists('$(SolutionDir)packages\NUnit3TestAdapter.3.10.0\build\net35\NUnit3TestAdapter.props')" Text="$([System.String]::Format('$(ErrorText)', '$(SolutionDir)packages\NUnit3TestAdapter.3.10.0\build\net35\NUnit3TestAdapter.props'))" />
    <Error Condition="!Exists('$(SolutionDir)packages\NUnit.3.10.1\build\NUnit.props')" Text="$([System.String]::Format('$(ErrorText)', '$(SolutionDir)packages\NUnit.3.10.1\build\NUnit.props'))" />
    <Error Condition="!Exists('$(SolutionDir)packages\Microsoft.NET.Test.Sdk.15.7.0\build\net45\Microsoft.Net.Test.Sdk.props')" Text="$([System.String]::Format('$(ErrorText)', '$(SolutionDir)packages\Microsoft.NET.Test.Sdk.15.7.0\build\net45\Microsoft.Net.Test.Sdk.props'))" />
    <Error Condition="!Exists('$(SolutionDir)packages\Microsoft.NET.Test.Sdk.15.7.0\build\net45\Microsoft.Net.Test.Sdk.targets')" Text="$([System.String]::Format('$(ErrorText)', '$(SolutionDir)packages\Microsoft.NET.Test.Sdk.15.7.0\build\net45\Microsoft.Net.Test.Sdk.targets'))" />
  </Target>
  <Import Project="$(SolutionDir)packages\Microsoft.NET.Test.Sdk.15.7.0\build\net45\Microsoft.Net.Test.Sdk.targets" Condition="Exists('$(SolutionDir)packages\Microsoft.NET.Test.Sdk.15.7.0\build\net45\Microsoft.Net.Test.Sdk.targets')" />
</Project><|MERGE_RESOLUTION|>--- conflicted
+++ resolved
@@ -94,11 +94,7 @@
     <Compile Include="Client\Utility\GodotConversionsTest.cs" />
     <Compile Include="Server\GameObjects\Components\Container_Test.cs" />
     <Compile Include="Server\GameObjects\Components\Transform_Test.cs" />
-<<<<<<< HEAD
-=======
     <Compile Include="Shared\GameObjects\ComponentManager_Test.cs" />
-    <Compile Include="Shared\GameObjects\Serialization\YamlEntitySerializer_Test.cs" />
->>>>>>> 5c2bd404
     <Compile Include="Shared\IoC\IoCManager_Test.cs" />
     <Compile Include="Shared\Maths\Angle_Test.cs" />
     <Compile Include="Shared\Maths\Matrix3_Test.cs" />
