﻿using System;
using System.Collections.Generic;
using System.Diagnostics;
using System.Linq;
<<<<<<< HEAD
using Lidgren.Network;
=======
using SS14.Client.Graphics.Render;
>>>>>>> 8fdd7cf7
using SS14.Client.Interfaces;
using SS14.Client.Interfaces.Player;
using SS14.Shared;
using SS14.Shared.Configuration;
using SS14.Shared.Enums;
using SS14.Shared.GameObjects;
using SS14.Shared.GameStates;
using SS14.Shared.Interfaces.Configuration;
using SS14.Shared.Interfaces.GameObjects;
using SS14.Shared.Interfaces.Network;
using SS14.Shared.IoC;
using SS14.Shared.Network;
using SS14.Shared.Network.Messages;

namespace SS14.Client.Player
{
    /// <summary>
    ///     Here's the player controller. This will handle attaching GUIs and input to controllable things.
    ///     Why not just attach the inputs directly? It's messy! This makes the whole thing nicely encapsulated.
    ///     This class also communicates with the server to let the server control what entity it is attached to.
    /// </summary>
    public class PlayerManager : IPlayerManager
    {
        //private readonly List<PostProcessingEffect> _effects = new List<PostProcessingEffect>();

        [Dependency]
        private readonly IClientNetManager _network;

        [Dependency]
        private readonly IBaseClient _client;

        [Dependency]
        private readonly IConfigurationManager _config;

        /// <summary>
        ///     Active sessions of connected clients to the server.
        /// </summary>
        private Dictionary<int, PlayerSession> _sessions;

        /// <inheritdoc />
        public int PlayerCount => _sessions.Values.Count;

        /// <inheritdoc />
        public int MaxPlayers => _client.GameInfo.ServerMaxPlayers;

        /// <inheritdoc />
        public LocalPlayer LocalPlayer { get; private set; }

        /// <inheritdoc />
        public IEnumerable<PlayerSession> Sessions => _sessions.Values;

        /// <inheritdoc />
        public IReadOnlyDictionary<int, PlayerSession> SessionsDict => _sessions;

        /// <inheritdoc />
        public event EventHandler PlayerListUpdated;

        /// <inheritdoc />
        public void Initialize()
        {
            _sessions = new Dictionary<int, PlayerSession>();
            
            _config.RegisterCVar("player.name", "Joe Genero", CVar.ARCHIVE);

<<<<<<< HEAD
            _network.RegisterNetMessage<MsgPlayerListReq>(MsgPlayerListReq.NAME, (int)MsgPlayerListReq.ID, message =>
               Logger.Error($"[PLY] Unhandled NetMessage type: {message.MsgId}"));

            _network.RegisterNetMessage<MsgPlayerList>(MsgPlayerList.NAME, (int)MsgPlayerList.ID, HandlePlayerList);

            _network.RegisterNetMessage<MsgSession>(MsgSession.NAME, (int)MsgSession.ID, HandleSessionMessage);
=======
            _network.RegisterNetMessage<MsgPlayerListReq>(MsgPlayerListReq.NAME);

            _network.RegisterNetMessage<MsgPlayerList>(MsgPlayerList.NAME, HandlePlayerList);

            _network.RegisterNetMessage<MsgSession>(MsgSession.NAME, HandleSessionMessage);
            
            _network.RegisterNetMessage<MsgClGreet>(MsgClGreet.NAME);
>>>>>>> 8fdd7cf7
        }

        /// <inheritdoc />
        public void Startup(INetChannel channel)
        {
            LocalPlayer = new LocalPlayer();

            var msgList = _network.CreateNetMessage<MsgPlayerListReq>();
            // message is empty
            _network.ClientSendMessage(msgList);
        }

        /// <inheritdoc />
        public void Update(float frameTime)
        {
            //foreach (var e in _effects.ToArray())
            //{
            //    e.Update(frameTime);
            //}
        }

        /// <inheritdoc />
        public void Shutdown()
        {
            LocalPlayer = null;
            _sessions.Clear();
        }

        /// <inheritdoc />
        public void Destroy() { }

        /*
        /// <inheritdoc />
        public void ApplyEffects(RenderImage image)
        {
            foreach (var e in _effects)
            {
                e.ProcessImage(image);
            }
        }
        */

        /// <inheritdoc />
        public void ApplyPlayerStates(List<PlayerState> list)
        {
            Debug.Assert(_network.IsConnected, "Received player state without being connected?");
            Debug.Assert(LocalPlayer != null, "Call Startup()");
            Debug.Assert(LocalPlayer.Session != null, "Received player state before Session finished setup.");

            var myState = list.FirstOrDefault(s => s.Index == LocalPlayer.Index);

            if (myState != null)
            {
                UpdateAttachedEntity(myState.ControlledEntity);
                UpdateSessionStatus(myState.Status);
            }

            UpdatePlayerList(list);
        }

        /// <summary>
        ///     Handles an incoming session NetMsg from the server.
        /// </summary>
        private void HandleSessionMessage(NetMessage netMessage)
        {
            var msg = (MsgSession)netMessage;

            switch (msg.MsgType)
            {
                case PlayerSessionMessage.AttachToEntity:
                    break;
                case PlayerSessionMessage.JoinLobby:
                    break;
                case PlayerSessionMessage.AddPostProcessingEffect:
                    //AddEffect(msg.PpType, msg.PpDuration);
                    break;
            }
        }

        /// <summary>
        ///     Compares the server sessionStatus to the client one, and updates if needed.
        /// </summary>
        private void UpdateSessionStatus(SessionStatus myStateStatus)
        {
            if (LocalPlayer.Session.Status != myStateStatus)
                LocalPlayer.SwitchState(myStateStatus);
        }

        /// <summary>
        ///     Compares the server attachedEntity to the client one, and updates if needed.
        /// </summary>
        /// <param name="entity">AttachedEntity in the server session.</param>
        private void UpdateAttachedEntity(EntityUid? entity)
        {
            if (entity != null &&
                (LocalPlayer.ControlledEntity == null ||
                 LocalPlayer.ControlledEntity != null && entity != LocalPlayer.ControlledEntity.Uid))
                LocalPlayer.AttachEntity(
<<<<<<< HEAD
                    IoCManager.Resolve<IEntityManager>().GetEntity((int)entity));
=======
                    IoCManager.Resolve<IEntityManager>().GetEntity(entity.Value));
>>>>>>> 8fdd7cf7
        }

        /// <summary>
        ///     Handles the incoming PlayerList message from the server.
        /// </summary>
        private void HandlePlayerList(NetMessage netMessage)
        {
            //update sessions with player info
            var msg = (MsgPlayerList)netMessage;

            UpdatePlayerList(msg.Plyrs);
        }

        /// <summary>
        ///     Compares the server player list to the client one, and updates if needed.
        /// </summary>
        private void UpdatePlayerList(List<PlayerState> remotePlayers)
        {
            var dirty = false;

            // diff the sessions to the states
            for (var i = 0; i < MaxPlayers; i++)
            {
                // try to get local session
                var cSession = _sessions.ContainsKey(i) ? _sessions[i] : null;

                // should these be mapped NetId -> PlyInfo?
                var info = remotePlayers.FirstOrDefault(state => state.Index == i);

                // slot already occupied
                if (cSession != null && info != null)
                {
                    if (info.Uuid != cSession.Uuid) // not the same player
                    {
                        Debug.Assert(LocalPlayer.Index != info.Index, "my uuid should not change");
                        dirty = true;

                        _sessions.Remove(info.Index);
                        var newSession = new PlayerSession(info.Index, info.Uuid);
                        newSession.Name = info.Name;
                        newSession.Status = info.Status;
                        newSession.Ping = info.Ping;
                        _sessions.Add(info.Index, newSession);
                    }
                    else // same player, update info
                    {
                        if (cSession.Name == info.Name && cSession.Status == info.Status && cSession.Ping == info.Ping)
                            continue;

                        dirty = true;
                        cSession.Name = info.Name;
                        cSession.Status = info.Status;
                        cSession.Ping = info.Ping;
                    }
                }
                // clear slot, player left
                else if (cSession != null)
                {
                    Debug.Assert(LocalPlayer.Index != i, "I'm still connected to the server, but i left?");
                    dirty = true;

                    _sessions.Remove(cSession.Index);
                }

                // add new session to slot
                else if (info != null)
                {
                    Debug.Assert(LocalPlayer.Index != info.Index || LocalPlayer.Session == null, "I already have a session, why am i getting a new one?");
                    dirty = true;

                    var newSession = new PlayerSession(info.Index, info.Uuid);
                    newSession.Name = info.Name;
                    newSession.Status = info.Status;
                    newSession.Ping = info.Ping;
                    _sessions.Add(info.Index, newSession);

                    if (LocalPlayer.Index == info.Index)
                        LocalPlayer.Session = newSession;
                }
                // else they are both null, continue
            }

            //raise event
            if (dirty)
                PlayerListUpdated?.Invoke(this, EventArgs.Empty);
        }
        /*
        private void AddEffect(PostProcessingEffectType type, float duration)
        {
            PostProcessingEffect e;
            switch (type)
            {
                case PostProcessingEffectType.Blur:
                    e = new BlurPostProcessingEffect(duration);
                    e.OnExpired += EffectExpired;
                    _effects.Add(e);
                    break;
                case PostProcessingEffectType.Death:
                    e = new DeathPostProcessingEffect(duration);
                    e.OnExpired += EffectExpired;
                    _effects.Add(e);
                    break;
            }
        }

        private void EffectExpired(PostProcessingEffect effect)
        {
            effect.OnExpired -= EffectExpired;
            if (_effects.Contains(effect))
                _effects.Remove(effect);
        }
        */
    }
}<|MERGE_RESOLUTION|>--- conflicted
+++ resolved
@@ -2,11 +2,6 @@
 using System.Collections.Generic;
 using System.Diagnostics;
 using System.Linq;
-<<<<<<< HEAD
-using Lidgren.Network;
-=======
-using SS14.Client.Graphics.Render;
->>>>>>> 8fdd7cf7
 using SS14.Client.Interfaces;
 using SS14.Client.Interfaces.Player;
 using SS14.Shared;
@@ -68,25 +63,16 @@
         public void Initialize()
         {
             _sessions = new Dictionary<int, PlayerSession>();
-            
+
             _config.RegisterCVar("player.name", "Joe Genero", CVar.ARCHIVE);
 
-<<<<<<< HEAD
-            _network.RegisterNetMessage<MsgPlayerListReq>(MsgPlayerListReq.NAME, (int)MsgPlayerListReq.ID, message =>
-               Logger.Error($"[PLY] Unhandled NetMessage type: {message.MsgId}"));
-
-            _network.RegisterNetMessage<MsgPlayerList>(MsgPlayerList.NAME, (int)MsgPlayerList.ID, HandlePlayerList);
-
-            _network.RegisterNetMessage<MsgSession>(MsgSession.NAME, (int)MsgSession.ID, HandleSessionMessage);
-=======
             _network.RegisterNetMessage<MsgPlayerListReq>(MsgPlayerListReq.NAME);
 
             _network.RegisterNetMessage<MsgPlayerList>(MsgPlayerList.NAME, HandlePlayerList);
 
             _network.RegisterNetMessage<MsgSession>(MsgSession.NAME, HandleSessionMessage);
-            
+
             _network.RegisterNetMessage<MsgClGreet>(MsgClGreet.NAME);
->>>>>>> 8fdd7cf7
         }
 
         /// <inheritdoc />
@@ -185,11 +171,7 @@
                 (LocalPlayer.ControlledEntity == null ||
                  LocalPlayer.ControlledEntity != null && entity != LocalPlayer.ControlledEntity.Uid))
                 LocalPlayer.AttachEntity(
-<<<<<<< HEAD
-                    IoCManager.Resolve<IEntityManager>().GetEntity((int)entity));
-=======
                     IoCManager.Resolve<IEntityManager>().GetEntity(entity.Value));
->>>>>>> 8fdd7cf7
         }
 
         /// <summary>
