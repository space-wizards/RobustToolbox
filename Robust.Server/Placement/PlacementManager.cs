using System;
using System.Collections.Generic;
using System.Linq;
using Robust.Server.GameObjects;
using Robust.Server.Player;
using Robust.Shared.Enums;
using Robust.Shared.GameObjects;
using Robust.Shared.IoC;
using Robust.Shared.Log;
using Robust.Shared.Map;
using Robust.Shared.Maths;
using Robust.Shared.Network;
using Robust.Shared.Network.Messages;

namespace Robust.Server.Placement
{
    public sealed class PlacementManager : IPlacementManager
    {
        [Dependency] private readonly ITileDefinitionManager _tileDefinitionManager = default!;
        [Dependency] private readonly IServerNetManager _networkManager = default!;
        [Dependency] private readonly IPlayerManager _playerManager = default!;
        [Dependency] private readonly IServerEntityManager _entityManager = default!;
        [Dependency] private readonly IMapManager _mapManager = default!;

        //TO-DO: Expand for multiple permission per mob?
        //       Add support for multi-use placeables (tiles etc.).
        public List<PlacementInformation> BuildPermissions { get; set; } = new();

        //Holds build permissions for all mobs. A list of mobs and the objects they're allowed to request and how. One permission per mob.

        public Func<MsgPlacement, bool>? AllowPlacementFunc { get; set; }

        #region IPlacementManager Members

        public void Initialize()
        {
            _networkManager.RegisterNetMessage<MsgPlacement>(HandleNetMessage);
        }

        /// <summary>
        ///  Handles placement related client messages.
        /// </summary>
        public void HandleNetMessage(MsgPlacement msg)
        {
            if (AllowPlacementFunc != null && !AllowPlacementFunc(msg))
            {
                return;
            }

            switch (msg.PlaceType)
            {
                case PlacementManagerMessage.StartPlacement:
                    break;
                case PlacementManagerMessage.CancelPlacement:
                    break;
                case PlacementManagerMessage.RequestPlacement:
                    HandlePlacementRequest(msg);
                    break;
                case PlacementManagerMessage.RequestEntRemove:
                    HandleEntRemoveReq(msg.EntityUid);
                    break;
                case PlacementManagerMessage.RequestRectRemove:
                    HandleRectRemoveReq(msg);
                    break;
            }
        }

        public void HandlePlacementRequest(MsgPlacement msg)
        {
            var alignRcv = msg.Align;
            var isTile = msg.IsTile;

            ushort tileType = 0;
            var entityTemplateName = "";

            if (isTile) tileType = msg.TileType;
            else entityTemplateName = msg.EntityTemplateName;

            var dirRcv = msg.DirRcv;

            var session = _playerManager.GetSessionByChannel(msg.MsgChannel);
            var plyEntity = session.AttachedEntityTransform;

            // Don't have an entity, don't get to place.
            if (plyEntity == null)
                return;

            //TODO: Distance check, so you can't place things off of screen.

            var coordinates = msg.EntityCoordinates;

            if (!coordinates.IsValid(_entityManager))
            {
                Logger.WarningS("placement",
                    $"{session} tried to place {msg.ObjType} at invalid coordinate {coordinates}");
                return;
            }

            /* TODO: Redesign permission system, or document what this is supposed to be doing
            var permission = GetPermission(session.attachedEntity.Uid, alignRcv);
            if (permission == null)
                return;

            if (permission.Uses > 0)
            {
                permission.Uses--;
                if (permission.Uses <= 0)
                {
                    BuildPermissions.Remove(permission);
                    SendPlacementCancel(session.attachedEntity);
                }
            }
            else
            {
                BuildPermissions.Remove(permission);
                SendPlacementCancel(session.attachedEntity);
                return;
            }
            */
            if (!isTile)
            {
                var created = _entityManager.SpawnEntity(entityTemplateName, coordinates);

                _entityManager.GetComponent<TransformComponent>(created).LocalRotation = dirRcv.ToAngle();
            }
            else
            {
                PlaceNewTile(tileType, coordinates);
            }
        }

        private void PlaceNewTile(ushort tileType, EntityCoordinates coordinates)
        {
            var mapCoordinates = coordinates.ToMap(_entityManager);

            if (mapCoordinates.MapId == MapId.Nullspace) return;

<<<<<<< HEAD
            IMapGrid? closest = null;
            float distance = float.PositiveInfinity;
            Box2 intersect = new Box2();
            foreach (var grid in gridsInArea)
            {
                // figure out closest intersect
                var gridIntersect = gridSearchBox.Intersect(grid.WorldAABB);
                var gridDist = (gridIntersect.Center - position).LengthSquared;
=======
            var gridCoordinate = coordinates.AlignWithClosestGridTile(entityManager: _entityManager, mapManager: _mapManager);
>>>>>>> 64cd6ea9

            if (!gridCoordinate.IsValid(_entityManager)) return;

            var closest = _mapManager.IsGrid(gridCoordinate.EntityId);

            if (closest) // stick to existing grid
            {
                if (!_mapManager.TryGetGrid(gridCoordinate.EntityId, out var grid)) return;

                grid.SetTile(gridCoordinate, new Tile(tileType));
            }
            else if (tileType != 0) // create a new grid
            {
                var newGrid = _mapManager.CreateGrid(mapCoordinates.MapId);
                newGrid.WorldPosition = mapCoordinates.Position + (newGrid.TileSize / 2f); // assume bottom left tile origin
                var tilePos = newGrid.WorldToTile(mapCoordinates.Position);
                newGrid.SetTile(tilePos, new Tile(tileType));
            }
        }

        private void HandleEntRemoveReq(EntityUid entityUid)
        {
            //TODO: Some form of admin check
            if (_entityManager.EntityExists(entityUid))
                _entityManager.DeleteEntity(entityUid);
        }

        private void HandleRectRemoveReq(MsgPlacement msg)
        {
            EntityCoordinates start = msg.EntityCoordinates;
            Vector2 rectSize = msg.RectSize;
            foreach (EntityUid entity in EntitySystem.Get<EntityLookupSystem>().GetEntitiesIntersecting(start.GetMapId(_entityManager),
                new Box2(start.Position, start.Position + rectSize)))
            {
                if (_entityManager.Deleted(entity) || _entityManager.HasComponent<IMapGridComponent>(entity) || _entityManager.HasComponent<ActorComponent>(entity))
                    continue;
                _entityManager.DeleteEntity(entity);
            }
        }

        /// <summary>
        ///  Places mob in entity placement mode with given settings.
        /// </summary>
        public void SendPlacementBegin(EntityUid mob, int range, string objectType, string alignOption)
        {
            if (!_entityManager.TryGetComponent<ActorComponent?>(mob, out var actor))
                return;

            var playerConnection = actor.PlayerSession.ConnectedClient;
            if (playerConnection == null)
                return;

            var message = new MsgPlacement();
            message.PlaceType = PlacementManagerMessage.StartPlacement;
            message.Range = range;
            message.IsTile = false;
            message.ObjType = objectType;
            message.AlignOption = alignOption;
            _networkManager.ServerSendMessage(message, playerConnection);
        }

        /// <summary>
        ///  Places mob in tile placement mode with given settings.
        /// </summary>
        public void SendPlacementBeginTile(EntityUid mob, int range, string tileType, string alignOption)
        {
            if (!_entityManager.TryGetComponent<ActorComponent?>(mob, out var actor))
                return;

            var playerConnection = actor.PlayerSession.ConnectedClient;
            if (playerConnection == null)
                return;

            var message = new MsgPlacement();
            message.PlaceType = PlacementManagerMessage.StartPlacement;
            message.Range = range;
            message.IsTile = true;
            message.ObjType = tileType;
            message.AlignOption = alignOption;
            _networkManager.ServerSendMessage(message, playerConnection);
        }

        /// <summary>
        ///  Cancels object placement mode for given mob.
        /// </summary>
        public void SendPlacementCancel(EntityUid mob)
        {
            if (!_entityManager.TryGetComponent<ActorComponent?>(mob, out var actor))
                return;

            var playerConnection = actor.PlayerSession.ConnectedClient;
            if (playerConnection == null)
                return;

            var message = new MsgPlacement();
            message.PlaceType = PlacementManagerMessage.CancelPlacement;
            _networkManager.ServerSendMessage(message, playerConnection);
        }

        /// <summary>
        ///  Gives Mob permission to place entity and places it in object placement mode.
        /// </summary>
        public void StartBuilding(EntityUid mob, int range, string objectType, string alignOption)
        {
            AssignBuildPermission(mob, range, objectType, alignOption);
            SendPlacementBegin(mob, range, objectType, alignOption);
        }

        /// <summary>
        ///  Gives Mob permission to place tile and places it in object placement mode.
        /// </summary>
        public void StartBuildingTile(EntityUid mob, int range, string tileType, string alignOption)
        {
            AssignBuildPermission(mob, range, tileType, alignOption);
            SendPlacementBeginTile(mob, range, tileType, alignOption);
        }

        /// <summary>
        ///  Revokes open placement Permission and cancels object placement mode.
        /// </summary>
        public void CancelBuilding(EntityUid mob)
        {
            RevokeAllBuildPermissions(mob);
            SendPlacementCancel(mob);
        }

        /// <summary>
        ///  Gives a mob a permission to place a given Entity.
        /// </summary>
        public void AssignBuildPermission(EntityUid mob, int range, string objectType, string alignOption)
        {
            var newPermission = new PlacementInformation
            {
                MobUid = mob,
                Range = range,
                IsTile = false,
                EntityType = objectType,
                PlacementOption = alignOption
            };

            IEnumerable<PlacementInformation> mobPermissions = from PlacementInformation permission in BuildPermissions
                                                               where permission.MobUid == mob
                                                               select permission;

            if (mobPermissions.Any()) //Already has one? Revoke the old one and add this one.
            {
                RevokeAllBuildPermissions(mob);
                BuildPermissions.Add(newPermission);
            }
            else
            {
                BuildPermissions.Add(newPermission);
            }
        }

        /// <summary>
        ///  Gives a mob a permission to place a given Tile.
        /// </summary>
        public void AssignBuildPermissionTile(EntityUid mob, int range, string tileType, string alignOption)
        {
            var newPermission = new PlacementInformation
            {
                MobUid = mob,
                Range = range,
                IsTile = true,
                TileType = _tileDefinitionManager[tileType].TileId,
                PlacementOption = alignOption
            };

            IEnumerable<PlacementInformation> mobPermissions = from PlacementInformation permission in BuildPermissions
                                                               where permission.MobUid == mob
                                                               select permission;

            if (mobPermissions.Any()) //Already has one? Revoke the old one and add this one.
            {
                RevokeAllBuildPermissions(mob);
                BuildPermissions.Add(newPermission);
            }
            else
            {
                BuildPermissions.Add(newPermission);
            }
        }

        /// <summary>
        ///  Removes all building Permissions for given mob.
        /// </summary>
        public void RevokeAllBuildPermissions(EntityUid mob)
        {
            var mobPermissions = BuildPermissions
                .Where(permission => permission.MobUid == mob)
                .ToList();

            if (mobPermissions.Count != 0)
                BuildPermissions.RemoveAll(x => mobPermissions.Contains(x));
        }

        #endregion IPlacementManager Members

        private PlacementInformation? GetPermission(EntityUid uid, string alignOpt)
        {
            foreach (var buildPermission in BuildPermissions)
            {
                if (buildPermission.MobUid == uid && buildPermission.PlacementOption == alignOpt)
                {
                    return buildPermission;
                }
            }

            return null;
        }
    }
}<|MERGE_RESOLUTION|>--- conflicted
+++ resolved
@@ -135,18 +135,7 @@
 
             if (mapCoordinates.MapId == MapId.Nullspace) return;
 
-<<<<<<< HEAD
-            IMapGrid? closest = null;
-            float distance = float.PositiveInfinity;
-            Box2 intersect = new Box2();
-            foreach (var grid in gridsInArea)
-            {
-                // figure out closest intersect
-                var gridIntersect = gridSearchBox.Intersect(grid.WorldAABB);
-                var gridDist = (gridIntersect.Center - position).LengthSquared;
-=======
             var gridCoordinate = coordinates.AlignWithClosestGridTile(entityManager: _entityManager, mapManager: _mapManager);
->>>>>>> 64cd6ea9
 
             if (!gridCoordinate.IsValid(_entityManager)) return;
 
