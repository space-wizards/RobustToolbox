﻿# Release notes for RobustToolbox.

<!--
NOTE: automatically updated sometimes by version.py.
Don't change the format without looking at the script!
-->

<!--START TEMPLATE
## Master

### Breaking changes

*None yet*

### New features

*None yet*

### Bugfixes

*None yet*

### Other

*None yet*

### Internal

*None yet*


END TEMPLATE-->

## Master

### Breaking changes

*None yet*

### New features

<<<<<<< HEAD
* Console completion options now have new flags for preventing suggestions from being escaped or quoted.

### Bugfixes

* Fixed prototype reloading/hotloading not properly handling data-fields with the `AlwaysPushInheritanceAttribute`
* Fixed a state handling bug in replays, which was causing exceptions to be thrown when applying delta states.
=======
*None yet*

### Bugfixes

*None yet*
>>>>>>> f8410a46

### Other

*None yet*

### Internal

*None yet*


## 240.0.1

### Bugfixes

* Fixed `SharedBroadphaseSystem.GetBroadphases()` not returning the map itself, which was causing physics to not work properly off-grid.


## 240.0.0

### Breaking changes

* `ComponentRegistry` no longer implements `ISerializationContext`
* Tickrate values are now `ushort`, allowing them to go up to 65535.

### New features

* Console completion options now have new flags for preventing suggestions from being escaped or quoted.
* Added `ILocalizationManager.HasCulture()`.
* Static `EntProtoId<T>` fields are now validated to exist.

### Bugfixes

* Fixed a state handling bug in replays, which was causing exceptions to be thrown when applying delta states.

### Other

* Reduced amount of `DynamicMethod`s used by serialization system. This should improve performance somewhat.

### Internal

* Avoided sorting overlays every render frame.
* Various clean up to grid fixture code/adding asserts.

## 239.0.1

### Bugfixes

* Fix logging of received packets with `net.packet` logging level.
* Downgrade `VorbisPizza` to fix audio playback for systems without AVX2 support.

### Other

* Improved performance of some Roslyn analyzers and source generators, which should significantly improve compile times and IDE performance.


## 239.0.0

### Breaking changes

* Robust now uses **.NET 9**.
* `ISerializationManager` will now log errors if it encounters `Entity<T>` data-fields.
  * To be clear, this has never been supported and is not really a breaking change, but this will likely require manual intervention to prevent tests from failing.
* `IClyde.TextInputSetRect`, `TextInputStart` and `TextInputStop` have been moved to be on `IClydeWindow`.
* Updated various NuGet dependencies and removed some other ones, of note:
  * `FastAccessors`, which is a transitive dep we never used, is now gone. It might have snuck into some `using` statement thanks to your IDE, and those will now fail to compile. Remove them.
  * NUnit `Is.EqualTo(default)` seems to have ambiguous overload resolution in some cases now, this can be fixed by using an explicit `default(type)` syntax.
  * This also fixed various false-positive warnings reported by NuGet.

### New features

* Added `MockInterfaces.MakeConfigurationManager` for creating functional configuration managers for unit test mocking.
* Added `ISawmill.IsLogLevelEnabled()` to avoid doing expensive verbose logging operations when not necessary.
* ``string[] Split(System.ReadOnlySpan`1<char>)`` is now available in sandbox.

### Bugfixes

* Fixed auto-generated component delta-states not raising `AfterAutoHandleStateEvent`
* Fixed auto-generated component delta-states improperly implementing `IComponentDeltaState` methods. May have caused bugs in replays.
* Fixed `Robust.Client.WebView` on the launcher via a new release.
* Fixed an exception that could occur when saving a map that had tiles migrated by alias.

### Other

* The `loglevel` command now properly shows the "`null`" log level that resets the level to inheriting from parent. This was already supported by it, but the completions didn't list it.

### Internal

* Experimental SDL2 windowing backend has been replaced with SDL3. SDL3 backend is also more feature-complete, though it is still not in use.
* Updated CEF used by Robust.Client.WebView to 131.3.5.

## 238.0.1

### Bugfixes

* Fixed source generation for auto-networked EntityUid Dictionaries missing a semicolon
* Fixed PlacementManager using the wrong coordinates when deleting entities in an area.


## 238.0.0

### Breaking changes

* Some toolshed command syntax/parsing has changed slightly, and several toolshed related classes and interfaces have changed significantly, including ToolshedManager, type parsers, invocation contexts, and parser contexts. For more detail see the the description of PR #5455


## 237.4.0

### New features

* Implement automatic field-level delta states via AutoGenerateComponentState via opt-in.

### Bugfixes

* Remove redundant TransformComponentState bool.


## 237.3.0

### New features

* Added stack-like functions to `ValueList<T>` and added an `AddRange(ReadOnlySpan<T>)` overload.
* Added new `AssetPassFilterDrop`.
* Added a new RayCastSystem with the latest Box2D raycast + shapecasts implemented.

### Bugfixes

* Fixed `IPrototypeManager.TryGetKindFrom()` not working for prototypes with automatically inferred kind names.

### Other

* Sandbox error reference locator now works with generic method calls.


## 237.2.0

### Breaking changes

* `SharedEyeSystem..SetTarget()` will now also automatically remove the old target from the session's ViewSubscriptions

### New features

* `ImmutableArray<T>` can now be serialized by `RobustSerializer`.
* `RequiresLocationAttribute`, used by `ref readonly`, is now allowed by the sandbox.
* Added `DAT-OBJ()` localization function, for the dative case in certain languages.
* Client builds for FreeBSD are now made.
* Added `FormattedMessage.TrimEnd()`.
* Added Toolshed `with` for `ProtoId<T>`.

### Bugfixes

* Fix `UniqueIndex<,>.RemoveRange()` and`UniqueIndexHkm<,>.RemoveRange()` clearing the whole set instead of just removing the specified values.
* Avoid server crashes on some weird console setups (notably Pterodactyl).
* Avoid unhandled exceptions during server shutdown getting swallowed due logging into a disposed logger.
* Fix sandbox definitions for `Regex` functions returning `MatchCollection`.
* Fix minor layout bugs with `SplitContainer` and `BoxContainer`.

### Other

* Changed how multi-window rendering presents to the screen with a new CVar `display.thread_unlock_before_swap`. This is an experiment to see if it solves some synchronization issues.
* View Variables no longer clears the window on refresh while waiting on response from server.
* `SpinBox` buttons now have a `+` prefix for the positive ones.
* Improve Toolshed type intersection mechanism

### Internal

* Warning cleanup.

## 237.1.0

### New features

* csi's auto import-system can now handle generic types.
* csi's reflection helpers (like `fld()`) handle private members up the inheritance chain.

### Bugfixes

* Fix `UniqueIndexHkm<,>` and, by extension, entity data storage memory leaking.
* Fix bugs related to UIScale on `OSWindow`s.


## 237.0.0

### Breaking changes

* `IClydeWindow.Size` is now settable, allowing window sizes to be changed after creation.

### New features

* The game server's `/update` endpoint now supports passing more information on why an update is available.
  * This information is accessible via `IWatchdogApi.RestartRequested`.
  * Information can be specified by passing a JSON object with a `Reason` code and `Message` field.
* Added an "Erase" button to the tile spawn menu.
* Added `OSWindow.Create()`, which allows OS windows to be created & initialised without immediately opening/showing them.

### Other

* Made `WatchdogApi` and some members of `IWatchdogApi` private. These symbols should never have been accessed by content.


## 236.1.0

### New features

* `RequiredMemberAttribute` and `SetsRequiredMembersAttribute` have been added to the sandbox whitelist. I.e., you can now use the `required` keyword in client/shared code.
* Added `SwitchExpressionException` to sandbox. This type gets used if you have a `switch` expression with no default case.
* Added `LineEdit.SelectAllOnFocus`.
* `GameTitle`, `WindowIconSet` and `SplashLogo` are exposed in `IGameController`. These will return said information set in game options or whatever is set in `manifest.yml`.
* `BoundUserInterface` inheritors now have access to `PlayerManager`.
* Added `MuteSounds` bool to `BaseButton`.
* The engine has a new future-proof HWID system.
  * The auth server now manages HWIDs. This avoids HWID impersonation attacks.
  * The auth server can return multiple HWIDs. They are accessible in `NetUserData.ModernHWIds`.
  * The auth server also returns a trust score factor, accessible as `NetUserData.Trust`.
  * HWID can be disabled client side (`ROBUST_AUTH_ALLOW_HWID` env var) or server side (`net.hwid` cvar).
  * The old HWID system is still in place. It is intended that content switches to placing new bans against the new HWIDs.
  * Old HWIDs no longer work if the connection is not authenticated.
* `launchauth` command now recognizes `SS14_LAUNCHER_APPDATA_NAME`.
* Added new overload to `EntityLookupSystem.GetEntitiesIntersecting`.
* Added `Control.RemoveChild(int childIndex)`.
* `build.entities_category_filter` allows filtering the entity spawn panel to a specific category.

### Bugfixes

* Fixed `SpriteView` offset calculations when scaled.

### Other

* Sprite flicks are applied immediately when started.
* More warning fixes.
* If the server gets shut down before finishing startup, the reason is now logged properly.


## 236.0.0

### Breaking changes

* Revert IsTouching only being set to true if the contact were laready touching in clientside physics prediction.
* Don't touch IsTouching if both bodies are asleep for clientside physics contacts. This change and the one above should fix a lot of clientside contact issues, particularly around repeated incorrect clientside contact events.

### New features

* Added an analyzer to detect duplicate Dependency fields.

### Bugfixes

* Auto-networked dictionaries now use `TryAdd()` to avoid duplicate key errors when a dictionary contains multiple unknown networked entities.
* Fixed `ICommonSession.Ping` always returning zero instead of the ping. Note that this will still return zero for client-side code when trying to get the ping of other players.
* Hot reload XAML files on rename to fix them potentially not being reloaded with Visual Studio.
* Fix TabContainer click detection for non-1.0 UI scales.

### Other

* Obsolete some static localization methods.
* Tried to improve PVS tolerance to exceptions occurring.


## 235.0.0

### Breaking changes

* Several different `AudioSystem` methods were incorrectly given a `[return: NotNullIfNotNull]` attribute. Content code that uses these methods needs to be updated to perform null checks.
* noSpawn is no longer obsolete and is now removed in lieu of the EntityCategory HideSpawnMenu.

### Bugfixes

* physics.maxlinvelocity is now a replicated cvar.
* Fix DistanceJoint debug drawing in physics not using the local anchors.
* Fixed filtered AudioSystem methods playing a sound for all players when given an empty filter.
* Fixed equality checks for `MarkupNode` not properly handling attributes.
* Fixed `MarkupNode` not having a `GetHashCode()` implementation.
* Fixed a PVS error that could occur when trying to delete the first entity that gets created in a round.
* Fixed the "to" and "take" toolshed commands not working as intended.
* Rich text controls within an `OutputPanel` control will now become invisible when they are out of view.

### Other

* Improve precision for Quaternion2D constructor from angles.


## 234.1.0

### New features

* SharedAudioSystem now has PlayLocal which only runs audio locally on the client.

### Bugfixes

* Fix AudioParams not being passed through on PlayGlobal methods.


## 234.0.0

### Breaking changes

* Remove a lot of obsoleted code that has been obsoleted for a while.

### New features

* Add another GetLocalEntitiesIntersecting override.

### Other

* Mark large replays as requiring Server GC.
* Obsolete some IResourceCache proxies.


## 233.1.0

### New features

* Add GetGridEntities and another GetEntitiesIntersecting overload to EntityLookupSystem.
* `MarkupNode` is now `IEquatable<MarkupNode>`. It already supported equality checks, now it implements the interface.
* Added `Entity<T>` overloads to the following `SharedMapSystem` methods: `GetTileRef`, `GetAnchoredEntities`, `TileIndicesFor`.
* Added `EntityUid`-only overloads to the following `SharedTransformSystem` methods: `AnchorEntity`, `Unanchor`.

### Bugfixes

* Fixed equality checks for `MarkupNode` not properly handling attributes.
* Fixed toolshed commands failing to generate error messages when working with array types
* Fixed `MarkupNode` not having a `GetHashCode()` implementation.

### Other

* If `EntityManager.FlushEntities()` fails to delete all entities, it will now attempt to do so a second time before throwing an exception.


## 233.0.2

### Bugfixes

* Fix exceptions in client game state handling for grids. Now they will rely upon the networked fixture data and not try to rebuild in the grid state handler.


## 233.0.1

### Bugfixes

* Fix IsHardCollidable component to EntityUid references.


## 233.0.0

### Breaking changes

* Made EntityRenamed a broadcast event & added additional args.
* Made test runs parallelizable.
* Added a debug assert that other threads aren't touching entities.

### Bugfixes

* Fix some entitylookup method transformations and add more tests.
* Fix mousehover not updating if new controls showed up under the mouse.

### Internal

* `ClientGameStateManager` now only initialises or starts entities after their parents have already been initialized. There are also some new debug asserts to try ensure that this rule isn't broken elsewhere.
* Engine version script now supports dashes.


## 232.0.0

### Breaking changes

* Obsolete method `AppearanceComponent.TryGetData` is now access-restricted to `SharedAppearanceSystem`; use `SharedAppearanceSystem.TryGetData` instead.

### New features

* Added `SharedAppearanceSystem.AppendData`, which appends non-existing `AppearanceData` from one `AppearanceComponent` to another.
* Added `AppearanceComponent.AppearanceDataInit`, which can be used to set initial `AppearanceData` entries in .yaml.

### Bugfixes

* Fix BUI interfaces not deep-copying in state handling.
* Add Robust.Xaml.csproj to the solution to fix some XAML issues.

### Other

* Serialization will now add type tags (`!type:<T>`) for necessary `NodeData` when writing (currently only for `object` nodes).

### Internal

* Added `ObjectSerializer`, which handles serialization of the generic `object` type.


## 231.1.1

### Bugfixes

* Fixed a bug where the client might not add entities to the broadphase/lookup components.
* Fixed  various toolshed commands not working, including `sort`, `sortdown` `join` (for strings), and `emplace`

### Other

* Toolshed command blocks now stop executing if previous errors were not handled / cleared.


## 231.1.0

### New features

* Network `InterfaceData` on `UserInterfaceComponent`.
* Added `System.Decimal` to sandbox.
* Added XAML hot reloading.
* Added API for content to write custom files into replay through `IReplayFileWriter`.

### Other

* Optimized `EntityLookup` and other physics systems.

### Internal

* Added more tests related to physics.


## 231.0.1

### Other

* Add better logging to failed PVS sends.


## 231.0.0

### Breaking changes

* ViewSubscriber has been moved to shared; it doesn't actually do anything on the client but makes shared code easier.

### New features

* ContactEnumreator exists to iterate the contacts of a particular entity.
* Add FixturesChangeComponent as a generic way to add and remove fixtures easily.
* PointLightComponent enabling / disabling now has an attempt event if you wish to block it on content side.
* There's an OpenScreenAt overload for screen-relative coordinates.
* SpriteSystem has methods to get an entity's position in sprite terms.
* EntityManager and ComponentFactory now have additional methods that interact with ComponentRegistry and ComponentRegistryEntry.

### Bugfixes

* Fix PrototypeFlags Add not actually working.
* Fix BUIs going BRRT opening and closing repeatedly upon prediction. The closing now gets deferred to the update loop if it's still closed at the end of prediction.


## 230.2.0

### New features

* Add ProcessNow for IRobustJob as a convenience method where you may not want to run a job in the background sometimes.
* Add Vector2i helpers to all 8 neighbouring directions.

### Other

* Remove IThreadPoolWorkItem interface from IRobustJob.


## 230.1.0

### New features

* You can now pass `bool[]` parameters to shaders.
* Added `toolshed.nearby_entities_limit` CVar.
* Fix `RichTextLabel.Text` to clear and reset the message properly in all cases.
* `scene` command has tab completion now.
* `devwindow` UI inspector property catches exceptions for read properties.
* `SplitContainer.Flip()`

### Bugfixes

* Fix tile enlargement not being applied for some EntityLookup queries.
* `LocalizedEntityCommands` are now not initialized inside `RobustUnitTest`, fixing guaranteed test failures.
* Fixed issues with broadphase init breaking replays frequently.
* Fix uploaded prototypes and resources for clients connecting to a server.

### Other

* Improved error reporting for DataField analyzer.


## 230.0.1


## 230.0.0

### New features

* Added `InterpolatedStringHandlerArgumentAttribute` to the sandbox whitelist.
* `IUserInterfaceManager.Popup()` popups now have a copy to clipboard button.

### Bugfixes

* Security fixes
* Fix exception in `TimedDespawnComponent` spawning another `TimedDespawnComponent`.
* Fixed pool memory leak in physics `SolveIsland`.


## 229.1.2

### Bugfixes

* Fixed a bug where the client might not add entities to the broadphase/lookup components.


## 229.1.1

### Bugfixes

* Fix some teleportation commands not working in singleplayer or replays

### Other

* Audio entity names now include the filepath of the audio being played if relevant for debugging.


## 229.1.0

### Bugfixes

* Fix multithreading bug in ParallelTracker that caused the game to crash randomly.
* Fixed IPv6-only hosts not working properly with built-in HTTP clients.

### Other

* Added obsoletion warning for `Control.Dispose()`. New code should not rely on it.
* Reduced the default tickrate to 30 ticks.
* Encryption of network messages is now done concurrently to avoid spending main thread time. In profiles, this added up to ~8% of main thread time on RMC-14.


## 229.0.0

### Breaking changes

* Fixes large entities causing entity spawn menu to break.
* Made PhysicsHull an internal ref struct for some PolygonShape speedup.

### New features

* Audio ticks-per-second is now capped at 30 by default and controlled via `audio.tick_rate` cvar.
* Add CreateWindow and CreateDisposableControl helpers for BUIs.
* Add OnProtoReload virtual method to BUIs that gets called on prototype reloads.
* Add RemoveData to AppearanceSystem data.


## 228.0.0

### Breaking changes

* The `Color` struct's equality methods now check for exact equality. Use `MathHelper.CloseToPercent(Color, Color)` for the previous functionality.
* Added a toolshed.nearby_limit cvar to limit the maximum range of the nearby command. Defaults to 200.

### New features

* Added command usage with types to Toolshed command help.
* Add Text property to RichTextLabel.
* Whitelist System.Net.IPEndPoint.
* Add event for mass & angular inertia changes.
* Add SpriteSystem.IsVisible for layers.
* Add TryQueueDeleteEntity that checks if the entity is already deleted / queuedeleted first.

### Bugfixes

* Clients connecting to a server now always load prototype uploads after resource uploads, fixing ordering bugs that could cause various errors.


## 227.0.0

### Breaking changes

* Add a `loop` arg to SpriteSystem.GetFrame in case you don't want to get a looping animation.
* Remove obsolete VisibileSystem methods.

### New features

* Added `LocalizedEntityCommands`, which are console commands that have the ability to take entity system dependencies.
* Added `BeginRegistrationRegion` to `IConsoleHost` to allow efficient bulk-registration of console commands.
* Added `IConsoleHost.RegisterCommand` overload that takes an `IConsoleCommand`.
* Added a `Finished` boolean to `AnimationCompletedEvent` which allows distinguishing if an animation was removed prematurely or completed naturally.
* Add GetLocalTilesIntersecting for MapSystem.
* Add an analyzer for methods that should call the base implementation and use it for EntitySystems.

### Bugfixes

* Fix loading replays if string package is compressed inside a zip.

### Other

* Tab completions containing spaces are now properly quoted, so the command will actually work properly once entered.
* Mark EntityCoordinates.Offset as Pure so it shows as warnings if the variable is unused.
* Networked events will always be processed in order even if late.


## 226.3.0

### New features

* `System.Collections.IList` and `System.Collections.ICollection` are now sandbox safe, this fixes some collection expression cases.
* The sandboxing system will now report the methods responsible for references to illegal items.


## 226.2.0

### New features

* `Control.VisibilityChanged()` virtual function.
* Add some System.Random methods for NextFloat and NextPolarVector2.

### Bugfixes

* Fixes ContainerSystem failing client-side debug asserts when an entity gets unanchored & inserted into a container on the same tick.
* Remove potential race condition on server startup from invoking ThreadPool.SetMinThreads.

### Other

* Increase default value of res.rsi_atlas_size.
* Fix internal networking logic.
* Updates of `OutputPanel` contents caused by change in UI scale are now deferred until visible. Especially important to avoid updates from debug console.
* Debug console is now limited to only keep `con.max_entries` entries.
* Non-existent resources are cached by `IResourceCache.TryGetResource`. This avoids the game constantly trying to re-load non-existent resources in common patterns such as UI theme texture fallbacks.
* Default IPv4 MTU has been lowered to 700.
* Update Robust.LoaderApi.

### Internal

* Split out PVS serialization from compression and sending game states.
* Turn broadphase contacts into an IParallelRobustJob and remove unnecessary GetMapEntityIds for every contact.


## 226.1.0

### New features

* Add some GetLocalEntitiesIntersecting methods for `Entity<T>`.

### Other

* Fix internal networking logic


## 226.0.0

### Breaking changes

* `IEventBus.RaiseComponentEvent` now requires an EntityUid argument.
* The `AddedComponentEventArgs` and `RemovedComponentEventArgs` constructors are now internal

### New features

* Allow RequestScreenTexture to be set in overlays.

### Bugfixes

* Fix AnimationCompletedEvent not always going out.


## 225.0.0

### Breaking changes

* `NetEntity.Parse` and `TryParse` will now fail to parse empty strings.
* Try to prevent EventBus looping. This also caps the amount of directed component subscriptions for a particular component to 256.

### New features

* `IPrototypeManager.TryIndex` will now default to logging errors if passed an invalid prototype id struct (i,e., `EntProtoId` or `ProtoId<T>`). There is a new optional bool argument to disable logging errors.
* `Eye` now allows its `Position` to be set directly. Please only do this with the `FixedEye` child type constructed manually.
* Engine now respects the hub's `can_skip_build` parameter on info query, fixing an issue where the first hub advertisement fails due to ACZ taking too long.
* Add GetSession & TryGetSession to ActorSystem.
* Raise an event when an entity's name is changed.

### Bugfixes

* The `ent` toolshed command now takes `NetEntity` values, fixing parsing in practical uses.
* Fix ComponentFactory test mocks.
* Fix LookupFlags missing from a couple of EntityLookupSystem methods.

### Other

* Improved engine's Happy Eyeballs implementation, should result in more usage of IPv6 for HTTP APIs when available.
* Remove CompIdx locks to improve performance inside Pvs at higher player counts.
* Avoid a read lock in GetEntityQuery to also improve performance.
* Mark `EntityManager.System<T>` as Pure.


## 224.1.1

### Bugfixes

* Fixed UserInterfaceSystem sometimes throwing a key-not-found exception when trying to close UIs.


## 224.1.0

### New features

* `ServerIntegrationInstance` has new methods for adding dummy player sessions for tests that require multiple players.
* Linguini has been updated to v0.8.1. Errors will now be logged when a duplicate localization key is found.
* Added `UserInterfaceSystem.SetUi()` for modifying the `InterfaceData` associated with some BUI.
* Added the `EntityPrototypeView` control for spawning & rendering an entity prototype.

### Bugfixes

* Fix `UserInterfaceSystem` spamming client side errors when entities with UIs open are deleted while outside of PVS range.
* Fix Toolshed's EnumTypeParse not working enum values with upercase characters.
* Fixed `incmd` command not working due to an invalid cast.

### Other

* There have been various performance improvements to replay loading & playback.

### Internal

* Added `DummySession` and `DummyChannel` classes for use in integration tests and benchmarks to fool the server into thinking that there are multiple players connected.
* Added `ICommonSessionInternal` and updated `CommonSession` so that the internal setters now go through that interface.

## 224.0.1

### Bugfixes

* Fixes PVS throwing exceptions when invalid entities are passed to `ExpandPvsEvent`. Now it just logs an error.
* Fixes BUIs not properly closing, resulting in invalid entities in `UserInterfaceUserComponent.OpenInterfaces`
* Fixes an unknown/invalid prototype exception sometimes being thrown when running ``IPrototypeManager.ResolveResults()`


## 224.0.0

### Breaking changes

* `Matrix3` has been replaced with `System.Numerics.Matrix3x2`. Various Matrix related methods have been turned into extension methods in the `Matrix3Helpers` class.
* Engine `EntityCategory` prototype IDs have been changed to use CamelCase. I.e., `hideSpawnMenu` -> `HideSpawnMenu`
* Prototypes can now be implicitly cast `ProtoId<T>` or `EntProtoId` ID structs. The new implicit cast might cause previous function calls to be ambiguous.

### New features

* `Array.Clear(Array)` is now available in the sandbox.
* BUIs now use `ExpandPvsEvent`. I.e., if a player has a UI open, then the entity associated with that UI will always get sent to the player by the PVS system.
* Added `cvar_subs` command for listing all subscribers to cvar changes
* Entity categories have been reworked
  * Each category now has a `HideSpawnMenu` field. The old `HideSpawnMenu` category is now just a normal category with that field set to true.
  * Reworked category inheritance. Inheritance can now be disabled per category using a `Inheritable` field.
  * Entity prototypes can now be automatically added to categories based on the components that they have, either by specifying components when defining the category in yml, or by adding the EntityCategoryAttribute to the component class.

### Bugfixes

* Fixed client-side BUI error log spam if an unknown entity has a UI open.
* Fixed placement manager spawning entities with incorrect rotations.

### Other

* Added a try-catch block to BUI constructors, to avoid clients getting stuck in error loops while applying states.
* Attempting to play sounds on terminating entities no longer logs an error.


## 223.3.0

### New features

* Better exception logging for IRobustJob.
* Add SetGridAudio helper for SharedAudioSystem.

### Bugfixes

* Fix placement manager not setting entity rotation correctly.
* Fix grid-based audio not playing correctly.


## 223.2.0

### New features

* Added several new `FormattedMessage` methods for better exception tolerance when parsing markup. Several existing methods have been marked as obsolete, with new renamed methods taking their place.


## 223.1.2

### Bugfixes

* `MapGridComponent.LastTileModifiedTick` is now actually networked to clients.


## 223.1.1

### Bugfixes

* Fixed an exception caused by enum cvars using integer type values instead of enum values


## 223.1.0

### Other

* Various `ContainerSystem` methods have been obsoleted in favour of overrides that take in an `Entity` struct instead of `EntityUid`
* Various `EntityCoordinates` methods have been obsoleted with replacements added  to `SharedTransformSystem`


## 223.0.0

### Breaking changes

* The `ComponentState` class is now abstract. Networked components that don't have state information now just return a null state.
* The way that delta component states work has changed. It now expects there to be two different state classes, only one of which should implement `IComponentDeltaState<TFullState>`

### New features

* A new `replay.checkpoint_min_interval` cvar has been added. It can be used to limit the frequency at which checkpoints are generated when loading a replay.
* Added `IConfigurationManager.OnCVarValueChanged`. This is a c# event that gets invoked whenever any cvar value changes.

### Bugfixes

* `IEyeManager.GetWorldViewbounds()` and `IEyeManager.GetWorldViewbounds()` should now return the correct bounds if the main viewport does not take up the whole screen.

### Other

* The default values of various replay related cvars have been changed to try and reduce memory usage.


## 222.4.0

### New features

* Added the following types from `System.Numerics` to the sandbox: `Complex`, `Matrix3x2`, `Matrix4x4`, `Plane`, `Quaternion`, `Vector3`, `Vector4`.


## 222.3.0

### New features

* `ITileDefinition.EditorHidden` allows hiding a tile from the tile spawn panel.
* Ordered event subscriptions now take child types into account, so ordering based on a shared type will work.

### Bugfixes

* Cross-map BUI range checks now work.
* Paused entities update on prototype reload.

### Other

* Fixed build compatibility with .NET 8.0.300 SDK, due to changes in how Central Package Management behaves.
* Physics component has delta states to reduce network usage.


## 222.2.0

### New features

* Added `EntityQuery.Comp()` (abbreviation of `GetComponent()`)

### Bugfixes

* Fix `SerializationManager.TryGetVariableType` checking the wrong property.
* Fixed GrammarSystem mispredicting a character's gender

### Other

* User interface system now performs range checks in parallel


## 222.1.1

### Bugfixes

* Fixed never setting BoundUserInterface.State.

### Other

* Add truncate for filesaving.
* Add method for getting the type of a data field by name from ISerializationManager.


## 222.1.0

### New features

* Added `BoundKeyEventArgs.IsRepeat`.
* Added `net.lidgren_log_warning` and `net.lidgren_log_error` CVars.

### Bugfixes

* Fix assert trip when holding repeatable keybinds.

### Other

* Updated Lidgren to v0.3.1. This should provide performance improvements if warning/error logs are disabled.


## 222.0.0

### Breaking changes

* Mark IComponentFactory argument in EntityPrototype as mandatory.

### New features

* Add `EntProtoId<T>` to check for components on the attached entity as well.

### Bugfixes

* Fix PVS iterating duplicate chunks for multiple viewsubscriptions.

### Other

* Defer clientside BUI opens if it's the first state that comes in.


## 221.2.0

### New features

* Add SetMapAudio helper to SharedAudioSystem to setup map-wide audio entities.
* Add SetWorldRotNoLerp method to SharedTransformSystem to avoid client lerping.

### Bugfixes

* `SpriteComponent.CopyFrom` now copies `CopyToShaderParameters` configuration.


## 221.1.0


## 221.0.0

### Breaking changes

* `EntParentChangedMessage.OldMapId` is now an `EntityUid` instead of `MapId`
* `TransformSystem.DetachParentToNull()` is being renamed to `DetachEntity`
* The order in which `MoveEvent` handlers are invoked has been changed to prioritise engine subscriptions

### New features

* Added `UpdateHovered()` and `SetHovered()` to `IUserInterfaceManager`, for updating or modifying the currently hovered control.
* Add SwapPositions to TransformSystem to swap two entity's transforms.

### Bugfixes

* Improve client gamestate exception tolerance.

### Other

* If the currently hovered control is disposed, `UserInterfaceManager` will now look for a new control, rather than just setting the hovered control to null.

### Internal

* Use more `EntityQuery<T>` internally in EntityManager and PhysicsSystem.


## 220.2.0

### New features

* RSIs can now specify load parameters, mimicking the ones from `.png.yml`. Currently only disabling sRGB is supported.
* Added a second UV channel to Clyde's vertex format. On regular batched sprite draws, this goes 0 -> 1 across the sprite quad.
* Added a new `CopyToShaderParameters` system for `SpriteComponent` layers.


## 220.1.0

### Bugfixes

* Fix client-side replay exceptions due to dropped states when recording.

### Other

* Remove IP + HWId from ViewVariables.
* Close BUIs upon disconnect.


## 220.0.0

### Breaking changes

* Refactor UserInterfaceSystem.
  - The API has been significantly cleaned up and standardised, most noticeably callers don't need to worry about TryGetUi and can rely on either HasUi, SetUiState, CloseUi, or OpenUi to handle their code as appropriate.
  - Interface data is now stored via key rather than as a flat list which is a breaking change for YAML.
  - BoundUserInterfaces can now be completely handled via Shared code. Existing Server-side callers will behave similarly to before.
  - BoundUserInterfaces now properly close in many more situations, additionally they are now attached to the entity so reconnecting can re-open them and they can be serialized properly.


## 219.2.0

### New features

* Add SetMapCoordinates to TransformSystem.
* Improve YAML Linter and validation of static fields.

### Bugfixes

* Fix DebugCoordsPanel freezing when hovering a control.

### Other

* Optimise physics networking to not dirty every tick of movement.


## 219.1.3

### Bugfixes

* Fix map-loader not pausing pre-init maps when not actively overwriting an existing map.


## 219.1.2

### Bugfixes

* Fix map-loader not map-initialising grids when loading into a post-init map.


## 219.1.1

### Bugfixes

* Fix map-loader not map-initialising maps when overwriting a post-init map.


## 219.1.0

### New features

* Added a new optional arguments to various entity spawning methods, including a new argument to set the entity's rotation.

### Bugfixes

* Fixes map initialisation not always initialising all entities on a map.

### Other

* The default value of the `auth.mode` cvar has changed


## 219.0.0

### Breaking changes

* Move most IMapManager functionality to SharedMapSystem.


## 218.2.0

### New features

* Control layout properties such as `Margin` can now be set via style sheets.
* Expose worldposition in SpriteComponent.Render
* Network audio entity Play/Pause/Stop states and playback position.
* Add `Disabled` functionality to `Slider` control.


## 218.1.0

### New features

* Add IEquatable.Equals to the sandbox.
* Enable roslyn extensions tests in CI.
* Add a VerticalTabContainer control to match the horizontal one.

### Bugfixes

* Fix divison remainder issue for Colors, fixing purples.

### Other

* Default hub address (`hub.hub_urls`) has been changed to `https://hub.spacestation14.com/`.


## 218.0.0

### Breaking changes

* `Robust.Shared.Configuration.EnvironmentVariables` is now internal and no longer usable by content.

### New features

* Add TryGetRandom to EntityManager to get a random entity with the specified component and TryGetRandom to IPrototypeManager to return a random prototype of the specified type.
* Add CopyData to AppearanceSystem.
* Update UI themes on prototype reloads.
* Allow scaling the line height of a RichTextLabel.
* You can now specify CVar overrides via environment variable with the `ROBUST_CVAR_*` prefix. For example `ROBUST_CVAR_game__hostname=foobar` would set the appropriate CVar. Double underscores in the environment variable name are replaced with ".".
* Added non-generic variant of `GetCVar` to `IConfigurationManager`.
* Add type tracking to FieldNotFoundErrorNode for serialization.
* Distance between lines of a `RichTextLabel` can now be modified with `LineHeightScale`.
* UI theme prototypes are now updated when reloaded.
* New `RA0025` analyzer diagnostic warns for manual assignment to `[Dependency]` fields.

### Bugfixes

* Request headers in `IStatusHandlerContext` are now case-insensitive.
* SetWorldPosition rotation now more closely aligns with prior behavior.
* Fix exception when inspecting elements in some cases.
* Fix HTTP errors on watchdog ping not being reported.

### Other

* Add an analyzer for redundantly assigning to dependency fields.

### Internal

* Remove redundant Exists checks in ContainerSystem.
* Improve logging on watchdog pings.


## 217.2.1

### Bugfixes

* Fix LineEdit tests on engine.

### Internal

* Make various ValueList enumerators access the span directly for performance.


## 217.2.0

### New features

* Added `AddComponents` and `RemoveComponents` methods to EntityManager that handle EntityPrototype / ComponentRegistry bulk component changes.
* Add double-clicking to LineEdit.

### Bugfixes

* Properly ignore non-hard fixtures for IntersectRayWithPredicate.
* Fix nullable TimeSpan addition on some platforms.


## 217.1.0

### New features

* Added `IRobustRandom.GetItems` extension methods for randomly picking multiple items from a collections.
* Added `SharedPhysicsSystem.EffectiveCurTime`. This is effectively a variation of `IGameTiming.CurTime` that takes into account the current physics sub-step.

### Bugfixes

* Fix `MapComponent.LightingEnabled` not leaving FOV rendering in a broken state.

### Internal

* `Shuffle<T>(Span<T>, System.Random)` has been removed, just use the builtin method.


## 217.0.0

### Breaking changes

* TransformSystem.SetWorldPosition and SetWorldPositionRotation will now also perform parent updates as necessary. Previously it would just set the entity's LocalPosition which may break if they were inside of a container. Now they will be removed from their container and TryFindGridAt will run to correctly parent them to the new position. If the old functionality is desired then you can use GetInvWorldMatrix to update the LocalPosition (bearing in mind containers may prevent this).

### New features

* Implement VV for AudioParams on SoundSpecifiers.
* Add AddUi to the shared UI system.

### Bugfixes

* Fix the first measure of ScrollContainer bars.


## 216.0.0

### Breaking changes

* The `net.low_lod_distance` cvar has been replaced with a new `net.pvs_priority_range`. Instead of limiting the range at which all entities are sent to a player, it now extends the range at which high priorities can be sent. The default value of this new cvar is 32.5, which is larger than the default `net.pvs_range` value of 25.

### New features

* You can now specify a component to not be saved to map files with `[UnsavedComponent]`.
* Added `ITileDefinitionManager.TryGetDefinition`.
* The map loader now tries to preserve the `tilemap` contents of map files, which should reduce diffs when re-saving a map after the game's internal tile IDs have changed.

### Bugfixes

* Fix buffered audio sources not being disposed.


## 215.3.1

### Bugfixes

* Revert zstd update.


## 215.3.0

### New features

* `EntityQuery<T>` now has `HasComp` and `TryComp` methods that are shorter than its existing ones.
* Added `PlacementInformation.UseEditorContext`.
* Added `Vector2Helpers` functions for comparing ranges between vectors.

### Bugfixes

* `Texture.GetPixel()`: fixed off-by-one with Y coordinate.
* `Texture.GetPixel()`: fix stack overflow when reading large images.
* `Texture.GetPixel()`: use more widely compatible OpenGL calls.

### Other

* Disabled `net.mtu_expand` again by default, as it was causing issues.
* Updated `SharpZstd` dependency.


## 215.2.0

### New features

* Implement basic VV for SoundSpecifiers.

### Bugfixes

* Fix QueueDel during EndCollideEvents from throwing while removing contacts.


## 215.1.0

### New features

* Add a CompletionHelper for audio filepaths that handles server packaging.
* Add Random.NextAngle(min, max) method and Pick for `ValueList<T>`.
* Added an `ICommonSession` parser for toolshed commands.

### Bugfixes


## 215.0.0

### Breaking changes

* Update Lidgren to 0.3.0

### New features

* Made a new `IMetricsManager` interface with an `UpdateMetrics` event that can be used to update Prometheus metrics whenever they are scraped.
  * Also added a `metrics.update_interval` CVar to go along with this, when metrics are scraped without usage of Prometheus directly.
* IoC now contains an `IMeterFactory` implementation that you can use to instantiate metric meters.
* `net.mtu_ipv6` CVar allows specifying a different MTU value for IPv6.
* Allows `player:entity` to take a parameter representing the player name.
* Add collection parsing to the dev window for UI.
* Add a debug assert to Dirty(uid, comp) to catch mismatches being passed in.

### Bugfixes

* Support transform states with unknown parents.
* Fix serialization error logging.
* Fix naming of ResizableMemoryRegion metrics.
* Fix uncaught overflow exception when parsing NetEntities.

### Other

* The replay system now allows loading a replay with a mismatching serializer type hash. This means replays should be more robust against future version updates (engine security patches or .NET updates).
* `CheckBox`'s interior texture is now vertically centered.
* Lidgren.Network has been updated to [`v0.3.0`](https://github.com/space-wizards/SpaceWizards.Lidgren.Network/blob/v0.3.0/RELEASE-NOTES.md).
* Lowered default IPv4 MTU to 900 (from 1000).
* Automatic MTU expansion (`net.mtu_expand`) is now enabled by default.

### Internal

* Cleanup some Dirty component calls internally.


## 214.2.0

### New features

* Added a `Undetachable` entity metadata flag, which stops the client from moving an entity to nullspace when it moves out of PVS range.

### Bugfixes

* Fix tooltips not clamping to the left side of the viewport.
* Fix global audio property not being properly set.

### Internal

* The server game state / PVS code has been rewritten. It should be somewhat faster now, albeit at the cost of using more memory. The current engine version may be unstable.


## 214.1.1

### Bugfixes

* Fixed connection denial always causing redial.


## 214.1.0

### New features

* Added the `pvs_override_info` command for debugging PVS overrides.

### Bugfixes

* Fix VV for prototype structs.
* Fix audio limits for clientside audio.


## 214.0.0

### Breaking changes

* `NetStructuredDisconnectMessages` has received a complete overhaul and has been moved to `NetDisconnectMessage`. The API is no longer designed such that consumers must pass around JSON nodes, as they are not in sandbox (and clunky).

### New features

* Add a basic default concurrent audio limit of 16 for a single filepath to avoid overflowing audio sources.
* `NetConnectingArgs.Deny()` can now pass along structured data that will be received by the client.

### Bugfixes

* Fixed cursor position bugs when an empty `TextEdit` has a multi-line place holder.
* Fixed empty `TextEdit` throwing exception if cursor is moved left.


## 213.0.0

### Breaking changes

* Remove obsoleted BaseContainer methods.

### New features

* Add EntityManager.RaiseSharedEvent where the event won't go to the attached client but will be predicted locally on their end.
* Add GetEntitiesInRange override that takes in EntityCoordinates and an EntityUid hashset.

### Bugfixes

* Check if a sprite entity is deleted before drawing in SpriteView.


## 212.2.0

### New features

* Add IsHardCollidable to SharedPhysicsSystem to determine if 2 entities would collide.

### Other

* Double the default maximum replay size.


## 212.1.0

### New features

* Add nullable methods for TryIndex / HasIndex on IPrototypeManager.

### Bugfixes

* Fix TextureRect alignment where the strech mode is KeepCentered.


## 212.0.1

### Bugfixes

* Fix passing array by `this` instead of by `ref`.


## 212.0.0

### Breaking changes

* Change Collapsible controls default orientations to Vertical.

### New features

* Expose the Label control for Collapsible controls.
* Add GetGridPosition that considers physics center-of-mass.
* Add TileToVector methods to get the LocalPosition of tile-coords (taking into account tile size).
* Add some more helper methods to PVS filters around EntityUids.
* Add support for Dictionary AutoNetworkedFields.
* Add EnsureLength method for arrays.
* Add PushMarkup to FormattedMessage.
* Add DrawPrimitives overload for `List<Vector2>`
* Add more ValueList ctors that are faster.
* Add ToMapCoordinates method for NetCoordinates.

### Other

* Remove ISerializationHooks obsoletion as they are useful in some rare cases.

### Internal

* Bump max pool size for robust jobs.


## 211.0.2

### Bugfixes

* Fix TextureRect scaling not handling UIScale correctly.


## 211.0.1

### Bugfixes

* Fix GridChunkEnumerator on maps.


## 211.0.0

### Breaking changes

* Moved ChunkIndicesEnumerator to engine and to a re-useable namespace at Robust.Shared/Maps.

### New features

* Added an Enlarged method for Box2Rotated.

### Internal

* Significantly optimise ChunkEnumerator / FindGridsIntersecting in certain use cases by intersecting the grid's AABB with the local AABB to avoid iterating dummy chunks.


## 210.1.1

### Bugfixes

* Fixed multiple recent bugs with key binding storage.

### Other

* Change default of `ButtonGroup.IsNoneSetAllowed` to `true`. This makes it default again to the previous (unintentional) behavior.


## 210.1.0

### New features

* `NetUserId` implements `ISelfSerialize` so can be used in data fields.
* `ButtonGroup.IsNoneSetAllowed` to allow a button group to have no buttons pressed by default.


## 210.0.3


## 210.0.2

### Bugfixes

* Revert changes to `TextureRect` too.


## 210.0.1

### Bugfixes

* Revert changes to `TextureButton` that broke style property handling.


## 210.0.0

### New features

* Controls can now hook before, after, and during rendering of their children.
* IRenderHandle is now a public API, with the caveat that it's properties and methods are unstable.
* ButtonGroup now exposes what buttons it contains, alongside which is currently pressed.
* OptionButton has additional styleclasses, and has a hook for modifying it's internal buttons.
* PanelContainer.GetStyleBox() is now protected rather than private.
* TextureButton now uses a TextureRect instead of custom drawing code.
* TextureRect has additional style properties exposed.
    * A new property, TextureSizeTarget, was added, which allows specifying a size in virtual pixels that the control should attempt to draw at.
    * Stretch mode is now a style property.
    * Scale is now a style property.
* Avalonia.Metadata.XmlnsDefinitionAttribute is now permitted by the sandbox.
* Add MaxDimension property to Box2 to return the higher of the Width or Height.
* Add GetLocalPosition to convert ScreenCoordinates to coordinates relative to the control. Ignores window.
* Add GlobalRect and GlobalPixelRect for controls to get their UIBox2i in screen terms.
* Add dotted line drawing to DrawingHandleScreen.
* You can use `Subs.CVar()` from an entity systems to subscribe to CVar changes. This is more convenient than `IConfigurationManager.OnValueChanged` as it automatically unsubscribes on system shutdown.
* There is now a built-in type serializer for `DateTime`, so you can put `DateTime`s in your data fields.
* `System.Text.Unicode.UnicodeRange` and `UnicodeRanges` are now available in the sandbox.

### Bugfixes

* UI drawing now properly accounts for a control's draw routine potentially mangling the current matrix.
* UI roots now properly update when the global stylesheet is changed. They previously only did so if they had a dedicated stylesheet (which is the one case where they would be unaffected by a global sheet update.


## 209.0.1

### Bugfixes

* Fix missed import from 209.0.0.


## 209.0.0

### Breaking changes

* `replay.max_compressed_size` and `replay.max_uncompressed_size` CVars are now `long`.
* Remove obsolete CoordinatesExtension for ToEntityCoordinates from GridUid / Vector2i.

### New features

* Add GetEntitiesOnMap / GetChildEntities to EntityLookupSystem to return components on the specified map and components with the specified parent respectively.
* Add MaxDimension property to Box2 to return the higher of the Width or Height.
* Add GetLocalPosition to convert ScreenCoordinates to coordinates relative to the control. Ignores window.
* Add GlobalRect and GlobalPixelRect for controls to get their UIBox2i in screen terms.
* Add dotted line drawing to DrawingHandleScreen.
* `IConfigurationManager.LoadDefaultsFromTomlStream` properly does type conversions. This fixes scenarios like loading of `long` CVars.
* Add helper methods for TileRef / Vector2i to SharedMapSystem for ToCenterCoordinates (tile center EntityCoordinates) and ToCoordinates (tile origin to EntityCoordinates).
* Copy some of the coordinates extensions to SharedTransformSystem.

### Bugfixes

* Fixed integer overflows in replay max size calculation.
* Explicitly capped `replay.replay_tick_batchSize` internally to avoid high values causing allocation failures.

### Other

* Important MIDI performance improvements.


## 208.0.0

### Breaking changes

* Metadata flags are no longer serialized as they get rebuilt on entity startup.

### Bugfixes

* Log failing to load user keybinds and handle the exception.


## 207.1.0

### New features

* Add the ability to merge grids via GridFixtureSystem.


## 207.0.0

### Breaking changes

* Update EntityLookup internally so non-approximate queries use the GJK solver and are much more accurate. This also means the approximate flag matters much more if you don't need narrowphase checks.
* Add shape versions of queries for both EntityLookup and MapManager.

### Bugfixes

* Fix PVS full state updates not clearing session entities and causing exceptions.

### Other

* Integration tests now run `NetMessage`s through serialization rather than passing the objects between client and server. This causes tests that missed `[NetSerializer]` attributes on any objects that need them to fail.

### Internal

* Remove a lot of duplicate code internally from EntityLookup and MapManager.


## 206.0.0

### Breaking changes

* tpto will teleport you to physics-center instead of transform center instead.
* Rename local EntityLookup methods to reflect they take local AABBs and not world AABBs.

### New features

* Add some additional EntityLookup methods for local queries.
* Add support to PrototypeManager for parsing specific files / directories as abstract.

### Bugfixes

* Fix tpto short-circuiting if one of the listed entities isn't found.
* Fix tpto not allowing grids as targets.

### Other

* Reduce MIDI source update rate from 10hz to 4hz.

### Internal

* Remove some duplicate internal code in EntityLookupSystem.
* Skip serialization sourcegen in GLFW and Lidgren.


## 205.0.0

### Breaking changes

* The unused `Robust.Physics` project has been deleted.
* The project now uses [Central Package Management](https://learn.microsoft.com/en-us/nuget/consume-packages/central-package-management).
* (Almost) all the NuGet packages have been updated. This causes many problems. I am so sorry.
* Cleaned up some unused packages as well.


## 204.1.0

### New features

* New `EntitySystem` subscription helper for working with Bound User Interface events. You can find them by doing `Subs.BuiEvents<>()` in a system.
* The `EntityManager.Subscriptions` type (for building helper extension methods) now uses

### Bugfixes

* Avoid loading assemblies from content `/Assemblies` if Robust ships its own copy. This avoid duplicate or weird mismatching version issues.

### Other

* Removed glibc version check warning.


## 204.0.0

### Breaking changes

* Make EntityManager abstract and make IEntityManager.EntityNetManager not nullable.
* Make VVAccess.ReadWrite default for all Datafields instead of VVAccess.ReadOnly

### New features

* `TextEdit.OnTextChanged`
* Add Pick and PickAndTake versions for System.Random for ICollections.

### Bugfixes

* Fix `IClipboardManager.GetText()` returning null in some cases.
* Fix possible NRE in server-side console command completion code.
* Fix possible NRE on DebugConsole logs.
* Fix exception when VVing non-networked components.

### Other

* Remove "Do not use from content" from IComponent.


## 203.0.0

### Breaking changes

* `IComponentFactory.RegisterIgnore()` no longer supports overwriting existing registrations, components should get ignored before they are registered.
* Event bus subscriptions are now locked after `IEntityManager` has started, instead of after the first component gets added. Any event subscriptions now need to happen before startup (but after init).
* Event bus subscriptions must now be locked before raising any events.
* Delete FodyWeavers.xsd as it hasn't been used for a long time.
* Remove physics sleep cancelling as it was, in hindsight, a bad idea.

### New features

* `RobustUnitTest` now has a `ExtraComponents` field for automatically registering additional components.
* `IComponentFactory.RegisterIgnore()` now accepts more than one string.
* Added `IComponentFactory.RegisterTypes` for simultaneously registering multiple components.

### Bugfixes

* Clamp volume calculations for audio rather than throwing.


## 202.1.1

### Bugfixes

* Reverted some map/grid initialisation changes that might've been causing broadphase/physics errors.
* Fixed PVS sometimes sending entities without first sending their children.
* Fixed a container state handling bug caused by containers not removing expected entities when shutting down.
* Fixed a `EnsureEntity<T>` state handling bug caused by improper handling of entity deletions.
* Fixed a bad NetSyncEnabled debug assert.


## 202.1.0

### New features

* Add GetLocalEntitiesIntersecting overload that takes in a griduid and a Vector2i tile.


## 202.0.0

### Breaking changes

* Various entity manager methods now have a new `where T : IComponent` constraint.
* The `IComponentFactory.ComponentAdded` event has been renamed to `ComponentsAdded` and now provides an array of component registrations.
* `IComponentFactory.RegisterIgnore()` no longer supports overwriting existing registrations, components should get ignored before they are registered.

### New features

* Added `IComponentFactory.GetAllRegistrations()`
* Add IComponentState interface support for component states so structs can be used in lieu of classes.


## 201.0.0

### Breaking changes

* The `zCircleGradient` shader function arguments have changed. It now requires a pixel-size to ensure that the gradient is properly entered.

### Bugfixes

* Fixed some PVS null reference errors.


## 200.0.0

### Breaking changes

* MappingDataNode is now ordered.
* Make invalid AutoNetworkedFields compiler errors.

### New features

* `OSWindowStyles.NoTitleBar` (supported only on Linux X11 for now).

### Bugfixes

* Avoid calling DirtyEntity when a component's last modified tick is not current.
* Fix `tpgrid` allowing moving grids to nullspace.

### Other

* `OSWindowStyles.NoTitleOptions` is now supported on Linux X11.


## 199.0.0

### Breaking changes

* Various `IEntityManager` C# events now use `Entity<MetadataComponent>` instead of `EntityUid`
* Entity visibility masks now use a ushort instead of an integer.
* Run grid traversal on entity spawn.

### New features

* Added two new `IEntityManager` C# events that get raiseed before and after deleting ("flushing") all entities.
* Added a new `DeleteEntity()` override that takes in the entity's metadata and transform components.
* Add better audio logs.
* Expand z-library shader.
* Add a Box2i union for Vector2i and add a Contains variant that assumes the Vector2i is a tile and not a point.

### Bugfixes

* Try to prevent some NREs in PVS.
* More PVS fixes and cleanup.


## 198.1.0

### New features

* `IClydeViewport` now provides access to the light render target.
* Added a style-class to the `MenuBar` popup control.
* Added `NextGaussian()` extension method for `System.Random`.
* Added per-session variant of `PvsOverrideSystem.AddForceSend()`.

### Bugfixes

* Stopped the client from logging errors when attempting to delete invalid entities.

### Other

* The `DevWindow` UI inspector has been improved a bit and it now groups properties by their defining type.


## 198.0.1

### Bugfixes

* Fix preprocessor flag for FULL_RELEASE preventing building.


## 198.0.0

### Breaking changes

* Disable DefaultMagicAczProvider for FULL_RELEASE as it's only meant for debugging.

### New features

* Automatic UI scale is disabled by default for non-main windows. If desired, it can be re-enabled per window by changing `WindowRoot.DisableAutoScaling`.
* Add UI click and hover sound support via IUserInterfaceManager.SetClickSound / .SetHoverSound

### Bugfixes

* Fix GetEntitiesIntersecting for map entities without grids.

### Other

* Print more diagnostics on server startup.


## 197.1.0

### New features

* ACZ improvements: `IStatusHost.InvalidateAcz()` and `IStatusHost.SetFullHybridAczProvider()`.

### Bugfixes

* Fixes a PVS bug that happens when grids moved across maps.
* Fixes sprite animations not working properly


## 197.0.0

### Breaking changes

* PvsOverrideSystem has been reworked:
  * Session and global overrides now default to always being recursive (i.e., sending all children).
  * Session & global overrides will always respect a client's PVS budgets.
  * Entities with an override will now still be sent in the same way as other entities if they are within a player's view. If you want to prevent them from being sent, you need to use visibility masks.
  * Entities can have more than one kind of override (i.e., multiple sessions).

### New features

* Added a `PvsSize ` field to `EyeComponent`, which can be used to modify the PVS range of an eye.
* Added a new `NetLowLodRange` cvar for reducing the number of distant entities that get sent to a player. If a PVS chunk is beyond this range (but still within PVS range), then only high-priority entities on that chunk will get sent.
* Added a new metadata flag for tagging an entity as a "high prority" entity that should get sent even on distant chunks. This only works for entities that are directly attached to a grid or map. This is currently used by lights & occluders.

### Other

* PVS has been reworked again, and should hopefully be noticeable faster.
* PVS now prioritizes sending chunks that are closer to a player's eyes.


## 196.0.0

### Breaking changes

* Dirtying a non-networked component will now fail a debug assert.
* The `IInvocationContext` interface for toolshed commands now requires a UserId field. The session field should be cleared if a player disconnects.

### New features

* `LocalizationManager` now supports multiple fallback cultures
* SpriteView now supports using a `NetEntity` to select an entity to draw.
* Added methods for simultaneously dirtying several components on the same entity.
* Animated sprite layers now have a "Cycle" option that will reverse an animation when it finishes.

### Bugfixes

* Fixed a recursion/stack-overflow in `GridTraversalSystem`
* Ensure `Robust.Client.WebView` processes get shut down if game process exits uncleanly.
* Fixed Toolshed commands not properly functioning after disconnecting and reconnecting.

### Other

* Console command completions no longer suggest toolshed commands for non-toolshed commands.



## 195.0.1

### Bugfixes

* Fixes playing audio using audio streams
* Fixes placement manager exceptions when placing self deleting / spawner entities
* Fixed `IPrototypeManager.EnumeratePrototypes<T>` throwing an exception when there are no instances.


## 195.0.0

### New features

* Generic versions of `DebugTools.AssertEquals()` functions.
* `[Prototype]` now does not need to have a name specified, the name is inferred from the class name.

### Bugfixes

* Fixes a physics bug that could cause deleted entities to remain on the physics map.
* Fixes a bug in entity lookup code that could cause clients to get stuck in an infinite loop.

### Other

* `Robust.Client.WebView` has been brought alive again.
* The addition of physics joints is no longer deferred to the next tick.
* Grid traversal is no longer deferred to the next tick.
* Integration tests now fail when console commands log errors.


## 194.1.0

### New features

* `IAudioManager` has APIs to directly load `AudioStream`s from data streams.
* `AudioSystem` has new `Play*` methods.
* `EntityCoordinates.TryDelta()`
* `EntityLookupSystem.GetEntitiesInRange()` untyped hashset overload has `flags` parameter.


## 194.0.2

### Internal

* Added some null-checks to PVS to try reduce the error spam.


## 194.0.1

### Bugfixes

* Fixed `Control.SetPositionInParent` failing to move an entity to the last position.
* Fixed audio occlusion not working.

### Internal

* Added some logs for grid/map deletion and movement to debug some map loading issues.
* Refactored some parts of PVS. It should be slightly faster, though the game may be unstable for a bit.

## 194.0.0

### Breaking changes

* MoveEvent is no longer raised broadcast, subscribe to the SharedTransformSystem.OnGlobalMoveEvent C# event instead

### Bugfixes

* Fixed the game sometimes freezing while trying to load specific audio files.


## 193.2.0

### Other

* Added more PVS error logs


## 193.1.1

### Bugfixes

* Fixed an exception when building in FULL_RELEASE


## 193.1.0

### New features

* Added FrozenDictionary and FrozenHashSet to sandbox whitelist
* Added yaml type serializers for FrozenDictionary and FrozenHashSet
* Added `IPrototypeManager.GetInstances<T>()`
* `IPrototypeManager` now also raises `PrototypesReloadedEventArgs` as a system event.

### Bugfixes

* Might fix some PVS bugs added in the last version.

### Internal

* Various static dictionaries have been converted into FrozenDictionary.


## 193.0.0

### Breaking changes

* The `TransformChildrenEnumerator`'s out values are now non-nullable

### New features

* Added `IPrototypeManager.TryGetInstances()`, which returns a dictionary of prototype instances for a given prototype kind/type.

### Bugfixes

* Fixed `BaseAudioSource.SetAuxiliary()` throwing errors on non-EFX systems

### Internal


* The internals of PVS system have been reworked to reduce the number of dictionary lookups.
* `RobustMappedStringSerializer` now uses frozen dictionaries
* `IPrototypeManager` now uses frozen dictionaries


## 192.0.0

### Breaking changes

* `EntitySystem.TryGetEntity` is now `protected`.

### Internal

* PVS message ack processing now happens asynchronously
* Dependency collections now use a `FrozenDictionary`


## 191.0.1

### Bugfixes

.* Fix sandbox being broken thanks to .NET 8.


## 191.0.0

### Breaking changes

* Robust now uses **.NET 8**. Nyoom.

### Bugfixes

* `IResourceCache.TryGetResource<T>` won't silently eat all exceptions anymore.


## 190.1.1

### Bugfixes

* Revert broadphase job to prevent OOM from logs.


## 190.1.0

### New features

* Add OnGrabbed / OnReleased to slider controls.
* Add Rotation method for matrices and also make the precision slightly better when angles are passed in by taking double-precision not single-precision floats.

### Bugfixes

* Fix some grid setting asserts when adding gridcomponent to existing maps.


## 190.0.0

### New features

* Add color gradients to sliders.

### Bugfixes

* Fix HSV / HSL producing black colors on 360 hue.
* Stop terminating entities from prematurely detaching to nullspace.
* Ensure shader parameters update when swapping instances.

### Other

* Add more verbose logging to OpenAL errors.

### Internal

* Change NetSyncEnabled to an assert and fix instances where it slips through to PVS.


## 189.0.0

### Breaking changes

* Use the base AudioParams for networking not the z-offset adjusted ones.
* Modulate SpriteView sprites by the control's color modulation.

### New features

* Improve YAML linter error messages for parent nodes.
* ExpandPvsEvent will also be raised directed to the session's attached entity.

### Bugfixes

* Client clientside entity error spam.

### Internal

* Set priorGain to 0 where no EFX is supported for audio rather than 0.5.
* Try to hotfix MIDI lock contention more via a semaphore.


## 188.0.0

### Breaking changes

* Return null buffered audio if there's an exception and use the dummy instance internally.
* Use entity name then suffix for entity spawn window ordering.
* Change MidiManager volume to gain.
* Remove EntityQuery from the MapVelocity API.

### Bugfixes

* Potentially fix some audio issues by setting gain to half where EFX not found and the prior gain was 0.
* Log errors upon trying to spawn audio attached to deleted entities instead of trying to spawn them and erroring later.
* Fixed predicted audio spawns not applying the adjusted audio params.
* Fix GetDimensions for the screenhandle where the text is only a single line.


## 187.2.0

### New features

* Added a cancellable bool to physics sleeping events where we may wish to cancel it.

### Bugfixes

* Fix corrupted physics awake state leading to client mispredicts.


## 187.1.2

### Bugfixes

* Hotfix contact nullrefs if they're modified during manifold generation.


## 187.1.1

### Bugfixes

* Revert physics solver job to fix crashes until box2d v3 rolls around.
* Don't RegenerateContacts if the body isn't collidable to avoid putting non-collidable proxies on the movebuffer.


## 187.1.0

### Bugfixes

* Apply default audio params to all audio sources not just non-buffered ones.
* Avoid re-allocating broadphase job every tick and maybe fix a rare nullref for it.


## 187.0.0

### New features

* Improved error message for network failing to initialize.

### Bugfixes

* Fix not being able to add multiple PVS session overrides in a single tick without overwriting each one. This should fix issues with audio filters.

### Other

* Changed toolshed initialisation logs to verbose.


## 186.1.0

### New features

* Add public method to get PVS session overrides for a specific session.

### Internal

* Add temporary audio debugging.


## 186.0.0

### Breaking changes

* Global audio is now stored on its own map to avoid contamination issues with nullspace.

### Bugfixes

* Fix MIDIs playing cross-map
* Only dispose audio on game closure and don't stop playing if it's disposed elsewhere i.e. MIDIs.


## 185.2.0

### Bugfixes

* Bandaid deleted MIDI source entities spamming velocity error logs.

### Other

* Reverted MIDI audio not updating every frame due to lock contention with the MIDI renderer for now.


## 185.1.1

### Bugfixes

* Fix Z-Offset for audio not being applied on initialization.

### Internal

* Flag some internal queries as approximate to avoid unnecessary AABB checks. Some of these are already covered off with TestOverlap calls and the rest will need updating to do so in a future update.


## 185.1.0

### New features

* Audio listener's velocity is set using the attached entity's velocity rather than ignored.

### Bugfixes

* Fix imprecision on audio position


## 185.0.0

### Breaking changes

* Added a flag for grid-based audio rather than implicitly doing it.

### New features

* Added IRobustJob and IParallelRobustJob (which splits out into IRobustJob). These can be passed to ParallelManager for work to be run on the threadpool without relying upon Task.Run / Parallel.For which can allocate significantly more. It also has conveniences such as being able to specify batch sizing via the interface implementation.


## 184.1.0

### New features

* Add API to get gain / volume for a provided value on SharedAudioSystem.
* Make GetOcclusion public for AudioSystem.
* Add SharedAudioSystem.SetGain to complement SharedAudioSystem.SetVolume


## 184.0.1

### Bugfixes

* Update MIDI position and occlusion every frame instead of at set intervals.
* Fix global audio not being global.


## 184.0.0

### Internal

* Add RobustMemoryManager with RecyclableIOMemoryStream to significantly reduce MsgState allocations until better memory management is implemented.


## 183.0.0

### Breaking changes

* Audio rework has been re-merged now that the issues with packaging on server have been rectified (thanks PJB!)
* Reverted Arch pending further performance work on making TryGetComponent competitive with live.


## 182.1.1

### Internal

* Remove AggressiveInlining from Arch for debugging.


## 182.1.0

### New features

* Add IRobustRandom.SetSeed

### Other

* Add Arch.TrimExcess() back to remove excess archetypes on map load / EntityManager flush.


## 182.0.0

### Breaking changes

* Add EntityUid's generation / version to the hashcode.


## 181.0.2

### Bugfixes

* Fix exceptions from having too many lights on screen and causing the game to go black.
* Fix components having events raised in ClientGameStateManager before fully set and causing nullable reference exceptions.
* Replace tile intersection IEnumerables with TileEnumerator internally. Also made it public for external callers that wish to avoid IEnumerable.


## 181.0.1

### Bugfixes

* Fix the non-generic HasComp and add a test for good measure.


## 181.0.0

### Breaking changes

- Arch is merged refactoring how components are stored on engine. There's minimal changes on the API end to facilitate component nullability with much internal refactoring.


## 180.2.1


## 180.2.0

### New features

* Add EnsureEntity variants that take in collections.
* Add more MapSystem helper methods.

### Internal

* Cache some more PVS data to avoid re-allocating every tick.


## 180.1.0

### New features

* Add the map name to lsmap.
* Add net.pool_size to CVars to control the message data pool size in Lidgren and to also toggle pooling.

### Bugfixes

* Fix physics contraints causing enormous heap allocations.
* Fix potential error when writing a runtime log.
* Fix shape lookups for non-hard fixtures in EntityLookupSystem from 180.0.0


## 180.0.0

### Breaking changes

* Removed some obsolete methods from EntityLookupSystem.

### New features

* PhysicsSystem.TryGetNearest now supports chain shapes.
* Add IPhysShape methods to EntityLookupSystem rather than relying on AABB checks.
* Add some more helper methods to SharedTransformSystem.
* Add GetOrNew dictionary extension that also returns a bool on whether the key existed.
* Add a GetAnchoredEntities overload that takes in a list.

### Other

* Use NetEntities for the F3 debug panel to align with command usage.


## 179.0.0

### Breaking changes

* EyeComponent.Eye is no longer nullable

### New features

* Light rendering can now be enabled or disable per eye.

### Bugfixes

* Deserializing old maps with empty grid chunks should now just ignore those chunks.

### Other

* UnknownPrototypeException now also tells you the prototype kind instead of just the unkown ID.
* Adding or removing networked components while resetting predicted entities now results in a more informative exception.


## 178.0.0

### Breaking changes

* Most methods in ActorSystem have been moved to ISharedPlayerManager.
* Several actor/player related components and events have been moved to shared.

### New features

* Added `NetListAsArray<T>.Value` to the sandbox whitelist


## 177.0.0

### Breaking changes

* Removed toInsertXform and added containerXform in SharedContainerSystem.CanInsert.
* Removed EntityQuery parameters from SharedContainerSystem.IsEntityOrParentInContainer.
* Changed the signature of ContainsEntity in SharedTransformSystem to use Entity<T>.
* Removed one obsoleted SharedTransformSystem.AnchorEntity method.
* Changed signature of SharedTransformSystem.SetCoordinates to use Entity<T>.

### New features

* Added more Entity<T> query methods.
* Added BeforeApplyState event to replay playback.

### Bugfixes

* Fixed inverted GetAllMapGrids map id check.
* Fixed transform test warnings.
* Fixed PlacementManager warnings.
* Fixed reparenting bug for entities that are being deleted.

### Other

* Changed VerticalAlignment of RichTextLabel to Center to be consistent with Label.
* Changed PVS error log to be a warning instead.
* Marked insert and remove container methods as obsolete, added container system methods to replace them.
* Marked TransformComponent.MapPosition as obsolete, added GetMapCoordinates system method to replace it.

### Internal

* Moved TryGetUi/TryToggleUi/ToggleUi/TryOpen/OpenUi/TryClose/CloseUi methods from UserInterfaceSystem to SharedUserInterfaceSystem.


## 176.0.0

### Breaking changes

* Reverted audio rework temporarily until packaging is fixed.
* Changes to Robust.Packaging to facilitate Content.Packaging ports from the python packaging scripts.

### New features

* Add a cvar for max game state buffer size.
* Add an overload for GetEntitiesInRange that takes in a set.

### Bugfixes

* Fix PVS initial list capacity always being 0.
* Fix replay lerp error spam.


## 175.0.0

### Breaking changes

* Removed static SoundSystem.Play methods.
* Moved IPlayingAudioStream onto AudioComponent and entities instead of an abstract stream.
* IResourceCache is in shared and IClientResourceCache is the client version to use for textures.
* Default audio attenuation changed from InverseDistanceClamped to LinearDistanceClamped.
* Removed per-source audio attenuation.

### New features

* Add preliminary support for EFX Reverb presets + auxiliary slots; these are also entities.
* Audio on grid entities is now attached to the grid.

### Bugfixes

* If an audio entity comes into PVS range its track will start at the relevant offset and not the beginning.
* Z-Axis offset is considered for ReferenceDistance / MaxDistance for audio.
* Audio will now pause if the attached entity is paused.

### Other

* Changed audio Z-Axis offset from -5m to -1m.


## 174.0.0

### Breaking changes

* ActorComponent has been moved to `Robust.Shared.Player` (namespace changed).

### New features

* Added `SpriteSystem.GetFrame()` method, which takes in an animated RSI and a time and returns a frame/texture.
* Added `IRobustRandom.NextAngle()`


## 173.1.0

### New features

* Add physics chain shapes from Box2D.


## 173.0.0

### Breaking changes

* Remove GridModifiedEvent in favor of TileChangedEvent.

### Bugfixes

* Fix some grid rendering bugs where chunks don't get destroyed correctly.


## 172.0.0

### Breaking changes

* Remove TryLifestage helper methods.
* Refactor IPlayerManager to remove more IPlayerSession, changed PlayerAttachedEvent etc on client to have the Local prefix, and shuffled namespaces around.

### New features

* Add EnsureComponent(ref Entity<\T?>)

### Bugfixes

* Re-add force ask threshold and fix other PVS bugs.


## 171.0.0

### Breaking changes

* Change PlaceNextTo method names to be more descriptive.
* Rename RefreshRelay for joints to SetRelay to match its behaviour.

### Bugfixes

* Fix PVS error spam for joint relays not being cleaned up.

### Other

* Set EntityLastModifiedTick on entity spawn.


## 170.0.0

### Breaking changes

* Removed obsolete methods and properties in VisibilitySystem, SharedContainerSystem and MetaDataComponent.

### Bugfixes

* Fixed duplicate command error.
* Fixed not being able to delete individual entities with the delete command.

### Other

* FileLogHandler logs can now be deleted while the engine is running.


## 169.0.1

### Other

* The client now knows about registered server-side toolshed commands.

## 169.0.0

### Breaking changes

* Entity<T> has been introduced to hold a component and its owning entity. Some methods that returned and accepted components directly have been removed or obsoleted to reflect this.

### Other

* By-value events may now be subscribed to by-ref.
* The manifest's assemblyPrefix value is now respected on the server.


## 168.0.0

### Breaking changes

* The Component.OnRemove method has been removed. Use SubscribeLocalEvent<TComp, ComponentRemove>(OnRemove) from an EntitySystem instead.


## 167.0.0

### Breaking changes

* Remove ComponentExtensions.
* Remove ContainerHelpers.
* Change some TransformSystem methods to fix clientside lerping.

### Bugfixes

* Fixed PVS bugs from dropped entity states.

### Other

* Add more joint debug asserts.


## 166.0.0

### Breaking changes

* EntityUid-NetEntity conversion methods now return null when given a null value, rather than returning an invalid id.
* ExpandPvsEvent now defaults to using null lists to reduce allocations.
* Various component lifestage related methods have been moved from the `Component` class to `EntityManager`.
* Session/client specific PVS overrides are now always recursive, which means that all children of the overriden entity will also get sent.

### New features

* Added a SortedSet yaml serializer.

### Other

* AddComponentUninitialized is now marked as obsolete and will be removed in the future.
* DebugTools.AssertOwner() now accepts null components.


## 165.0.0

### Breaking changes

* The arguments of `SplitContainer`s resize-finished event have changed.

### New features

* The YAML validator now checks the default values of ProtoId<T> and EntProtoId data fields.

### Bugfixes

* The minimum draggable area of split containers now blocks mouse inputs.


## 164.0.0

### Breaking changes

* Make automatic component states infer cloneData.
* Removed cloneData from AutoNetworkedFieldAttribute. This is now automatically inferred.

### Internal

* Reduce Transform GetComponents in RecursiveDeleteEntity.


## 163.0.0

### Breaking changes

* Moved TimedDespawn to engine for a component that deletes the attached entity after a timer has elapsed.

### New features

* Add ExecuteCommand for integration tests.
* Allow adding / removing widgets of cub-controls.
* Give maps / grids a default name to help with debugging.
* Use ToPrettyString in component resolve errors to help with debugging.

### Bugfixes

* Fix console backspace exception.
* Fix rendering invalid maps spamming exceptions every frame.

### Internal

* Move ClientGameStatemanager local variables to fields to avoid re-allocating every tick.


## 162.2.1


## 162.2.0

### New features

* Add support for automatically networking entity lists and sets.
* Add nullable conversion operators for ProtoIds.
* Add LocId serializer for validation.

### Bugfixes

* Fix deleting a contact inside of collision events throwing.
* Localize VV.

### Internal

* Use CollectionsMarshal in GameStateManager.


## 162.1.1

### Bugfixes

* Fixes "NoSpawn" entities appearing in the spawn menu.


## 162.1.0

### New features

* Mark ProtoId as NetSerializable.

### Bugfixes

* Temporarily revert NetForceAckThreshold change as it can lead to client stalling.
* Fix eye visibility layers not updating on children when a parent changes.

### Internal

* Use CollectionsMarshal in RobustTree and AddComponentInternal.


## 162.0.0

### New features

* Add entity categories for prototypes and deprecate the `noSpawn` tag.
* Add missing proxy method for `TryGetEntityData`.
* Add NetForceAckThreshold cvar to forcibly update acks for late clients.

### Internal

* Use CollectionMarshals in PVS and DynamicTree.
* Make the proxy methods use MetaQuery / TransformQuery.


## 161.1.0

### New features

* Add more DebugTools assert variations.

### Bugfixes

* Don't attempt to insert entities into deleted containers.
* Try to fix oldestAck not being set correctly leading to deletion history getting bloated for pvs.


## 161.0.0

### Breaking changes

* Point light animations now need to use different component fields in order to animate the lights. `Enabled` should be replaced with `AnimatedEnable` and `Radius` should be replaced with `AnimatedRadius`

### New features

* EntProtoId is now net-serializable
* Added print_pvs_ack command to debug PVS issues.

### Bugfixes

* Fixes AngleTypeParser not using InvariantCulture
* Fixed a bug that was causing `MetaDataComponent.LastComponentRemoved` to be updated improperly.

### Other

* The string representation of client-side entities now looks nicer and simply uses a 'c' prefix.


## 160.1.0

### New features

* Add optional MetaDataComponent args to Entitymanager methods.

### Internal

* Move _netComponents onto MetaDataComponent.
* Remove some component resolves internally on adding / removing components.


## 160.0.2

### Other

* Transform component and containers have new convenience fields to make using VIewVariables easier.


## 160.0.0

### Breaking changes

* ComponentReference has now been entirely removed.
* Sensor / non-hard physics bodies are now included in EntityLookup by default.


## 159.1.0


## 159.0.3

### Bugfixes

* Fix potentially deleted entities having states re-applied when NetEntities come in.


## 159.0.2

### Bugfixes

* Fix PointLight state handling not queueing ComponentTree updates.


## 159.0.1

### Bugfixes

* Fix pending entity states not being removed when coming in (only on entity deletion).

### Internal

* Remove PhysicsComponent ref from Fixture.


## 159.0.0

### Breaking changes

* Remove ComponentReference from PointLights.
* Move more of UserInterfaceSystem to shared.
* Mark some EntitySystem proxy methods as protected instead of public.

### New features

* Make entity deletion take in a nullable EntityUid.
* Added a method to send predicted messages via BUIs.

### Other

* Add Obsoletions to more sourcegen serv4 methods.
* Remove inactive reviewers from CODEOWNERs.


## 158.0.0

### Breaking changes

* Remove SharedEyeComponent.
* Add Tile Overlay edge priority.


## 157.1.0

### New features

* UI tooltips now use rich text labels.


## 157.0.0

### Breaking changes

* Unrevert container changes from 155.0.0.
* Added server-client EntityUid separation. A given EntityUid will no longer refer to the same entity on the server & client.
* EntityUid is no longer net-serializable, use NetEntity instead, EntityManager & entity systems have helper methods for converting between the two,


## 156.0.0

### Breaking changes

* Revert container changes from 155.0.0.


## 155.0.0

### Breaking changes

* MapInitEvent now gets raised for components that get added to entities that have already been map-initialized.

### New features

* VirtualWritableDirProvider now supports file renaming/moving.
* Added a new command for toggling the replay UI (`replay_toggleui`).

### Bugfixes

* Fixed formatting of localization file errors.
* Directed event subscriptions will no longer error if the corresponding component is queued for deletion.


## 154.2.0



### New features

* Added support for advertising to multiple hubs simultaneously.
* Added new functions to ContainerSystem that recursively look for a component on a contained entity's parents.

### Bugfixes

* Fix Direction.TurnCw/TurnCcw to South returning Invalid.


## 154.1.0

### New features

* Add MathHelper.Max for TimeSpans.

### Bugfixes

* Make joint initialisation only log under IsFirstTimePredicted on client.

### Other

* Mark the proxy Dirty(component) as obsolete in line with EntityManager (Dirty(EntityUid, Component) should be used in its place).


## 154.0.0

### Breaking changes

* Change ignored prototypes to skip prototypes even if the prototype type is found.
* Moved IPlayerData interface to shared.

### New features

* Added a multiline text submit keybind function.

### Bugfixes

* Fixed multiline edits scrollbar margins.

### Internal

* Added more event sources.
* Made Toolshed types oneOff IoC injections.


## 153.0.0

### Breaking changes

* Removed SharedUserInterfaceComponent component references.
* Removed EntityDeletedMessage.

### Other

* Performance improvements for replay recording.
* Lidgren has been updated to [v0.2.6](https://github.com/space-wizards/SpaceWizards.Lidgren.Network/blob/v0.2.6/RELEASE-NOTES.md).
* Make EntityManager.AddComponent with a component instance set the owner if its default, add system proxy for it.

### Internal

* Added some `EventSource` providers for PVS and replay recording: `Robust.Pvs` and `Robust.ReplayRecording`.
* Added RecursiveMoveBenchmark.
* Removed redundant prototype resolving.
* Removed CollisionWake component removal subscription.
* Removed redundant DebugTools.AssertNotNull(netId) in ClientGameStateManager


## 152.0.0

### Breaking changes

* `Robust.Server.GameObjects.BoundUserInterface.InteractionRangeSqrd` is now a get-only property. Modify `InteractionRange` instead if you want to change it on active UIs.
* Remove IContainerManager.
* Remove and obsolete ComponentExt methods.
* Remove EntityStarted and ComponentDeleted C# events.
* Convert Tile.TypeId to an int. Old maps that were saved with TypeId being an ushort will still be properly deserialized.

### New features

* `BoundUserInterfaceCheckRangeEvent` can be used to implement custom logic for BUI range checks.
* Add support for long values in CVars.
* Allow user code to implement own logic for bound user interface range checks.

### Bugfixes

* Fix timers counting down slower than real time and drifting.
* Add missing System using statement to generated component states.
* Fix build with USE_SYSTEM_SQLITE.
* Fix prototype manager not being initialized in robust server simulation tests.
* Fix not running serialization hooks when copying non-byref data definition fields without a custom type serializer.

### Other

* Remove warning for glibc 2.37.
* Remove personally-identifiable file paths from client logs.

### Internal

* Disable obsoletion and inherited member hidden warnings in serialization source generated code.
* Update CI workflows to use setup-dotnet 3.2.0 and checkout 3.6.0.
* Fix entity spawn tests having instance per test lifecycle with a non static OneTimeTearDown method.
* Add new PVS test to check that there is no issue with entity states referencing other entities that the client is not yet aware of.


## 151.0.0


## 150.0.1

### Bugfixes

* Fix some partial datadefs.


## 150.0.0

### Breaking changes

* Remove the Id field from Fixtures as the Id is already stored on FixturesComponent.

### New features

* Add AbstractDictionarySerializer for abstract classes.
* Add many new spawn functions for entities for common operations.


## 149.0.1

### Bugfixes

* Fix serialization sharing instances when copying data definitions and not assigning null when the source is null.
* Fixed resizing a window to be bigger than its set maxsize crashing the client.


## 149.0.0

### Breaking changes

* Data definitions must now be partial, their data fields must not be readonly and their data field properties must have a setter.

### Internal

* Copying data definitions through the serialization manager is now faster and consumes less memory.


## 148.4.0

### New features

* Add recursive PVS overrides and remove IsOverride()


## 148.3.0

### New features

* Happy eyeballs delay can be configured.
* Added more colors.
* Allow pre-startup components to be shut down.
* Added tile texture reload command.
* Add implementation of Random.Pick(ValueList<T> ..).
* Add IntegrationInstance fields for common dependencies.

### Bugfixes

* Prevent invalid prototypes from being spawned.
* Change default value of EntityLastModifiedTick from zero to one.
* Make DiscordRichPresence icon CVars server-side with replication.


## 148.2.0

### New features

* `SpinBox.LineEditControl` exposes the underlying `LineEdit`.
* Add VV attributes to various fields across overlay and sessions.
* Add IsPaused to EntityManager to check if an entity is paused.

### Bugfixes

* Fix SetActiveTheme not updating the theme.


## 148.1.0

### New features

* Added IgnoreUIChecksComponent that lets entities ignore bound user interface range checks which would normally close the UI.
* Add support for F16-F24 keybinds.

### Bugfixes

* Fix gamestate bug where PVS is disabled.

### Other

* EntityQuery.HasComponent override for nullable entity uids.


## 148.0.0

### Breaking changes

* Several NuGet dependencies are now private assets.
* Added `IViewportControl.PixelToMap()` and `PixelToMapEvent`. These are variants of the existing screen-to-map functions that should account for distortion effects.

### New features

* Added several new rich-text tags, including italic and bold-italic.

### Bugfixes

* Fixed log messages for unknown components not working due to threaded IoC issues.
* Replay recordings no longer record invalid prototype uploads.


## 147.0.0

### Breaking changes

* Renamed one of the EntitySystem.Dirty() methods to `DirtyEntity()` to avoid confusion with the component-dirtying methods.

### New features

* Added debug commands that return the entity system update order.

### Bugfixes

* Fixed a bug in MetaDataSystem that was causing the metadata component to not be marked as dirty.


## 146.0.0

### Breaking changes

* Remove readOnly for DataFields and rename some ShaderPrototype C# fields internally to align with the normal schema.

### Bugfixes

* Add InvariantCulture to angle validation.

### Internal

* Add some additional EntityQuery<T> usages and remove a redundant CanCollide call on fixture shutdown.


## 145.0.0

### Breaking changes

* Removed some old SpriteComponent data-fields ("rsi", and "layerDatums").

### New features

* Added `ActorSystem.TryGetActorFromUserId()`.
* Added IPrototypeManager.EnumerateKinds().

### Bugfixes

* Fixed SpriteSpecifierSerializer yaml validation not working properly.
* Fixed IoC/Threading exceptions in `Resource.Load()`.
* Fixed `TransformSystem.SetCoordinates()` throwing uninformative client-side errors.
* Fixed `IResourceManager.ContentFileExists()` and `TryContentFileRead()` throwing exceptions on windows when trying to open a directory.


## 144.0.1

### Bugfixes

* Fix some EntityLookup queries incorrectly being double transformed internally.
* Shrink TileEnlargement even further for EntityLookup default queries.


## 144.0.0

### Breaking changes

* Add new args to entitylookup methods to allow for shrinkage of tile-bounds checks. Default changed to shrink the grid-local AABB by the polygon skin to avoid clipping neighboring tile entities.
* Non-hard fixtures will no longer count by default for EntityLookup.

### New features

* Added new EntityLookup flag to return non-hard fixtures or not.


## 143.3.0

### New features

* Entity placement and spawn commands now raise informative events that content can handle.
* Replay clients can now optionally ignore some errors instead of refusing to load the replay.

### Bugfixes

* `AudioParams.PlayOffsetSecond` will no longer apply an offset that is larger then the length of the audio stream.
* Fixed yaml serialization of arrays of virtual/abstract objects.


### Other

* Removed an incorrect gamestate debug assert.


## 143.2.0

### New features

* Add support for tests to load extra prototypes from multiple sources.

### Bugfixes

* Fix named toolshed command.
* Unsubscribe from grid rendering events on shutdown.

### Other

* Remove unnecessary test prototypes.


## 143.1.0

### New features

* Add locale support for grammatical measure words.

### Bugfixes

* Don't raise contact events for entities that were QueueDeleted during the tick.
* Exception on duplicate broadcast subscriptions as this was unsupported behaviour.

### Other

* Add VV ReadWrite to PhysicsComponent BodyStatus.


## 143.0.0

### New features


- Toolshed, a tacit shell language, has been introduced.
  - Use Robust.Shared.ToolshedManager to invoke commands, with optional input and output.
  - Implement IInvocationContext for custom invocation contexts i.e. scripting systems.


## 142.1.2

### Other

* Don't log an error on failing to resolve for joint relay refreshing.


## 142.1.1

### Bugfixes

* Fixed a bad debug assert in `DetachParentToNull()`


## 142.1.0

### New features

* `IHttpClientHolder` holds a shared `HttpClient` for use by content. It has Happy Eyeballs fixed and an appropriate `User-Agent`.
* Added `DataNode.ToString()`. Makes it easier to save yaml files and debug code.
* Added some cvars to modify discord rich presence icons.
* .ogg files now read the `Artist` and `Title` tags and make them available via new fields in `AudioStream`.
* The default fragment shaders now have access to the local light level (`lowp vec3 lightSample`).
* Added `IPrototypeManager.ValidateAllPrototypesSerializable()`, which can be used to check that all currently loaded prototypes can be serialised & deserialised.

### Bugfixes

* Fix certain debug commands and tools crashing on non-SS14 RobustToolbox games due to a missing font.
* Discord rich presence strings are now truncated if they are too long.
* Fixed a couple of broadphase/entity-lookup update bugs that were affecting containers and entities attached to other (non-grid/map) entities.
* Fixed `INetChannel.Disconnect()` not properly disconnecting clients in integration tests.

### Other

* Outgoing HTTP requests now all use Happy Eyeballs to try to prioritize IPv6. This is necessary because .NET still does not support this critical feature itself.
* Made various physics related component properties VV-editable.
* The default EntitySystem sawmill log level now defaults to `Info` instead of `Verbose`. The level remains verbose when in debug mode.

### Internal

* The debug asserts in `DetachParentToNull()` are now more informative.


## 142.0.1

### Bugfixes

* Fix Enum serialization.


## 142.0.0

### Breaking changes

* `EntityManager.GetAllComponents()` now returns a (EntityUid, Component) tuple

### New features

* Added `IPrototypeManager.ValidateFields()`, which uses reflection to validate that the default values of c# string fields correspond to valid entity prototypes. Validates any fields with a `ValidatePrototypeIdAttribute`  and any data-field that uses the PrototypeIdSerializer custom type serializer.

### Other

* Replay playback will now log errors when encountering unhandled messages.
* Made `GetAssemblyByName()` throw descriptive error messages.
* Improved performance of various EntityLookupSystem functions


## 141.2.1

### Bugfixes

* Fix component trait dictionaries not clearing on reconnect leading to bad GetComponent in areas (e.g. entire game looks black due to no entities).


## 141.2.0

### Other

* Fix bug in `NetManager` that allowed exception spam through protocol abuse.


## 141.1.0

### New features

* MapInitEvent is run clientside for placementmanager entities to predict entity appearances.
* Add CollisionLayerChangeEvent for physics fixtures.


## 141.0.0

### Breaking changes

* Component.Initialize has been fully replaced with the Eventbus.

### Bugfixes

* Fixed potential crashes if buffered audio sources (e.g. MIDI) fail to create due to running out of audio streams.

### Other

* Pressing `^C` twice on the server will now cause it to hard-exit immediately.
* `Tools` now has `EXCEPTION_TOLERANCE` enabled.


## 140.0.0

### Breaking changes

* `IReplayRecordingManager.RecordingFinished` now takes a `ReplayRecordingFinished` object as argument.
* `IReplayRecordingManager.GetReplayStats` now returns a `ReplayRecordingStats` struct instead of a tuple. The units have also been normalized

### New features

* `IReplayRecordingManager` can now track a "state" object for an active recording.
* If the path given to `IReplayRecordingManager.TryStartRecording` is rooted, the base replay directory is ignored.

### Other

* `IReplayRecordingManager` no longer considers itself recording inside `RecordingFinished`.
* `IReplayRecordingManager.Initialize()` was moved to an engine-internal interface.


## 139.0.0

### Breaking changes

* Remove Component.Startup(), fully replacing it with the Eventbus.


## 138.1.0

### New features

* Add rotation methods to TransformSystem for no lerp.

### Bugfixes

* Fix AnimationCompleted ordering.


## 138.0.0

### Breaking changes

* Obsoleted unused `IMidiRenderer.VolumeBoost` property. Use `IMidiRenderer.VelocityOverride` instead.
* `IMidiRenderer.TrackedCoordinates` is now a `MapCoordinates`.

### New features

* Added `Master` property to `IMidiRenderer`, which allows it to copy all MIDI events from another renderer.
* Added `FilteredChannels` property to `IMidiRenderer`, which allows it to filter out notes from certain channels.
* Added `SystemReset` helper property to `IMidiRenderer`, which allows you to easily send it a SystemReset MIDI message.

### Bugfixes

* Fixed some cases were `MidiRenderer` would not respect the `MidiBank` and `MidiProgram.
* Fixed user soundfonts not loading.
* Fixed `ItemList` item selection unselecting everything when in `Multiple` mode.


## 137.1.0

### New features

* Added BQL `paused` selector.
* `ModUpdateLevel.PostInput` allows running content code after network and async task processing.

### Other

* BQL `with` now includes paused entities.
* The game loop now times more accurately and avoids sleeping more than necessary.
* Sandboxing (and thus, client startup) should be much faster when ran from the launcher.


## 137.0.0

### Breaking changes

* Component network state handler methods have been fully deprecated and replaced with the eventbus event equivalents (ComponentGetState and ComponentHandleState).


## 136.0.1

### Bugfixes

* Fixed debugging on Linux when CEF is enabled.


## 136.0.0

### New features

* Several more style box properties now scale with UI scale. Signature of some stylebox methods have been changed.

### Bugfixes

* Fixed OutputPanel scroll-bar not functioning properly.


## 135.0.0

### Breaking changes

* Style boxes now scale with the current UI scale. This affects how the the margins, padding, and style box textures are drawn and how controls are arranged. Various style box methods now need to be provided with the current UI scale.


## 134.0.0

### Breaking changes

* Several methods were moved out of the `UserInterface` components and into the UI system.
* The BUI constructor arguments have changed and now require an EntityUid to be given instead of a component.


## 133.0.0

### Breaking changes

* Replace Robust's Vector2 with System.Numerics.Vector2.

### New features

* `AssetPassPipe` has a new `CheckDuplicates` property that makes it explicitly check for and drop duplicate asset files passed through.

### Bugfixes

* Static entities that are parented to other entities will no longer collide with their parent.
* Fix some miscellaneous doc comments and typos (e.g. PvsSystem and EntityManager).
* Fix ContentGetDirectoryEntries.


## 132.2.0

### New features

* Add method to clear all joints + relayed joints on an entity.

### Other

* Lower default MTU to `1000`.

### Internal

* Resolved some warnings and unnecessary component resolves.


## 132.1.0

### New features

* `Robust.Shared.Physics.Events.CollisionChangeEvent` now has the `EntityUid` of the physics body.

### Other

* Paused entities now pause their animations. There's no guarantee they'll resume at the same point (use SyncSprite instead).

### Internal

* Fix ComponentTreeSystem warnings.
* Fix some miscellaneous other warnings.


## 132.0.1

### Bugfixes

* Return maps first from FindGridsIntersecting which fixes rendering order issues for grids.


## 132.0.0

### Breaking changes

* TimeOffsetSerializer now always reads & writes zeros unless it is reading/writing an initialized map. EntityPrototypes with TimeOffsetSerializer data-fields need to default to zero.\
* TimeOffsetSerializer now only applies a time offset when reading from yaml, not when copying.

### New features

* Added a function to count the number of prototypes of a given kind. See `IPrototypeManager.Count<T>()`.

### Bugfixes

* Fixed a bug in `IPrototypeManager.EnumerateParents()` that was causing it to not actually return the parent prototypes.

### Other

* Map serialisation will now log errors when saving an uninitialized map that contains initialized entities.


## 131.1.0

### New features

* Add NextByte method to random.
* Add method to get a random tile variant.

### Bugfixes

* Fix replay component state bug.

### Internal

* Remove some AggressiveOptimization attributes.


## 131.0.0

### Breaking changes

* `IWritableDirProvider` async functions have been removed.
* Replay recording & load API has been reworked to operate on zip files instead.
* Constants on `IReplayRecordingManager` have been moved to a new `ReplayConstants` class, renamed and values changed.

### New features

* Added `ISawmill.Verbose()` log functions.
* Replays are now written as `.zip` files. These will be [content bundles](https://docs.spacestation14.io/en/launcher/content-bundles) directly executable by the launcher if the server has the necessary build information.
* Client replays now use local time rather than UTC as default file name.


## 130.0.0

### Breaking changes

* Engine versions will no longer start with a leading 0.


## 0.129.0.1


## 129.0.0

### Breaking changes

* `AnchorSystem.Attach()` now behaves more like the obsolete `AttachToEntity()` methods as it will automatically detach a player from their current entity first.
* A chunk of server- and client-side `PrototypeLoadManager` code has been moved to shared.
* Replay recording and playback now supports client-side replays. Many replay related functions, cvars, and commands have changed.

### New features

* Richtext tags can now be overridden by content
* The LineEdit control now has a field to override the StyleBox
* `IWritableDirProvider` has new methods for async file writing.

### Bugfixes

* Updated Lidgren, fixing a bug where socket errors were not reported properly on Linux.

### Other

* The `Dirty()` method for networked components now has an override that takes  in an EntityUid. The old IEntityManager method being obsoleted.



## 0.128.0.0

### Breaking changes

* Add ILocalizationManager as a dependency on systems as `Loc`.


## 0.127.1.0

### New features

* Add SpriteSystem.Frame0 method for entity prototypes.


## 0.127.0.0

### Breaking changes

* Rename PVSSystem to PvsSystem.

### New features

* Added `launch.launcher` and `launch.content_bundle` CVars. These are intended to eventually replace the `InitialLaunchState` values.
* Allow `System.Net.IPAdress` through sandbox _properly_, add `System.Net.Sockets.AddressFamily` too.
* Systems now have their own logger sawmills automatically and can be access via `Log`.

### Bugfixes

* Make BoxContainer's MeasureOverride account for stretching.
* Fix IPAddress sandboxing.
* Revert physics contact getcomponents and also fix ShouldCollide ordering for PreventCollideEvent.


## 0.126.0.0

### Breaking changes

* Several `MapManager` methods were moved to `MapSystem`.
* The signature of grid lookup queries has changed, with a new optional `includeMap` bool added in-between other optional bools.

### New features

* `System.Net.IPAddress` is now accessible from the sandbox.

### Bugfixes

* Fixed RichText not rendering some tags properly for some UI scales.
* Text inside of `OutputPanel` controls should no longer overlap with the scrollbar.

### Other

* Obsoleted the following methods from `IPlayerSession`: `AttachToEntity`, `DetachFromEntity`. Use the methods in `ActorSystem` instead.
* Static Loggers (e.g., `Logger.Log()` are now obsoleted. Get a sawmill from ILogManager instead.
* Several `MetadataComponent` setters have been marked as obsolete. Use `MetaDataSystem` methods instead.

### Internal

* Removed several static logging calls.


## 0.125.0.1

### Other

* Use a logger sawmill in MapManager rather than the static logger.


## 0.125.0.0

### Breaking changes

* Several replay related cvars and commands have been renamed.

### New features

* Added support for basic replay playback. The API is likely to change in the next version or two.


## 0.124.0.1

### New features

* Added `CompletionHelper.ContentDirPath()`.
* Added `vfs_ls` command to list VFS contents.
* The resource manifest (`manifest.yml`) now accepts a `clientAssemblies` key. When given, only the assembly names listed will be loaded from `/Assemblies/` rather than automatically loading all assemblies found.

### Bugfixes

* Fix exception if running the `>` command (remote execute) without even a space after it.
* `ResPath.RelativeTo()` now considers non-rooted paths relative to `.`.
  * This fixes some things like `MemoryContentRoot`'s `FindFiles()` implementation.
* Fix `IContentRoot.GetEntries()` default implementation (used by all content roots except `DirLoader`) not working at all.
* Made `ResourceManager.ContentGetDirectoryEntries()` report content root mount paths as directories.

### Internal

* Made `ConfigurationManager` not-abstract anymore so we can instantiate it from tests.
* Added new tests for `ResourceManager`.


## 0.124.0.0

### Breaking changes

* PreventCollideEvent changes to align it with the other physics events.


## 0.123.1.1

### Bugfixes

* Also clone warmstarting data for joints in the physics solver.


## 0.123.1.0

### New features

* Add Box2.Rounded(int digits) method.
* Add Pure attributes to Box2 methods.


## 0.123.0.0

### New features

* Added `ValueList.RemoveSwap()`
* The Centroid property on polygon shapes is now available to content.

### Bugfixes

* Fixed keyboard events always propagating to the default viewport if `devwindow` is open.
* Fixed some map-manager queries not properly using the `approx` argument.

### Other

* Several build/version cvars are now replicated to clients, instead of being server exclusive.


## 0.122.0.0

### Breaking changes

* Obsolete some MapManager queries.
* Add EntityUid to some MapManager queries.


## 0.121.0.0

### Breaking changes

* Add replaying loading / reading.

### New features

* Add setter for PlayingStream that also updates source.
* Add IWritableDirProvider.OpenOSWindow.

### Bugfixes

* Fix component lookups not considering whether an entity is in a container and the flag is set.


## 0.120.0.0

### Breaking changes

* Relay contained joints to parents and no longer implicitly break them upon container changes.

### Bugfixes

* Fix upload folder command.
* Fix SpriteView scaling for aspect ratios.

### Internal

* Cleanup MapManager slightly.


## 0.119.0.1

### Bugfixes

* Fix non-hard kinematiccontroller fixtures not colliding.


## 0.119.0.0

### Breaking changes

* Move prototype upload commands to the engine.

### New features

* Add IContentRoot.FileExists(ResPath).


## 0.118.0.0

### Breaking changes

* ComponentRegistry has been re-namespaced.

### New features

* You can now provide a ComponentRegistry to SpawnEntity to override some components from the prototype.


## 0.117.0.0

### Breaking changes

* Deprecate some sprite methods and cleanup IconComponent.
* YAML Linter supports inheritance.


## 0.116.0.0

### Breaking changes

* Removed AppearanceVisualizers.
* Modify replay record directory selection.


## 0.115.0.0

### Breaking changes

* The signature and behaviour of `IClientGameStateManager.PartialStateReset()` has changed. By default it will no longer delete client-side entities, unless they are parented to a networked entity that is being deleted during the reset.


## 0.114.1.0

### New features

* Add a new method for physics joint removal.

### Other

* Slightly speedup entity deletion.

### Internal

* Remove static logs from EntityManager.


## 0.114.0.0

### Breaking changes

* The way that UI themes resolve textures has changed. Absolute texture paths will simply be read directly, while relative paths will attempt to find a theme specific texture before falling back to simply trying to read the given file path.
* The signature of public UI theme methods have changed, and some new methods have been added.

### New features

* Added non-generic versions of various component/entity lookup queries.

### Bugfixes

* Fixed an erroneous error that would get logged when clients reconnect to a server.
* Fixed a UI bug that was preventing some controls from being disposed and was causing the UI to become laggy.


## 0.113.0.3

### Bugfixes

* Fix PVS error log threading issue.


## 0.113.0.2

### Bugfixes

* Removed or fixed some erroneous debug asserts
* Fixed entity-deletion not being properly sent to clients


## 0.113.0.1

### Bugfixes

* Use ThemeResolve for TextureButton texture normals.


## 0.113.0.0

### Breaking changes

* Move JobQueue<T> from content to engine.

### New features

* Make InitializeEntity and StartEntity public. InitializeAndStartEntity was already public.

### Bugfixes

* Add padding to font glyphs in the atlas.
* Fix log for duplicate component references.
* Make Map-Grids set GridUid earlier.
* Fix hidden action numbers when updating UI theme.
* Fix joint change events subscribing to predictedphysics instead of just physics.

### Other

* Remove joint log as it's never been read and caused threading issues.
* Decouple vvwrite / vvread / vvinvoke perms slightly from vv so vv no longer implicitly grants the others.
* Add start line to duplicate prototype yaml error.
* Fix debug sprite assert.
* Fix some joint bugs


## 0.112.0.1


## 0.112.0.0

### Breaking changes

* Move default theme directory to /Interface/ from /UserInterface/
* Try to fix contact mispredicts with PredictedPhysicsComponent.

### Bugfixes

* Fix JSON Serialization of ResPath.

### Other

* Change prof tree style & add basic stylesheet support.


## 0.111.0.0

### Breaking changes

* Add default stylesheet for engine + debug connect screen.


## 0.110.0.0

### Breaking changes

* Remove name + authors from map files as these were unused and overwritten on every mapfile write.

### Bugfixes

* Fix Omnisharp failing to analyze the client by default.
* Fix EntityLookup not properly adding nested container entities.

### Other

* Sort NetSerializable types.
* Remove obsolete Fixture.Body references.


## 0.109.1.0

### New features

* Add "IsDefault" to EntityManager for basic checks on whether an entity has default prototype data.


## 0.109.0.0

### Breaking changes

* `BeforeSaveEvent` has been moved from `Robust.Server.Maps` to `Robust.Shared.Map.Events`

### New features

* Added `IMidiRenderer.ClearAllEvents()`, a new method that clears all scheduled midi events.
* Added a new event (`BeforeSaveEvent`) which gets raised before a map/entity gets serialized to yaml.
* Added a new `ROBUST_SOUNDFONT_OVERRIDE` environmental variable that can be used to override system soundfonts.

### Bugfixes

* Fixed `EndCollideEvent` not setting the EntityUid fields.
* Fixed a bug that would cause screen-space overlays to sometimes not be drawn.


## 0.108.0.0

### Breaking changes

* Physics fixtures are now serialized by id, fixture rather than as a list with ids attached.


## 0.107.0.1

### Bugfixes

* Fix bad logs on maploader not listing out bad prototypes.


## 0.107.0.0

### Breaking changes

* Pass in dependencies to LocalPlayer AttachEntity (was anyone even using this method?)

### Internal

* Light query changes for some optimisation.
* Remove Texture.White IoC resolves in a lot of rendering areas.


## 0.106.1.0

### New features

* Screen-space overlays now use call `BeforeDraw()` and can use the `RequestScreenTexture` and `OverwriteTargetFrameBuffer` options.
* Added the `LoadedMapComponent`. It can be used to identify maps created by loading them from a yml file.


### Other

* `GameShared` no longer has a finalizer that triggers in some cases like tests.


## 0.106.0.0

### Breaking changes

* Update map file schema validator for new format.
* TimeOffsetSerializer fixes to use serv3 copying.

### Bugfixes

* Fix ResPath null errors.
* Fix queued deletion error log on entitymanager shutdown.

### Other

* Added transform recursion check in debug.


## 0.105.1.0

### New features

* Add CompOrNull to the EntityQuery struct.
* Add basic maploader support for entity renaming.


## 0.105.0.0

### Breaking changes

* Removed server and shared sprite components.

### New features

* Add LayerExists to sprites for object keys (previously it was only integer keys).

### Bugfixes

* Fix placement overlay error and add exception tolerance to it.


## 0.104.1.0

### New features

* VV now automatically dirties components.

### Bugfixes

* Fix CompletionHelper paths having double // on the end.


## 0.104.0.0

### Breaking changes

* API Changes to SpriteView control to generalize it.


## 0.103.0.0

### Breaking changes

* Maps are now saved by prototype -> entities rather than as just entities. Maps are currently backwards compatible but this is liable to change.

### New features

* RobustServerSimulation is public and usable by content for tests or benchmarking.
* Add sf3 extension support to midis.

### Bugfixes

* Fix random.Prob inequality.

### Other

* Adjust centerpoint for spriteview sprites.
* Mark ComponentReference as obsolete.


## 0.102.1.0

### New features

* `echo` console command to echo things.
* Add some public methods to physics system for applying force/torque.

### Bugfixes

* Fix a NRE when no window icon is specified.

### Other

* Set console code page to UTF-8 explicitly on Windows to fix output of non-ASCII characters.


## 0.102.0.0

### Breaking changes

* Loading  maps with invalid entity UIDs should now log errors.

### New features

* The yaml linter should now error on duplicate entity prototypes

### Bugfixes

* Fix a PVS bug that could put one entity into two different PVS chunks.

### Other

* EntityUid indexing should now start at 1 when saving maps.


## 0.101.1.1

### Bugfixes

* Fix polygon deserialization leading to the last vert being 0,0.


## 0.101.1.0

### New features

* Added a mode to entity placement to allow replacing any existing entities on a tile.

### Other

* Re-order initialization so BroadcastRunLevel is run after userinterfacemanager PostInitialize.


## 0.101.0.0

### Breaking changes

* Port Quickhull from Box2D and replace GiftWrapping.
* Removed a lot of unused physics code.

### Bugfixes

* Fix damping for mouse joint.
* Fix Distance outputs for overlapping circles.


## 0.100.0.0

### Breaking changes

* `ILookupWorldBox2Component` has been removed. If an entity does not have fixtures/physics a `WorldAABBEvent` will now be raised.

### Bugfixes

* Fixes a concurrent hashset modification exception in PVS


## 0.99.0.0

### Breaking changes

* Revert the reversion of the ResPath removal from 0.98.0.0

### New features

* StartCollideEvent, EndCollideEvent, and physics contacts now have the relevant EntityUids.

### Bugfixes

* Remove initialization code that forced transform and physics components first.


## 0.98.0.0

### Breaking changes

* Revert bulk ResPath refactor due to instability.


## 0.97.1.1

### Bugfixes

* Fixed assembly paths being used having double //


## 0.97.1.0

### New features

* FastNoiseLite is now netserializable.
* PVS ack processing is now parallel and also improved grafana metrics for PVS.

### Other

* Add invalid broadphase check to EntityLookupSystem.
* Made NetGraph logarithmic.


## 0.97.0.0

### Breaking changes

* Fully replace ResourcePath (class) with ResPath (struct).

### Other

* Add stacktrace to transform logs.


## 0.96.9.0

### New features

* `RobustIntegrationTest` now has a `DoGuiEvent()` method that can directly pass `GUIBoundKeyEventArgs` to a control.


## 0.96.8.2

### New features

* The `LayerSetData()` function can now be used to clear a sprite layer's shader.

### Bugfixes

* Fixed sandboxing verifying against `Robust.` assemblies inside `Robust.Client.WebView`, causing an older assembly to be verified against.


## 0.96.8.1

### Bugfixes

* Fix MapInit not being run on entities in some instances.


## 0.96.8.0

### Bugfixes

* Create entities before applying entity states. This fixes parenting issues in some instances, for example on a freshly split grid the client would give an exception.

### Other

* Entities have their paused state set before initialisation rather than after.

### Internal

* Added a BroadphaseNetworkingTest.


## 0.96.7.0

### New features

* `IDynamicTypeFactory.CreateInstance` now has the option to not perform dependency injection.
* Added normal blend mode for shaders
* Added a new ResPath struct that is intended to eventually replace ResourcePath

### Bugfixes

* Hopefully fixed an IndexOutOfRange exception in AudioSystem
* Fixed a potential IndexOutOfRange exception in ContainerSystem


## 0.96.6.0

### New features

* Added overrides to shuffle Span<T> and ValueList<T> in IRobustRandom.
* Added hotkeys to close the most recent window and all windows.

### Other

* Improved some container assert messages.


## 0.96.5.0

### New features

* Added source generator for automatically generating component state getting & handling code. Significantly reduces boilerplate when creating networked components.


## 0.96.4.0

### Bugfixes

* Component delta states can now have an initial full state inferred by clients.


## 0.96.3.0

### Other

* Updated server SQLitePCLRaw to 2.1.4.


## 0.96.2.0


## 0.96.1.0

### New features

* Implemented deleting a full word at a time.

### Bugfixes

* Fixed `ContainerSystem.EmptyContainer` sometimes failing to empty containers.
* Fixed container state handling sometimes failing to insert or remove entities.
* Fix content test workflow.
* Text contents won't draw over the scrollbar for OutputPanel controls anymore.
* Invalidate OutputPanel entries upon it entering the UI tree. This fixes some bugs where text is added while it's outside of the tree without the UI scale cvar being set causing separate sizings in entries.


## 0.96.0.4

### Bugfixes

* Revert InRange entity lookup range change due to content bugs.
* Fix implicit appearance state data.


## 0.96.0.3

### Bugfixes

* Fix sprite error log to report the key not the layer.
* Fix log length for physics contact error.
* Fix discord null errors.
* Adjust InRange lookups to check if the centre of body is in range.

### Other

* Add more audio logs.


## 0.96.0.2

### Bugfixes

* Fix adding MapGridComponent to a map with pre-existing child entities.


## 0.96.0.1

### Other

* Set blend function for shaders with ShaderBlendMode.None
* Add logs around fixture lengths in contact updates.
* Revert previous contact changes to try to make physics slightly more stable until Box2D 3.0.
* Adjusted QueueDeleteEntity log on client to care if the entity is deleted in prediction.


## 0.96.0.0

### Breaking changes

* Removed `MapId` serializer. Serialize the map's EntityUid instead.
* Renamed `MapComponent.WorldMap` to `MapComponent.MapId`.

### New features

* Added showrot command as a counterpart to showpos.

### Other

* Added error logs when QueueDel is called on the client for networked entities.
* Added logs around physics contact errors that have been happening.


## 0.95.0.0

### Bugfixes

* Reverted making `MetaDataComponent.PauseTime` a yaml data-field, as it caused issues when saving uninitialised maps.

### Internal

* `TextEdit`'s `NextWordPosition` has been replaced with `EndWordPosition`


## 0.94.0.0

### Breaking changes

* `IGameTiming.IsFirstTimePredicted` is now false while applying game states.

### Bugfixes

* `MetaDataComponent.PauseTime` is now a yaml data-field
* The client-side `(un)pausemap` command is now disabled while connected to a server.

### Internal

* Use a List<Contact> for contacts instead of a shared arraypool to try to fix the contact indexing exception.
* Moved IoC dependencies off of physics contacts.


## 0.93.3.0

### New features

* Unnecessary tiles are no longer written to map file tilemaps.
* Added the ability to enable or disable grid splitting per grid.

### Other

* Added additional logs around contact issue


## 0.93.2.0

### New features

* Add CompletionHelpers for components and entityuids.


## 0.93.1.0

### New features

* Add PlayPredicted audio method for EntityCoordinates.

## 0.93.0.0

### Breaking changes

* Arguments of ContainerSystem's `EmptyContainer()` have changed. It now also returns removed entities.

### New features

* Added a TerminatingOrDeleted() helper function
* Added a `hub_advertise_now` command.

### Bugfixes

* Fixed some multi-threading IoC errors in the audio system.
* The map validator now allows entities to specify missing components.
* Fixed a potential stack overflow in the colour slider control.
* Fixed sprites sometimes not updating `IsInert`.

### Other

* `TransformComponentAttachToGridOrMap()` is now obsoleted. use the newly added system method instead.
* Made RSI preloading more error toletant.
* Added some new benchmarks for testing archetype ECS.


## 0.92.2.1

### Bugfixes

* Revert tile bound shrinkage as it was causing erroneous test failures on content.


## 0.92.2.0

### New features

* Added Box2iEdgeEnumerator for iterating its bounds.
* Added a CompletionResult helper for MapIds
* Added some helper methods for System.Random (useful for seeded RNG)

### Bugfixes

* Shrink tile bounds by 0.05. In some cases the polygon skin radius was causing overlap on other tiles and leading to erroneous lookup r
* Use preset matrixes for certain Matrix3 angles to avoid imprecision issues with transformations.


## 0.92.1.0

### New features

* Add option to SplitContainer for which split expands on parent resize

### Internal

* Updated Lidgren to v0.2.4.


## 0.92.0.0

### New features

* Exposed more properties on `FastNoiseLite`.
* Added fallback culture for localization.

### Bugfixes

* Fixed noise DD.

### Other

* Added new `DebugOpt` and `Tools` build configurations. These must be added to your solution file and apply to all projects importing `Robust.Properties.targets`.
  * `DebugOpt` is "`Debug` with optimizations enabled".
  * `Tools` has development tools (e.g. `launchauth` command) that release builds don't, while still having asserts (`DEBUG`) off and optimizations on.
* All configurations except `Release` now define `TOOLS`.
* `Release` is now intended to be "as close to published release as possible" with game configuration. Use `Tools` as build configuration instead for scenarios such as mapping.
* `Robust.Properties.targets` should now be included at the end of project files. `Robust.Analyzers.targets` and `Robust.DefineConstants.targets` are now included by it automatically.

### Internal

* General cleanup to MSBuild files.

## 0.91.0.0

### Breaking changes

* `ColorSelectorSliders` now uses SpinBox instead of FloatSpinBox.

### New features

* `IntegrationOptions` now allows changing the `ILogHandler` used by the integration test via `OverrideLogHandler`.

### Bugfixes

* Default integration test log output should more reliably capture `TestContext.Out` now.


## 0.90.0.0

### Breaking changes

* Add tile edge rendering support.

### New features

* Add .AsUint() for ValueDataNode.

### Bugfixes

* Fix AnchorEntity replication when the coordinate doesn't change
* Fix some PVS bugs.
* Fix rounding in GetGridOrMapTilePosition.


## 0.89.1.0

### New features

* `web.headless` CVar can now be used to avoid loading CEF with graphical client.

### Bugfixes

* `web.user_agent` CVar can now be overriden by content before WebView is initialized.

### Other

* WebView works again and is properly available from the launcher.

### Internal

* Clean up WebView initialization logic to avoid static `IoCManager`.


## 0.89.0.0

### Breaking changes

* Add EntityUid as an arg to SharedTransformSystem and remove more .Owner calls.

### New features

* Add by-ref event analyzer.
* Add option to hide scrollbars for ScrollContainers.
* Add an out EntityUid overload to EntityQueryEnumerator<T>.

### Bugfixes

* Fix exception on server shutdown.
* Fix concurrent update error in byref registrations for serializationmanager.
* New grids created from placement manager start at 0,0 rather than -1,-1.

### Other

* `dump_netserializer_type_map` command to debug desynchronization issues with NetSerializer's type map.


## 0.88.1.0

### New features

* Added a new OnScreenChanged event that gets invoked when `IUserInterfaceManager.ActiveScreen` changes.
* UI state interfaces such as `IOnStateEntered<TState>` now also get invoked whenever the current state inherits from `TState`.

### Bugfixes

* Fixed `WritableDirProvider.Find()`. This fixes custom MIDI soundfonts on Windows.
* Fixed server startup crash with string serializer length checks.
* Fixed `CS8981` errors in `Robust.Benchmarks`.
* Fixed C# interactive errors when engine started without content-start.
* Fixed FormattedMessage.IsEmpty() returning the wrong result.

### Other

* Map pausing now gets properly networked
* SplitContainers controls now have a minimum draggable area, so that they can function without any padding.

### Internal

* Fixed `CS8981` errors in `Robust.Benchmarks`.


## 0.88.0.0

### Breaking changes

* A `Default` font prototype is now required. I.e.:
    ```yaml
    - type: font
      id: Default
      path: /Fonts/NotoSans/NotoSans-Regular.ttf
    ```

### New features
* `FormattedText.MarkupParser` got refactored to be more robust and support arbitrary tags.
* New rich text tags can be added by implementing `IMarkupTag`



## 0.87.1.1

### Bugfixes

* Fixed source of PVS assert tripping in debug.


## 0.87.1.0

### Bugfixes

* Fixed a PVS bug that would sometimes cause it to attempt to send deleted entities.
* Fixed server commands not getting sent to clients after disconnecting and reconnecting.
* Fixed a text input error when using the right arrow key while at the second to last character.


### Other

* Sprite view controls now use the sprite's offset when rendering.
* The sprite system should now animate any rendered sprites with RSI animations, instead of only animating those visible in the main viewport and sprite view controls.


## 0.87.0.0

### Breaking changes

* `UIScreen.GetOrNewWidget()` has been replaced with `GetOrAddWidget()`.

### New features

* Added `IWritableDirProvider.OpenSubdirectory()`, which returns a new `IWritableDirProvider` with the root set to some subdirectory.
* Added `UiScreen.TryGetWidget()`
* Added a virtual `Shutdown()` method for game/module entry points.

### Bugfixes

* Fixed SyncSpriteComponent not properly syncing entities that are out of view.
* Fixed a bug preventing client-side commands from being properly registered.
* Fixed a bug causing PVS to unnecessarily send extra data.


## 0.86.0.0

### Breaking changes

* Undid `*.yaml` prototype loading change from previous version.
* `IConsoleHost`'s `RegisteredCommands` field has been renamed to `AvailableCommands`.
* Several light related cvars have been renamed. E.g., "display.softshadows" is now "light.softshadows".
* The "display.lightmapdivider" integer cvar has been replaced with a float multiplier named "light.resolution_scale".


### New features

* Command definitions have a new bool that restricts them to only be executable by the server or in single player mode. Several "server only" commands have been moved to to shared code and now use this option.
* The FOV color is now configurable via the "render.fov_color" cvar

### Bugfixes

* SDL2 backend now works if the client is started with fullscreen.

### Other

* SDL2 backend now handles quit events (⌘+Q on macOS).
* SDL2 backend now logs video driver backend used on initialization.
* The engine will now warn on startup if `*.yaml` files are found in resources, as this most likely indicates an accident.
* Added entity, occluder and shadow-casting light counts to the clyde debug panel.
* The HistoryLineEdit control now invokes `OnTextChanged` events when selecting history items

### Internal

* Changed thread safety around `ResourceManager`'s VFS roots, removing the use of error prone reader-writer locks.
* SDL2 log now shows log category.
* Removed OpenTK DllMap code.


## 0.85.2.0

### New features

* Threaded windowing API usage is now behind a CVar, disabled by default on macOS to avoid crashes.
* Box2i, ImmutableHashSet, ISet, and IReadonlySet can now be serialized.
* Added helpers for Box2i Center / Vector2i Up-Down-Left-Right.
* Implement blend modes for rendering.

### Bugfixes

* MacOS with the SDL2 backend now has DPI scaling enabled.
    * Fixed DPI scaling calculations on platforms outside Windows.
* Grids on top of maps that are also grids should render correctly now.
* Fixed bug in ScrollContainer that could cause permanent loops.
* Fixed occluder tree error.
* Fixed Texture.GetPixel.

### Other

* System F3 panel now correctly fetches processor model on Apple Silicon devices.
* UI content scale is now listed in the F3 coordinates panel.
* SDL2 backend is now wired up to update key names dynamically on keyboard mode change.
* The prototype reload event is no longer wrapped under #if !FULL_RELEASE.
* The engine now loads `*.yaml` files (previously loading only `*.yml`) for prototypes.

### Internal

* `keyinfo` command has enum completions.

## 0.85.1.1

### Bugfixes

* Fixed GameStateManager error when resetting client-side prediction


## 0.85.1.0

### New features

* RSI's now get combined into a large atlas.

### Bugfixes

* Removed bad PlayAudioPositionalMessage error log & fixed fallback coordinate check.
* Fixed MouseJoint parallelisation exception.

### Internal

* Fixed some warnings in GameStateManager


## 0.85.0.1

### Bugfixes

* Fix fixture client state handling not removing the existing fixture.
* Use a dummy entity for placement manager preview so offsets are applied correctly.


## 0.85.0.0

### Breaking changes

* Component.Shutdown() has now been removed and the eventbus should be used in its place.
* Component.Name has now been removed and IComponentFactory.GetComponentName(Type) should be used in its place.

### Bugfixes

* Ensure fixture contacts are destroyed even if no broadphase is found.
* Ensure fixtures are re-created in client state handling. There was a subtle bug introduced by updating existing ones where contacts were incorrectly being retained across prediction. This was most obvious with slipping in SS14.


## 0.84.0.0

### Breaking changes

* EffectSystem has been removed.

### New features

* Added Pidgin parser to the sandbox whitelisted.

### Bugfixes

* Fixed physics ignoring parallelisation cvars
* Global audio volume is no longer overridden every tick.
* Fix `SpriteComponent.CopyFrom()` not working properly.
* Fix cvar TOML parsing failing to read some numeric cvars.

### Other

* Improved physics joint logging.


## 0.83.0.0

### Breaking changes

* Physics has been ECSd with large API changes:
- Shapes can be updated via the system rather than requiring the caller to handle it.
- Access attributes have been added.
- Implemented IEquatable for Fixture Shapes
- Removed obsolete PhysicsComponent APIs.
- Removed usage of Component.Owner internally.


## 0.82.0.0

### Breaking changes

* `Box2Rotated.Centre` has been renamed to `.Center`
* `ISpriteComponent` has been removed. Just use `SpriteComponent` instead.

### Bugfixes

* Fixed prototype reloading/uploading.
* Fixed UI tooltips sometimes causing a null reference exception.

### Other

* Map/world velocity calculations should be slightly faster.
* `EnsureComp` will now re-add a component if it has been queued for removal.


## 0.81.0.0

### Breaking changes

* TransformComponent,Parent has been removed. Use the ParentUid & get the component manually.

### New features

* The Popup control now has an OnPopupOpen event.

### Other

* Various transform methods are now obsolete. Use the methods provided by the transform system instead.
* TransformComponent.MapUid is now cached (previously required a dictionary lookup)


## 0.80.2.0

### New features

* Tooltips now provide the option to track the mouse cursor.


## 0.80.1.0

### New features

* Added location of compile errors to XAML UI.
* Add CC-BY to RSI.json
* Allow customising radio buttons for RadioOptions.
* Added CVar to override CEF useragent.

### Bugfixes

* Fix incorrect size of second window in split container.
* Fix PreventCollideEvent fixture ordering.

### Other

* Obsoleted .Owner for future work in removing components storing a reference to their entityuid.


## 0.80.0.0

### Breaking changes

* Moved ConvexHullPolygons and MaxPolygonVertices cvars to constants.
* Moved the PhysicsMap Gravity property to its own controller.
* Made some layout changes to Split Container.

### New features

* Added the colliding fixtures to PreventCollideEvent.

### Bugfixes

* Grids overlapping entities will now flag the entity for grid traversal.

### Other

* The split container `Measure()` override now more accurately reflects the space available to children. Additionally, the split position is now publicly settable.

### Internal

* Removed manual component registrations.


## 0.79.0.1

### New features

* Add helper GetDirection to SharedMapSystem that offsets a Vector2i in the specified direction by the specified distance.
* UIController now implements IEntityEventSubscriber

### Bugfixes

* The fast TryFindGridAt overload will now also return the queried map's MapGridComponent if it exists.

### Other

* Updated window dragging movement constraints. By default windows can now be partially dragged off-screen to the left. This is configurable per window. This also fixes a bug where windows could become unreachable.

### Internal

* Remove 2 TryGetComponents per physics contact per tick.


## 0.79.0.0

### Breaking changes

* EntityInitializedMessage has been removed; the C# event invoked on EntityManager (EntityInitialized) should be used in its place.
* TileChangedEventArgs has been removed.

### Bugfixes

* Fix tooltip panels being incorrectly sized for their first frame.
* Client will no longer predict physics sleeping on bodies that are unable to sleep.
* Style box texture scaling has been fixed.

### Other

* Added TaskCompletionSource to the sandbox.

### Internal

* IPhysManager has been removed for a slight physics contacts optimisation.
* Optimise TryFindGridAt, particularly for grid traversals.
* MapGridComponent now uses delta component states.
* Removed some TryGetComponent from IsMapPaused, speeding up entity initialization in some instances.


## 0.78.0.0

### Breaking changes

* Removed the obsoleted `GlobalLinearVelocity()` EntityUid helper method.
* INetConfigurationManager now has client & server side variants. Clients can now properly set server authoritative cvars when in singleplayer mode
* IPhysBody has been removed. Just use the physics component.
* Physics joints haven been slightly refactored and some method signatures have changed.

### New features

* Added a new cvar to limit audio occlusion raycast lengths ("audio.raycast_length").
* IRobustSerializer has new public methods for getting hashes and setting string serializer data.

### Bugfixes

* Fixed broken click bound checks in the `Tree` UI Control.
* Removed erroneous debug assert in render code that was causing issued in debug mode.
* Fixed some instances where rotation-less entities were gaining non-zero local rotation.

### Other

* Tickrate is now shown in the f3 debug monitors


## 0.77.0.2

### New features

* Scroll containers now have public methods to get & set their scroll positions.

### Bugfixes

* Fixed entity spawn menu sometimes not properly updating when filtering entities.

### Other

* Physics contacts are now stored per-world rather than per-map. This allows the multi-threading to be applicable to every contact rather than per-map.
* Contacts will no longer implicitly be destroyed upon bodies changing maps.


## 0.77.0.1

### Bugfixes

* Fix AttachToGridOrMap not retaining an entity's map position.


## 0.77.0.0

### Breaking changes

* ClientOccluderComponent has been removed & OccluderComponent component functions have been moved to the occluder system.
* The OccluderDirectionsEvent namespace and properties have changed.
* The rendering and occluder trees have been refactored to use generic render tree systems.
* Several pointlight and occluder component properties now need to be set via system methods.
* SharedPhysicsMap and PhysicsMap have been combined.
* RunDeferred has been removed from transformcomponent and updates are no longer deferred.

## 0.76.0.0

### Breaking changes

* Physics contact multi-threading cvars have been removed as the parallelism is now handled by IParallelManager.

### New features

* Physics now supports substepping, this is under physics.target_minimum_tickrate. This means physics steps will run at a constant rate and not be affected by the server's tickrate which can reduce the prevalence of tunneling.
* FastNoise API is now public.

### Other

* UPnP port forwarding now has better logging.
* Physics solver has been refactored to take more advantage of parallelism and ECS some internal code.
* Sprite processing & bounding box calculations should be slightly faster now.
* Nullspace maps no longer have entities attached.


## 0.75.1.0

### New features

* Serv4's notNullableOverride parameter is now enforced by analyzer. For more info, see [the docs](https://docs.spacestation14.io/en/engine/serialization).
* Added command to dump injector cache list.

### Bugfixes

* Fix generic visualisers not working because of recent appearance system changes in v0.75.0.0
* Fix physics not working properly on moving grids (transform matrix deferral).

### Other

* Transform matrix dirtying is deferred again (undo change in v0.75.0.0
* Added two new serv3 analysers (NotNullableFlagAnalyzer and PreferGenericVariantAnalyzer)


## 0.75.0.0

### Breaking changes

* Changed default for `net.buffer_size` to `2`.
* Changed default for `auth.mode` to `Required`. On development builds, the default is overriden to remain at `Optional`, so this only affects published servers.
* The default value for the `outsidePrediction` argument of the `InputCmdHandler.FromDelegate()`  has changed from false to true.

### New features

* Appearance system now has generic `TryGetData<T>()` functions.

### Bugfixes

* Mapped string serializer once again is initialized with prototype strongs, reducing bandwidth usage.
* Fixed various keybindings not working while prediction was disabled.
* Fixed a bug causing rendering trees to not properly recursively update when entities move.

### Other

* Transform matrix dirtying is no longer deferred.
* Cleaned up some `FULL_RELEASE` CVar default value overrides into `CVarDefaultOverrides.cs`.
* VVRead now attempts to serialize data to yaml


## 0.74.0.0

### Breaking changes

* `ITypeReader<,>.Read(...)` and `ITypeCopier<>.Copy(...)` have had their `bool skipHook` parameter replaced with a `SerializationHookContext` to facilitate multithreaded prototype loading.
* Prototypes are now loaded in parallel across multiple threads. Type serializers, property setters, etc... must be thread safe and not rely on an active IoC instance.

### Bugfixes

* Mapped string serializer once again is initialized with prototype strongs, reducing bandwidth usage.

### Other

* Drastically improved startup time by running prototype loading in parallel.
  * `AfterDeserialization` hooks are still ran on the main thread during load to avoid issues.
* Various systems in the serialization system such as `SerializationManager` or `ReflectionManager` have had various methods made thread safe.
* `TileAliasPrototype` no longer has a load priority set.
* Straightened out terminology in prototypes: to refer to the type of a prototype (e.g. `EntityPrototype` itself), use "kind".
  * This was previously mixed between "type" and "variant".

### Internal

* `SpanSplitExtensions` has been taken behind the shed for being horrifically wrong unsafe code that should never have been entered into a keyboard ever. A simpler helper method replaces its use in `Box2Serializer`.
* `PrototypeManager.cs` has been split apart into multiple files.

## 0.73.0.0

### Breaking changes

* The entity lookup flag `LookupFlags.Anchored` has been replaced with `LookupFlags.Static`.
* We are now using **.NET 7**.
* `IDependencyCollection`/`IoCManager` `RegisterInstance` does not automatically add the instance to object graph, so `BuildGraph()` must now be called to see the new instances.
  * `deferInject` parameteres have been removed.

### New features

* The server will now check for any unknown CVars at startup, to possibly locate typos in your config file.
* `IDependencyCollection` is now thread safe.

### Bugfixes

* Fixed config files not being truncated before write, resulting in corruption.

### Other

* Removed some cruft from the `server_config.toml` default config file that ships with Robust.
* Most usages of x86 SIMD intrinsics have been replaced with cross-platform versions using the new .NET cross-platform intrinsics.
  * This reduces code to maintain and improves performance on ARM.
* Tiny optimization to rendering code.
* `RobustSerializer` no longer needs to be called from threads with an active IoC context.
  * This makes it possible to use from thread pool threads without `IoCManager.InitThread`.
* Removed finalizer dispose from `Overlay`.
* Stopped integration tests watching for prototype reload file changes, speeding stuff up.

### Internal

* Moved `SerializationManager`'s data definition storage over to a `ConcurrentDictionary` to improve GC behavior in integration tests.

## 0.72.0.0

### Breaking changes

* EntityPausedEvent has been split into EntityPausedEvent and EntityUnpausedEvent. The unpaused version now has information about how long an entity has been paused.

## 0.71.1.4

### Bugfixes

* Fixed CVars not being saved correctly to config file.

### Other

* Mark `validate_rsis.py` as `+x` in Git.
* Made config system more robust against accidental corruption when saving.


## 0.71.1.3


## 0.71.1.2

### Bugfixes

* Fixed UI ScrollContainer infinite loop freezing client.


## 0.71.1.1

### Bugfixes

* Fixed client memory leaks and improved performance in integration testing.


## 0.71.1.0

### New features

* Better RSI validator script.
* When a new map file is loaded onto an existing map the entities will be transferred over.
* Add an API to get the hard layer / mask for a particular physics body.

### Bugfixes

* Fixed non-filled circle drawing via world handle.
* Fix max_connections in the default server config.
* Fix removal of PVS states for players without ingame status.
* Fix max rotation from the physics solver.

### Internal

* Wrap window rendering in a try-catch.


## 0.71.0.0

### Breaking changes

* `DebugTimePanel`, `DebugNetPanel` and `DebugNetBandwidthPanel` have been made internal.
* RSIs with trailing commas in the JSON metadata are no longer allowed.

### Bugfixes

* `csi` doesn't throw a `NullReferenceException` anymore.

### Other

* The `game.maxplayers` CVar has been deprecated in favor of the new `net.max_connections` CVar. Functionality is the same, just renamed to avoid confusion. The old CVar still exists, so if `game.maxplayers` is set it will be preferred over the new one.
* The new default for `net.max_connections` is 256.
* Debug monitors (F3) now have margin between them.
* F3 (clyde monitor) now lists the windowing API and version in use.
* Added system monitor to F3 with various info like OS version, .NET runtime version, etc...
* The engine now warns when loading `.png` textures inside a `.rsi`. This will be blocked in the future.


## 0.70.0.0

### New features

* `game.desc` CVar for a server description to show in the launcher.
* New system for exposing links to e.g. a Discord in the launcher.
  * The engine does not have a built-in method for configuring these, but it does now have a `StatusHostHelpers.AddLink` method to correctly format these from content. The idea is that content wires the types of links (with icon names) up itself via `IStatusHost.OnInfoRequest`.
  * See also [the HTTP API documentation](https://docs.spacestation14.io/en/engine/http-api) for reference.
* `GameShared` now has a `Dependencies` property to allow access to the game's `IDependencyCollection`. This makes it possible to avoid using static `IoCManager` in `EntryPoint`-type content code.
* A new define constant `DEVELOPMENT` has been defined, equivalent to `!FULL_RELEASE`. See [the docs](https://docs.spacestation14.io/en/technical-docs/preprocessor-defines) for details.
* `IConfigurationManager` has new functions for reading and writing CVar directly from a TOML file `Stream`.
* New `IConfigurationManager.LoadDefaultsFromTomlStream` to load a TOML file as CVar default overrides.
* Added new serializers to support Queue<T> data-fields.
* Added a `FromParent()` function to `IDependencyCollection`, enabling dependencies to be passed to parallel threads.
* `IClientStateManager` now has a `PartialStateReset()` function to make it easier for content to rewind to previous game states.
* Added `IClientNetManager.DispatchLocalNetMessage()`, which allows a client to raise a local message that triggers networked event subscriptions.

### Bugfixes

* `IPlayerSession.OnConnect()` now actually gets called when players connect.
* `MapLoaderSystem.TryLoad(.., out rootUids)` now properly only returns entities parented to the map.

### Other

* Invalid placement types for the entity spawn menu now log warnings.
* Slightly improved sprite y-sorting performance.

### Internal

* The current physics map that an entity is on is now cached in the transform component alongside other cached broadphase data. This helps to fix some broadphase/lookup bugs.

## 0.69.0.0


## 0.68.0.0

### Breaking changes

* Updated yml schema validator to remove the `grids` node.

### Bugfixes

* Fixed position-less audio playing.
* Stop mapgrids from serializing their fixtures.

### Other

* Removed the `restart` command, since it never worked properly and just confused people.
* Add virtual to some UIScreen methods.
* Add public parameterless ctor to MenuBar.


## 0.67.2.2

### Bugfixes

* Fix double MapGrid chunk subscription.
* Fix grid contacts short-circuiting collision.


## 0.67.2.1

### Bugfixes

* Fix MapChunks not being subscribed to by MapGridComponents in some instances.


## 0.67.2.0

### New features

* Add submenu support to menubar controls.

### Bugfixes

* Fix gridtree returning mapgrid maps twice.


## 0.67.1.3

### Bugfixes

* Fix Map regression so now they can be MapGrids again without the client crashing.


## 0.67.1.2

### Bugfixes

* Fix some mapgrids not being marked as dirty and never being sent to clients (thanks checkraze).


## 0.67.1.1

### Bugfixes

* Fix some merge artifacts from mapgrid support for maps.


## 0.67.1.0

### New features

- Maps can now have MapGridComponent added to them.


## 0.67.0.0

### Breaking changes

* MapGrid is deprecated and has been merged into MapGridComponent. This is subject to further changes as it gets ECSd more in future.
* The `grids` yaml node on map files is deprecated and has been merged onto MapGridComponent. Loading maps is backwards compatible for now but is subject to change in future. Saving maps will save in the new format.


## 0.66.0.0

### Breaking changes

* AudioSystem functions for playing audio have changed. Functions that take in filters now require an additional argument that will determine whether sounds are recorded by replays. Additionally, there are several new overrides that take in a recipient session or entity.

### Bugfixes

* Script globals for C# interactive were not having dependencies injected correctly.
* GetWorldPosition() now returns the correct positions even prior to transform initialization.
* Fix map loading not properly offsetting some entities that were directly parented to the map.

### Internal

* Added lookup/broadphase re-parenting tests.


## 0.65.2.1

### Bugfixes

* Fix empty MetaData components being serialized to map files.
* Fix saving a grid as a map not marking it as pre-mapinit.

### Other

* Set `ValidateExecutableReferencesMatchSelfContained` in the server project, which may help with publishing issues. I hope.
* Move pinned font data over to Pinned Object Heap.
* Improved shader code generation for uniform arrays to be more compatible.
* Server now has server GC enabled by default.

### Internal

* Remove some unnecessary dependency resolves from filters making audio much more performant.


## 0.65.2.0

### New features

* Added ClydeAudio.StopAllAudio()
* Expose more tick logic to content.

### Bugfixes

* Fix bad reference in WebView.

### Internal

* Add Robust.Packaging to solution.
* Add WebView to solution.
* Physics contacts are now parallel and much faster.

## 0.65.1.0

### New features

* Implement value prototype id dictionary serializer.

### Bugfixes

* Fixes lerping clean up issue added in #3472.

### Internal

* Add test for (de)serializing data record structs.


## 0.65.0.1

### Bugfixes

- Fix SetLocalPositionRotation raising 2 moveevents. This should help physics performance significantly.
- Fix tpgrid responses and command error.


## 0.65.0.0

### Breaking changes

* Rename transform lerping properties alongside other minor internal changes.

### Bugfixes

* Fix physics testbeds.
* Force grids to always be collidable for now and stop them clipping.

### Other

* Slight optimization to `OutputPanel`'s handling of internal `RichTextEntry`s.
* Force non-collidable contacts to be destroyed. Previously these hung around until both entities became collidable again.

### Internal

* `Tools/version.py` has been updated to automatically update `RELEASE-NOTES.md`.
* General cleanup to `Tools/version.py`.

## 0.64.1.0

### Bugfixes

* Word-wrapping in `OutputPanel` and `RichTextLabel` has been fixed.

## 0.64.0.0

### Breaking changes

* IMapLoader has been refactored into MapLoaderSystem. The API is similar for now but is subject to change in the future.

## 0.63.0.0

### Breaking changes

* Thanks to new IME support with SDL2, `IClyde.TextInputStart()` and `IClyde.TextInputStop()` must now be appropriately called to start/stop receiving text input when focusing/unfocusing a UI control. This restriction is applied even on the (default) GLFW backend, to enforce consistent usage of these APIs.
* `[GUI]TextEventArgs` have been renamed to `[GUI]TextEnteredEventArgs`, turned into records, and made to carry a `string` rather than a single text `Rune`.
* IoC and `DependencyCollection` `Register` methods now have a `TInterface : class` constraint.
* [ABI] `IoCManager.InitThread` now returns the `IDependencyCollection`.

### New features

* Fixes for compiling & running on .NET 7. You'll still have to edit a bunch of project files to enable this though.
* `FormattedMessage.EnumerateRunes()`
* `OSWindow.Shown()` virtual function for child classes to hook into.
* `IUserInterfaceManager.DeferAction(...)` for running UI logic "not right now because that would cause an enumeration exception".
* New `TextEdit` control for multi-line editable text, complete with word-wrapping!
* `Rope` data structure for representing large editable text, used by the new `TextEdit`.
* Robust now has IME support matching SDL2's API. This only works on the SDL2 backend (which is not currently enabled by default) but the API is there:
    * `IClyde.TextInputStart()`, `IClyde.TextInputStop()`, `IClyde.TextInputSetRect()` APIs to control text input behavior.
    * `TextEditing` events for reporting in-progress IME compositions.
    * `LineEdit` and `TextEdit` have functional IME support when the game is running on SDL2. If you provide a font file with the relevant glyphs, CJK text input should now be usable.
* `Register<T>` (single type parameter) extension method for `IDependencyCollection`.

### Bugfixes

* Fixes erroneous literal "\\n" inside the Clyde debug panel.
* Fixed Lidgren connection status changes potentially getting mislogged.
* Fixed missing components not being correctly saved for maps
* Fixed map saving sometimes not including new components.
* Fix hot reload unit tests.

### Other

* Properly re-use `HttpClient` in `NetManager` meaning we properly pool connections to the auth server, improving performance.
* Hub advertisements have extended keep-alive pool timeout, so the connection can be kept active between advertisements.
* All HTTP requests from the engine now have appropriate `User-Agent` header.
* `bind` command has been made somewhat more clear thanks to a bit of help text and some basic completions.
* `BoundKeyEventArgs` and derivatives now have a `[DebuggerDisplay]`.
* Text cursors now have a fancy blinking animation.
* `SDL_HINT_MOUSE_FOCUS_CLICKTHROUGH` is set on the SDL2 windowing backend, so clicking on the game window to focus it will pass clicks through into the game itself, matching GLFW's behavior.
* Windows clipboard history paste now works.
* Improved multi-window UI keyboard focusing system: a single focused control is now tracked per UI root (OS window), and is saved/restored when switching between focused window. This means that you (ideally) only ever have a UI control focused on the current OS window.

### Internal

* `uitest2` is a new command that's like `uitest` but opens an OS window instead. It can also be passed an argument to open a specific tab immediately.
* Word-wrapping logic has been split off from `RichTextEntry`, into a new helper struct `WordWrap`.
* Some internal logic in `LineEdit` has been shared with `TextEdit` by moving it to a new `TextEditShared` file.
* SDL2 backend now uses `[UnmanagedCallersOnly]` instead of `GetFunctionPointerForDelegate`-style P/Invoke marshalling.
* Entity prototype reloading logic has been moved out of `PrototypeManager` and into a new `PrototypeReloadSystem`.
* Most usages of `IoCManager.` statically have been removed in favor of dependency injection.

## 0.62.1.0

### Bugfixes

* Fixed a PVS issue causing entities to be sent to clients without first sending their parents.
* Improved client-side state handling exception tolerance.

### Other

* Removed null-space map entities.

### Internal

* Added some more anchoring tests.

## 0.62.0.1

### Bugfixes

* Fixed sprites not animating when directly toggling layer visibility,
* Fixed anchored entities not being added to the anchored lookups.

## 0.62.0.0

### Breaking changes

* Removed some obsolete map event handlers.

### New features

* Added entity query struct enumerators

### Bugfixes

* Improved error tolerance during client state application.
* Added better error logs when a client deletes a predicted entity.
* Fixes command permissions not getting sent to clients.
* Fixes a broad-phase bug were entities were not properly updating their positions.

### Other

* Added the LocalizedCommands class, which automatically infer help and description loc strings from the commands name.

## 0.61.0.0

### Breaking changes

* IMap and IMapGrid have been removed. Just use the associated components directly.

### Other

* AudioSystem has been refactored.

## 0.60.0.0

### Breaking changes

* ISerializationHooks.BeforeSerialization() has been removed. Use custom type serializers instead.

### New features

* Added function to UserInterfaceSystem that returns list of BUIs that a client has open.

### Bugfixes

* Fixed various container related broadphase bugs which could result in entities getting stuck with a null-broadphase.
* Fixed client fixture state handling bug that caused the client to incorrectly disable collision.

### Other

* Misc PVS optimisations

### Internal

* Removed redundant grid-init physics logic
* Modified garbage collection for entity spawning profiling.

## 0.59.0.0

### Breaking changes

* Various transform related methods have been removed from MapGrids
* TransformSystem.SetCoordinates() arguments have changed and now allow an entity to be sent to nullspace

### Bugfixes

* Fixed an entity lookup bug that sometimes failed to return entities in StaticSundriesTrees

### Other

* The EntitySystem.Resolve<> methods have been change to protected

## 0.58.1.1

### Bugfixes

* Fixed some container shutdown errors
* Fixed LookupFlags.Static not acting as a full replacement for LookupFlags.Anchored

## 0.58.1.0

### Other

* Physics collision changed and body type changed events no longer get raised before initialisation

## 0.58.0.0

### Breaking changes

* Some TransformComponent functions have been moved to the system.
* Container insert, remove, and shutdown function arguments and functionality has changed.
* Physics entities without fixtures now automatically disable collision.

### New features

* Added command to profile entity spawning

### Bugfixes

* EntityLookup/BroadphaseComponent tracking has been overhauled, which should hopefully fix various broadphase bugs.

### Other

* Component.Owner is now marked as obsolete.

## 0.57.0.4

### Bugfixes

* Made entity deletion more resilient against exceptions. Should fix several bugs.

## 0.57.0.2 and 0.57.0.3

### Bugfixes

* Fixed more entity-lookup bugs.

## 0.57.0.1

### Bugfixes

* Fixed entity lookup bug that was causing crashes.

### 0.57.0.0

### Breaking changes

* EntityLookupComponent has been merged into BroadphaseComponent. The data that was previously stored in this tree is now stored across the 3 trees on BroadphaseComponent.

### New features

* EntityLookup has had its flags updated to reflect the merge of EntityLookupComponent and BroadphaseComponent, with the new flags reflecting each tree: Dynamic, Static, and Sundries. Dynamic and Static store physics bodies that are collidable and Sundries stores everything else (apart from grids).

### Internal

* EntityLookup and Broadphase have had their data de-duplicated, dropping the AABBs stored on the server by half. This also means MoveEvent updates will be much faster.
* PVS mover updates has had their performance improved slightly.
* Physics LinkedList nodes for contacts will no longer be re-made for every contact and will just be cleared when re-used.
* Sprite / Light dynamictree allocations on the client have been dropped by using static lambdas.
* The physics contact buffer for each FixtureProxy is now pooled.

## 0.56.1.1

### Bugfixes

* Fix PVS sometimes not sending an entity's parents.
* Fix velocity preservation on parenting changes.

## 0.56.1.0

### New features

* Update pt-BR locale with more localizations
* Separated PVS entity budget into an entity creation budget and a pvs-entry budget.

### Bugfixes

* Fix VV type handler removal.
* System errors during component removal should no longer result in undeletable entities.

### Other

* The ordering of component removals and shutdowns during entity deltion has changed (see #3355).
* Improved Box2Serializer
* Removed uses IEnumerables from EntityLookupSystem.
* Optimized client entity spawning by 15%.
* Modified how the rendering tree handles entity movement.
* Improved grid enumeration allocs.
* Fixed a bunch of build warnings (see #3329 and #3289 for details)

## 0.56.0.2

### Bugfixes

* Rename \_lib.ftl to \_engine_lib.ftl to avoid overwriting

## 0.56.0.1

### Bugfixes

* Fix instantiation of data records containing value types

## 0.56.0.0

### Breaking changes

* `CastShadows` moved to `SharedPointLightComponent` from clientside, now networked

### New features

* New type handler helpers added to V^3
* Added pt-BR locale

### Bugfixes

* Fixed audio fallback coords

### Other

* Improved PVS performance by using `for` over `forEach`
* Improved Vec2 inverse allocations

## 0.55.5.0

### New features

* Added a method to pass in physics transforms for getting nearest point.

### Bugfixes

* Prevent singular sprite matrices.
* Fix obsolete warnings in tests.

### Other

* Significantly reduce physics contact allocations.

## 0.55.4.1

### Breaking changes

* Removed `SI`, `SIoC`, `I`, `IoC`, `SE` and `CE` VV command prefixes.
  * `SI`, `SIoC`, `I` and `IoC` are replaced by VV paths under `/ioc/` and `/c/ioc/`.
  * `SE` and `CE` are replaced by VV paths under `/system/` and `/c/system`.

### New features

* Added CVars to control Lidgren's <abbr title="Maximum Transmission Unit">MTU</abbr> parameters:
  * `net.mtu`
  * `net.mtu_expand`
  * `net.mtu_expand_frequency`
  * `net.mtu_expand_fail_attempts`
* Added a whole load of features to ViewVariables.
  * Added VV Paths, which allow you to refer to an object by a path, e.g. `/entity/1234/Transform/WorldPosition`
  * Added VV Domains, which allow you to add "handlers" for the top-most VV Path segment, e.g. `/entity` is a domain and so is `/player`...
  * Added VV Type Handlers, which allow you to add "custom paths" under specific types, even dynamically!
  * Added VV Path networking, which allows you to read/write/invoke paths remotely, both from server to client and from client to server.
  * Added `vvread`, `vvwrite` and `vvinvoke` commands, which allow you to read, write and invoke VV paths.
  * Added autocompletion to all VV commands.
  * Please note that the VV GUI still remains the same. It will be updated to use these new features in the future.

### Other

* Changed Lidgren to be compiled against `net6.0`. This unlocks `Half` read/write methods.
* Lidgren has been updated to [0.2.2](https://github.com/space-wizards/SpaceWizards.Lidgren.Network/blob/v0.2.2/RELEASE-NOTES.md). Not all the changes since 0.1.0 are new here, since this is the first version where we're properly tracking this in release notes.
* Robust.Client now uses our own [NFluidsynth](https://github.com/space-wizards/SpaceWizards.NFluidsynth) [nuget package](https://www.nuget.org/packages/SpaceWizards.NFluidsynth).

### Internal

* Renamed Lidgren's assembly to `SpaceWizards.Lidgren.Network`.
* Rogue `obj/` folders inside Lidgren no longer break the build.
* Renamed NFluidsynth's assembly to `SpaceWizards.NFluidsynth`<|MERGE_RESOLUTION|>--- conflicted
+++ resolved
@@ -39,20 +39,11 @@
 
 ### New features
 
-<<<<<<< HEAD
-* Console completion options now have new flags for preventing suggestions from being escaped or quoted.
+*None yet*
 
 ### Bugfixes
 
 * Fixed prototype reloading/hotloading not properly handling data-fields with the `AlwaysPushInheritanceAttribute`
-* Fixed a state handling bug in replays, which was causing exceptions to be thrown when applying delta states.
-=======
-*None yet*
-
-### Bugfixes
-
-*None yet*
->>>>>>> f8410a46
 
 ### Other
 
