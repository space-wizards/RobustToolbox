﻿using SS14.Shared.Interfaces.Map;
using SS14.Shared.IoC;
using SS14.Shared.Maths;

namespace SS14.Shared.Map
{
    /// <summary>
    /// A reference to a tile.
    /// </summary>
    public struct TileRef
    {
<<<<<<< HEAD
        public readonly int MapIndex;
        public readonly int GridIndex;
        private readonly Tile _tile;
        private readonly MapGrid.Indices _gridTile;

        internal TileRef(int argMap, int gridIndex, int xIndex, int yIndex, Tile tile)
=======
        private readonly MapId _mapIndex;
        private readonly GridId _gridIndex;
        private readonly Tile _tile;
        private readonly MapGrid.Indices _gridTile;
        
        internal TileRef(MapId argMap, GridId gridIndex, int xIndex, int yIndex, Tile tile)
>>>>>>> 8fdd7cf7
        {
            MapIndex = argMap;
            _gridTile = new MapGrid.Indices(xIndex, yIndex);
            GridIndex = gridIndex;
            _tile = tile;
        }

        internal TileRef(MapId argMap, GridId gridIndex, MapGrid.Indices gridTile, Tile tile)
        {
            MapIndex = argMap;
            _gridTile = gridTile;
            GridIndex = gridIndex;
            _tile = tile;
        }

        public int X => _gridTile.X;
        public int Y => _gridTile.Y;
        public LocalCoordinates LocalPos => IoCManager.Resolve<IMapManager>().GetMap(MapIndex).GetGrid(GridIndex).GridTileToLocal(_gridTile);
        public ushort TileSize => IoCManager.Resolve<IMapManager>().GetMap(MapIndex).GetGrid(GridIndex).TileSize;
        public Tile Tile
        {
            get => _tile;
            set
            {
                IMapGrid grid = IoCManager.Resolve<IMapManager>().GetMap(MapIndex).GetGrid(GridIndex);
                grid.SetTile(new LocalCoordinates(_gridTile.X, _gridTile.Y, grid), value);
            }
        }

        public ITileDefinition TileDef => IoCManager.Resolve<ITileDefinitionManager>()[Tile.TileId];

        /// <inheritdoc />
        public override string ToString()
        {
            return $"TileRef: {X},{Y}";
        }

        public bool GetStep(Direction dir, out TileRef steptile)
        {
            MapGrid.Indices currenttile = _gridTile;
            MapGrid.Indices shift;
            switch (dir)
            {
                case Direction.East:
                    shift = new MapGrid.Indices(1, 0);
                    break;
                case Direction.West:
                    shift = new MapGrid.Indices(-1, 0);
                    break;
                case Direction.North:
                    shift = new MapGrid.Indices(0, 1);
                    break;
                case Direction.South:
                    shift = new MapGrid.Indices(0, -1);
                    break;
                case Direction.NorthEast:
                    shift = new MapGrid.Indices(1, 1);
                    break;
                case Direction.SouthEast:
                    shift = new MapGrid.Indices(1, -1);
                    break;
                case Direction.NorthWest:
                    shift = new MapGrid.Indices(-1, 1);
                    break;
                case Direction.SouthWest:
                    shift = new MapGrid.Indices(-1, -1);
                    break;
                default:
                    steptile = new TileRef();
                    return false;
            }
            currenttile += shift;
            return IoCManager.Resolve<IMapManager>().GetMap(MapIndex).GetGrid(GridIndex).IndicesToTile(currenttile, out steptile);
        }
    }
}<|MERGE_RESOLUTION|>--- conflicted
+++ resolved
@@ -9,21 +9,12 @@
     /// </summary>
     public struct TileRef
     {
-<<<<<<< HEAD
-        public readonly int MapIndex;
-        public readonly int GridIndex;
-        private readonly Tile _tile;
-        private readonly MapGrid.Indices _gridTile;
-
-        internal TileRef(int argMap, int gridIndex, int xIndex, int yIndex, Tile tile)
-=======
         private readonly MapId _mapIndex;
         private readonly GridId _gridIndex;
         private readonly Tile _tile;
         private readonly MapGrid.Indices _gridTile;
-        
+
         internal TileRef(MapId argMap, GridId gridIndex, int xIndex, int yIndex, Tile tile)
->>>>>>> 8fdd7cf7
         {
             MapIndex = argMap;
             _gridTile = new MapGrid.Indices(xIndex, yIndex);
