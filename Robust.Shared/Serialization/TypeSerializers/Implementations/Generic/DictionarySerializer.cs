using System;
using System.Collections.Generic;
using System.Linq;
using JetBrains.Annotations;
using Robust.Shared.IoC;
using Robust.Shared.Log;
using Robust.Shared.Serialization.Manager;
using Robust.Shared.Serialization.Manager.Attributes;
using Robust.Shared.Serialization.Markdown;
using Robust.Shared.Serialization.Markdown.Mapping;
using Robust.Shared.Serialization.Markdown.Validation;
using Robust.Shared.Serialization.TypeSerializers.Interfaces;

namespace Robust.Shared.Serialization.TypeSerializers.Implementations.Generic
{
    [TypeSerializer]
    public sealed class DictionarySerializer<TKey, TValue> :
        ITypeSerializer<Dictionary<TKey, TValue>, MappingDataNode>,
        ITypeSerializer<IReadOnlyDictionary<TKey, TValue>, MappingDataNode>,
        ITypeSerializer<SortedDictionary<TKey, TValue>, MappingDataNode> where TKey : notnull
    {
        private MappingDataNode InterfaceWrite(
            ISerializationManager serializationManager,
            IDictionary<TKey, TValue> value,
            bool alwaysWrite = false,
            ISerializationContext? context = null)
        {
            var mappingNode = new MappingDataNode();

            foreach (var (key, val) in value)
            {
                mappingNode.Add(
                    serializationManager.WriteValue(key, alwaysWrite, context),
                    serializationManager.WriteValue(typeof(TValue), val, alwaysWrite, context));
            }

            return mappingNode;
        }

<<<<<<< HEAD
        public Dictionary<TKey, TValue> Read(ISerializationManager serializationManager,
            MappingDataNode node, IDependencyCollection dependencies, bool skipHook, ISerializationContext? context)
        {
            var dict = new Dictionary<TKey, TValue>();
=======
        public DeserializationResult Read(ISerializationManager serializationManager,
            MappingDataNode node, IDependencyCollection dependencies, bool skipHook, ISerializationContext? context,
            Dictionary<TKey, TValue>? dict)
        {
            dict ??= new Dictionary<TKey, TValue>();
            var mappedFields = new Dictionary<DeserializationResult, DeserializationResult>();
>>>>>>> 5a066325

            foreach (var (key, value) in node.Children)
            {
                dict.Add(serializationManager.Read<TKey>(key, context, skipHook),
                    serializationManager.Read<TValue>(value, context, skipHook));
            }

            return dict;
        }

        ValidationNode ITypeValidator<SortedDictionary<TKey, TValue>, MappingDataNode>.Validate(
            ISerializationManager serializationManager, MappingDataNode node, IDependencyCollection dependencies,
            ISerializationContext? context)
        {
            return Validate(serializationManager, node, context);
        }

        ValidationNode ITypeValidator<IReadOnlyDictionary<TKey, TValue>, MappingDataNode>.Validate(
            ISerializationManager serializationManager, MappingDataNode node, IDependencyCollection dependencies,
            ISerializationContext? context)
        {
            return Validate(serializationManager, node, context);
        }

        ValidationNode ITypeValidator<Dictionary<TKey, TValue>, MappingDataNode>.Validate(
            ISerializationManager serializationManager,
            MappingDataNode node, IDependencyCollection dependencies, ISerializationContext? context)
        {
            return Validate(serializationManager, node, context);
        }

        ValidationNode Validate(ISerializationManager serializationManager, MappingDataNode node, ISerializationContext? context)
        {
            var mapping = new Dictionary<ValidationNode, ValidationNode>();
            foreach (var (key, val) in node.Children)
            {
                mapping.Add(serializationManager.ValidateNode(typeof(TKey), key, context), serializationManager.ValidateNode(typeof(TValue), val, context));
            }

            return new ValidatedMappingNode(mapping);
        }

        public DataNode Write(ISerializationManager serializationManager, Dictionary<TKey, TValue> value,
            bool alwaysWrite = false,
            ISerializationContext? context = null)
        {
            return InterfaceWrite(serializationManager, value, alwaysWrite, context);
        }

        public DataNode Write(ISerializationManager serializationManager, SortedDictionary<TKey, TValue> value,
            bool alwaysWrite = false,
            ISerializationContext? context = null)
        {
            return InterfaceWrite(serializationManager, value, alwaysWrite, context);
        }

        public DataNode Write(ISerializationManager serializationManager, IReadOnlyDictionary<TKey, TValue> value,
            bool alwaysWrite = false,
            ISerializationContext? context = null)
        {
            return InterfaceWrite(serializationManager, value.ToDictionary(k => k.Key, v => v.Value), alwaysWrite, context);
        }

<<<<<<< HEAD
        IReadOnlyDictionary<TKey, TValue> ITypeReader<IReadOnlyDictionary<TKey, TValue>, MappingDataNode>.Read(
            ISerializationManager serializationManager, MappingDataNode node,
            IDependencyCollection dependencies,
            bool skipHook, ISerializationContext? context)
=======
        DeserializationResult
            ITypeReader<IReadOnlyDictionary<TKey, TValue>, MappingDataNode>.Read(
                ISerializationManager serializationManager, MappingDataNode node,
                IDependencyCollection dependencies,
                bool skipHook, ISerializationContext? context, IReadOnlyDictionary<TKey, TValue>? rawValue)
>>>>>>> 5a066325
        {
            if(rawValue != null)
                Logger.Warning($"Provided value to a Read-call for a {nameof(IReadOnlyDictionary<TKey, TValue>)}. Ignoring...");

            var dict = new Dictionary<TKey, TValue>();

            foreach (var (key, value) in node.Children)
            {
                dict.Add(serializationManager.Read<TKey>(key, context, skipHook), serializationManager.Read<TValue>(value, context, skipHook));
            }

            return dict;
        }

<<<<<<< HEAD
        SortedDictionary<TKey, TValue> ITypeReader<SortedDictionary<TKey, TValue>, MappingDataNode>.Read(
            ISerializationManager serializationManager, MappingDataNode node,
            IDependencyCollection dependencies,
            bool skipHook, ISerializationContext? context)
        {
            var dict = new SortedDictionary<TKey, TValue>();
=======
        DeserializationResult
            ITypeReader<SortedDictionary<TKey, TValue>, MappingDataNode>.Read(
                ISerializationManager serializationManager, MappingDataNode node,
                IDependencyCollection dependencies,
                bool skipHook, ISerializationContext? context, SortedDictionary<TKey, TValue>? dict)
        {
            dict ??= new SortedDictionary<TKey, TValue>();
            var mappedFields = new Dictionary<DeserializationResult, DeserializationResult>();
>>>>>>> 5a066325

            foreach (var (key, value) in node.Children)
            {
                dict.Add(serializationManager.Read<TKey>(key, context, skipHook), serializationManager.Read<TValue>(value, context, skipHook));
            }

            return dict;
        }

        [MustUseReturnValue]
        private T CopyInternal<T>(ISerializationManager serializationManager, IReadOnlyDictionary<TKey, TValue> source, T target, ISerializationContext? context) where T : IDictionary<TKey, TValue>
        {
            target.Clear();

            foreach (var (key, value) in source)
            {
                var keyCopy = serializationManager.CreateCopy(key, context) ?? throw new NullReferenceException();
                var valueCopy = serializationManager.CreateCopy(value, context)!;

                target.Add(keyCopy, valueCopy);
            }

            return target;
        }

        [MustUseReturnValue]
        public Dictionary<TKey, TValue> Copy(ISerializationManager serializationManager,
            Dictionary<TKey, TValue> source, Dictionary<TKey, TValue> target,
            bool skipHook, ISerializationContext? context = null)
        {
            return CopyInternal(serializationManager, source, target, context);
        }

        [MustUseReturnValue]
        public IReadOnlyDictionary<TKey, TValue> Copy(ISerializationManager serializationManager,
            IReadOnlyDictionary<TKey, TValue> source, IReadOnlyDictionary<TKey, TValue> target,
            bool skipHook,
            ISerializationContext? context = null)
        {
            if (target is Dictionary<TKey, TValue> targetDictionary)
            {
                return CopyInternal(serializationManager, source, targetDictionary, context);
            }

            var dictionary = new Dictionary<TKey, TValue>(source.Count);

            foreach (var (key, value) in source)
            {
                var keyCopy = serializationManager.CreateCopy(key, context) ?? throw new NullReferenceException();
                var valueCopy = serializationManager.CreateCopy(value, context)!;

                dictionary.Add(keyCopy, valueCopy);
            }

            return dictionary;
        }

        [MustUseReturnValue]
        public SortedDictionary<TKey, TValue> Copy(ISerializationManager serializationManager,
            SortedDictionary<TKey, TValue> source, SortedDictionary<TKey, TValue> target,
            bool skipHook,
            ISerializationContext? context = null)
        {
            return CopyInternal(serializationManager, source, target, context);
        }
    }
}<|MERGE_RESOLUTION|>--- conflicted
+++ resolved
@@ -37,19 +37,11 @@
             return mappingNode;
         }
 
-<<<<<<< HEAD
         public Dictionary<TKey, TValue> Read(ISerializationManager serializationManager,
-            MappingDataNode node, IDependencyCollection dependencies, bool skipHook, ISerializationContext? context)
-        {
-            var dict = new Dictionary<TKey, TValue>();
-=======
-        public DeserializationResult Read(ISerializationManager serializationManager,
             MappingDataNode node, IDependencyCollection dependencies, bool skipHook, ISerializationContext? context,
             Dictionary<TKey, TValue>? dict)
         {
             dict ??= new Dictionary<TKey, TValue>();
-            var mappedFields = new Dictionary<DeserializationResult, DeserializationResult>();
->>>>>>> 5a066325
 
             foreach (var (key, value) in node.Children)
             {
@@ -113,18 +105,11 @@
             return InterfaceWrite(serializationManager, value.ToDictionary(k => k.Key, v => v.Value), alwaysWrite, context);
         }
 
-<<<<<<< HEAD
-        IReadOnlyDictionary<TKey, TValue> ITypeReader<IReadOnlyDictionary<TKey, TValue>, MappingDataNode>.Read(
-            ISerializationManager serializationManager, MappingDataNode node,
-            IDependencyCollection dependencies,
-            bool skipHook, ISerializationContext? context)
-=======
-        DeserializationResult
+        IReadOnlyDictionary<TKey, TValue>
             ITypeReader<IReadOnlyDictionary<TKey, TValue>, MappingDataNode>.Read(
                 ISerializationManager serializationManager, MappingDataNode node,
                 IDependencyCollection dependencies,
                 bool skipHook, ISerializationContext? context, IReadOnlyDictionary<TKey, TValue>? rawValue)
->>>>>>> 5a066325
         {
             if(rawValue != null)
                 Logger.Warning($"Provided value to a Read-call for a {nameof(IReadOnlyDictionary<TKey, TValue>)}. Ignoring...");
@@ -139,23 +124,13 @@
             return dict;
         }
 
-<<<<<<< HEAD
-        SortedDictionary<TKey, TValue> ITypeReader<SortedDictionary<TKey, TValue>, MappingDataNode>.Read(
-            ISerializationManager serializationManager, MappingDataNode node,
-            IDependencyCollection dependencies,
-            bool skipHook, ISerializationContext? context)
-        {
-            var dict = new SortedDictionary<TKey, TValue>();
-=======
-        DeserializationResult
+        SortedDictionary<TKey, TValue>
             ITypeReader<SortedDictionary<TKey, TValue>, MappingDataNode>.Read(
                 ISerializationManager serializationManager, MappingDataNode node,
                 IDependencyCollection dependencies,
                 bool skipHook, ISerializationContext? context, SortedDictionary<TKey, TValue>? dict)
         {
             dict ??= new SortedDictionary<TKey, TValue>();
-            var mappedFields = new Dictionary<DeserializationResult, DeserializationResult>();
->>>>>>> 5a066325
 
             foreach (var (key, value) in node.Children)
             {
