﻿using System;
using System.Collections.Generic;
using System.Diagnostics.CodeAnalysis;
using System.IO;
using System.Linq;
using System.Runtime.CompilerServices;
<<<<<<< HEAD
using Robust.Client.Graphics.Clyde;
using Robust.LoaderApi;
=======
using Robust.Client.Audio;
using Robust.Shared.ContentPack;
using Robust.Shared.IoC;
using Robust.Shared.Log;
using Robust.Shared.Utility;
>>>>>>> 9e0fc701

namespace Robust.Client.ResourceManagement;

/// <summary>
/// Handles caching of <see cref="BaseResource"/>
/// </summary>
internal sealed partial class ResourceCache : ResourceManager, IResourceCacheInternal, IDisposable
{
    private readonly Dictionary<Type, Dictionary<ResPath, BaseResource>> _cachedResources =
    new();

    private readonly Dictionary<Type, BaseResource> _fallbacks = new();

    public T GetResource<T>(string path, bool useFallback = true) where T : BaseResource, new()
    {
        return GetResource<T>(new ResPath(path), useFallback);
    }

    public T GetResource<T>(ResPath path, bool useFallback = true) where T : BaseResource, new()
    {
        var cache = GetTypeDict<T>();
        if (cache.TryGetValue(path, out var cached))
        {
            return (T) cached;
        }

        var resource = new T();
        try
        {
            var dependencies = IoCManager.Instance!;
            resource.Load(dependencies, path);
            cache[path] = resource;
            return resource;
        }
        catch (Exception e)
        {
            if (useFallback && resource.Fallback != null)
            {
                Sawmill.Error(
                    $"Exception while loading resource {typeof(T)} at '{path}', resorting to fallback.\n{Environment.StackTrace}\n{e}");
                return GetResource<T>(resource.Fallback.Value, false);
            }
<<<<<<< HEAD
            catch (ShaderCompilationException e)
            {
                Logger.Error(
                    $"Shader compilation Exception while loading resource {typeof(T)} at '{path}', {e.InnerException?.Message}\n{e}");
                throw;
            }
            catch (Exception e)
=======
            else
>>>>>>> 9e0fc701
            {
                Sawmill.Error(
                    $"Exception while loading resource {typeof(T)} at '{path}', no fallback available\n{Environment.StackTrace}\n{e}");
                throw;
            }
        }
    }

    public bool TryGetResource<T>(string path, [NotNullWhen(true)] out T? resource) where T : BaseResource, new()
    {
        return TryGetResource(new ResPath(path), out resource);
    }

    public bool TryGetResource<T>(ResPath path, [NotNullWhen(true)] out T? resource) where T : BaseResource, new()
    {
        var cache = GetTypeDict<T>();
        if (cache.TryGetValue(path, out var cached))
        {
            resource = (T) cached;
            return true;
        }

        var _resource = new T();
        try
        {
            var dependencies = IoCManager.Instance!;
            _resource.Load(dependencies, path);
            resource = _resource;
            cache[path] = resource;
            return true;
        }
        catch (FileNotFoundException)
        {
            resource = null;
            return false;
        }
        catch (Exception e)
        {
            Sawmill.Error($"Exception while loading resource {typeof(T)} at '{path}'\n{e}");
            resource = null;
            return false;
        }
    }

    public bool TryGetResource(AudioStream stream, [NotNullWhen(true)] out AudioResource? resource)
    {
        resource = new AudioResource(stream);
        return true;
    }

    public void ReloadResource<T>(string path) where T : BaseResource, new()
    {
        ReloadResource<T>(new ResPath(path));
    }

    public void ReloadResource<T>(ResPath path) where T : BaseResource, new()
    {
        var cache = GetTypeDict<T>();

        if (!cache.TryGetValue(path, out var res))
        {
            return;
        }

        try
        {
            var dependencies = IoCManager.Instance!;
            res.Reload(dependencies, path);
        }
        catch (Exception e)
        {
            Sawmill.Error($"Exception while reloading resource {typeof(T)} at '{path}'\n{e}");
            throw;
        }
    }

    public bool HasResource<T>(string path) where T : BaseResource, new()
    {
        return HasResource<T>(new ResPath(path));
    }

    public bool HasResource<T>(ResPath path) where T : BaseResource, new()
    {
        return TryGetResource<T>(path, out var _);
    }

    public void CacheResource<T>(string path, T resource) where T : BaseResource, new()
    {
        CacheResource(new ResPath(path), resource);
    }

    public void CacheResource<T>(ResPath path, T resource) where T : BaseResource, new()
    {
        GetTypeDict<T>()[path] = resource;
    }

    public T GetFallback<T>() where T : BaseResource, new()
    {
        if (_fallbacks.TryGetValue(typeof(T), out var fallback))
        {
            return (T) fallback;
        }

        var res = new T();
        if (res.Fallback == null)
        {
            throw new InvalidOperationException($"Resource of type '{typeof(T)}' has no fallback.");
        }

        fallback = GetResource<T>(res.Fallback.Value, useFallback: false);
        _fallbacks.Add(typeof(T), fallback);
        return (T) fallback;
    }

    public IEnumerable<KeyValuePair<ResPath, T>> GetAllResources<T>() where T : BaseResource, new()
    {
        return GetTypeDict<T>().Select(p => new KeyValuePair<ResPath, T>(p.Key, (T) p.Value));
    }

    public event Action<TextureLoadedEventArgs>? OnRawTextureLoaded;
    public event Action<RsiLoadedEventArgs>? OnRsiLoaded;

    #region IDisposable Members

    private bool disposed = false;

    public void Dispose()
    {
        Dispose(true);
        GC.SuppressFinalize(this);
    }

    private void Dispose(bool disposing)
    {
        if (disposed)
        {
            return;
        }

        if (disposing)
        {
            foreach (var res in _cachedResources.Values.SelectMany(dict => dict.Values))
            {
                res.Dispose();
            }
        }

        disposed = true;
    }

    ~ResourceCache()
    {
        Dispose(false);
    }

    #endregion IDisposable Members

    [MethodImpl(MethodImplOptions.AggressiveInlining)]
    protected Dictionary<ResPath, BaseResource> GetTypeDict<T>()
    {
        if (!_cachedResources.TryGetValue(typeof(T), out var ret))
        {
            ret = new Dictionary<ResPath, BaseResource>();
            _cachedResources.Add(typeof(T), ret);
        }

        return ret;
    }

    public void TextureLoaded(TextureLoadedEventArgs eventArgs)
    {
        OnRawTextureLoaded?.Invoke(eventArgs);
    }

    public void RsiLoaded(RsiLoadedEventArgs eventArgs)
    {
        OnRsiLoaded?.Invoke(eventArgs);
    }
}<|MERGE_RESOLUTION|>--- conflicted
+++ resolved
@@ -4,16 +4,12 @@
 using System.IO;
 using System.Linq;
 using System.Runtime.CompilerServices;
-<<<<<<< HEAD
 using Robust.Client.Graphics.Clyde;
-using Robust.LoaderApi;
-=======
 using Robust.Client.Audio;
 using Robust.Shared.ContentPack;
 using Robust.Shared.IoC;
 using Robust.Shared.Log;
 using Robust.Shared.Utility;
->>>>>>> 9e0fc701
 
 namespace Robust.Client.ResourceManagement;
 
@@ -48,6 +44,12 @@
             cache[path] = resource;
             return resource;
         }
+        catch (ShaderCompilationException e)
+        {
+            Logger.Error(
+                $"Shader compilation Exception while loading resource {typeof(T)} at '{path}', {e.InnerException?.Message}\n{e}");
+            throw;
+        }
         catch (Exception e)
         {
             if (useFallback && resource.Fallback != null)
@@ -56,17 +58,7 @@
                     $"Exception while loading resource {typeof(T)} at '{path}', resorting to fallback.\n{Environment.StackTrace}\n{e}");
                 return GetResource<T>(resource.Fallback.Value, false);
             }
-<<<<<<< HEAD
-            catch (ShaderCompilationException e)
-            {
-                Logger.Error(
-                    $"Shader compilation Exception while loading resource {typeof(T)} at '{path}', {e.InnerException?.Message}\n{e}");
-                throw;
-            }
-            catch (Exception e)
-=======
             else
->>>>>>> 9e0fc701
             {
                 Sawmill.Error(
                     $"Exception while loading resource {typeof(T)} at '{path}', no fallback available\n{Environment.StackTrace}\n{e}");
