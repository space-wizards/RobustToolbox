﻿using System;
using System.Collections.Generic;
using SS14.Client.Player;
using SS14.Shared.GameStates;
using SS14.Shared.Interfaces.Network;

namespace SS14.Client.Interfaces.Player
{
    public interface IPlayerManager
    {
        IEnumerable<PlayerSession> Sessions { get; }
        IReadOnlyDictionary<int, PlayerSession> SessionsDict { get; }

        LocalPlayer LocalPlayer { get; }

        int PlayerCount { get; }
        int MaxPlayers { get; }
        event EventHandler PlayerListUpdated;

        void Initialize();
        void Startup(INetChannel channel);
        void Update(float frameTime);
        void Shutdown();
        void Destroy();
<<<<<<< HEAD

        //TODO: Move to console system
        void SendVerb(string verb, int uid);

        //void ApplyEffects(RenderImage image);
=======
        
        void ApplyEffects(RenderImage image);
>>>>>>> 8fccd857
        void ApplyPlayerStates(List<PlayerState> list);
    }
}<|MERGE_RESOLUTION|>--- conflicted
+++ resolved
@@ -22,16 +22,8 @@
         void Update(float frameTime);
         void Shutdown();
         void Destroy();
-<<<<<<< HEAD
-
-        //TODO: Move to console system
-        void SendVerb(string verb, int uid);
 
         //void ApplyEffects(RenderImage image);
-=======
-        
-        void ApplyEffects(RenderImage image);
->>>>>>> 8fccd857
         void ApplyPlayerStates(List<PlayerState> list);
     }
 }