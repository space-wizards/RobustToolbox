--- conflicted
+++ resolved
@@ -15,16 +15,13 @@
 using Robust.Shared.Serialization.Markdown.Mapping;
 using Robust.Shared.Timing;
 using Robust.Shared.Utility;
-<<<<<<< HEAD
-using ComponentRegistry = Robust.Shared.Prototypes.ComponentRegistry;
-=======
 using System;
 using System.Collections.Generic;
 using System.Diagnostics.CodeAnalysis;
 using System.Linq;
 using System.Runtime.CompilerServices;
 using Robust.Shared.Serialization.Markdown.Mapping;
->>>>>>> 5ebe97ae
+using ComponentRegistry = Robust.Shared.Prototypes.ComponentRegistry;
 
 namespace Robust.Shared.GameObjects
 {
@@ -51,11 +48,8 @@
         // positions on spawn....
         private SharedTransformSystem _xforms = default!;
 
-<<<<<<< HEAD
         private QueryDescription _archMetaQuery = new QueryDescription().WithAll<MetaDataComponent>();
 
-=======
->>>>>>> 5ebe97ae
         protected EntityQuery<MetaDataComponent> MetaQuery;
         private EntityQuery<TransformComponent> _xformQuery;
 
@@ -81,11 +75,6 @@
 
         private EntityEventBus _eventBus = null!;
 
-<<<<<<< HEAD
-=======
-        protected int NextEntityUid = (int) EntityUid.FirstUid;
-
->>>>>>> 5ebe97ae
         protected int NextNetworkId = (int) NetEntity.First;
 
         /// <inheritdoc />
@@ -568,11 +557,7 @@
             }
 
             _eventBus.OnEntityDeleted(uid);
-<<<<<<< HEAD
             DestroyArch(uid);
-=======
-            Entities.Remove(uid);
->>>>>>> 5ebe97ae
             // Need to get the ID above before MetadataComponent shutdown but only remove it after everything else is done.
             NetEntityLookup.Remove(netEntity);
         }
@@ -653,18 +638,7 @@
         /// </summary>
         private EntityUid AllocEntity(out MetaDataComponent metadata)
         {
-<<<<<<< HEAD
             SpawnEntityArch(out var uid);
-=======
-            var uid = GenerateEntityUid();
-
-#if DEBUG
-            if (EntityExists(uid))
-            {
-                throw new InvalidOperationException($"UID already taken: {uid}");
-            }
-#endif
->>>>>>> 5ebe97ae
 
             // we want this called before adding components
             EntityAdded?.Invoke(uid);
@@ -727,11 +701,7 @@
 
         private protected void LoadEntity(EntityUid entity, IEntityLoadContext? context)
         {
-<<<<<<< HEAD
             LoadEntity(MetaQuery.GetComponent(entity).EntityPrototype, entity, context);
-=======
-            EntityPrototype.LoadEntity(MetaQuery.GetComponent(entity).EntityPrototype, entity, ComponentFactory, this, _serManager, context);
->>>>>>> 5ebe97ae
         }
 
         private protected void LoadEntity(EntityUid entity, IEntityLoadContext? context, EntityPrototype? prototype)
@@ -902,16 +872,9 @@
         }
 
         /// <summary>
+        /// </summary>
         /// Generates a unique network id and increments <see cref="NextNetworkId"/>
-        /// </summary>
-<<<<<<< HEAD
         protected virtual NetEntity GenerateNetEntity() => new(NextNetworkId++);
-=======
-        internal EntityUid GenerateEntityUid()
-        {
-            return new EntityUid(NextEntityUid++);
-        }
->>>>>>> 5ebe97ae
 
         /// <summary>
         /// Generates a unique network id and increments <see cref="NextNetworkId"/>
