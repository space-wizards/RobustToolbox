﻿using Lidgren.Network;
using SFML.Graphics;
using SFML.System;
using SFML.Window;
using SS14.Client.GameObjects;
using SS14.Client.Graphics;
using SS14.Client.Graphics.Event;
using SS14.Client.Graphics.Render;
using SS14.Client.Graphics.Shader;
using SS14.Client.Graphics.Sprite;
using SS14.Client.Interfaces.GameObjects;
using SS14.Client.Interfaces.GameObjects.Components;
using SS14.Client.Interfaces.Lighting;
using SS14.Shared.Interfaces.Map;
using SS14.Client.Interfaces.Player;
using SS14.Client.Interfaces.Resource;
using SS14.Client.Interfaces.State;
using SS14.Client.Helpers;
using SS14.Client.Lighting;
using SS14.Client.UserInterface.Components;
using SS14.Shared;
using SS14.Shared.GameObjects;
using SS14.Shared.GameStates;
using SS14.Shared.IoC;
using SS14.Shared.Interfaces.GameObjects;
using SS14.Shared.Interfaces.GameObjects.Components;
using SS14.Shared.Interfaces.Serialization;
using SS14.Shared.Interfaces.Timing;
using SS14.Shared.Maths;
using SS14.Shared.Serialization;
using System;
using System.Collections.Generic;
using System.Linq;
using SS14.Shared.Configuration;
using SS14.Shared.Interfaces.Configuration;
using SS14.Client.Map;
using SS14.Shared.Map;
using SS14.Shared.Network;
using SS14.Shared.Utility;
using KeyEventArgs = SFML.Window.KeyEventArgs;
using Vector2i = SFML.System.Vector2i;

namespace SS14.Client.State.States
{
    public class GameScreen : State, IState
    {
        #region Variables
        public DateTime LastUpdate;
        public DateTime Now;

        public int ScreenHeightTiles = 12;
        public int ScreenWidthTiles = 15; // How many tiles around us do we draw?
        public string SpawnType;

        private float _realScreenHeightTiles;
        private float _realScreenWidthTiles;

        private bool _recalculateScene = true;
        private bool _redrawOverlay = true;
        private bool _redrawTiles = true;
        private bool _showDebug; // show AABBs & Bounding Circles on Entities.

        private RenderImage _baseTarget;
        private Sprite _baseTargetSprite;

        private IClientEntityManager _entityManager;
        private IComponentManager _componentManager;

        private GaussianBlur _gaussianBlur;

        private List<RenderImage> _cleanupList = new List<RenderImage>();
        private List<Sprite> _cleanupSpriteList = new List<Sprite>();

        private SpriteBatch _wallBatch;
        private SpriteBatch _wallTopsBatch;
        private SpriteBatch _floorBatch;
        private SpriteBatch _gasBatch;
        private SpriteBatch _decalBatch;

        #region gameState stuff
        private readonly Dictionary<uint, GameState> _lastStates = new Dictionary<uint, GameState>();
        private uint _currentStateSequence; //We only ever want a newer state than the current one
        #endregion gameState stuff

        #region Mouse/Camera stuff
        public Vector2i MousePosScreen = new Vector2i();
        public Vector2 MousePosWorld = new Vector2();
        #endregion Mouse/Camera stuff

        #region UI Variables
        private int _prevScreenWidth = 0;
        private int _prevScreenHeight = 0;

        private MenuWindow _menu;
        private Chatbox _gameChat;
        #endregion UI Variables

        #region Lighting
        private Sprite _lightTargetIntermediateSprite;
        private Sprite _lightTargetSprite;

        private bool bPlayerVision = false;
        private bool bFullVision = false;
        private bool debugWallOccluders = false;
        private bool debugPlayerShadowMap = false;
        private bool debugHitboxes = false;
        public bool BlendLightMap = true;

        private TechniqueList LightblendTechnique;
        private GLSLShader Lightmap;

        private LightArea lightArea1024;
        private LightArea lightArea128;
        private LightArea lightArea256;
        private LightArea lightArea512;

        private ILight playerVision;
        private ISS14Serializer serializer;

        private RenderImage playerOcclusionTarget;
        private RenderImage _occluderDebugTarget;
        private RenderImage _lightTarget;
        private RenderImage _lightTargetIntermediate;
        private RenderImage _composedSceneTarget;
        private RenderImage _overlayTarget;
        private RenderImage _sceneTarget;
        private RenderImage _tilesTarget;
        private RenderImage screenShadows;
        private RenderImage shadowBlendIntermediate;
        private RenderImage shadowIntermediate;

        //private QuadRenderer quadRenderer;
        private ShadowMapResolver shadowMapResolver;

        #endregion Lighting

        #endregion Variables

        public GameScreen(IDictionary<Type, object> managers) : base(managers)
        {
            if (Environment.OSVersion.Platform == PlatformID.MacOSX || Environment.OSVersion.Platform == PlatformID.Unix)
            {
                // Disable lighting on non-Windows versions by default because the rendering is broken.
                bFullVision = true;
            }
        }

        #region IState Members

        public void Startup()
        {
            var manager = IoCManager.Resolve<IConfigurationManager>();
            manager.RegisterCVar("player.name", "Joe Genero", CVarFlags.ARCHIVE);

            LastUpdate = DateTime.Now;
            Now = DateTime.Now;

            _cleanupList = new List<RenderImage>();
            _cleanupSpriteList = new List<Sprite>();

            UserInterfaceManager.DisposeAllComponents();

            //Init serializer
            serializer = IoCManager.Resolve<ISS14Serializer>();

            _entityManager = IoCManager.Resolve<IClientEntityManager>();
            _componentManager = IoCManager.Resolve<IComponentManager>();
            IoCManager.Resolve<IMapManager>().OnTileChanged += OnTileChanged;
            IoCManager.Resolve<IPlayerManager>().OnPlayerMove += OnPlayerMove;

            NetworkManager.MessageArrived += NetworkManagerMessageArrived;

            NetOutgoingMessage message = NetworkManager.Peer.CreateMessage();
            message.Write((byte)NetMessages.RequestMap);
            NetworkManager.ClientSendMessage(message, NetDeliveryMethod.ReliableUnordered);

            // TODO This should go somewhere else, there should be explicit session setup and teardown at some point.
            var message1 = NetworkManager.Peer.CreateMessage();
            message1.Write((byte)NetMessages.ClientName);
            message1.Write(ConfigurationManager.GetCVar<string>("player.name"));
            NetworkManager.ClientSendMessage(message1, NetDeliveryMethod.ReliableOrdered);

            // Create new
            _gaussianBlur = new GaussianBlur(ResourceCache);

            _realScreenWidthTiles = (float)CluwneLib.Screen.Size.X / MapManager.TileSize;
            _realScreenHeightTiles = (float)CluwneLib.Screen.Size.Y / MapManager.TileSize;

            InitializeRenderTargets();
            InitializeSpriteBatches();
            InitalizeLighting();
            InitializeGUI();
        }

        private void InitializeRenderTargets()
        {
            _baseTarget = new RenderImage("baseTarget", CluwneLib.Screen.Size.X, CluwneLib.Screen.Size.Y, true);
            _cleanupList.Add(_baseTarget);

            _baseTargetSprite = new Sprite(_baseTarget.Texture);
            _cleanupSpriteList.Add(_baseTargetSprite);

            _sceneTarget = new RenderImage("sceneTarget", CluwneLib.Screen.Size.X, CluwneLib.Screen.Size.Y, true);
            _cleanupList.Add(_sceneTarget);
            _tilesTarget = new RenderImage("tilesTarget", CluwneLib.Screen.Size.X, CluwneLib.Screen.Size.Y, true);
            _cleanupList.Add(_tilesTarget);

            _overlayTarget = new RenderImage("OverlayTarget", CluwneLib.Screen.Size.X, CluwneLib.Screen.Size.Y, true);
            _cleanupList.Add(_overlayTarget);

            //_overlayTarget.SourceBlend = AlphaBlendOperation.SourceAlpha;
            //_overlayTarget.DestinationBlend = AlphaBlendOperation.InverseSourceAlpha;
            //_overlayTarget.SourceBlendAlpha = AlphaBlendOperation.SourceAlpha;
            //_overlayTarget.DestinationBlendAlpha = AlphaBlendOperation.InverseSourceAlpha;

            _overlayTarget.BlendSettings.ColorSrcFactor = BlendMode.Factor.SrcAlpha;
            _overlayTarget.BlendSettings.ColorDstFactor = BlendMode.Factor.OneMinusSrcAlpha;
            _overlayTarget.BlendSettings.AlphaSrcFactor = BlendMode.Factor.SrcAlpha;
            _overlayTarget.BlendSettings.AlphaDstFactor = BlendMode.Factor.OneMinusSrcAlpha;

            _composedSceneTarget = new RenderImage("composedSceneTarget", CluwneLib.Screen.Size.X, CluwneLib.Screen.Size.Y,
                                                 ImageBufferFormats.BufferRGB888A8);
            _cleanupList.Add(_composedSceneTarget);

            _lightTarget = new RenderImage("lightTarget", CluwneLib.Screen.Size.X, CluwneLib.Screen.Size.Y, ImageBufferFormats.BufferRGB888A8);

            _cleanupList.Add(_lightTarget);
            _lightTargetSprite = new Sprite(_lightTarget.Texture);

            _cleanupSpriteList.Add(_lightTargetSprite);

            _lightTargetIntermediate = new RenderImage("lightTargetIntermediate", CluwneLib.Screen.Size.X, CluwneLib.Screen.Size.Y,
                                                      ImageBufferFormats.BufferRGB888A8);
            _cleanupList.Add(_lightTargetIntermediate);
            _lightTargetIntermediateSprite = new Sprite(_lightTargetIntermediate.Texture);
            _cleanupSpriteList.Add(_lightTargetIntermediateSprite);
        }

        private void InitializeSpriteBatches()
        {
            _gasBatch = new SpriteBatch();
            //_gasBatch.SourceBlend                   = AlphaBlendOperation.SourceAlpha;
            //_gasBatch.DestinationBlend              = AlphaBlendOperation.InverseSourceAlpha;
            //_gasBatch.SourceBlendAlpha              = AlphaBlendOperation.SourceAlpha;
            //_gasBatch.DestinationBlendAlpha         = AlphaBlendOperation.InverseSourceAlpha;
            _gasBatch.BlendingSettings.ColorSrcFactor = BlendMode.Factor.SrcAlpha;
            _gasBatch.BlendingSettings.ColorDstFactor = BlendMode.Factor.OneMinusDstAlpha;
            _gasBatch.BlendingSettings.AlphaSrcFactor = BlendMode.Factor.SrcAlpha;
            _gasBatch.BlendingSettings.AlphaDstFactor = BlendMode.Factor.OneMinusSrcAlpha;

            _wallTopsBatch = new SpriteBatch();
            //_wallTopsBatch.SourceBlend                   = AlphaBlendOperation.SourceAlpha;
            //_wallTopsBatch.DestinationBlend              = AlphaBlendOperation.InverseSourceAlpha;
            //_wallTopsBatch.SourceBlendAlpha              = AlphaBlendOperation.SourceAlpha;
            //_wallTopsBatch.DestinationBlendAlpha         = AlphaBlendOperation.InverseSourceAlpha;
            _wallTopsBatch.BlendingSettings.ColorSrcFactor = BlendMode.Factor.SrcAlpha;
            _wallTopsBatch.BlendingSettings.ColorDstFactor = BlendMode.Factor.OneMinusDstAlpha;
            _wallTopsBatch.BlendingSettings.AlphaSrcFactor = BlendMode.Factor.SrcAlpha;
            _wallTopsBatch.BlendingSettings.AlphaDstFactor = BlendMode.Factor.OneMinusSrcAlpha;

            _decalBatch = new SpriteBatch();
            //_decalBatch.SourceBlend                   = AlphaBlendOperation.SourceAlpha;
            //_decalBatch.DestinationBlend              = AlphaBlendOperation.InverseSourceAlpha;
            //_decalBatch.SourceBlendAlpha              = AlphaBlendOperation.SourceAlpha;
            //_decalBatch.DestinationBlendAlpha         = AlphaBlendOperation.InverseSourceAlpha;
            _decalBatch.BlendingSettings.ColorSrcFactor = BlendMode.Factor.SrcAlpha;
            _decalBatch.BlendingSettings.ColorDstFactor = BlendMode.Factor.OneMinusDstAlpha;
            _decalBatch.BlendingSettings.AlphaSrcFactor = BlendMode.Factor.SrcAlpha;
            _decalBatch.BlendingSettings.AlphaDstFactor = BlendMode.Factor.OneMinusSrcAlpha;

            _floorBatch = new SpriteBatch();
            _wallBatch = new SpriteBatch();
        }

        private Vector2i _gameChatSize = new Vector2i(475, 175); // TODO: Move this magic variable

        private void UpdateGUIPosition()
        {
            _gameChat.Position = new Vector2i((int)CluwneLib.Screen.Size.X - _gameChatSize.X - 10, 10);
        }

        private void InitializeGUI()
        {
            // Setup the ESC Menu
            _menu = new MenuWindow();
            UserInterfaceManager.AddComponent(_menu);
            _menu.SetVisible(false);

            //Init GUI components
            _gameChat = new Chatbox("gamechat", _gameChatSize, ResourceCache);
            _gameChat.TextSubmitted += ChatTextboxTextSubmitted;
            UserInterfaceManager.AddComponent(_gameChat);
        }

        private void InitalizeLighting()
        {
            shadowMapResolver = new ShadowMapResolver(ShadowmapSize.Size1024, ShadowmapSize.Size1024,
                                                      ResourceCache);
            shadowMapResolver.LoadContent();
            lightArea128 = new LightArea(ShadowmapSize.Size128);
            lightArea256 = new LightArea(ShadowmapSize.Size256);
            lightArea512 = new LightArea(ShadowmapSize.Size512);
            lightArea1024 = new LightArea(ShadowmapSize.Size1024);

            screenShadows = new RenderImage("screenShadows", CluwneLib.Screen.Size.X, CluwneLib.Screen.Size.Y, ImageBufferFormats.BufferRGB888A8);

            _cleanupList.Add(screenShadows);
            screenShadows.UseDepthBuffer = false;
            shadowIntermediate = new RenderImage("shadowIntermediate", CluwneLib.Screen.Size.X, CluwneLib.Screen.Size.Y,
                                                 ImageBufferFormats.BufferRGB888A8);
            _cleanupList.Add(shadowIntermediate);
            shadowIntermediate.UseDepthBuffer = false;
            shadowBlendIntermediate = new RenderImage("shadowBlendIntermediate", CluwneLib.Screen.Size.X, CluwneLib.Screen.Size.Y,
                                                      ImageBufferFormats.BufferRGB888A8);
            _cleanupList.Add(shadowBlendIntermediate);
            shadowBlendIntermediate.UseDepthBuffer = false;
            playerOcclusionTarget = new RenderImage("playerOcclusionTarget", CluwneLib.Screen.Size.X, CluwneLib.Screen.Size.Y,
                                                    ImageBufferFormats.BufferRGB888A8);
            _cleanupList.Add(playerOcclusionTarget);
            playerOcclusionTarget.UseDepthBuffer = false;

            LightblendTechnique = IoCManager.Resolve<IResourceCache>().GetTechnique("lightblend");
            Lightmap = IoCManager.Resolve<IResourceCache>().GetShader("lightmap");

            playerVision = IoCManager.Resolve<ILightManager>().CreateLight();
            playerVision.SetColor(Color.Blue);
            playerVision.SetRadius(1024);
            playerVision.Move(new Vector2());

            _occluderDebugTarget = new RenderImage("debug", CluwneLib.Screen.Size.X, CluwneLib.Screen.Size.Y);
        }

        public void Update(FrameEventArgs e)
        {
            LastUpdate = Now;
            Now = DateTime.Now;

            if (CluwneLib.Screen.Size.X != _prevScreenWidth || CluwneLib.Screen.Size.Y != _prevScreenHeight)
            {
                _prevScreenHeight = (int)CluwneLib.Screen.Size.Y;
                _prevScreenWidth = (int)CluwneLib.Screen.Size.X;
                UpdateGUIPosition();
            }

            CluwneLib.TileSize = (int) MapManager.TileSize;

            _componentManager.Update(e.FrameDeltaTime);
            _entityManager.Update(e.FrameDeltaTime);
            PlacementManager.Update(MousePosScreen, MapManager);
            PlayerManager.Update(e.FrameDeltaTime);

            if (PlayerManager.ControlledEntity != null)
            {
                CluwneLib.WorldCenter = PlayerManager.ControlledEntity.GetComponent<ITransformComponent>().Position.Convert();
                MousePosWorld = CluwneLib.ScreenToWorld(MousePosScreen); // Use WorldCenter to calculate, so we need to update again
            }
        }

        public void Render(FrameEventArgs e)
        {
            CluwneLib.Screen.Clear(Color.Black);
            CluwneLib.TileSize = (int) MapManager.TileSize;

            CalculateAllLights();

            if (PlayerManager.ControlledEntity != null)
            {
                CluwneLib.ScreenViewportSize = new Vector2u(CluwneLib.Screen.Size.X, CluwneLib.Screen.Size.Y);
                var vp = CluwneLib.WorldViewport;

                ILight[] lights = IoCManager.Resolve<ILightManager>().LightsIntersectingRect(vp);

                // Render the lightmap
                RenderLightsIntoMap(lights);
                CalculateSceneBatches(vp);

                //Draw all rendertargets to the scenetarget
                _sceneTarget.BeginDrawing();
                _sceneTarget.Clear(Color.Black);

                //PreOcclusion
                RenderTiles();

                //ComponentManager.Singleton.Render(0, CluwneLib.ScreenViewport);
                RenderComponents(e.FrameDeltaTime, vp);

                RenderOverlay();

                _sceneTarget.EndDrawing();
                _sceneTarget.ResetCurrentRenderTarget();
                //_sceneTarget.Blit(0, 0, CluwneLib.Screen.Size.X, CluwneLib.Screen.Size.Y);

                //Debug.DebugRendertarget(_sceneTarget);

                if (bFullVision)
                    _sceneTarget.Blit(0, 0, CluwneLib.Screen.Size.X, CluwneLib.Screen.Size.Y);
                else
                    LightScene();

                RenderDebug(vp);

                //Render the placement manager shit
                PlacementManager.Render();
            }
        }

        private void RenderTiles()
        {
            if (_redrawTiles)
            {
                //Set rendertarget to draw the rest of the scene
                _tilesTarget.BeginDrawing();
                _tilesTarget.Clear(Color.Black);

                if (_floorBatch.Count > 0)
                {
                    _tilesTarget.Draw(_floorBatch);
                }

                if (_wallBatch.Count > 0)
                    _tilesTarget.Draw(_wallBatch);

                if (_wallTopsBatch.Count > 0)
                    _overlayTarget.Draw(_wallTopsBatch);

                _tilesTarget.EndDrawing();
                _redrawTiles = false;
            }

            _tilesTarget.Blit(0, 0, _tilesTarget.Width, _tilesTarget.Height, Color.White, BlitterSizeMode.Scale);
        }

        private void RenderOverlay()
        {
            if (_redrawOverlay)
            {
                _overlayTarget.BeginDrawing();
                _overlayTarget.Clear(Color.Transparent);

                // Render decal batch

                if (_decalBatch.Count > 0)
                    _overlayTarget.Draw(_decalBatch);

                if (_gasBatch.Count > 0)
                    _overlayTarget.Draw(_gasBatch);

                _redrawOverlay = false;
                _overlayTarget.EndDrawing();
            }

            _overlayTarget.Blit(0, 0, _tilesTarget.Width, _tilesTarget.Height, Color.White, BlitterSizeMode.Crop);
        }

        private void RenderDebug(FloatRect viewport)
        {
            if (debugWallOccluders || debugPlayerShadowMap)
                _occluderDebugTarget.Blit(0, 0, _occluderDebugTarget.Width / 4, _occluderDebugTarget.Height / 4, Color.White, BlitterSizeMode.Scale);

            if (CluwneLib.Debug.DebugColliders)
            {
                var colliders =
                    _componentManager.GetComponents<CollidableComponent>()
                    .Select(c => new { Color = c.DebugColor, AABB = c.WorldAABB })
                    .Where(c => !c.AABB.IsEmpty() && c.AABB.Intersects(viewport));

                var collidables =
                    _componentManager.GetComponents<CollidableComponent>()
                    .Select(c => new { Color = c.DebugColor, AABB = c.AABB })
                    .Where(c => !c.AABB.IsEmpty() && c.AABB.Intersects(viewport));

                foreach (var hitbox in colliders.Concat(collidables))
                {
                    var box = CluwneLib.WorldToScreen(hitbox.AABB);
                    CluwneLib.drawRectangle((int)box.Left, (int)box.Top, (int)box.Width, (int)box.Height,
                        hitbox.Color.WithAlpha(64));
                    CluwneLib.drawHollowRectangle((int)box.Left, (int)box.Top, (int)box.Width, (int)box.Height, 1f,
                        hitbox.Color.WithAlpha(128));
                }
            }
            if (CluwneLib.Debug.DebugGridDisplay)
            {
                int startX = 10;
                int startY = 10;
                CluwneLib.drawRectangle(startX, startY, 200, 300,
                        Color.Blue.WithAlpha(64));

                // Player position debug
                Vector2 playerWorldOffset = PlayerManager.ControlledEntity.GetComponent<ITransformComponent>().Position.Convert();
                Vector2 playerTile = CluwneLib.WorldToTile(playerWorldOffset);
                Vector2 playerScreen = CluwneLib.WorldToScreen(playerWorldOffset);
                CluwneLib.drawText(15, 15, "Postioning Debug", 14, Color.White);
                CluwneLib.drawText(15, 30, "Character Pos", 14, Color.White);
                CluwneLib.drawText(15, 45, String.Format("Pixel: {0} / {1}", playerWorldOffset.X, playerWorldOffset.Y), 14, Color.White);
                CluwneLib.drawText(15, 60, String.Format("World: {0} / {1}", playerTile.X, playerTile.Y), 14, Color.White);
                CluwneLib.drawText(15, 75, String.Format("Screen: {0} / {1}", playerScreen.X, playerScreen.Y), 14, Color.White);

                // Mouse position debug
                Vector2i mouseScreenPos = MousePosScreen; // default to screen space
                Vector2 mouseWorldOffset = CluwneLib.ScreenToWorld(MousePosScreen);
                Vector2 mouseTile = CluwneLib.WorldToTile(mouseWorldOffset);
                CluwneLib.drawText(15, 120, "Mouse Pos", 14, Color.White);
                CluwneLib.drawText(15, 135, String.Format("Pixel: {0} / {1}", mouseWorldOffset.X, mouseWorldOffset.Y), 14, Color.White);
                CluwneLib.drawText(15, 150, String.Format("World: {0} / {1}", mouseTile.X, mouseTile.Y), 14, Color.White);
                CluwneLib.drawText(15, 165, String.Format("Screen: {0} / {1}", mouseScreenPos.X, mouseScreenPos.Y), 14, Color.White);
            }
        }

        public void Shutdown()
        {
            IoCManager.Resolve<IPlayerManager>().Detach();

            _cleanupSpriteList.ForEach(s => s.Texture = null);
            _cleanupSpriteList.Clear();
            _cleanupList.ForEach(t => { t.Dispose(); });
            _cleanupList.Clear();

            shadowMapResolver.Dispose();
            _gaussianBlur.Dispose();
            _entityManager.Shutdown();
            UserInterfaceManager.DisposeAllComponents();
            NetworkManager.MessageArrived -= NetworkManagerMessageArrived;
            _decalBatch.Dispose();
            _floorBatch.Dispose();
            _gasBatch.Dispose();
            _wallBatch.Dispose();
            _wallTopsBatch.Dispose();
            GC.Collect();
        }

        #endregion IState Members

        #region Input

        #region Keyboard
        public void KeyPressed(KeyEventArgs e)
        {
        }

        public void KeyDown(KeyEventArgs e)
        {
            if (UserInterfaceManager.KeyDown(e)) //KeyDown returns true if the click is handled by the ui component.
                return;

            if (e.Code == Keyboard.Key.F1)
            {
                //TODO FrameStats
                CluwneLib.FrameStatsVisible = !CluwneLib.FrameStatsVisible;
            }
            if (e.Code == Keyboard.Key.F2)
            {
                _showDebug = !_showDebug;
                CluwneLib.Debug.ToggleWallDebug();
                CluwneLib.Debug.ToggleAABBDebug();
                CluwneLib.Debug.ToggleGridDisplayDebug();
            }
            if (e.Code == Keyboard.Key.F3)
            {
                ToggleOccluderDebug();
            }
            if (e.Code == Keyboard.Key.F4)
            {
                debugHitboxes = !debugHitboxes;
            }
            if (e.Code == Keyboard.Key.F5)
            {
                PlayerManager.SendVerb("save", 0);
            }
            if (e.Code == Keyboard.Key.F6)
            {
                bFullVision = !bFullVision;
            }
            if (e.Code == Keyboard.Key.F7)
            {
                bPlayerVision = !bPlayerVision;
            }
            if (e.Code == Keyboard.Key.F8)
            {
                NetOutgoingMessage message = NetworkManager.CreateMessage();
                message.Write((byte)NetMessages.ForceRestart);
                NetworkManager.ClientSendMessage(message, NetDeliveryMethod.ReliableUnordered);
            }
            if (e.Code == Keyboard.Key.Escape)
            {
                _menu.ToggleVisible();
            }
            if (e.Code == Keyboard.Key.F9)
            {
                UserInterfaceManager.ToggleMoveMode();
            }
            if (e.Code == Keyboard.Key.F10)
            {
                UserInterfaceManager.DisposeAllComponents<TileSpawnPanel>(); //Remove old ones.
                UserInterfaceManager.AddComponent(new TileSpawnPanel(new Vector2i(350, 410), ResourceCache,
                                                                     PlacementManager)); //Create a new one.
            }
            if (e.Code == Keyboard.Key.F11)
            {
                UserInterfaceManager.DisposeAllComponents<EntitySpawnPanel>(); //Remove old ones.
                UserInterfaceManager.AddComponent(new EntitySpawnPanel(new Vector2i(350, 410), ResourceCache,
                                                                       PlacementManager)); //Create a new one.
            }

            PlayerManager.KeyDown(e.Code);
        }

        public void KeyUp(KeyEventArgs e)
        {
            PlayerManager.KeyUp(e.Code);
        }

        public void TextEntered(TextEventArgs e)
        {
            UserInterfaceManager.TextEntered(e);
        }
        #endregion Keyboard

        #region Mouse
        public void MouseUp(MouseButtonEventArgs e)
        {
            UserInterfaceManager.MouseUp(e);
        }

        public void MouseDown(MouseButtonEventArgs e)
        {
            if (PlayerManager.ControlledEntity == null)
                return;

            if (UserInterfaceManager.MouseDown(e))
                // MouseDown returns true if the click is handled by the ui component.
                return;

            if (PlacementManager.IsActive && !PlacementManager.Eraser)
            {
                switch (e.Button)
                {
                    case Mouse.Button.Left:
                        PlacementManager.HandlePlacement();
                        return;
                    case Mouse.Button.Right:
                        PlacementManager.Clear();
                        return;
                    case Mouse.Button.Middle:
                        PlacementManager.Rotate();
                        return;
                }
            }

            #region Object clicking

            // Convert our click from screen -> world coordinates
            //Vector2 worldPosition = new Vector2(e.Position.X + xTopLeft, e.Position.Y + yTopLeft);
            float checkDistance = 1.5f;
            // Find all the entities near us we could have clicked
            IEnumerable<IEntity> entities =
                _entityManager.GetEntitiesInRange(
                    PlayerManager.ControlledEntity.GetComponent<ITransformComponent>().Position.Convert(),
                    checkDistance);

            // See which one our click AABB intersected with
            var clickedEntities = new List<ClickData>();
            var clickedWorldPoint = new Vector2(MousePosWorld.X, MousePosWorld.Y);
            foreach (IEntity entity in entities)
            {
                if (entity.TryGetComponent<IClientClickableComponent>(out var component)
                 && component.CheckClick(clickedWorldPoint, out int drawdepthofclicked))
                {
                    clickedEntities.Add(new ClickData(entity, drawdepthofclicked));
                }
            }

            if (!clickedEntities.Any())
            {
                return;
            }
            //var entToClick = (from cd in clickedEntities                       //Treat mobs and their clothes as on the same level as ground placeables (windows, doors)
            //                  orderby (cd.Drawdepth == (int)DrawDepth.MobBase ||//This is a workaround to make both windows etc. and objects that rely on layers (objects on tables) work.
            //                            cd.Drawdepth == (int)DrawDepth.MobOverAccessoryLayer ||
            //                            cd.Drawdepth == (int)DrawDepth.MobOverClothingLayer ||
            //                            cd.Drawdepth == (int)DrawDepth.MobUnderAccessoryLayer ||
            //                            cd.Drawdepth == (int)DrawDepth.MobUnderClothingLayer
            //                   ? (int)DrawDepth.FloorPlaceable : cd.Drawdepth) ascending, cd.Clicked.Position.Y ascending
            //                  select cd.Clicked).Last();

            IEntity entToClick = (from cd in clickedEntities
                                    orderby cd.Drawdepth ascending,
                                        cd.Clicked.GetComponent<ITransformComponent>().Position
                                        .Y ascending
                                    select cd.Clicked).Last();

            if (PlacementManager.Eraser && PlacementManager.IsActive)
            {
                PlacementManager.HandleDeletion(entToClick);
                return;
            }

            var clickable = entToClick.GetComponent<IClientClickableComponent>();
            switch (e.Button)
            {
                case Mouse.Button.Left:
                    clickable.DispatchClick(PlayerManager.ControlledEntity, MouseClickType.Left);
                    break;
                case Mouse.Button.Right:
                    clickable.DispatchClick(PlayerManager.ControlledEntity, MouseClickType.Right);
                    break;
                case Mouse.Button.Middle:
                    UserInterfaceManager.DisposeAllComponents<PropEditWindow>();
                    UserInterfaceManager.AddComponent(new PropEditWindow(new Vector2i(400, 400), ResourceCache,
                                                                            entToClick));
                    return;
            }

            #endregion Object clicking
        }

        public void MouseMove(MouseMoveEventArgs e)
        {
            MousePosScreen = new Vector2i(e.X, e.Y);
            MousePosWorld = CluwneLib.ScreenToWorld(MousePosScreen);
            UserInterfaceManager.MouseMove(e);
        }

        public void MouseMoved(MouseMoveEventArgs e)
        {
        }

        public void MousePressed(MouseButtonEventArgs e)
        {
        }

        public void MouseWheelMove(MouseWheelEventArgs e)
        {
            UserInterfaceManager.MouseWheelMove(e);
        }

        public void MouseEntered(EventArgs e)
        {
            UserInterfaceManager.MouseEntered(e);
        }

        public void MouseLeft(EventArgs e)
        {
            UserInterfaceManager.MouseLeft(e);
        }
        #endregion Mouse

        #region Chat
        private void HandleChatMessage(NetIncomingMessage msg)
        {
            var channel = (ChatChannel)msg.ReadByte();
            string text = msg.ReadString();
            int entityId = msg.ReadInt32();
            string message;
            switch (channel)
            {
                /*case ChatChannel.Emote:
                message = _entityManager.GetEntity(entityId).Name + " " + text;
                break;
            case ChatChannel.Damage:
                message = text;
                break; //Formatting is handled by the server. */
                case ChatChannel.Ingame:
                case ChatChannel.Server:
                case ChatChannel.OOC:
                case ChatChannel.Radio:
                    message = "[" + channel + "] " + text;
                    break;
                default:
                    message = text;
                    break;
            }
            _gameChat.AddLine(message, channel);
            if (entityId > 0 && _entityManager.TryGetEntity(entityId, out IEntity a))
            {
                a.SendMessage(this, ComponentMessageType.EntitySaidSomething, channel, text);
            }
        }

        private void ChatTextboxTextSubmitted(Chatbox chatbox, string text)
        {
            SendChatMessage(text);
        }

        private void SendChatMessage(string text)
        {
            NetOutgoingMessage message = NetworkManager.CreateMessage();
            message.Write((byte)NetMessages.ChatMessage);
            message.Write((byte)ChatChannel.Player);
            message.Write(text);
            message.Write(-1);
            NetworkManager.ClientSendMessage(message, NetDeliveryMethod.ReliableUnordered);
        }

        #endregion Chat

        #endregion Input

        #region Event Handlers

        #region Buttons
        private void menuButton_Clicked(ImageButton sender)
        {
            _menu.ToggleVisible();
        }

        private void statusButton_Clicked(ImageButton sender)
        {
            UserInterfaceManager.ComponentUpdate(GuiComponentType.ComboGui, ComboGuiMessage.ToggleShowPage, 2);
        }

        private void inventoryButton_Clicked(ImageButton sender)
        {
            UserInterfaceManager.ComponentUpdate(GuiComponentType.ComboGui, ComboGuiMessage.ToggleShowPage, 1);
        }

        #endregion Buttons

        #region Messages

        private void NetworkManagerMessageArrived(object sender, NetMessageArgs args)
        {
            NetIncomingMessage message = args.RawMessage;
            if (message == null)
            {
                return;
            }
            switch (message.MessageType)
            {
                case NetIncomingMessageType.StatusChanged:
                    var statMsg = (NetConnectionStatus)message.ReadByte();
                    if (statMsg == NetConnectionStatus.Disconnected)
                    {
                        string disconnectMessage = message.ReadString();
                        UserInterfaceManager.AddComponent(new DisconnectedScreenBlocker(StateManager,
                                                                                        UserInterfaceManager,
                                                                                        ResourceCache,
                                                                                        disconnectMessage));
                    }
                    break;
                case NetIncomingMessageType.Data:
                    var messageType = (NetMessages)message.ReadByte();
                    switch (messageType)
                    {
                        //case NetMessages.AtmosDisplayUpdate:
                        //    MapManager.HandleAtmosDisplayUpdate(message);
                        //    break;
                        case NetMessages.PlayerSessionMessage:
                            PlayerManager.HandleNetworkMessage(message);
                            break;
                        case NetMessages.PlayerUiMessage:
                            UserInterfaceManager.HandleNetMessage(message);
                            break;
                        case NetMessages.PlacementManagerMessage:
                            PlacementManager.HandleNetMessage(message);
                            break;
                        case NetMessages.ChatMessage:
                            HandleChatMessage(message);
                            break;
                        case NetMessages.EntityMessage:
                            _entityManager.HandleEntityNetworkMessage(message);
                            break;
                        case NetMessages.StateUpdate:
                            HandleStateUpdate(message);
                            break;
                        case NetMessages.FullState:
                            HandleFullState(message);
                            break;
                    }
                    break;
            }
        }

        #endregion Messages

        #region State

        /// <summary>
        /// HandleStateUpdate
        ///
        /// Receives a state update message and unpacks the delicious GameStateDelta hidden inside
        /// Then it applies the gamestatedelta to a past state to form: a full game state!
        /// </summary>
        /// <param name="message">incoming state update message</param>
        private void HandleStateUpdate(NetIncomingMessage message)
        {
            //Read the delta from the message
            GameStateDelta delta = GameStateDelta.ReadDelta(message);

            if (!_lastStates.ContainsKey(delta.FromSequence)) // Drop messages that reference a state that we don't have
                return; //TODO request full state here?

            //Acknowledge reciept before we do too much more shit -- ack as quickly as possible
            SendStateAck(delta.Sequence);

            //Grab the 'from' state
            GameState fromState = _lastStates[delta.FromSequence];
            //Apply the delta
            GameState newState = fromState + delta;
            newState.GameTime = (float) IoCManager.Resolve<IGameTiming>().CurTime.TotalSeconds;

            // Go ahead and store it even if our current state is newer than this one, because
            // a newer state delta may later reference this one.
            _lastStates[delta.Sequence] = newState;

            if (delta.Sequence > _currentStateSequence)
                _currentStateSequence = delta.Sequence;

            ApplyCurrentGameState();

            //Dump states that have passed out of being relevant
            CullOldStates(delta.FromSequence);
        }

        /// <summary>
        /// CullOldStates
        ///
        /// Deletes states that are no longer relevant
        /// </summary>
        /// <param name="sequence">state sequence number</param>
        private void CullOldStates(uint sequence)
        {
            foreach (uint v in _lastStates.Keys.Where(v => v < sequence).ToList())
                _lastStates.Remove(v);
        }

        /// <summary>
        /// HandleFullState
        ///
        /// Handles full gamestates - for initializing.
        /// </summary>
        /// <param name="message">incoming full state message</param>
        private void HandleFullState(NetIncomingMessage message)
        {
            GameState newState = GameState.ReadStateMessage(message);
            newState.GameTime = (float)IoCManager.Resolve<IGameTiming>().CurTime.TotalSeconds;
            SendStateAck(newState.Sequence);

            //Store the new state
            _lastStates[newState.Sequence] = newState;
            _currentStateSequence = newState.Sequence;
            ApplyCurrentGameState();
        }

        private void ApplyCurrentGameState()
        {
            GameState currentState = _lastStates[_currentStateSequence];
            _entityManager.ApplyEntityStates(currentState.EntityStates, currentState.GameTime);
            PlayerManager.ApplyPlayerStates(currentState.PlayerStates);
        }

        /// <summary>
        /// SendStateAck
        ///
        /// Acknowledge a game state being received
        /// </summary>
        /// <param name="sequence">State sequence number</param>
        private void SendStateAck(uint sequence)
        {
            NetOutgoingMessage message = NetworkManager.CreateMessage();
            message.Write((byte)NetMessages.StateAck);
            message.Write(sequence);
            NetworkManager.ClientSendMessage(message, NetDeliveryMethod.Unreliable);
        }

        public void FormResize()
        {
            CluwneLib.ScreenViewportSize =
                new Vector2u(CluwneLib.Screen.Size.X, CluwneLib.Screen.Size.Y);

            UserInterfaceManager.ResizeComponents();
            ResetRendertargets();
            IoCManager.Resolve<ILightManager>().RecalculateLights();
            RecalculateScene();
        }

        #endregion State

        private void OnPlayerMove(object sender, VectorEventArgs args)
        {
            //Recalculate scene batches for drawing.
            RecalculateScene();
        }

        public void OnTileChanged(int gridId, TileRef tileRef, Tile oldTile)
        {
            IoCManager.Resolve<ILightManager>().RecalculateLightsInView(new FloatRect(tileRef.X, tileRef.Y, 1, 1));
            // Recalculate the scene batches.
            RecalculateScene();
        }

        #endregion Event Handlers

        #region Lighting in order of call

        /**
         *  Calculate lights In player view
         *  Render Lights in view to lightmap  > Screenshadows
         *
         *
         **/

        private void CalculateAllLights()
        {
            foreach
            (ILight l in IoCManager.Resolve<ILightManager>().GetLights().Where(l => l.LightArea.Calculated == false))
            {
                CalculateLightArea(l);
            }
        }

        /// <summary>
        /// Renders a set of lights into a single lightmap.
        /// If a light hasn't been prerendered yet, it renders that light.
        /// </summary>
        /// <param name="lights">Array of lights</param>
        private void RenderLightsIntoMap(IEnumerable<ILight> lights)
        {
            //Step 1 - Calculate lights that haven't been calculated yet or need refreshing
            foreach (ILight l in lights.Where(l => l.LightArea.Calculated == false))
            {
                if (l.LightState != LightState.On)
                    continue;
                //Render the light area to its own target.
                CalculateLightArea(l);
            }

            //Step 2 - Set up the render targets for the composite lighting.
            screenShadows.Clear(Color.Black);

            RenderImage source = screenShadows;
            source.Clear(Color.Black);

            RenderImage desto = shadowIntermediate;
            RenderImage copy = null;

            Lightmap.setAsCurrentShader();

            var lightTextures = new List<Texture>();
            var colors = new List<Vector4>();
            var positions = new List<Vector4>();

            //Step 3 - Blend all the lights!
            foreach (ILight Light in lights)
            {
                //Skip off or broken lights (TODO code broken light states)
                if (Light.LightState != LightState.On)
                    continue;

                // LIGHT BLEND STAGE 1 - SIZING -- copys the light texture to a full screen rendertarget
                var area = (LightArea)Light.LightArea;

                //Set the drawing position.
                Vector2 blitPos = CluwneLib.WorldToScreen(area.LightPosition) - area.LightAreaSize * 0.5f;

                //Set shader parameters
                var LightPositionData = new Vector4(blitPos.X / screenShadows.Width,
                                                    blitPos.Y / screenShadows.Height,
                                                    (float)screenShadows.Width / area.RenderTarget.Width,
                                                    (float)screenShadows.Height / area.RenderTarget.Height);
                lightTextures.Add(area.RenderTarget.Texture);
                colors.Add(Light.GetColorVec());
                positions.Add(LightPositionData);
            }
            int i = 0;
            int num_lights = 6;
            bool draw = false;
            bool fill = false;
            Texture black = IoCManager.Resolve<IResourceCache>().GetSprite("black5x5").Texture;
            var r_img = new Texture[num_lights];
            var r_col = new Vector4[num_lights];
            var r_pos = new Vector4[num_lights];
            do
            {
                if (fill)
                {
                    for (int j = i; j < num_lights; j++)
                    {
                        r_img[j] = black;
                        r_col[j] = Vector4.Zero;
                        r_pos[j] = new Vector4(0, 0, 1, 1);
                    }
                    i = num_lights;
                    draw = true;
                    fill = false;
                }
                if (draw)
                {
                    desto.BeginDrawing();

                    Lightmap.SetParameter("LightPosData", r_pos);
                    Lightmap.SetParameter("Colors", r_col);
                    Lightmap.SetParameter("light0", r_img[0]);
                    Lightmap.SetParameter("light1", r_img[1]);
                    Lightmap.SetParameter("light2", r_img[2]);
                    Lightmap.SetParameter("light3", r_img[3]);
                    Lightmap.SetParameter("light4", r_img[4]);
                    Lightmap.SetParameter("light5", r_img[5]);
                    Lightmap.SetParameter("sceneTexture", source);

                    // Blit the shadow image on top of the screen
                    source.Blit(0, 0, source.Width, source.Height, BlitterSizeMode.Crop);

                    desto.EndDrawing();

                    //Swap rendertargets to set up for the next light
                    copy = source;
                    source = desto;
                    desto = copy;
                    i = 0;

                    draw = false;
                    fill = false;
                    r_img = new Texture[num_lights];
                    r_col = new Vector4[num_lights];
                    r_pos = new Vector4[num_lights];
                }
                if (lightTextures.Count > 0)
                {
                    r_img[i] = lightTextures[0];
                    lightTextures.RemoveAt(0);

                    r_col[i] = colors[0];
                    colors.RemoveAt(0);

                    r_pos[i] = positions[0];
                    positions.RemoveAt(0);

                    i++;
                }
                if (i == num_lights)
                    //if I is equal to 6 draw
                    draw = true;
                if (i > 0 && i < num_lights && lightTextures.Count == 0)
                    // If all light textures in lightTextures have been processed, fill = true
                    fill = true;
            } while (lightTextures.Count > 0 || draw || fill);

            Lightmap.ResetCurrentShader();

            if (source != screenShadows)
            {
                screenShadows.BeginDrawing();
                source.Blit(0, 0, source.Width, source.Height);
                screenShadows.EndDrawing();
            }

            IResourceCache resCache = IoCManager.Resolve<IResourceCache>();
            Dictionary<Texture, string> tmp = resCache.TextureToKey;
            if (!tmp.ContainsKey(screenShadows.Texture)) { return; } //if it doesn't exist, something's fucked
            string textureKey = tmp[screenShadows.Texture];
            Image texunflipx = Graphics.TexHelpers.TextureCache.Textures[textureKey].Image;
            texunflipx.FlipVertically();
            screenShadows.Texture.Update(texunflipx);
        }

        private void CalculateSceneBatches(FloatRect vision)
        {
            if (!_recalculateScene)
                return;

            // Render the player sightline occluder
            RenderPlayerVisionMap();

            //Blur the player vision map
            BlurPlayerVision();

            _decalBatch.BeginDrawing();
            _wallTopsBatch.BeginDrawing();
            _floorBatch.BeginDrawing();
            _wallBatch.BeginDrawing();
            _gasBatch.BeginDrawing();

            DrawTiles(vision);

            _floorBatch.EndDrawing();
            _decalBatch.EndDrawing();
            _wallTopsBatch.EndDrawing();
            _gasBatch.EndDrawing();
            _wallBatch.EndDrawing();

            _recalculateScene = false;
            _redrawTiles = true;
            _redrawOverlay = true;
        }

        private void RenderPlayerVisionMap()
        {
            if (bFullVision)
            {
                playerOcclusionTarget.Clear(new SFML.Graphics.Color(211, 211, 211));
                return;
            }
            if (bPlayerVision)
            {
                // I think this should be transparent? Maybe it should be black for the player occlusion...
                // I don't remember. --volundr
                playerOcclusionTarget.Clear(Color.Black);
                playerVision.Move(PlayerManager.ControlledEntity.GetComponent<ITransformComponent>().Position.Convert());

                LightArea area = GetLightArea(RadiusToShadowMapSize(playerVision.Radius));
                area.LightPosition = playerVision.Position; // Set the light position

                TileRef TileReference = MapManager.GetDefaultGrid().GetTile(playerVision.Position.Convert());

                if (TileReference.TileDef.IsOpaque)
                {
                    area.LightPosition = new Vector2(area.LightPosition.X, TileReference.Y + MapManager.TileSize + 1);
                }

                area.BeginDrawingShadowCasters(); // Start drawing to the light rendertarget
                DrawWallsRelativeToLight(area); // Draw all shadowcasting stuff here in black
                area.EndDrawingShadowCasters(); // End drawing to the light rendertarget

                Vector2 blitPos = CluwneLib.WorldToScreen(area.LightPosition) - area.LightAreaSize * 0.5f;
                var tmpBlitPos = CluwneLib.WorldToScreen(area.LightPosition) -
                                 new Vector2(area.RenderTarget.Width, area.RenderTarget.Height) * 0.5f;

                if (debugWallOccluders)
                {
                    _occluderDebugTarget.BeginDrawing();
                    _occluderDebugTarget.Clear(Color.White);
                    area.RenderTarget.Blit((int)tmpBlitPos.X, (int)tmpBlitPos.Y, area.RenderTarget.Width, area.RenderTarget.Height,
                        Color.White, BlitterSizeMode.Crop);
                    _occluderDebugTarget.EndDrawing();
                }

                shadowMapResolver.ResolveShadows(area, false, IoCManager.Resolve<IResourceCache>().GetSprite("whitemask").Texture); // Calc shadows

                if (debugPlayerShadowMap)
                {
                    _occluderDebugTarget.BeginDrawing();
                    _occluderDebugTarget.Clear(Color.White);
                    area.RenderTarget.Blit((int)tmpBlitPos.X, (int)tmpBlitPos.Y, area.RenderTarget.Width, area.RenderTarget.Height, Color.White, BlitterSizeMode.Crop);
                    _occluderDebugTarget.EndDrawing();
                }

                playerOcclusionTarget.BeginDrawing(); // Set to shadow rendertarget

                //area.renderTarget.SourceBlend = AlphaBlendOperation.One;
                //area.renderTarget.DestinationBlend = AlphaBlendOperation.Zero;
                area.RenderTarget.BlendSettings.ColorSrcFactor = BlendMode.Factor.One;
                area.RenderTarget.BlendSettings.ColorDstFactor = BlendMode.Factor.Zero;

                area.RenderTarget.Blit((int)blitPos.X, (int)blitPos.Y, area.RenderTarget.Width, area.RenderTarget.Height, Color.White, BlitterSizeMode.Crop);

                //area.renderTarget.SourceBlend = AlphaBlendOperation.SourceAlpha; //reset blend mode
                //area.renderTarget.DestinationBlend = AlphaBlendOperation.InverseSourceAlpha; //reset blend mode
                area.RenderTarget.BlendSettings.ColorDstFactor = BlendMode.Factor.SrcAlpha;
                area.RenderTarget.BlendSettings.ColorDstFactor = BlendMode.Factor.OneMinusSrcAlpha;

                playerOcclusionTarget.EndDrawing();

                //Debug.DebugRendertarget(playerOcclusionTarget);
            }
            else
            {
                playerOcclusionTarget.Clear(Color.Black);
            }
        }

        // Draws all walls in the area around the light relative to it, and in black (test code, not pretty)
        private void DrawWallsRelativeToLight(ILightArea area)
        {
            Vector2 lightAreaSize = CluwneLib.PixelToTile(area.LightAreaSize) / 2;
            var lightArea = new FloatRect(area.LightPosition - lightAreaSize, CluwneLib.PixelToTile(area.LightAreaSize));
            
            var tiles = MapManager.GetDefaultGrid().GetTilesIntersecting(lightArea.Convert(), true, tRef => tRef.TileDef.IsWall);

            foreach (TileRef t in tiles)
            {
<<<<<<< HEAD
                Vector2 pos = area.ToRelativePosition(CluwneLib.WorldToScreen(new Vector2(t.X, t.Y)));
                t.Tile.TileDef.RenderPos(pos.X, pos.Y);
=======
                Vector2f pos = area.ToRelativePosition(CluwneLib.WorldToScreen(new Vector2f(t.X, t.Y)));
                MapRenderer.RenderPos(t.TileDef, pos.X, pos.Y);
>>>>>>> 2a725948
            }
        }

        private void BlurPlayerVision()
        {
            _gaussianBlur.SetRadius(11);
            _gaussianBlur.SetAmount(2);
            _gaussianBlur.SetSize(new Vector2(playerOcclusionTarget.Width, playerOcclusionTarget.Height));
            _gaussianBlur.PerformGaussianBlur(playerOcclusionTarget);
        }

        /// <summary>
        /// Copys all tile sprites into batches.
        /// </summary>
        private void DrawTiles(FloatRect vision)
        {
            var tiles = MapManager.GetDefaultGrid().GetTilesIntersecting(vision.Convert(), false);

<<<<<<< HEAD
                //t.RenderGas(WindowOrigin.X, WindowOrigin.Y, tilespacing, _gasBatch);
                if (TileType.IsWall)
                    walls.Add(TileReference);
                else
                {
                    var point = CluwneLib.WorldToScreen(new Vector2(TileReference.X, TileReference.Y));
                    TileType.Render(point.X, point.Y, _floorBatch);
                    TileType.RenderGas(point.X, point.Y, MapManager.TileSize, _gasBatch);
                }
            }

            walls.Sort((t1, t2) => t1.Y - t2.Y);

            foreach (TileRef tr in walls)
            {
                var t = tr.Tile;
                var td = t.TileDef;

                var point = CluwneLib.WorldToScreen(new Vector2(tr.X, tr.Y));
                td.Render(point.X, point.Y, _wallBatch);
                td.RenderTop(point.X, point.Y, _wallTopsBatch);
            }
=======
            MapRenderer.DrawTiles(tiles, _floorBatch, _gasBatch, _wallBatch, _wallTopsBatch);
>>>>>>> 2a725948
        }

        /// <summary>
        /// Render the renderables
        /// </summary>
        /// <param name="frametime">time since the last frame was rendered.</param>
        private void RenderComponents(float frameTime, FloatRect viewPort)
        {
            IEnumerable<IComponent> components = _componentManager.GetComponents<ISpriteRenderableComponent>()
                                          .Cast<IComponent>()
                                          .Union(_componentManager.GetComponents<ParticleSystemComponent>());

            IEnumerable<IRenderableComponent> floorRenderables = from IRenderableComponent c in components
                                                                 orderby c.Bottom ascending, c.DrawDepth ascending
                                                                 where c.DrawDepth < DrawDepth.MobBase
                                                                 select c;

            RenderList(new Vector2(viewPort.Left, viewPort.Top), new Vector2(viewPort.Right(), viewPort.Bottom()),
                       floorRenderables);

            IEnumerable<IRenderableComponent> largeRenderables = from IRenderableComponent c in components
                                                                 orderby c.Bottom ascending
                                                                 where c.DrawDepth >= DrawDepth.MobBase &&
                                                                       c.DrawDepth < DrawDepth.WallTops
                                                                 select c;

            RenderList(new Vector2(viewPort.Left, viewPort.Top), new Vector2(viewPort.Right(), viewPort.Bottom()),
                       largeRenderables);

            IEnumerable<IRenderableComponent> ceilingRenderables = from IRenderableComponent c in components
                                                                   orderby c.Bottom ascending, c.DrawDepth ascending
                                                                   where c.DrawDepth >= DrawDepth.WallTops
                                                                   select c;

            RenderList(new Vector2(viewPort.Left, viewPort.Top), new Vector2(viewPort.Right(), viewPort.Bottom()),
                       ceilingRenderables);
        }

        private void LightScene()
        {
            //Blur the light/shadow map
            BlurShadowMap();

            //Render the scene and lights together to compose the lit scene

            _composedSceneTarget.BeginDrawing();
            _composedSceneTarget.Clear(Color.Black);
            LightblendTechnique["FinalLightBlend"].setAsCurrentShader();
            Sprite outofview = IoCManager.Resolve<IResourceCache>().GetSprite("outofview");
            float texratiox = (float)CluwneLib.CurrentClippingViewport.Width / outofview.Texture.Size.X;
            float texratioy = (float)CluwneLib.CurrentClippingViewport.Height / outofview.Texture.Size.Y;
            var maskProps = new Vector4(texratiox, texratioy, 0, 0);

            LightblendTechnique["FinalLightBlend"].SetParameter("PlayerViewTexture", playerOcclusionTarget);
            LightblendTechnique["FinalLightBlend"].SetParameter("OutOfViewTexture", outofview.Texture);
            LightblendTechnique["FinalLightBlend"].SetParameter("MaskProps", maskProps);
            LightblendTechnique["FinalLightBlend"].SetParameter("LightTexture", screenShadows);
            LightblendTechnique["FinalLightBlend"].SetParameter("SceneTexture", _sceneTarget);
            LightblendTechnique["FinalLightBlend"].SetParameter("AmbientLight", new Vector4(.05f, .05f, 0.05f, 1));

            // Blit the shadow image on top of the screen
            screenShadows.Blit(0, 0, screenShadows.Width, screenShadows.Height, Color.White, BlitterSizeMode.Crop);

            LightblendTechnique["FinalLightBlend"].ResetCurrentShader();
            _composedSceneTarget.EndDrawing();

            //  Debug.DebugRendertarget(_composedSceneTarget);

            playerOcclusionTarget.ResetCurrentRenderTarget(); // set the rendertarget back to screen
            playerOcclusionTarget.Blit(0, 0, screenShadows.Width, screenShadows.Height, Color.White, BlitterSizeMode.Crop); //draw playervision again
            PlayerPostProcess();

            //redraw composed scene
            _composedSceneTarget.Blit(0, 0, (uint)CluwneLib.Screen.Size.X, (uint)CluwneLib.Screen.Size.Y, Color.White, BlitterSizeMode.Crop);

            //old
            //   screenShadows.Blit(0, 0, _tilesTarget.Width, _tilesTarget.Height, Color.White, BlitterSizeMode.Crop);
            //   playerOcclusionTarget.Blit(0, 0, _tilesTarget.Width, _tilesTarget.Height, Color.White, BlitterSizeMode.Crop);
        }

        private void BlurShadowMap()
        {
            _gaussianBlur.SetRadius(11);
            _gaussianBlur.SetAmount(2);
            _gaussianBlur.SetSize(new Vector2(screenShadows.Width, screenShadows.Height));
            _gaussianBlur.PerformGaussianBlur(screenShadows);
        }

        private void PlayerPostProcess()
        {
            PlayerManager.ApplyEffects(_composedSceneTarget);
        }

        #endregion Lighting in order of call

        #region Helper methods

        private void RenderList(Vector2 topleft, Vector2 bottomright, IEnumerable<IRenderableComponent> renderables)
        {
            foreach (IRenderableComponent component in renderables)
            {
                if (component is SpriteComponent)
                {
                    //Slaved components are drawn by their master
                    var c = component as SpriteComponent;
                    if (c.IsSlaved())
                        continue;
                }
                component.Render(topleft, bottomright);
            }
        }

        private void CalculateLightArea(ILight light)
        {
            ILightArea area = light.LightArea;
            if (area.Calculated)
                return;
            area.LightPosition = light.Position; //mousePosWorld; // Set the light position
            TileRef t = MapManager.GetDefaultGrid().GetTile(light.Position.Convert());
            if (t.Tile.IsEmpty)
                return;
            if (t.TileDef.IsOpaque)
            {
                area.LightPosition = new Vector2(area.LightPosition.X,
                                                  t.Y +
                                                  MapManager.TileSize + 1);
            }
            area.BeginDrawingShadowCasters(); // Start drawing to the light rendertarget
            DrawWallsRelativeToLight(area); // Draw all shadowcasting stuff here in black
            area.EndDrawingShadowCasters(); // End drawing to the light rendertarget
            shadowMapResolver.ResolveShadows((LightArea)area, true); // Calc shadows
            area.Calculated = true;
        }

        private ShadowmapSize RadiusToShadowMapSize(int Radius)
        {
            switch (Radius)
            {
                case 128:
                    return ShadowmapSize.Size128;
                case 256:
                    return ShadowmapSize.Size256;
                case 512:
                    return ShadowmapSize.Size512;
                case 1024:
                    return ShadowmapSize.Size1024;
                default:
                    return ShadowmapSize.Size1024;
            }
        }

        private LightArea GetLightArea(ShadowmapSize size)
        {
            switch (size)
            {
                case ShadowmapSize.Size128:
                    return lightArea128;
                case ShadowmapSize.Size256:
                    return lightArea256;
                case ShadowmapSize.Size512:
                    return lightArea512;
                case ShadowmapSize.Size1024:
                    return lightArea1024;
                default:
                    return lightArea1024;
            }
        }

        private void RecalculateScene()
        {
            _recalculateScene = true;
        }

        private void ResetRendertargets()
        {
            foreach (var rt in _cleanupList)
                rt.Dispose();
            foreach (var sp in _cleanupSpriteList)
                sp.Dispose();

            InitializeRenderTargets();
            InitalizeLighting();
        }

        private void ToggleOccluderDebug()
        {
            debugWallOccluders = !debugWallOccluders;
        }

        #endregion Helper methods

        #region Nested type: ClickData

        private struct ClickData
        {
            public readonly IEntity Clicked;
            public readonly int Drawdepth;

            public ClickData(IEntity clicked, int drawdepth)
            {
                Clicked = clicked;
                Drawdepth = drawdepth;
            }
        }

        #endregion Nested type: ClickData
    }
}<|MERGE_RESOLUTION|>--- conflicted
+++ resolved
@@ -1,4 +1,5 @@
 ﻿using Lidgren.Network;
+using OpenTK;
 using SFML.Graphics;
 using SFML.System;
 using SFML.Window;
@@ -1263,18 +1264,13 @@
         {
             Vector2 lightAreaSize = CluwneLib.PixelToTile(area.LightAreaSize) / 2;
             var lightArea = new FloatRect(area.LightPosition - lightAreaSize, CluwneLib.PixelToTile(area.LightAreaSize));
-            
+
             var tiles = MapManager.GetDefaultGrid().GetTilesIntersecting(lightArea.Convert(), true, tRef => tRef.TileDef.IsWall);
 
             foreach (TileRef t in tiles)
             {
-<<<<<<< HEAD
                 Vector2 pos = area.ToRelativePosition(CluwneLib.WorldToScreen(new Vector2(t.X, t.Y)));
-                t.Tile.TileDef.RenderPos(pos.X, pos.Y);
-=======
-                Vector2f pos = area.ToRelativePosition(CluwneLib.WorldToScreen(new Vector2f(t.X, t.Y)));
                 MapRenderer.RenderPos(t.TileDef, pos.X, pos.Y);
->>>>>>> 2a725948
             }
         }
 
@@ -1293,32 +1289,7 @@
         {
             var tiles = MapManager.GetDefaultGrid().GetTilesIntersecting(vision.Convert(), false);
 
-<<<<<<< HEAD
-                //t.RenderGas(WindowOrigin.X, WindowOrigin.Y, tilespacing, _gasBatch);
-                if (TileType.IsWall)
-                    walls.Add(TileReference);
-                else
-                {
-                    var point = CluwneLib.WorldToScreen(new Vector2(TileReference.X, TileReference.Y));
-                    TileType.Render(point.X, point.Y, _floorBatch);
-                    TileType.RenderGas(point.X, point.Y, MapManager.TileSize, _gasBatch);
-                }
-            }
-
-            walls.Sort((t1, t2) => t1.Y - t2.Y);
-
-            foreach (TileRef tr in walls)
-            {
-                var t = tr.Tile;
-                var td = t.TileDef;
-
-                var point = CluwneLib.WorldToScreen(new Vector2(tr.X, tr.Y));
-                td.Render(point.X, point.Y, _wallBatch);
-                td.RenderTop(point.X, point.Y, _wallTopsBatch);
-            }
-=======
             MapRenderer.DrawTiles(tiles, _floorBatch, _gasBatch, _wallBatch, _wallTopsBatch);
->>>>>>> 2a725948
         }
 
         /// <summary>
