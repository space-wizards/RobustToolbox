using System;
using Prometheus;
using Robust.Shared.Configuration;
using Robust.Shared.Containers;
using Robust.Shared.GameObjects;
using Robust.Shared.GameStates;
using Robust.Shared.Map;
using Robust.Shared.Map.Components;
using Robust.Shared.Physics.Collision;
using Robust.Shared.Physics.Components;
using Robust.Shared.Physics.Events;
using Robust.Shared.Threading;
using Robust.Shared.Timing;
using Robust.Shared.Utility;
using DependencyAttribute = Robust.Shared.IoC.DependencyAttribute;

namespace Robust.Shared.Physics.Systems
{
    public abstract partial class SharedPhysicsSystem : EntitySystem
    {
        /*
         * TODO:

         * TOI Solver (continuous collision detection)
         * Poly cutting
         */

        public static readonly Histogram TickUsageControllerBeforeSolveHistogram = Metrics.CreateHistogram("robust_entity_physics_controller_before_solve",
            "Amount of time spent running a controller's UpdateBeforeSolve", new HistogramConfiguration
            {
                LabelNames = new[] {"controller"},
                Buckets = Histogram.ExponentialBuckets(0.000_001, 1.5, 25)
            });

        public static readonly Histogram TickUsageControllerAfterSolveHistogram = Metrics.CreateHistogram("robust_entity_physics_controller_after_solve",
            "Amount of time spent running a controller's UpdateAfterSolve", new HistogramConfiguration
            {
                LabelNames = new[] {"controller"},
                Buckets = Histogram.ExponentialBuckets(0.000_001, 1.5, 25)
            });

        [Dependency] private readonly IConfigurationManager _cfg = default!;
        [Dependency] private readonly IManifoldManager _manifoldManager = default!;
        [Dependency] private readonly IParallelManager _parallel = default!;
        [Dependency] private readonly EntityLookupSystem _lookup = default!;
        [Dependency] private readonly SharedBroadphaseSystem _broadphase = default!;
        [Dependency] private readonly SharedContainerSystem _containerSystem = default!;
        [Dependency] private readonly SharedDebugPhysicsSystem _debugPhysics = default!;
        [Dependency] private readonly SharedJointSystem _joints = default!;
        [Dependency] private readonly SharedTransformSystem _transform = default!;
        [Dependency] private readonly CollisionWakeSystem _wakeSystem = default!;

        private int _substeps;

        /// <summary>
        /// A variation of <see cref="IGameTiming.CurTime"/> that takes into account the current physics sub-step.
        /// Useful for some entities that need to interpolate their positions during sub-steps.
        /// </summary>
        public TimeSpan? EffectiveCurTime;

        public bool MetricsEnabled { get; protected set; }

        private   EntityQuery<FixturesComponent> _fixturesQuery;
<<<<<<< HEAD
        protected EntityQuery<JointComponent> JointQuery;
        protected EntityQuery<JointRelayTargetComponent> RelayTargetQuery;
        protected EntityQuery<MetaDataComponent> MetaQuery;
        protected EntityQuery<PhysicsComponent> PhysicsQuery;
        protected EntityQuery<TransformComponent> XformQuery;
        private   EntityQuery<CollideOnAnchorComponent> _anchorQuery;
=======
        protected EntityQuery<PhysicsComponent> PhysicsQuery;
        private   EntityQuery<TransformComponent> _xformQuery;
        private   EntityQuery<CollideOnAnchorComponent> _anchorQuery;
        protected EntityQuery<PhysicsMapComponent> PhysMapQuery;
        private   EntityQuery<MapGridComponent> _gridQuery;
        protected EntityQuery<MapComponent> MapQuery;
>>>>>>> dddf5cd2

        private ComponentRegistration _physicsReg = default!;
        private byte _angularVelocityIndex;

        public override void Initialize()
        {
            base.Initialize();

            _physicsReg = EntityManager.ComponentFactory.GetRegistration(CompIdx.Index<PhysicsComponent>());

            // TODO PHYSICS STATE
            // Consider condensing the possible fields into just Linear velocity, angular velocity, and "Other"
            // Or maybe even just "velocity" & "other"
            // Then get-state doesn't have to iterate over a 10-element array.
            // And it simplifies the DirtyField calls.
            // Though I guess combining fixtures & physics will complicate it a bit more again.

            // If you update this then update the delta state + GetState + HandleState!
            EntityManager.ComponentFactory.RegisterNetworkedFields(_physicsReg,
                nameof(PhysicsComponent.CanCollide),
                nameof(PhysicsComponent.BodyStatus),
                nameof(PhysicsComponent.BodyType),
                nameof(PhysicsComponent.SleepingAllowed),
                nameof(PhysicsComponent.FixedRotation),
                nameof(PhysicsComponent.Friction),
                nameof(PhysicsComponent.Force),
                nameof(PhysicsComponent.Torque),
                nameof(PhysicsComponent.LinearDamping),
                nameof(PhysicsComponent.AngularDamping),
                nameof(PhysicsComponent.AngularVelocity),
                nameof(PhysicsComponent.LinearVelocity));

            _angularVelocityIndex = 10;

            _fixturesQuery = GetEntityQuery<FixturesComponent>();
            JointQuery = GetEntityQuery<JointComponent>();
            RelayTargetQuery = GetEntityQuery<JointRelayTargetComponent>();
            MetaQuery = GetEntityQuery<MetaDataComponent>();
            PhysicsQuery = GetEntityQuery<PhysicsComponent>();
            XformQuery = GetEntityQuery<TransformComponent>();
            _anchorQuery = GetEntityQuery<CollideOnAnchorComponent>();
<<<<<<< HEAD
=======
            PhysMapQuery = GetEntityQuery<PhysicsMapComponent>();
            _gridQuery = GetEntityQuery<MapGridComponent>();
            MapQuery = GetEntityQuery<MapComponent>();
>>>>>>> dddf5cd2

            SubscribeLocalEvent<GridAddEvent>(OnGridAdd);
            SubscribeLocalEvent<CollisionChangeEvent>(OnCollisionChange);
            SubscribeLocalEvent<PhysicsComponent, EntGotRemovedFromContainerMessage>(HandleContainerRemoved);
            SubscribeLocalEvent<PhysicsComponent, ComponentInit>(OnPhysicsInit);
            SubscribeLocalEvent<PhysicsComponent, ComponentShutdown>(OnPhysicsShutdown);
            SubscribeLocalEvent<PhysicsComponent, ComponentGetState>(OnPhysicsGetState);
            SubscribeLocalEvent<PhysicsComponent, ComponentHandleState>(OnPhysicsHandleState);
            InitializeIsland();
            InitializeContacts();

            Subs.CVar(_cfg, CVars.AutoClearForces, OnAutoClearChange);
            Subs.CVar(_cfg, CVars.NetTickrate, UpdateSubsteps, true);
            Subs.CVar(_cfg, CVars.TargetMinimumTickrate, UpdateSubsteps, true);
        }

        private void OnPhysicsShutdown(EntityUid uid, PhysicsComponent component, ComponentShutdown args)
        {
            SetCanCollide(uid, false, false, body: component);
            DebugTools.Assert(!component.Awake);

            if (LifeStage(uid) <= EntityLifeStage.MapInitialized)
                RemComp<FixturesComponent>(uid);
        }

        private void OnCollisionChange(ref CollisionChangeEvent ev)
        {
            var uid = ev.BodyUid;
            var mapId = Transform(uid).MapID;

            if (mapId == MapId.Nullspace)
                return;

            if (!ev.CanCollide)
            {
                DestroyContacts(ev.Body);
            }
        }

        private void OnAutoClearChange(bool value)
        {
            _autoClearForces = value;
        }

        private void UpdateSubsteps(int obj)
        {
            var targetMinTickrate = (float) _cfg.GetCVar(CVars.TargetMinimumTickrate);
            var serverTickrate = (float) _cfg.GetCVar(CVars.NetTickrate);
            _substeps = (int)Math.Ceiling(targetMinTickrate / serverTickrate);
        }

        internal void OnParentChange(Entity<TransformComponent, MetaDataComponent> ent, EntityUid oldParent, EntityUid? oldMap)
        {
            // We do not have a directed/body subscription, because the entity changing parents may not have a physics component, but one of its children might.
            var (uid, xform, meta) = ent;

            // If this entity has yet to be initialized, then we can skip this as equivalent code will get run during
            // init anyways. HOWEVER: it is possible that one of the children of this entity are already post-init, in
            // which case they still need to handle map changes. This frequently happens when clients receives a server
            // state where a known/old entity gets attached to a new, previously unknown, entity. The new entity will be
            // uninitialized but have an initialized child.
            if (xform.ChildCount == 0 && meta.EntityLifeStage < EntityLifeStage.Initialized)
                return;

            // Is this entity getting recursively detached after it's parent was already detached to null?
            if (oldMap == null && xform.MapUid == null)
                return;

            var body = PhysicsQuery.CompOrNull(uid);

            // Handle map changes
            if (oldMap != xform.MapUid)
            {
                // This will also handle broadphase updating & joint clearing.
                HandleMapChange(uid, xform, body);
                return;
            }

            if (body != null)
                HandleParentChangeVelocity(uid, body, oldParent, xform);
        }

        /// <summary>
        ///     Recursively add/remove from awake bodies, clear joints, remove from move buffer, and update broadphase.
        /// </summary>
        private void HandleMapChange(EntityUid uid, TransformComponent xform, PhysicsComponent? body)
        {
            RecursiveMapUpdate(uid, xform, body);
        }

        /// <summary>
        ///     Recursively add/remove from awake bodies, clear joints, remove from move buffer, and update broadphase.
        /// </summary>
        private void RecursiveMapUpdate(
            EntityUid uid,
            TransformComponent xform,
            PhysicsComponent? body)
        {
            DebugTools.Assert(!Deleted(uid));
            _joints.ClearJoints(uid);

            foreach (var child in xform._children)
            {
                if (XformQuery.TryGetComponent(child, out var childXform))
                {
                    PhysicsQuery.TryGetComponent(child, out var childBody);
                    RecursiveMapUpdate(child, childXform, childBody);
                }
            }
        }

        private void OnGridAdd(GridAddEvent ev)
        {
            var guid = ev.EntityUid;

            // If it's mapgrid then no physics.
            if (HasComp<MapComponent>(guid))
                return;

            var body = EnsureComp<PhysicsComponent>(guid);
            var manager = EnsureComp<FixturesComponent>(guid);

            SetCanCollide(guid, true, manager: manager, body: body);
            SetBodyType(guid, BodyType.Static, manager: manager, body: body);
        }

        public override void Shutdown()
        {
            base.Shutdown();

            ShutdownContacts();
        }

        private void HandleContainerRemoved(EntityUid uid, PhysicsComponent physics, EntGotRemovedFromContainerMessage message)
        {
            // If entity being deleted then the parent change will already be handled elsewhere and we don't want to re-add it to the map.
            if (MetaData(uid).EntityLifeStage >= EntityLifeStage.Terminating) return;

            // If this entity is only meant to collide when anchored, return early.
            if (_anchorQuery.TryGetComponent(uid, out var collideComp) && collideComp.Enable)
                return;

            WakeBody(uid, body: physics);
        }

        /// <summary>
        ///     Simulates the physical world for a given amount of time.
        /// </summary>
        /// <param name="deltaTime">Delta Time in seconds of how long to simulate the world.</param>
        /// <param name="prediction">Should only predicted entities be considered in this simulation step?</param>
        protected void SimulateWorld(float deltaTime, bool prediction)
        {
            var frameTime = deltaTime / _substeps;

            EffectiveCurTime = _gameTiming.CurTime;
            for (int i = 0; i < _substeps; i++)
            {
                var updateBeforeSolve = new PhysicsUpdateBeforeSolveEvent(prediction, frameTime);
                RaiseLocalEvent(ref updateBeforeSolve);

                // Find new contacts and (TODO: temporary) update any per-map virtual controllers

                // Box2D does this at the end of a step and also here when there's a fixture update.
                // Given external stuff can move bodies we'll just do this here.
                _broadphase.FindNewContacts();

                // TODO PHYSICS Fix Collision Mispredicts
                // If a physics update induces a position update that brings fixtures into contact, the collision starts in the NEXT tick,
                // as positions are updated after CollideContacts() gets called.
                //
                // If a player input induces a position update that brings fixtures into contact, the collision happens on the SAME tick,
                // as inputs are handled before system updates.
                //
                // When applying a server's game state with new positions, the client won't know what caused the positions to update,
                // and thus can't know whether the collision already occurred (i.e., whether its effects are already contained within the
                // game state currently being applied), or whether it should start on the next tick and needs to predict the start of
                // the collision.
                //
                // Currently the client assumes that any position updates happened due to physics steps. I.e., positions are reset, then
                // contacts are reset via ResetContacts(), then positions are updated using the new game state. Alternatively, we could
                // call ResetContacts() AFTER applying the server state, which would correspond to assuming that the collisions have
                // already "started" in the state, and we don't want to re-raise the events.
                //
                // Currently there is no way to avoid mispredicts from happening. E.g., a simple collision-counter component will always
                // either mispredict on physics induced position changes, or on player/input induced updates. The easiest way I can think
                // of to fix this would be to always call `CollideContacts` again at the very end of a physics update.
                // But that might be unnecessarily expensive for what are hopefully only infrequent mispredicts.

                CollideContacts();

                Step(frameTime, prediction);

                var updateAfterSolve = new PhysicsUpdateAfterSolveEvent(prediction, frameTime);
                RaiseLocalEvent(ref updateAfterSolve);

                // On last substep (or main step where no substeps occured) we'll update all of the lerp data.
                if (i == _substeps - 1)
                {
                    FinalStep();
                }

                EffectiveCurTime = EffectiveCurTime.Value + TimeSpan.FromSeconds(frameTime);
            }

            EffectiveCurTime = null;
        }

        protected virtual void FinalStep()
        {

        }
    }

    [ByRefEvent]
    public readonly struct PhysicsUpdateAfterSolveEvent
    {
        public readonly bool Prediction;
        public readonly float DeltaTime;

        public PhysicsUpdateAfterSolveEvent(bool prediction, float deltaTime)
        {
            Prediction = prediction;
            DeltaTime = deltaTime;
        }
    }

    [ByRefEvent]
    public readonly struct PhysicsUpdateBeforeSolveEvent
    {
        public readonly bool Prediction;
        public readonly float DeltaTime;

        public PhysicsUpdateBeforeSolveEvent(bool prediction, float deltaTime)
        {
            Prediction = prediction;
            DeltaTime = deltaTime;
        }
    }
}<|MERGE_RESOLUTION|>--- conflicted
+++ resolved
@@ -61,21 +61,11 @@
         public bool MetricsEnabled { get; protected set; }
 
         private   EntityQuery<FixturesComponent> _fixturesQuery;
-<<<<<<< HEAD
-        protected EntityQuery<JointComponent> JointQuery;
-        protected EntityQuery<JointRelayTargetComponent> RelayTargetQuery;
-        protected EntityQuery<MetaDataComponent> MetaQuery;
-        protected EntityQuery<PhysicsComponent> PhysicsQuery;
-        protected EntityQuery<TransformComponent> XformQuery;
-        private   EntityQuery<CollideOnAnchorComponent> _anchorQuery;
-=======
         protected EntityQuery<PhysicsComponent> PhysicsQuery;
         private   EntityQuery<TransformComponent> _xformQuery;
         private   EntityQuery<CollideOnAnchorComponent> _anchorQuery;
-        protected EntityQuery<PhysicsMapComponent> PhysMapQuery;
         private   EntityQuery<MapGridComponent> _gridQuery;
         protected EntityQuery<MapComponent> MapQuery;
->>>>>>> dddf5cd2
 
         private ComponentRegistration _physicsReg = default!;
         private byte _angularVelocityIndex;
@@ -117,12 +107,8 @@
             PhysicsQuery = GetEntityQuery<PhysicsComponent>();
             XformQuery = GetEntityQuery<TransformComponent>();
             _anchorQuery = GetEntityQuery<CollideOnAnchorComponent>();
-<<<<<<< HEAD
-=======
-            PhysMapQuery = GetEntityQuery<PhysicsMapComponent>();
             _gridQuery = GetEntityQuery<MapGridComponent>();
             MapQuery = GetEntityQuery<MapComponent>();
->>>>>>> dddf5cd2
 
             SubscribeLocalEvent<GridAddEvent>(OnGridAdd);
             SubscribeLocalEvent<CollisionChangeEvent>(OnCollisionChange);
