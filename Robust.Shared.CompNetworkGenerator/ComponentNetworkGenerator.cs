--- conflicted
+++ resolved
@@ -134,11 +134,7 @@
                         getStateInit.Append($@"
                 {name} = GetNetEntity(component.{name}),");
                         handleStateSetters.Append($@"
-<<<<<<< HEAD
-            component.{name} = GetEntity(state.{name});");
-=======
             component.{name} = EnsureEntity<{componentName}>(state.{name}, uid);");
->>>>>>> ef630bbf
 
                         break;
                     case GlobalEntityCoordinatesName:
@@ -149,11 +145,7 @@
                         getStateInit.Append($@"
                 {name} = GetNetCoordinates(component.{name}),");
                         handleStateSetters.Append($@"
-<<<<<<< HEAD
-            component.{name} = GetCoordinates(state.{name});");
-=======
             component.{name} = EnsureCoordinates<{componentName}>(state.{name}, uid);");
->>>>>>> ef630bbf
 
                         break;
                     default:
