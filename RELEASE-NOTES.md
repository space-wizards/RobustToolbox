--- conflicted
+++ resolved
@@ -39,12 +39,9 @@
 
 ### New features
 
-<<<<<<< HEAD
 * Added an Enlarged method for Box2Rotated.
-=======
 * `NetUserId` implements `ISelfSerialize` so can be used in data fields.
 * `ButtonGroup.IsNoneSetAllowed` to allow a button group to have no buttons pressed by default.
->>>>>>> 46772969
 
 ### Bugfixes
 
