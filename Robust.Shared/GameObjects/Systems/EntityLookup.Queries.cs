--- conflicted
+++ resolved
@@ -291,12 +291,6 @@
         if (mapId == MapId.Nullspace) return;
 
         // Get grid entities
-<<<<<<< HEAD
-        foreach (var grid in _mapManager.FindGridsIntersecting(mapId, worldAABB))
-        {
-            AddEntitiesIntersecting(grid.Owner, intersecting, worldAABB, flags, lookupQuery, xformQuery);
-        }
-=======
         var state = (this, _map, intersecting, worldAABB, _transform, flags);
 
         _mapManager.FindGridsIntersecting(mapId, worldAABB, ref state,
@@ -321,7 +315,6 @@
 
                 return true;
             }, approx: true);
->>>>>>> 31a3f145
 
         // Get map entities
         var mapUid = _mapManager.GetMapEntityId(mapId);
