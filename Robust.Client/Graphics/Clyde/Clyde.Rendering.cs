using System;
using System.Diagnostics.CodeAnalysis;
using System.Numerics;
using System.Runtime.CompilerServices;
using System.Runtime.InteropServices;
using Robust.Client.Utility;
using Robust.Shared.Graphics;
using Robust.Shared.Maths;
using Robust.Shared.Utility;

namespace Robust.Client.Graphics.Clyde
{
    internal partial class Clyde
    {
        /*
        // The amount of quads we can render with ushort indices, leaving open 65536 for primitive restart.
        private const ushort MaxBatchQuads = (2 << 13) - 1; // In human terms: (2**16/4)-1 = 16383

        //
        // While rendering of most normal things (read: not grids or lighting),
        // we record stuff into a queue of rendering commands.
        // This both improves performance (I think because of CPU cache?)
        // and allows us to do batching more nicely
        // (make one fat vertex buffer of batching data and send it off quickly)
        //
        // This *basically* divides the renderer into 3 "states":
        // 1. running through high level rendering code and taking simple rendering commands,
        //    probably user code (UI, overlays, maybe more in the future).
        //    Hereafter referred to as "queue"
        // 2. actively going through queued rendering commands created during (queue)
        //    and submitting them to the GL driver.
        //    Hereafter referred to as "submit"
        // 3. running fixed special-purpose rendering code like lighting, FOV and grids.
        //    Also minor switching and transition code between stages of the renderer.
        //    Hereafter referred to as "misc"
        //
        // (queue) always has to be followed by (submit) so that the queued commands actually get executed.
        //
        // Each state obviously has some amount of... state to keep track of,
        // like transformation matrices.
        // This is complicated and I'll my best to keep it straight in the comments.
        //

        // Set to true after lighting is rendered for the current viewport.
        // Disabled again after the world rendering phase on a viewport.
        private bool _lightingReady;

        // The viewport we are currently rendering to.
        private Viewport? _currentViewport;

        // The current render target we're rendering to during queue state.
        // This gets immediately updated when switching render targets during (queue) and (misc),
        // but not during (submit).
        private LoadedRenderTarget _currentRenderTarget;

        // Current model matrix used by the (queue) state.
        // This matrix is applied to most normal geometry coming in.
        // Some is applied while the batch is being created (e.g. simple texture draw calls).
        // For DrawPrimitives OTOH the model matrix is passed along with the render command so is applied in the shader.
        private Matrix3x2 _currentMatrixModel = Matrix3x2.Identity;

        // Buffers and data for the batching system. Written into during (queue) and processed during (submit).
        private readonly Vertex2D[] BatchVertexData = new Vertex2D[MaxBatchQuads * 4];

        // Only write from InitRenderingBatchBuffers!
        private ushort[] BatchIndexData = default!;
        private int BatchVertexIndex;
        private int BatchIndexIndex;

        // Contains information about the currently running batch.
        // So we can flush it if the next draw call is incompatible.
        private BatchMetaData? _batchMetaData;

        // private LoadedTexture? _batchLoadedTexture;
        // Contains the shader instance that's currently being used by the (queue) stage for new commands.
        private ClydeHandle _queuedShader => _queuedShaderInstance.Handle;

        private ClydeShaderInstance _queuedShaderInstance = default!;

        // Current projection & view matrices that are being used ot render.
        // This gets updated to keep track during (queue) and (misc), but not during (submit).
        private Matrix3x2 _currentMatrixProj;
        private Matrix3x2 _currentMatrixView;

        // (queue) and (misc), current state of the scissor test. Null if disabled.
        private UIBox2i? _currentScissorState;

        /// <summary>
        /// Tracks enabled GL capabilities for renderer state.
        /// </summary>
        private GLCaps _glCaps = GLCaps.None;

        private bool IsStencilling
        {
            get => (_glCaps & GLCaps.Stencilling) == GLCaps.Stencilling;
            set
            {
                if (value == IsStencilling)
                    return;

                if (value)
                {
                    _glCaps |= GLCaps.Stencilling;
                    GL.Enable(EnableCap.StencilTest);
                }
                else
                {
                    _glCaps &= ~GLCaps.Stencilling;
                    GL.Disable(EnableCap.StencilTest);
                }

                CheckGlError();
            }
        }

        private bool IsBlending
        {
            get => (_glCaps & GLCaps.Blending) == GLCaps.Blending;
            set
            {
                if (value == IsBlending)
                    return;

                if (value)
                {
                    _glCaps |= GLCaps.Blending;
                    GL.Enable(EnableCap.Blend);
                }
                else
                {
                    _glCaps &= ~GLCaps.Blending;
                    GL.Disable(EnableCap.Blend);
                }

                CheckGlError();
            }
        }

        private bool IsScissoring
        {
            get => _currentScissorState != null;
        }

        private readonly RefList<RenderCommand> _queuedRenderCommands = new RefList<RenderCommand>();

        private void InitRenderingBatchBuffers()
        {
            BatchIndexData = new ushort[MaxBatchQuads * GetQuadBatchIndexCount()];
        }

        /// <summary>
        ///     Updates uniform constants shared to all shaders, such as time and pixel size.
        /// </summary>
        private void _updateUniformConstants(in Vector2i screenSize)
        {
            var constants = new UniformConstants(Vector2.One / screenSize, (float) _gameTiming.RealTime.TotalSeconds);
            UniformConstantsUBO.Reallocate(constants);
        }

        private void CalcScreenMatrices(in Vector2i screenSize, out Matrix3x2 proj, out Matrix3x2 view)
        {
            proj = Matrix3x2.Identity;
            proj.M11 = 2f / screenSize.X;
            proj.M22 = -2f / screenSize.Y;
            proj.M31 = -1;
            proj.M32 = 1;

            if (_currentRenderTarget.FlipY)
            {
                proj.M22 *= -1;
                proj.M32 *= -1;
            }

            view = Matrix3x2.Identity;
        }

        private void CalcWorldMatrices(in Vector2i screenSize, in Vector2 renderScale, IEye eye,
            out Matrix3x2 proj, out Matrix3x2 view)
        {
            eye.GetViewMatrix(out view, renderScale);

            CalcWorldProjMatrix(screenSize, out proj);
        }

        [MethodImpl(MethodImplOptions.AggressiveInlining)]
        private void CalcWorldProjMatrix(in Vector2i screenSize, out Matrix3x2 proj)
        {
            proj = Matrix3x2.Identity;
            proj.M11 = EyeManager.PixelsPerMeter * 2f / screenSize.X;
            proj.M22 = EyeManager.PixelsPerMeter * 2f / screenSize.Y;

            if (_currentRenderTarget.FlipY)
            {
                proj.M22 *= -1;
                proj.M32 *= -1;
            }
        }

        private void SetProjViewBuffer(in Matrix3x2 proj, in Matrix3x2 view)
        {
            // TODO: Fix perf here.
            // This immediately causes a glBufferData() call every time this is changed.
            // Which will be a real performance bottleneck later.
            // Because this is an UBO, these matrices should be batched as well
            // and switched out during command buffer submit by just modifying the bind points.
            var combined = new ProjViewMatrices(proj, view);
            ProjViewUBO.Reallocate(combined);
        }

        private void SetProjViewFull(in Matrix3x2 proj, in Matrix3x2 view)
        {
            _currentMatrixProj = proj;
            _currentMatrixView = view;

            SetProjViewBuffer(proj, view);
        }

        private void ProcessRenderCommands()
        {
            foreach (ref var command in _queuedRenderCommands)
            {
                switch (command.Type)
                {
                    case RenderCommandType.DrawBatch:
                        DrawCommandBatch(ref command.DrawBatch);
                        break;

                    case RenderCommandType.Scissor:
                        SetScissorImmediate(command.Scissor.EnableScissor, command.Scissor.Scissor);
                        break;

                    case RenderCommandType.ProjViewMatrix:
                        SetProjViewBuffer(command.ProjView.ProjMatrix, command.ProjView.ViewMatrix);
                        break;

                    case RenderCommandType.RenderTarget:
                        var rt = _renderTargets[command.RenderTarget.RenderTarget];
                        BindRenderTargetImmediate(rt);
                        GL.Viewport(0, 0, rt.Size.X, rt.Size.Y);
                        CheckGlError();
                        break;

                    case RenderCommandType.Viewport:
                        ref var vp = ref command.Viewport.Viewport;
                        GL.Viewport(vp.Left, vp.Bottom, vp.Width, vp.Height);
                        CheckGlError();
                        break;

                    case RenderCommandType.Clear:
                        ref var color = ref command.Clear.Color;
                        GL.ClearColor(color.R, color.G, color.B, color.A);
                        CheckGlError();
                        GL.ClearStencil(command.Clear.Stencil);
                        CheckGlError();
                        GL.Clear(command.Clear.Mask);
                        CheckGlError();
                        break;

                    default:
                        throw new ArgumentOutOfRangeException();
                }
            }
        }

        private void DrawCommandBatch(ref RenderCommandDrawBatch command)
        {
            var loadedTexture = _loadedTextures[command.TextureId];

            BindVertexArray(BatchVAO.Handle);
            CheckGlError();

            var (program, loaded) = ActivateShaderInstance(command.ShaderInstance);
            SetupGlobalUniformsImmediate(program, loadedTexture.IsSrgb);

            GL.ActiveTexture(TextureUnit.Texture0);
            CheckGlError();
            GL.BindTexture(TextureTarget.Texture2D, loadedTexture.OpenGLObject.Handle);
            CheckGlError();

            if (_lightingReady && loaded.HasLighting)
            {
                SetTexture(TextureUnit.Texture1, _currentViewport!.LightRenderTarget.Texture);
            }
            else
            {
                SetTexture(TextureUnit.Texture1, _stockTextureWhite);
            }

            program.SetUniformTextureMaybe(UniIMainTexture, TextureUnit.Texture0);
            program.SetUniformTextureMaybe(UniILightTexture, TextureUnit.Texture1);

            // Model matrix becomes identity since it's built into the batch mesh.
            program.SetUniformMaybe(UniIModelMatrix, command.ModelMatrix);
            // Reset ModUV to ensure it's identity and doesn't touch anything.
            program.SetUniformMaybe(UniIModUV, new Vector4(0, 0, 1, 1));

            program.SetUniformMaybe(UniITexturePixelSize, Vector2.One / loadedTexture.Size);

            SetBlendFunc(loaded.BlendMode);

            var primitiveType = MapPrimitiveType(command.PrimitiveType);
            if (command.Indexed)
            {
                GL.DrawElements(primitiveType, command.Count, DrawElementsType.UnsignedShort,
                    command.StartIndex * sizeof(ushort));
                CheckGlError();
            }
            else
            {
                GL.DrawArrays(primitiveType, command.StartIndex, command.Count);
                CheckGlError();
            }

            ResetBlendFunc();
            GL.BlendEquation(BlendEquationMode.FuncAdd);

            _debugStats.LastGLDrawCalls += 1;
        }

        private static PrimitiveType MapPrimitiveType(BatchPrimitiveType type)
        {
            return type switch
            {
                BatchPrimitiveType.TriangleList => PrimitiveType.Triangles,
                BatchPrimitiveType.TriangleFan => PrimitiveType.TriangleFan,
                BatchPrimitiveType.TriangleStrip => PrimitiveType.TriangleStrip,
                BatchPrimitiveType.LineList => PrimitiveType.Lines,
                BatchPrimitiveType.LineStrip => PrimitiveType.LineStrip,
                BatchPrimitiveType.LineLoop => PrimitiveType.LineLoop,
                BatchPrimitiveType.PointList => PrimitiveType.Points,
                _ => PrimitiveType.Triangles
            };
        }

        private void _drawQuad(Vector2 a, Vector2 b, in Matrix3x2 modelMatrix, GLShaderProgram program)
        {
            DrawQuadWithVao(QuadVAO, a, b, modelMatrix, program);
        }

        private void DrawQuadWithVao(GLHandle vao, Vector2 a, Vector2 b, in Matrix3x2 modelMatrix,
            GLShaderProgram program)
        {
            BindVertexArray(vao.Handle);
            CheckGlError();

            var rectTransform = Matrix3x2.Identity;
            (rectTransform.M11, rectTransform.M22) = b - a;
            (rectTransform.M31, rectTransform.M32) = a;
            rectTransform = rectTransform * modelMatrix;
            program.SetUniformMaybe(UniIModelMatrix, rectTransform);

            _debugStats.LastGLDrawCalls += 1;
            GL.DrawArrays(PrimitiveType.TriangleStrip, 0, 4);
            CheckGlError();
        }

        /// <summary>
        ///     Flushes the render handle, processing and re-pooling all the command lists.
        /// </summary>
        private void FlushRenderQueue()
        {
            FlushBatchQueue();

            // Reset renderer state.
            _currentMatrixModel = Matrix3x2.Identity;
            _queuedShaderInstance = _defaultShader;
            SetScissorFull(null);
        }

        private void FlushBatchQueue()
        {
            // Finish any batches that may have been WiP.
            BreakBatch();

            BindVertexArray(BatchVAO.Handle);
            CheckGlError();

            _debugStats.LargestBatchVertices = Math.Max(BatchVertexIndex, _debugStats.LargestBatchVertices);
            _debugStats.LargestBatchIndices = Math.Max(BatchIndexIndex, _debugStats.LargestBatchIndices);

            if (BatchVertexIndex != 0)
            {
                BatchVBO.Reallocate(new Span<Vertex2D>(BatchVertexData, 0, BatchVertexIndex));
                BatchVertexIndex = 0;

                if (BatchIndexIndex != 0)
                {
                    BatchEBO.Reallocate(new Span<ushort>(BatchIndexData, 0, BatchIndexIndex));
                }

                BatchIndexIndex = 0;
            }

            ProcessRenderCommands();
            _queuedRenderCommands.Clear();
        }

        private void SetScissorFull(UIBox2i? state)
        {
            if (state.HasValue)
            {
                SetScissorImmediate(true, state.Value);
            }
            else
            {
                SetScissorImmediate(false, default);
            }

            _currentScissorState = state;
        }

        private void SetScissorImmediate(bool enable, in UIBox2i box)
        {
            if (enable)
            {
                GL.Enable(EnableCap.ScissorTest);
            }
            else
            {
                GL.Disable(EnableCap.ScissorTest);
            }

            if (enable)
            {
                // Don't forget to flip it, these coordinates have bottom left as origin.
                // TODO: Broken when rendering to non-screen render targets.

                if (_currentRenderTarget.FlipY)
                {
                    GL.Scissor(box.Left, box.Top, box.Width, box.Height);
                }
                else
                {
                    GL.Scissor(box.Left, _currentRenderTarget.Size.Y - box.Bottom, box.Width, box.Height);
                }
                CheckGlError();
            }
        }

        // NOTE: sRGB IS IN LINEAR IF FRAMEBUFFER_SRGB IS ACTIVE.
        private void ClearFramebuffer(Color color, int stencil = 0, ClearBufferMask mask = ClearBufferMask.ColorBufferBit | ClearBufferMask.StencilBufferBit)
        {
            GL.ClearColor(color.ConvertOpenTK());
            CheckGlError();
            GL.ClearStencil(stencil);
            CheckGlError();
            GL.Clear(mask);
            CheckGlError();
        }

        private Color ConvertClearFromSrgb(Color color)
        {
            if (!_hasGLSrgb)
                return color;

            return Color.FromSrgb(color);
        }

        private (GLShaderProgram, LoadedShaderInstance) ActivateShaderInstance(ClydeHandle handle)
        {
            var instance = _shaderInstances[handle];
            var shader = _loadedShaders[instance.ShaderHandle];
            var program = shader.Program;

            program.Use();
            IsStencilling = instance.Stencil.Enabled;

            // Handle stencil parameters.
            if (instance.Stencil.Enabled)
            {
                GL.StencilMask(instance.Stencil.WriteMask);
                CheckGlError();
                GL.StencilFunc(ToGLStencilFunc(instance.Stencil.Func), instance.Stencil.Ref, instance.Stencil.ReadMask);
                CheckGlError();
                GL.StencilOp(TKStencilOp.Keep, TKStencilOp.Keep, ToGLStencilOp(instance.Stencil.Op));
                CheckGlError();
            }

            if (instance.Parameters.Count == 0)
                return (program, instance);

            if (shader.LastInstance == instance && !instance.ParametersDirty)
                return (program, instance);

            shader.LastInstance = instance;
            instance.ParametersDirty = false;

            int textureUnitVal = 0;
            foreach (var (name, value) in instance.Parameters)
            {
                if (!program.HasUniform(name))
                {
                    // Can happen if the GLSL compiler removes uniforms due to them being unused.
                    // Safe to just ignore them then I'd say.
                    continue;
                }

                switch (value)
                {
                    case float f:
                        program.SetUniform(name, f);
                        break;
                    case float[] fArr:
                        program.SetUniform(name, fArr);
                        break;
                    case Vector2 vector2:
                        program.SetUniform(name, vector2);
                        break;
                    case Vector2[] vector2Arr:
                        program.SetUniform(name, vector2Arr);
                        break;
                    case Vector3 vector3:
                        program.SetUniform(name, vector3);
                        break;
                    case Vector4 vector4:
                        program.SetUniform(name, vector4);
                        break;
                    case Color color:
                        program.SetUniform(name, color);
                        break;
                    case Color[] colorArr:
                        program.SetUniform(name, colorArr);
                        break;
                    case int i:
                        program.SetUniform(name, i);
                        break;
                    case Vector2i vector2I:
                        program.SetUniform(name, vector2I);
                        break;
                    case bool b:
                        program.SetUniform(name, b ? 1 : 0);
                        break;
                    case bool[] bArr:
                        program.SetUniform(name, bArr);
                        break;
                    case Matrix3x2 matrix3:
                        program.SetUniform(name, matrix3);
                        break;
                    case Matrix4x4 matrix4:
                        program.SetUniform(name, matrix4);
                        break;
                    case ClydeTexture clydeTexture:
                        //It's important to start at Texture6 here since DrawCommandBatch uses Texture0 and Texture1 immediately after calling this
                        //function! If passing in textures as uniforms ever stops working it might be since someone made it use all the way up to Texture6 too.
                        //Might change this in the future?
                        TextureUnit cTarget = TextureUnit.Texture6 + textureUnitVal;
                        SetTexture(cTarget, clydeTexture.TextureId);
                        program.SetUniformTexture(name, cTarget);
                        textureUnitVal++;
                        break;
                    default:
                        throw new InvalidOperationException($"Unable to handle shader parameter {name}: {value}");
                }
            }

            return (program, instance);
        }

        [SuppressMessage("ReSharper", "CompareOfFloatsByEqualityOperator")]
        private static bool StrictColorEquality(in Color a, in Color b)
        {
            return a.R == b.R && a.G == b.G && a.B == b.B && a.A == b.A;
        }

        private ref RenderCommand AllocRenderCommand(RenderCommandType type)
        {
            ref var command = ref _queuedRenderCommands.AllocAdd();
            command.Type = type;
            return ref command;
        }

        private void DrawSetModelTransform(in Matrix3x2 matrix)
        {
            _currentMatrixModel = matrix;
        }

        private Matrix3x2 DrawGetModelTransform()
        {
            return _currentMatrixModel;
        }

        private void DrawSetProjViewTransform(in Matrix3x2 proj, in Matrix3x2 view)
        {
            BreakBatch();

            ref var command = ref AllocRenderCommand(RenderCommandType.ProjViewMatrix);

            command.ProjView.ProjMatrix = proj;
            command.ProjView.ViewMatrix = view;

            _currentMatrixProj = proj;
            _currentMatrixView = view;
        }

        /// <summary>
        /// Draws a texture quad to the screen.
        /// </summary>
        /// <param name="texture">Texture to draw.</param>
        /// <param name="bl">Bottom left vertex of the quad in object space.</param>
        /// <param name="br">Bottom right vertex of the quad in object space.</param>
        /// <param name="tl">Top left vertex of the quad in object space.</param>
        /// <param name="tr">Top right vertex of the quad in object space.</param>
        /// <param name="modulate">A color to multiply the texture by when shading. Non-linear.</param>
        /// <param name="texCoords">The four corners of the texture coordinates, matching the four vertices.</param>
        private void DrawTexture(ClydeHandle texture, Vector2 bl, Vector2 br, Vector2 tl, Vector2 tr, in Color modulate,
            in Box2 texCoords)
        {
            EnsureBatchSpaceAvailable(4, GetQuadBatchIndexCount());
            EnsureBatchState(texture, true, GetQuadBatchPrimitiveType(), _queuedShader);

            // TODO RENDERING
            // It's probably better to do this on the GPU.
            bl = Vector2.Transform(bl, _currentMatrixModel);
            br = Vector2.Transform(br, _currentMatrixModel);
            tr = Vector2.Transform(tr, _currentMatrixModel);
            tl = tr + bl - br;

            // TODO: split batch if necessary.
            var vIdx = BatchVertexIndex;
            BatchVertexData[vIdx + 0] = new Vertex2D(bl, texCoords.BottomLeft, new Vector2(0, 0), modulate);
            BatchVertexData[vIdx + 1] = new Vertex2D(br, texCoords.BottomRight, new Vector2(1, 0), modulate);
            BatchVertexData[vIdx + 2] = new Vertex2D(tr, texCoords.TopRight, new Vector2(1, 1), modulate);
            BatchVertexData[vIdx + 3] = new Vertex2D(tl, texCoords.TopLeft, new Vector2(0, 1), modulate);
            BatchVertexIndex += 4;
            QuadBatchIndexWrite(BatchIndexData, ref BatchIndexIndex, (ushort) vIdx);

            _debugStats.LastClydeDrawCalls += 1;
        }

        private void DrawPrimitives(DrawPrimitiveTopology primitiveTopology, ClydeHandle textureId,
            ReadOnlySpan<ushort> indices, ReadOnlySpan<Vertex2D> vertices)
        {
            FinishBatch();
            _batchMetaData = null;

            EnsureBatchSpaceAvailable(vertices.Length, indices.Length);

            vertices.CopyTo(BatchVertexData.AsSpan(BatchVertexIndex));

            // We are weaving this into the batch buffers for performance (and simplicity).
            // This means all indices have to be offset.
            for (var i = 0; i < indices.Length; i++)
            {
                var o = BatchIndexIndex + i;
                var index = indices[i];
                if (index != PrimitiveRestartIndex) // Don't offset primitive restart.
                {
                    index = (ushort) (index + BatchVertexIndex);
                }

                BatchIndexData[o] = index;
            }

            BatchVertexIndex += vertices.Length;

            ref var command = ref AllocRenderCommand(RenderCommandType.DrawBatch);

            command.DrawBatch.Indexed = true;
            command.DrawBatch.StartIndex = BatchIndexIndex;
            command.DrawBatch.PrimitiveType = MapDrawToBatchPrimitiveType(primitiveTopology);
            command.DrawBatch.TextureId = textureId;
            command.DrawBatch.ShaderInstance = _queuedShader;

            command.DrawBatch.Count = indices.Length;
            command.DrawBatch.ModelMatrix = _currentMatrixModel;

            _debugStats.LastBatches += 1;
            _debugStats.LastClydeDrawCalls += 1;
            BatchIndexIndex += indices.Length;
        }

        private void DrawPrimitives(DrawPrimitiveTopology primitiveTopology, ClydeHandle textureId,
            in ReadOnlySpan<Vertex2D> vertices)
        {
            FinishBatch();
            _batchMetaData = null;

            EnsureBatchSpaceAvailable(vertices.Length, 0);

            vertices.CopyTo(BatchVertexData.AsSpan(BatchVertexIndex));

            ref var command = ref AllocRenderCommand(RenderCommandType.DrawBatch);

            command.DrawBatch.Indexed = false;
            command.DrawBatch.StartIndex = BatchVertexIndex;
            command.DrawBatch.PrimitiveType = MapDrawToBatchPrimitiveType(primitiveTopology);
            command.DrawBatch.TextureId = textureId;
            command.DrawBatch.ShaderInstance = _queuedShader;

            command.DrawBatch.Count = vertices.Length;
            command.DrawBatch.ModelMatrix = _currentMatrixModel;

            _debugStats.LastBatches += 1;
            _debugStats.LastClydeDrawCalls += 1;
            BatchVertexIndex += vertices.Length;
        }

        private static BatchPrimitiveType MapDrawToBatchPrimitiveType(DrawPrimitiveTopology topology)
        {
            return topology switch
            {
                DrawPrimitiveTopology.TriangleList => BatchPrimitiveType.TriangleList,
                DrawPrimitiveTopology.TriangleFan => BatchPrimitiveType.TriangleFan,
                DrawPrimitiveTopology.TriangleStrip => BatchPrimitiveType.TriangleStrip,
                DrawPrimitiveTopology.LineList => BatchPrimitiveType.LineList,
                DrawPrimitiveTopology.LineStrip => BatchPrimitiveType.LineStrip,
                DrawPrimitiveTopology.LineLoop => BatchPrimitiveType.LineLoop,
                DrawPrimitiveTopology.PointList => BatchPrimitiveType.PointList,
                _ => BatchPrimitiveType.TriangleList
            };
        }

        private void DrawLine(Vector2 a, Vector2 b, Color color)
        {
            EnsureBatchSpaceAvailable(2, 0);
            EnsureBatchState(_stockTextureWhite.TextureId, false, BatchPrimitiveType.LineList, _queuedShader);

            a = Vector2.Transform(a, _currentMatrixModel);
            b = Vector2.Transform(b, _currentMatrixModel);

            // TODO: split batch if necessary.
            var vIdx = BatchVertexIndex;
            BatchVertexData[vIdx + 0] = new Vertex2D(a, Vector2.Zero, color);
            BatchVertexData[vIdx + 1] = new Vertex2D(b, Vector2.Zero, color);
            BatchVertexIndex += 2;

            _debugStats.LastClydeDrawCalls += 1;
        }

        private void EnsureBatchSpaceAvailable(int vtx, int idx)
        {
            if (BatchVertexIndex + vtx >= BatchVertexData.Length || BatchIndexIndex + idx > BatchIndexData.Length)
            {
                FlushBatchQueue();
            }
        }

        private void DrawSetScissor(UIBox2i? scissorBox)
        {
            BreakBatch();

            ref var command = ref AllocRenderCommand(RenderCommandType.Scissor);

            command.Scissor.EnableScissor = scissorBox.HasValue;
            if (scissorBox.HasValue)
            {
                command.Scissor.Scissor = scissorBox.Value;
            }

            _currentScissorState = scissorBox;
        }

        private void DrawUseShader(ClydeShaderInstance instance)
        {
            _queuedShaderInstance = instance;
        }

        private void DrawClear(Color color, int stencil, ClearBufferMask mask)
        {
            BreakBatch();

            ref var command = ref AllocRenderCommand(RenderCommandType.Clear);

            command.Clear.Color = color;
            command.Clear.Stencil = stencil;
            command.Clear.Mask = mask;
        }

        private void DrawViewport(Box2i viewport)
        {
            BreakBatch();

            ref var command = ref AllocRenderCommand(RenderCommandType.Viewport);

            command.Viewport.Viewport = viewport;
        }

        private void DrawRenderTarget(ClydeHandle handle)
        {
            BreakBatch();

            ref var command = ref AllocRenderCommand(RenderCommandType.RenderTarget);

            command.RenderTarget.RenderTarget = handle;

            _currentRenderTarget = _renderTargets[handle];
        }

        /// <summary>
        ///     Ensures that batching metadata matches the current batch.
        ///     If not, the current batch is finished and a new one is started.
        /// </summary>
        private void EnsureBatchState(ClydeHandle textureId, bool indexed,
            BatchPrimitiveType primitiveType, ClydeHandle shaderInstance)
        {
            if (_batchMetaData.HasValue)
            {
                var metaData = _batchMetaData.Value;
                if (metaData.TextureId == textureId &&
                    indexed == metaData.Indexed &&
                    metaData.PrimitiveType == primitiveType &&
                    metaData.ShaderInstance == shaderInstance)
                {
                    // Data matches, don't have to do anything.
                    return;
                }

                // Data does not match. Finish batch...
                FinishBatch();
            }

            // ... and start another.
            _batchMetaData = new BatchMetaData(textureId, indexed, primitiveType,
                indexed ? BatchIndexIndex : BatchVertexIndex, shaderInstance);

            /*
            if (textureId != default)
            {
                _batchLoadedTexture = _loadedTextures[textureId];
            }
            else
            {
                _batchLoadedTexture = null;
            }
            #1#
        }

        private void FinishBatch()
        {
            if (!_batchMetaData.HasValue)
            {
                return;
            }

            var metaData = _batchMetaData.Value;

            var indexed = metaData.Indexed;
            var currentIndex = indexed ? BatchIndexIndex : BatchVertexIndex;

            ref var command = ref AllocRenderCommand(RenderCommandType.DrawBatch);

            command.DrawBatch.Indexed = indexed;
            command.DrawBatch.StartIndex = metaData.StartIndex;
            command.DrawBatch.PrimitiveType = metaData.PrimitiveType;
            command.DrawBatch.TextureId = metaData.TextureId;
            command.DrawBatch.ShaderInstance = metaData.ShaderInstance;

            command.DrawBatch.Count = currentIndex - metaData.StartIndex;
            command.DrawBatch.ModelMatrix = Matrix3x2.Identity;

            _debugStats.LastBatches += 1;
        }

        private static TKStencilOp ToGLStencilOp(StencilOp op)
        {
            return op switch
            {
                StencilOp.Keep => TKStencilOp.Keep,
                StencilOp.Zero => TKStencilOp.Zero,
                StencilOp.Replace => TKStencilOp.Replace,
                StencilOp.IncrementClamp => TKStencilOp.Incr,
                StencilOp.IncrementWrap => TKStencilOp.IncrWrap,
                StencilOp.DecrementClamp => TKStencilOp.Decr,
                StencilOp.DecrementWrap => TKStencilOp.DecrWrap,
                StencilOp.Invert => TKStencilOp.Invert,
                _ => throw new NotSupportedException()
            };
        }

        private static StencilFunction ToGLStencilFunc(StencilFunc op)
        {
            return op switch
            {
                StencilFunc.Never => StencilFunction.Never,
                StencilFunc.Always => StencilFunction.Always,
                StencilFunc.Less => StencilFunction.Less,
                StencilFunc.LessOrEqual => StencilFunction.Lequal,
                StencilFunc.Greater => StencilFunction.Greater,
                StencilFunc.GreaterOrEqual => StencilFunction.Gequal,
                StencilFunc.NotEqual => StencilFunction.Notequal,
                StencilFunc.Equal => StencilFunction.Equal,
                _ => throw new NotSupportedException()
            };
        }

        /// <summary>
        ///     Renderer state that cannot be changed mid-batch has been modified and a new batch will have to be started.
        /// </summary>
        private void BreakBatch()
        {
            FinishBatch();

            _batchMetaData = null;
        }

        private FullStoredRendererState PushRenderStateFull()
        {
            return new FullStoredRendererState(
                _currentMatrixProj,
                _currentMatrixView,
                _currentBoundRenderTarget,
                _currentRenderTarget,
                _queuedShaderInstance,
                _currentScissorState,
                _glCaps);
        }

        private void PopRenderStateFull(in FullStoredRendererState state)
        {
            SetProjViewFull(state.ProjMatrix, state.ViewMatrix);
            BindRenderTargetImmediate(state.BoundRenderTarget);

            _queuedShaderInstance = state.QueuedShaderInstance;
            _currentRenderTarget = state.RenderTarget;
            var (width, height) = state.BoundRenderTarget.Size;
            GL.Viewport(0, 0, width, height);

            IsStencilling = (state.GLCaps & GLCaps.Stencilling) == GLCaps.Stencilling;
            IsBlending = (state.GLCaps & GLCaps.Blending) == GLCaps.Blending;

            SetScissorFull(state.ScissorState);

            GL.ClearStencil(0xFF);
            GL.StencilMask(0xFF);
            GL.Clear(ClearBufferMask.StencilBufferBit);
        }

        private void SetViewportImmediate(Box2i box)
        {
            GL.Viewport(box.Left, box.Bottom, box.Width, box.Height);
            CheckGlError();
        }

        private void ClearRenderState()
        {
            BatchVertexIndex = 0;
            BatchIndexIndex = 0;
            _queuedRenderCommands.Clear();
            _currentViewport = null;
            _lightingReady = false;
            _currentMatrixModel = Matrix3x2.Identity;
            SetScissorFull(null);
            BindRenderTargetFull(_mainWindow!.RenderTarget);
            _batchMetaData = null;
            _queuedShaderInstance = _defaultShader;

            GL.Viewport(0, 0, _mainWindow!.FramebufferSize.X, _mainWindow!.FramebufferSize.Y);
        }

        private void SetBlendFunc(ShaderBlendMode blend)
        {
            switch (blend)
                {
                    case ShaderBlendMode.Add:
                        GL.BlendFunc(BlendingFactor.SrcAlpha, BlendingFactor.DstAlpha);
                        break;
                    case ShaderBlendMode.Subtract:
                        GL.BlendFuncSeparate(BlendingFactorSrc.SrcAlpha, BlendingFactorDest.DstAlpha, BlendingFactorSrc.Zero, BlendingFactorDest.DstAlpha);
                        GL.BlendEquation(BlendEquationMode.FuncReverseSubtract);
                        break;
                    case ShaderBlendMode.Multiply:
                        GL.BlendFunc(BlendingFactor.DstColor, BlendingFactor.OneMinusSrcAlpha);
                        break;
                    case ShaderBlendMode.None:
                        GL.BlendFunc(BlendingFactor.One, BlendingFactor.Zero);
                        break;
                    case ShaderBlendMode.Normal:
                        GL.BlendFunc(BlendingFactor.SrcAlpha, BlendingFactor.OneMinusSrcAlpha);
                        break;
                }
        }

        private void ResetBlendFunc()
        {
            GL.BlendFuncSeparate(
                BlendingFactorSrc.SrcAlpha,
                BlendingFactorDest.OneMinusSrcAlpha,
                BlendingFactorSrc.One,
                BlendingFactorDest.OneMinusSrcAlpha);
        }

        private void FenceRenderTarget(RenderTargetBase rt)
        {
            if (!_hasGLFenceSync || !rt.MakeGLFence)
                return;

            if (rt.LastGLSync != 0)
                GL.DeleteSync(rt.LastGLSync);

            rt.LastGLSync = GL.FenceSync(SyncCondition.SyncGpuCommandsComplete, WaitSyncFlags.None);
        }

        [StructLayout(LayoutKind.Explicit)]
        private struct RenderCommand
        {
            // Use a tagged union to store all render commands.
            // This significantly improves performance vs doing sum types via inheritance.
            // Also means I don't have to declare a pool for every command type.
            [FieldOffset(0)] public RenderCommandType Type;

            [FieldOffset(4)] public RenderCommandDrawBatch DrawBatch;
            [FieldOffset(4)] public RenderCommandProjViewMatrix ProjView;
            [FieldOffset(4)] public RenderCommandScissor Scissor;
            [FieldOffset(4)] public RenderCommandRenderTarget RenderTarget;
            [FieldOffset(4)] public RenderCommandViewport Viewport;
            [FieldOffset(4)] public RenderCommandClear Clear;
        }

        private struct RenderCommandDrawBatch
        {
            public ClydeHandle TextureId;
            public ClydeHandle ShaderInstance;

            public int StartIndex;
            public int Count;
            public bool Indexed;
            public BatchPrimitiveType PrimitiveType;

            // TODO: this makes the render commands so much more large please remove.
            public Matrix3x2 ModelMatrix;
        }

        private struct RenderCommandProjViewMatrix
        {
            public Matrix3x2 ProjMatrix;
            public Matrix3x2 ViewMatrix;
        }

        private struct RenderCommandScissor
        {
            public bool EnableScissor;
            public UIBox2i Scissor;
        }

        private struct RenderCommandRenderTarget
        {
            public ClydeHandle RenderTarget;
        }

        private struct RenderCommandViewport
        {
            public Box2i Viewport;
        }

        private struct RenderCommandClear
        {
            public Color Color;
            public int Stencil;
            public ClearBufferMask Mask;
        }

        private enum RenderCommandType : byte
        {
            DrawBatch,

            ProjViewMatrix,

            //ResetViewMatrix,
            //SwitchSpace,
            Viewport,

            Scissor,
            RenderTarget,

            Clear
        }

        private struct PopDebugGroup : IDisposable
        {
            private readonly Clyde _clyde;

            public PopDebugGroup(Clyde clyde)
            {
                _clyde = clyde;
            }

            public void Dispose()
            {
                _clyde.PopDebugGroupMaybe();
            }
        }

        private readonly struct BatchMetaData
        {
            public readonly ClydeHandle TextureId;
            public readonly bool Indexed;
            public readonly BatchPrimitiveType PrimitiveType;
            public readonly int StartIndex;
            public readonly ClydeHandle ShaderInstance;

            public BatchMetaData(ClydeHandle textureId, bool indexed, BatchPrimitiveType primitiveType,
                int startIndex, ClydeHandle shaderInstance)
            {
                TextureId = textureId;
                Indexed = indexed;
                PrimitiveType = primitiveType;
                StartIndex = startIndex;
                ShaderInstance = shaderInstance;
            }
        }

        private enum BatchPrimitiveType : byte
        {
            TriangleList,
            TriangleFan,
            TriangleStrip,
            LineList,
            LineStrip,
            LineLoop,
            PointList,
        }

        private readonly struct FullStoredRendererState
        {
            public readonly Matrix3x2 ProjMatrix;
            public readonly Matrix3x2 ViewMatrix;
            public readonly LoadedRenderTarget BoundRenderTarget;
            public readonly LoadedRenderTarget RenderTarget;
            public readonly ClydeShaderInstance QueuedShaderInstance;

            public readonly UIBox2i? ScissorState;

            public readonly GLCaps GLCaps;

            public FullStoredRendererState(
                in Matrix3x2 projMatrix,
                in Matrix3x2 viewMatrix,
                LoadedRenderTarget boundRenderTarget,
                LoadedRenderTarget renderTarget,
                ClydeShaderInstance queuedShaderInstance,
                UIBox2i? scissorState,
                GLCaps glcaps
                )
            {
                ProjMatrix = projMatrix;
                ViewMatrix = viewMatrix;
                BoundRenderTarget = boundRenderTarget;
                RenderTarget = renderTarget;
                QueuedShaderInstance = queuedShaderInstance;

                ScissorState = scissorState;
                GLCaps = glcaps;
            }
        }
<<<<<<< HEAD

        [Flags]
        private enum GLCaps : ushort
        {
            // If you add flags here make sure to update PopRenderState!
            None = 0,

            Blending = 1 << 0,

            Stencilling = 1 << 2,
        }
=======
    */
>>>>>>> f7124cf7
    }
}<|MERGE_RESOLUTION|>--- conflicted
+++ resolved
@@ -1142,20 +1142,6 @@
                 GLCaps = glcaps;
             }
         }
-<<<<<<< HEAD
-
-        [Flags]
-        private enum GLCaps : ushort
-        {
-            // If you add flags here make sure to update PopRenderState!
-            None = 0,
-
-            Blending = 1 << 0,
-
-            Stencilling = 1 << 2,
-        }
-=======
     */
->>>>>>> f7124cf7
     }
 }