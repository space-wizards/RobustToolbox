/*
* Farseer Physics Engine:
* Copyright (c) 2012 Ian Qvist
*
* Original source Box2D:
* Copyright (c) 2006-2011 Erin Catto http://www.box2d.org
*
* This software is provided 'as-is', without any express or implied
* warranty.  In no event will the authors be held liable for any damages
* arising from the use of this software.
* Permission is granted to anyone to use this software for any purpose,
* including commercial applications, and to alter it and redistribute it
* freely, subject to the following restrictions:
* 1. The origin of this software must not be misrepresented; you must not
* claim that you wrote the original software. If you use this software
* in a product, an acknowledgment in the product documentation would be
* appreciated but is not required.
* 2. Altered source versions must be plainly marked as such, and must not be
* misrepresented as being the original software.
* 3. This notice may not be removed or altered from any source distribution.
*/

using System;
using System.Collections.Generic;
using Robust.Shared.Configuration;
using Robust.Shared.IoC;
using Robust.Shared.Maths;
using Robust.Shared.Serialization;
using Robust.Shared.Serialization.Manager.Attributes;
using Robust.Shared.Utility;
using Robust.Shared.ViewVariables;

namespace Robust.Shared.Physics.Collision.Shapes
{
    [Serializable, NetSerializable]
    [DataDefinition]
    public class PolygonShape : IPhysShape, ISerializationHooks, IApproxEquatable<PolygonShape>
    {
        [ViewVariables]
        public int VertexCount => Vertices.Length;

        /// <summary>
        /// This is public so engine code can manipulate it directly.
        /// NOTE! If you wish to manipulate this then you need to update the normals and centroid yourself!
        /// </summary>
        [ViewVariables]
        [DataField("vertices")]
        public Vector2[] Vertices = Array.Empty<Vector2>();

        [ViewVariables]
        public Vector2[] Normals = Array.Empty<Vector2>();

        internal Vector2 Centroid { get; set; } = Vector2.Zero;

        public int ChildCount => 1;

        /// <summary>
        /// The radius of this polygon.
        /// </summary>
        [ViewVariables(VVAccess.ReadWrite)]
        public float Radius
        {
            get => _radius;
            set
            {
                if (MathHelper.CloseTo(_radius, value)) return;
                _radius = value;
                // TODO: Update
            }
        }

        private float _radius;

        public void SetVertices(List<Vector2> vertices)
        {
            Span<Vector2> verts = stackalloc Vector2[vertices.Count];

            for (var i = 0; i < vertices.Count; i++)
            {
                verts[i] = vertices[i];
            }

            SetVertices(verts);
        }

        public void SetVertices(Span<Vector2> vertices)
        {
            var configManager = IoCManager.Resolve<IConfigurationManager>();
            DebugTools.Assert(vertices.Length >= 3 && vertices.Length <= configManager.GetCVar(CVars.MaxPolygonVertices));

            var vertexCount = vertices.Length;

            if (configManager.GetCVar(CVars.ConvexHullPolygons))
            {
                //FPE note: This check is required as the GiftWrap algorithm early exits on triangles
                //So instead of giftwrapping a triangle, we just force it to be clock wise.
                if (vertexCount <= 3)
                    Vertices = Physics.Vertices.ForceCounterClockwise(vertices);
                else
                    Vertices = GiftWrap.SetConvexHull(vertices);
            }
            else
            {
                Array.Resize(ref Vertices, vertexCount);

                for (var i = 0; i < vertices.Length; i++)
                {
                    Vertices[i] = vertices[i];
                }
            }

            // Convex hull may prune some vertices hence the count may change by this point.
            vertexCount = Vertices.Length;

            Array.Resize(ref Normals, vertexCount);

            // Compute normals. Ensure the edges have non-zero length.
            for (var i = 0; i < vertexCount; i++)
            {
                var next = i + 1 < vertexCount ? i + 1 : 0;
                var edge = Vertices[next] - Vertices[i];
                DebugTools.Assert(edge.LengthSquared > float.Epsilon * float.Epsilon);

                //FPE optimization: Normals.Add(MathHelper.Cross(edge, 1.0f));
                var temp = new Vector2(edge.Y, -edge.X);
                Normals[i] = temp.Normalized;
            }

            Centroid = ComputeCentroid(Vertices);

            // Compute the polygon mass data
            // TODO: Update fixture. Maybe use events for it? Who tf knows.
            // If we get grid polys then we'll actually need runtime updating of bbs.
        }

        private Vector2 ComputeCentroid(Vector2[] vertices)
        {
            var count = vertices.Length;

            DebugTools.Assert(count >= 3);

            var c = new Vector2(0.0f, 0.0f);
            float area = 0.0f;

            // Get a reference point for forming triangles.
            // Use the first vertex to reduce round-off errors.
            var s = vertices[0];

            const float inv3 = 1.0f / 3.0f;

            for (var i = 0; i < count; ++i)
            {
                // Triangle vertices.
                var p1 = vertices[0] - s;
                var p2 = vertices[i] - s;
                var p3 = i + 1 < count ? vertices[i+1] - s : vertices[0] - s;

                var e1 = p2 - p1;
                var e2 = p3 - p1;

                float D = Vector2.Cross(e1, e2);

                float triangleArea = 0.5f * D;
                area += triangleArea;

                // Area weighted centroid
                c += (p1 + p2 + p3) * triangleArea * inv3;
            }

            // Centroid
            DebugTools.Assert(area > float.Epsilon);
            c = c * (1.0f / area) + s;
            return c;
        }

        public ShapeType ShapeType => ShapeType.Polygon;

        public PolygonShape()
        {
            _radius = IoCManager.Resolve<IConfigurationManager>().GetCVar(CVars.PolygonRadius);
        }

        public PolygonShape(float radius)
        {
            _radius = radius;
        }

        void ISerializationHooks.AfterDeserialization()
        {
            SetVertices(Vertices);

            DebugTools.Assert(Physics.Vertices.IsCounterClockwise(Vertices.AsSpan()));
        }

        public void SetAsBox(float halfWidth, float halfHeight)
        {
            Array.Resize(ref Vertices, 4);
            Array.Resize(ref Normals, 4);

            Vertices[0] = new Vector2(-halfWidth, -halfHeight);
            Vertices[1] = new Vector2( halfWidth, -halfHeight);
            Vertices[2] = new Vector2( halfWidth,  halfHeight);
            Vertices[3] = new Vector2(-halfWidth,  halfHeight);

            Normals[0] = new Vector2(0.0f, -1.0f);
            Normals[1] = new Vector2(1.0f, 0.0f);
            Normals[2] = new Vector2(0.0f, 1.0f);
            Normals[3] = new Vector2(-1.0f, 0.0f);

            Centroid = Vector2.Zero;
        }

        public void SetAsBox(float halfWidth, float halfHeight, Vector2 center, float angle)
        {
            Span<Vector2> verts = stackalloc Vector2[4];

            verts[0] = new Vector2(-halfWidth, -halfHeight);
            verts[1] = new Vector2(halfWidth, -halfHeight);
            verts[2] = new Vector2(halfWidth, halfHeight);
            verts[3] = new Vector2(-halfWidth, halfHeight);

            Centroid = center;

            var xf = new Transform(center, angle);
            Array.Resize(ref Vertices, 4);
            Array.Resize(ref Normals, 4);

            // Transform vertices and normals.
            for (var i = 0; i < verts.Length; ++i)
            {
                var vector = verts[i];
                Vertices[i] = Transform.Mul(xf, vector);
                Normals[i] = Transform.Mul(xf.Quaternion2D, vector);
            }
        }

        // Don't need to check Centroid for these below as it's based off of the vertices below
        // (unless you wanted a potentially faster check up front?)
        public bool Equals(IPhysShape? other)
        {
            if (other is not PolygonShape poly) return false;
            if (Vertices.Length != poly.Vertices.Length) return false;
            for (var i = 0; i < Vertices.Length; i++)
            {
                var vert = Vertices[i];
                if (!vert.Equals(poly.Vertices[i])) return false;
            }

            return true;
        }

        public bool EqualsApprox(PolygonShape other)
        {
            return EqualsApprox(other, 0.001);
        }

        public bool EqualsApprox(PolygonShape other, double tolerance)
        {
            if (Vertices.Length != other.Vertices.Length) return false;
            for (var i = 0; i < Vertices.Length; i++)
            {
                if (!Vertices[i].EqualsApprox(other.Vertices[i], tolerance)) return false;
            }

            return true;
        }

        public Box2 ComputeAABB(Transform transform, int childIndex)
        {
            DebugTools.Assert(childIndex == 0);
            var lower = Transform.Mul(transform, Vertices[0]);
            var upper = lower;

            for (var i = 1; i < Vertices.Length; ++i)
            {
                var v = Transform.Mul(transform, Vertices[i]);
                lower = Vector2.ComponentMin(lower, v);
                upper = Vector2.ComponentMax(upper, v);
            }

            var r = new Vector2(_radius, _radius);
            return new Box2(lower - r, upper + r);
        }

        public void ApplyState()
        {
            return;
        }

        public void DebugDraw(DebugDrawingHandle handle, in Matrix3 modelMatrix, in Box2 worldViewport, float sleepPercent)
        {
            handle.SetTransform(modelMatrix);
            handle.DrawPolygonShape(Vertices, handle.CalcWakeColor(handle.RectFillColor, sleepPercent));
        }

        public static explicit operator PolygonShape(PhysShapeAabb aabb)
        {
            // TODO: Need a test for this probably, if there is no AABB manifold generator done at least.
            var bounds = aabb.LocalBounds;

            // Don't use setter as we already know the winding.
            return new PolygonShape(aabb.Radius)
            {
                Vertices = new []
                {
                    bounds.BottomLeft,
                    bounds.BottomRight,
                    bounds.TopRight,
                    bounds.TopLeft,
                },
                Normals = new []
                {
                    new Vector2(0f, -1f),
                    new Vector2(1f, 0f),
                    new Vector2(0f, 1f),
                    new Vector2(-1f, 0f),
                },
            };
        }
<<<<<<< HEAD

        public static explicit operator PolygonShape(PhysShapeRect rect)
        {
            // Ideal world we don't even need PhysShapeRect?
            var bounds = rect.CachedBounds;

            return new PolygonShape(rect.Radius)
            {
                Vertices = new []
                {
                    bounds.BottomLeft,
                    bounds.BottomRight,
                    bounds.TopRight,
                    bounds.TopLeft,
                },
                Normals = new []
                {
                    new Vector2(0f, -1f),
                    new Vector2(1f, 0f),
                    new Vector2(0f, 1f),
                    new Vector2(-1f, 0f),
                },
            };
        }
=======
>>>>>>> f25d67da
    }
}<|MERGE_RESOLUTION|>--- conflicted
+++ resolved
@@ -317,32 +317,5 @@
                 },
             };
         }
-<<<<<<< HEAD
-
-        public static explicit operator PolygonShape(PhysShapeRect rect)
-        {
-            // Ideal world we don't even need PhysShapeRect?
-            var bounds = rect.CachedBounds;
-
-            return new PolygonShape(rect.Radius)
-            {
-                Vertices = new []
-                {
-                    bounds.BottomLeft,
-                    bounds.BottomRight,
-                    bounds.TopRight,
-                    bounds.TopLeft,
-                },
-                Normals = new []
-                {
-                    new Vector2(0f, -1f),
-                    new Vector2(1f, 0f),
-                    new Vector2(0f, 1f),
-                    new Vector2(-1f, 0f),
-                },
-            };
-        }
-=======
->>>>>>> f25d67da
     }
 }