--- conflicted
+++ resolved
@@ -6,12 +6,8 @@
 [ToolshedCommand]
 public sealed class AsCommand : ToolshedCommand
 {
-<<<<<<< HEAD
     private static Type[] _parsers = [typeof(TypeTypeParser)];
     public override Type[] TypeParameterParsers => _parsers;
-=======
-    public override Type[] TypeParameterParsers => [ typeof(Type) ];
->>>>>>> af4d53fb
 
     /// <summary>
     ///     Uses a typecast to convert a type. It does not handle implicit casts, nor explicit ones.
