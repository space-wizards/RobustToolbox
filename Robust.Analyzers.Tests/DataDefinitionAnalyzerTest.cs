--- conflicted
+++ resolved
@@ -89,11 +89,7 @@
     }
 
     [Test]
-<<<<<<< HEAD
-    public async Task NotYamlSerializableTest()
-=======
     public async Task ReadOnlyFieldTest()
->>>>>>> 7d8e5a58
     {
         const string code = """
             using System;
@@ -104,31 +100,12 @@
                 public class DataFieldBaseAttribute : Attribute;
                 public class DataFieldAttribute : DataFieldBaseAttribute;
                 public sealed class DataDefinitionAttribute : Attribute;
-<<<<<<< HEAD
-                public sealed class NotYamlSerializableAttribute : Attribute;
             }
 
-            [NotYamlSerializable]
-            public sealed class NotSerializableClass { }
-
-=======
-            }
-
->>>>>>> 7d8e5a58
             [DataDefinition]
             public sealed partial class Foo
             {
                 [DataField]
-<<<<<<< HEAD
-                public NotSerializableClass BadField;
-
-                [DataField]
-                public NotSerializableClass BadProperty { get; set; }
-
-                public NotSerializableClass GoodField; // Not a DataField, not a problem
-
-                public NotSerializableClass GoodProperty { get; set; } // Not a DataField, not a problem
-=======
                 public readonly int Bad;
 
                 [DataField]
@@ -164,20 +141,53 @@
 
                 [DataField]
                 public int Good { get; private set; }
->>>>>>> 7d8e5a58
             }
             """;
 
         await Verifier(code,
-<<<<<<< HEAD
+            // /0/Test0.cs(15,20): error RA0020: Data field property Bad in data definition Foo does not have a setter
+            VerifyCS.Diagnostic(DataDefinitionAnalyzer.DataFieldPropertyWritableRule).WithSpan(15, 20, 15, 28).WithArguments("Bad", "Foo")
+        );
+    }
+
+    [Test]
+    public async Task NotYamlSerializableTest()
+    {
+        const string code = """
+            using System;
+            using Robust.Shared.Serialization.Manager.Attributes;
+
+            namespace Robust.Shared.Serialization.Manager.Attributes
+            {
+                public class DataFieldBaseAttribute : Attribute;
+                public class DataFieldAttribute : DataFieldBaseAttribute;
+                public sealed class DataDefinitionAttribute : Attribute;
+                public sealed class NotYamlSerializableAttribute : Attribute;
+            }
+
+            [NotYamlSerializable]
+            public sealed class NotSerializableClass { }
+
+            [DataDefinition]
+            public sealed partial class Foo
+            {
+                [DataField]
+                public NotSerializableClass BadField;
+
+                [DataField]
+                public NotSerializableClass BadProperty { get; set; }
+
+                public NotSerializableClass GoodField; // Not a DataField, not a problem
+
+                public NotSerializableClass GoodProperty { get; set; } // Not a DataField, not a problem
+            }
+            """;
+
+        await Verifier(code,
             // /0/Test0.cs(19,12): error RA0033: Data field BadField in data definition Foo is type NotSerializableClass, which is not YAML serializable
             VerifyCS.Diagnostic(DataDefinitionAnalyzer.DataFieldYamlSerializableRule).WithSpan(19, 12, 19, 32).WithArguments("BadField", "Foo", "NotSerializableClass"),
             // /0/Test0.cs(22,12): error RA0033: Data field BadProperty in data definition Foo is type NotSerializableClass, which is not YAML serializable
             VerifyCS.Diagnostic(DataDefinitionAnalyzer.DataFieldYamlSerializableRule).WithSpan(22, 12, 22, 32).WithArguments("BadProperty", "Foo", "NotSerializableClass")
-=======
-            // /0/Test0.cs(15,20): error RA0020: Data field property Bad in data definition Foo does not have a setter
-            VerifyCS.Diagnostic(DataDefinitionAnalyzer.DataFieldPropertyWritableRule).WithSpan(15, 20, 15, 28).WithArguments("Bad", "Foo")
->>>>>>> 7d8e5a58
         );
     }
 }