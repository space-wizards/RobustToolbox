--- conflicted
+++ resolved
@@ -18,11 +18,7 @@
     /// <param name="recursive">If true, this will also recursively send any children of the given index.</param>
     public void AddGlobalOverride(EntityUid uid, bool removeExistingOverride = true, bool recursive = false)
     {
-<<<<<<< HEAD
-        _pvs.EntityPVSCollection.UpdateIndex(ToNetEntity(uid), true);
-=======
-        _pvs.EntityPVSCollection.AddGlobalOverride(uid, removeExistingOverride, recursive);
->>>>>>> 876de406
+        _pvs.EntityPVSCollection.AddGlobalOverride(ToNetEntity(uid), removeExistingOverride, recursive);
     }
 
     /// <summary>
@@ -32,11 +28,7 @@
     /// <param name="removeExistingOverride">Whether or not to supersede existing overrides.</param>
     public void AddSessionOverride(EntityUid uid, ICommonSession session,bool removeExistingOverride = true)
     {
-<<<<<<< HEAD
-        _pvs.EntityPVSCollection.UpdateIndex(ToNetEntity(uid), session, true);
-=======
-        _pvs.EntityPVSCollection.UpdateIndex(uid, session, removeExistingOverride);
->>>>>>> 876de406
+        _pvs.EntityPVSCollection.UpdateIndex(ToNetEntity(uid), session, removeExistingOverride);
     }
 
     /// <summary>
