--- conflicted
+++ resolved
@@ -78,28 +78,13 @@
             var grid = mapMan.GetGrid(gridId);
             grid.SetTile(grid.TileIndicesFor(coordinates), new Tile(1));
 
-<<<<<<< HEAD
             var ent1 = entMan.SpawnEntity(null, coordinates); // this raises MoveEvent, subscribe after
-=======
-            int calledCount = 0;
-            var ent1 = entMan.SpawnEntity(null, coordinates); // this raises MoveEvent, subscribe after
-            xform.OnGlobalMoveEvent += MoveEventHandler;
->>>>>>> 7d278355
 
             // Act
             entMan.System<MoveEventTestSystem>().ResetCounters();
             entMan.GetComponent<TransformComponent>(ent1).Anchored = true;
             Assert.That(entMan.GetComponent<TransformComponent>(ent1).WorldPosition, Is.EqualTo(new Vector2(7.5f, 7.5f))); // centered on tile
-<<<<<<< HEAD
             entMan.System<MoveEventTestSystem>().AssertMoved();
-=======
-            Assert.That(calledCount, Is.EqualTo(1)); // because the ent was moved from snapping, a MoveEvent was raised.
-            xform.OnGlobalMoveEvent -= MoveEventHandler;
-            void MoveEventHandler(ref MoveEvent ev)
-            {
-                calledCount++;
-            }
->>>>>>> 7d278355
         }
 
         [ComponentProtoName("AnchorOnInit")]
@@ -206,32 +191,16 @@
             var grid = mapMan.GetGrid(gridId);
             grid.SetTile(grid.TileIndicesFor(coordinates), new Tile(1));
 
-<<<<<<< HEAD
-=======
             var traversal = entMan.System<SharedGridTraversalSystem>();
             traversal.Enabled = false;
-
-            var subscriber = new Subscriber();
-            int calledCount = 0;
->>>>>>> 7d278355
             var ent1 = entMan.SpawnEntity(null, coordinates); // this raises MoveEvent, subscribe after
 
             // Act
             entMan.System<MoveEventTestSystem>().ResetCounters();
             entMan.GetComponent<TransformComponent>(ent1).Anchored = true;
             Assert.That(entMan.GetComponent<TransformComponent>(ent1).ParentUid, Is.EqualTo(grid.Owner));
-<<<<<<< HEAD
             entMan.System<MoveEventTestSystem>().AssertMoved();
-=======
-            Assert.That(calledCount, Is.EqualTo(1));
-            void ParentChangedHandler(ref EntParentChangedMessage ev)
-            {
-                Assert.That(ev.Entity, Is.EqualTo(ent1));
-                calledCount++;
-
-            }
             traversal.Enabled = true;
->>>>>>> 7d278355
         }
 
         /// <summary>
@@ -302,33 +271,16 @@
             var grid = mapMan.GetGrid(gridId);
             grid.SetTile(grid.TileIndicesFor(coordinates), new Tile(1));
 
-<<<<<<< HEAD
             var ent1 = entMan.SpawnEntity(null, coordinates); // this raises MoveEvent, subscribe after
             entMan.GetComponent<TransformComponent>(ent1).Anchored = true; // Anchoring will change parent if needed, raising MoveEvent, subscribe after
             entMan.System<MoveEventTestSystem>().FailOnMove = true;
-=======
-            int calledCount = 0;
-            var ent1 = entMan.SpawnEntity(null, coordinates); // this raises MoveEvent, subscribe after
-            entMan.GetComponent<TransformComponent>(ent1).Anchored = true; // Anchoring will change parent if needed, raising MoveEvent, subscribe after
-            xform.OnGlobalMoveEvent += MoveEventHandler;
->>>>>>> 7d278355
 
             // Act
             entMan.GetComponent<TransformComponent>(ent1).WorldPosition = new Vector2(99, 99);
             entMan.GetComponent<TransformComponent>(ent1).LocalPosition = new Vector2(99, 99);
 
             Assert.That(entMan.GetComponent<TransformComponent>(ent1).MapPosition, Is.EqualTo(coordinates));
-<<<<<<< HEAD
             entMan.System<MoveEventTestSystem>().FailOnMove = false;
-=======
-            Assert.That(calledCount, Is.EqualTo(0));
-            xform.OnGlobalMoveEvent -= MoveEventHandler;
-            void MoveEventHandler(ref MoveEvent ev)
-            {
-                Assert.Fail("MoveEvent raised when entity is anchored.");
-                calledCount++;
-            }
->>>>>>> 7d278355
         }
 
         /// <summary>
@@ -580,31 +532,16 @@
             var grid = mapMan.GetGrid(gridId);
             grid.SetTile(grid.TileIndicesFor(coordinates), new Tile(1));
 
-<<<<<<< HEAD
-=======
             var traversal = entMan.System<SharedGridTraversalSystem>();
             traversal.Enabled = false;
-
-            var subscriber = new Subscriber();
-            int calledCount = 0;
->>>>>>> 7d278355
             var ent1 = entMan.SpawnEntity(null, coordinates); // this raises MoveEvent, subscribe after
 
             // Act
             entMan.System<MoveEventTestSystem>().FailOnMove = true;
             entMan.GetComponent<TransformComponent>(ent1).Anchored = false;
             Assert.That(entMan.GetComponent<TransformComponent>(ent1).ParentUid, Is.EqualTo(mapMan.GetMapEntityId(TestMapId)));
-<<<<<<< HEAD
             entMan.System<MoveEventTestSystem>().FailOnMove = false;
-=======
-            Assert.That(calledCount, Is.EqualTo(0));
-            void ParentChangedHandler(ref EntParentChangedMessage ev)
-            {
-                Assert.That(ev.Entity, Is.EqualTo(ent1));
-                calledCount++;
-            }
             traversal.Enabled = true;
->>>>>>> 7d278355
         }
 
         /// <summary>
