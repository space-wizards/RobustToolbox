--- conflicted
+++ resolved
@@ -28,11 +28,7 @@
         [Dependency] private readonly SpriteTreeSystem _treeSystem = default!;
 
         private readonly Queue<SpriteComponent> _inertUpdateQueue = new();
-<<<<<<< HEAD
-        private readonly HashSet<ISpriteComponent> _manualUpdate = new();
-=======
-        private HashSet<SpriteComponent> _manualUpdate = new();
->>>>>>> d8052263
+        private readonly HashSet<SpriteComponent> _manualUpdate = new();
 
         public override void Initialize()
         {
@@ -42,11 +38,19 @@
 
             _proto.PrototypesReloaded += OnPrototypesReloaded;
             SubscribeLocalEvent<SpriteComponent, SpriteUpdateInertEvent>(QueueUpdateInert);
-<<<<<<< HEAD
+            SubscribeLocalEvent<SpriteComponent, ComponentInit>(OnInit);
+            
             SubscribeLocalEvent<SyncSpriteComponent, ComponentStartup>(OnSyncSpriteStartup);
             SubscribeLocalEvent<SyncSpriteComponent, EntParentChangedMessage>(OnSyncSpriteParent);
             SubscribeLocalEvent<SyncSpriteComponent, EntityUnpausedEvent>(OnSyncSpriteUnpaused);
+            
             _cfg.OnValueChanged(CVars.RenderSpriteDirectionBias, OnBiasChanged, true);
+        }
+
+        private void OnInit(EntityUid uid, SpriteComponent component, ComponentInit args)
+        {
+            // I'm not 100% this is needed, but I CBF with this ATM. Somebody kill server sprite component please.
+            QueueUpdateInert(uid, component);
         }
 
         private void OnSyncSpriteUnpaused(EntityUid uid, SyncSpriteComponent component, ref EntityUnpausedEvent args)
@@ -80,16 +84,6 @@
             }
 
             SetAutoAnimateSync(sprite);
-=======
-            SubscribeLocalEvent<SpriteComponent, ComponentInit>(OnInit);
-            _cfg.OnValueChanged(CVars.RenderSpriteDirectionBias, OnBiasChanged, true);
-        }
-
-        private void OnInit(EntityUid uid, SpriteComponent component, ComponentInit args)
-        {
-            // I'm not 100% this is needed, but I CBF with this ATM. Somebody kill server sprite component please.
-            QueueUpdateInert(uid, component);
->>>>>>> d8052263
         }
 
         public override void Shutdown()
