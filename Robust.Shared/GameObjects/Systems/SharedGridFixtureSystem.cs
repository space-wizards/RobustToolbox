--- conflicted
+++ resolved
@@ -67,14 +67,6 @@
 
         private void SetConvexHulls(bool value) => _convexHulls = value;
 
-<<<<<<< HEAD
-=======
-        internal void ProcessGrid(MapGridComponent grid)
-        {
-            grid.RegenerateCollision(grid.GetMapChunks().Values.ToHashSet());
-        }
-
->>>>>>> 85f99e63
         internal void RegenerateCollision(
             EntityUid gridEuid,
             Dictionary<MapChunk, List<Box2i>> mapChunks,
