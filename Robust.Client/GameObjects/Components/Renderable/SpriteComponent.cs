--- conflicted
+++ resolved
@@ -1052,11 +1052,7 @@
 
         private void RenderInternal(DrawingHandleWorld drawingHandle, Angle worldRotation, Vector2 worldPosition, Direction? overrideDirection)
         {
-<<<<<<< HEAD
-            var localMatrix = Matrix3.CreateTransform(in offset, in rotation, in scale);
-=======
             var localMatrix = GetLocalMatrix();
->>>>>>> 6bd5814f
 
             foreach (var layer in Layers)
             {
@@ -1104,11 +1100,7 @@
             }
         }
 
-<<<<<<< HEAD
-        private static Angle CalcRectWorldAngle(Angle worldAngle, int numDirections)
-=======
         public static Angle CalcRectWorldAngle(Angle worldAngle, int numDirections)
->>>>>>> 6bd5814f
         {
             var theta = worldAngle.Theta;
             var segSize = (MathF.PI*2) / (numDirections * 2);
