--- conflicted
+++ resolved
@@ -43,13 +43,10 @@
     public const string IdPrototypeNetSerializable = "RA0037";
     public const string IdPrototypeSerializable = "RA0038";
     public const string IdPrototypeInstantiation = "RA0039";
-<<<<<<< HEAD
-    public const string IdPrototypeRedundantType = "RA0040";
-    public const string IdPrototypeEndsWithPrototype = "RA0041";
-=======
     public const string IdAutoGenStateAttributeMissing = "RA0040";
     public const string IdAutoGenStateParamMissing = "RA0041";
->>>>>>> ddfa1280
+    public const string IdPrototypeRedundantType = "RA0042";
+    public const string IdPrototypeEndsWithPrototype = "RA0043";
 
     public static SuppressionDescriptor MeansImplicitAssignment =>
         new SuppressionDescriptor("RADC1000", "CS0649", "Marked as implicitly assigned.");
