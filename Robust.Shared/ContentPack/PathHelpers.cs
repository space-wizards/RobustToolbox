--- conflicted
+++ resolved
@@ -4,68 +4,66 @@
 using System.Runtime.InteropServices;
 using Robust.Shared.Utility;
 
-namespace Robust.Shared.ContentPack;
-
-/// <summary>
-///     Utility functions
-/// </summary>
-internal static class PathHelpers
+namespace Robust.Shared.ContentPack
 {
     /// <summary>
-    ///     Get the full directory path that the executable is located in.
+    ///     Utility functions
     /// </summary>
-    internal static string GetExecutableDirectory()
+    internal static class PathHelpers
     {
-        // TODO: remove this shitty hack, either through making it less hardcoded into shared,
-        //   or by making our file structure less spaghetti somehow.
-        var assembly = typeof(PathHelpers).Assembly;
-        var location = assembly.Location;
-        if (location == string.Empty)
+        /// <summary>
+        ///     Get the full directory path that the executable is located in.
+        /// </summary>
+        internal static string GetExecutableDirectory()
         {
-            // See https://docs.microsoft.com/en-us/dotnet/api/system.reflection.assembly.location?view=net-5.0#remarks
-            // This doesn't apply to us really because we don't do that kind of publishing, but whatever.
-            throw new InvalidOperationException("Cannot find path of executable.");
+            // TODO: remove this shitty hack, either through making it less hardcoded into shared,
+            //   or by making our file structure less spaghetti somehow.
+            var assembly = typeof(PathHelpers).Assembly;
+            var location = assembly.Location;
+            if (location == string.Empty)
+            {
+                // See https://docs.microsoft.com/en-us/dotnet/api/system.reflection.assembly.location?view=net-5.0#remarks
+                // This doesn't apply to us really because we don't do that kind of publishing, but whatever.
+                throw new InvalidOperationException("Cannot find path of executable.");
+            }
+            return Path.GetDirectoryName(location)!;
         }
 
-        return Path.GetDirectoryName(location)!;
-    }
+        /// <summary>
+        ///     Turns a relative path from the executable directory into a full path.
+        /// </summary>
+        public static string ExecutableRelativeFile(string file)
+        {
+            return Path.GetFullPath(Path.Combine(GetExecutableDirectory(), file));
+        }
 
-    /// <summary>
-    ///     Turns a relative path from the executable directory into a full path.
-    /// </summary>
-    public static string ExecutableRelativeFile(string file)
-    {
-        return Path.GetFullPath(Path.Combine(GetExecutableDirectory(), file));
-    }
+        /// <summary>
+        ///     Recursively gets all files in a directory and all sub directories.
+        /// </summary>
+        /// <param name="path">Directory to start in.</param>
+        /// <returns>Enumerable of all file paths in that directory and sub directories.</returns>
+        public static IEnumerable<string> GetFiles(string path)
+        {
+            return Directory.EnumerateFiles(path, "*", SearchOption.AllDirectories);
+        }
 
-    /// <summary>
-    ///     Recursively gets all files in a directory and all sub directories.
-    /// </summary>
-    /// <param name="path">Directory to start in.</param>
-    /// <returns>Enumerable of all file paths in that directory and sub directories.</returns>
-    public static IEnumerable<string> GetFiles(string path)
-    {
-        return Directory.EnumerateFiles(path, "*", SearchOption.AllDirectories);
-    }
+        public static bool IsFileInUse(IOException exception)
+        {
+            var errorCode = exception.HResult & 0xFFFF;
+            return errorCode switch
+            {
+                // TODO: verify works on non-win systems
+                32 => /* sharing not allowed */ true,
+                33 => /* file is locked */ true,
+                _ => false
+            };
+        }
 
-    public static bool IsFileInUse(IOException exception)
-    {
-        var errorCode = exception.HResult & 0xFFFF;
-        return errorCode switch
-        {
-            // TODO: verify works on non-win systems
-            32 => /* sharing not allowed */ true,
-            33 => /* file is locked */ true,
-            _ => false
-        };
-    }
+        // TODO: gaf
+        public static bool IsFileSystemCaseSensitive() =>
+            !OperatingSystem.IsWindows()
+            && !OperatingSystem.IsMacOS();
 
-    // TODO: gaf
-    public static bool IsFileSystemCaseSensitive() =>
-        !OperatingSystem.IsWindows()
-        && !OperatingSystem.IsMacOS();
-
-<<<<<<< HEAD
 
         internal static string SafeGetResourcePath(string baseDir, ResPath path)
         {
@@ -92,14 +90,12 @@
 
             return retPath;
         }
+        /// <summary>
+        ///     Resolves a path for a given root path.
+        ///     If the path is absolute (starts with /), it returns it as-is (ex: /ModResources/...).
+        ///     If the path is relative, it prepends /RootPathName/.
+        /// </summary>
+        public static ResPath ApparentPath(ResPath path, ResPath root) => path.IsRooted ? path : root / path;
+        public static ResPath ApparentPath(string path, string root) => ApparentPath(new ResPath(path), new ResPath(root));
     }
-=======
-    /// <summary>
-    ///     Resolves a path for a given root path.
-    ///     If the path is absolute (starts with /), it returns it as-is (ex: /ModResources/...).
-    ///     If the path is relative, it prepends /RootPathName/.
-    /// </summary>
-    public static ResPath ApparentPath(ResPath path, ResPath root) => path.IsRooted ? path : root / path;
-    public static ResPath ApparentPath(string path, string root) => ApparentPath(new ResPath(path), new ResPath(root));
->>>>>>> 82810d8d
 }