using System.Collections.Generic;
using System.Diagnostics.CodeAnalysis;
using Robust.Shared.GameObjects;
using Robust.Shared.Maths;
using Robust.Shared.Utility;

namespace Robust.Shared.Map.Enumerators;

/// <summary>
/// Returns all tiles on a grid.
/// </summary>
public struct GridTileEnumerator
{
    private readonly EntityUid _gridUid;
    private Dictionary<Vector2i, MapChunk>.Enumerator _chunkEnumerator;
    private readonly ushort _chunkSize;
    private int _index;
    private readonly bool _ignoreEmpty;

    internal GridTileEnumerator(EntityUid gridUid, Dictionary<Vector2i, MapChunk>.Enumerator chunkEnumerator, ushort chunkSize, bool ignoreEmpty)
    {
        _gridUid = gridUid;
        _chunkEnumerator = chunkEnumerator;
        _chunkSize = chunkSize;
        _index = _chunkSize * _chunkSize;
        _ignoreEmpty = ignoreEmpty;
    }

    public bool MoveNext([NotNullWhen(true)] out TileRef? tileRef)
        {
            while (true)
            {
                if (_index == _chunkSize * _chunkSize)
                {
                    if (!_chunkEnumerator.MoveNext())
                    {
                        tileRef = null;
                        return false;
                    }

                    _index = 0;
                }

                var (chunkOrigin, chunk) = _chunkEnumerator.Current;
                var x = (ushort) (_index / _chunkSize);
                var y = (ushort) (_index % _chunkSize);
                var tile = chunk.GetTile(x, y);
                _index++;

                if (_ignoreEmpty && tile.IsEmpty)
                    continue;

                var gridX = x + chunkOrigin.X * _chunkSize;
                var gridY = y + chunkOrigin.Y * _chunkSize;
                tileRef = new TileRef(_gridUid, gridX, gridY, tile);
                return true;
            }
        }
<<<<<<< HEAD

        var (chunkOrigin, chunk) = _chunkEnumerator.Current;
        DebugTools.Assert(chunk.FilledTiles > 0, $"Encountered empty chunk while enumerating tiles");

        var x = (ushort) (_index / _chunkSize);
        var y = (ushort) (_index % _chunkSize);
        var tile = chunk.GetTile(x, y);
        _index++;

        if (_ignoreEmpty && tile.IsEmpty)
        {
            return MoveNext(out tileRef);
        }

        var gridX = x + chunkOrigin.X * _chunkSize;
        var gridY = y + chunkOrigin.Y * _chunkSize;
        tileRef = new TileRef(_gridUid, gridX, gridY, tile);
        return true;
    }
=======
>>>>>>> 68753d15
}<|MERGE_RESOLUTION|>--- conflicted
+++ resolved
@@ -27,55 +27,34 @@
     }
 
     public bool MoveNext([NotNullWhen(true)] out TileRef? tileRef)
+    {
+        while (true)
         {
-            while (true)
+            if (_index == _chunkSize * _chunkSize)
             {
-                if (_index == _chunkSize * _chunkSize)
+                if (!_chunkEnumerator.MoveNext())
                 {
-                    if (!_chunkEnumerator.MoveNext())
-                    {
-                        tileRef = null;
-                        return false;
-                    }
-
-                    _index = 0;
+                    tileRef = null;
+                    return false;
                 }
 
-                var (chunkOrigin, chunk) = _chunkEnumerator.Current;
-                var x = (ushort) (_index / _chunkSize);
-                var y = (ushort) (_index % _chunkSize);
-                var tile = chunk.GetTile(x, y);
-                _index++;
+                _index = 0;
+            }
 
-                if (_ignoreEmpty && tile.IsEmpty)
-                    continue;
+            var (chunkOrigin, chunk) = _chunkEnumerator.Current;
+            DebugTools.Assert(chunk.FilledTiles > 0, $"Encountered empty chunk while enumerating tiles");
+            var x = (ushort) (_index / _chunkSize);
+            var y = (ushort) (_index % _chunkSize);
+            var tile = chunk.GetTile(x, y);
+            _index++;
 
-                var gridX = x + chunkOrigin.X * _chunkSize;
-                var gridY = y + chunkOrigin.Y * _chunkSize;
-                tileRef = new TileRef(_gridUid, gridX, gridY, tile);
-                return true;
-            }
+            if (_ignoreEmpty && tile.IsEmpty)
+                continue;
+
+            var gridX = x + chunkOrigin.X * _chunkSize;
+            var gridY = y + chunkOrigin.Y * _chunkSize;
+            tileRef = new TileRef(_gridUid, gridX, gridY, tile);
+            return true;
         }
-<<<<<<< HEAD
-
-        var (chunkOrigin, chunk) = _chunkEnumerator.Current;
-        DebugTools.Assert(chunk.FilledTiles > 0, $"Encountered empty chunk while enumerating tiles");
-
-        var x = (ushort) (_index / _chunkSize);
-        var y = (ushort) (_index % _chunkSize);
-        var tile = chunk.GetTile(x, y);
-        _index++;
-
-        if (_ignoreEmpty && tile.IsEmpty)
-        {
-            return MoveNext(out tileRef);
-        }
-
-        var gridX = x + chunkOrigin.X * _chunkSize;
-        var gridY = y + chunkOrigin.Y * _chunkSize;
-        tileRef = new TileRef(_gridUid, gridX, gridY, tile);
-        return true;
     }
-=======
->>>>>>> 68753d15
 }