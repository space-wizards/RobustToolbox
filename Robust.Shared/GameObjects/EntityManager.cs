using System;
using System.Collections.Generic;
using System.Diagnostics.CodeAnalysis;
using System.Linq;
using Arch.Core;
using Arch.Core.Extensions;
using Arch.Core.Utils;
using Collections.Pooled;
using Prometheus;
using Robust.Shared.Console;
using Robust.Shared.Containers;
using Robust.Shared.GameStates;
using Robust.Shared.Log;
using Robust.Shared.Map;
using Robust.Shared.Map.Components;
using Robust.Shared.Maths;
using Robust.Shared.Network;
using Robust.Shared.Physics.Components;
using Robust.Shared.Player;
using Robust.Shared.Profiling;
using Robust.Shared.Prototypes;
using Robust.Shared.Reflection;
using Robust.Shared.Serialization.Manager;
using Robust.Shared.Serialization.Markdown.Mapping;
using Robust.Shared.Timing;
using Robust.Shared.Utility;
using System.Runtime.CompilerServices;
using ComponentRegistry = Robust.Shared.Prototypes.ComponentRegistry;

namespace Robust.Shared.GameObjects
{
    public delegate void EntityUidQueryCallback(EntityUid uid);

    public delegate void ComponentQueryCallback<T>(EntityUid uid, T component) where T : IComponent;

    /// <inheritdoc />
    [Virtual]
    public abstract partial class EntityManager : IEntityManager
    {
        #region Dependencies

        [IoC.Dependency] protected readonly IPrototypeManager PrototypeManager = default!;
        [IoC.Dependency] protected readonly ILogManager LogManager = default!;
        [IoC.Dependency] private readonly IEntitySystemManager _entitySystemManager = default!;
        [IoC.Dependency] private readonly IMapManager _mapManager = default!;
        [IoC.Dependency] private readonly IGameTiming _gameTiming = default!;
        [IoC.Dependency] private readonly ISerializationManager _serManager = default!;
        [IoC.Dependency] private readonly ProfManager _prof = default!;
        [IoC.Dependency] private readonly INetManager _netMan = default!;
        [IoC.Dependency] private readonly IReflectionManager _reflection = default!;
        [IoC.Dependency] private readonly EntityConsoleHost _entityConsoleHost = default!;

        // I feel like PJB might shed me for putting a system dependency here, but its required for setting entity
        // positions on spawn....
        private SharedTransformSystem _xforms = default!;
        private SharedContainerSystem _containers = default!;

        private QueryDescription _archMetaQuery = new QueryDescription().WithAll<MetaDataComponent>();

        public EntityQuery<MetaDataComponent> MetaQuery;
        public EntityQuery<TransformComponent> TransformQuery;
        private EntityQuery<PhysicsComponent> _physicsQuery;
        private EntityQuery<ActorComponent> _actorQuery;

        #endregion Dependencies

        /// <inheritdoc />
        public GameTick CurrentTick => _gameTiming.CurTick;

        public static readonly MapInitEvent MapInitEventInstance = new();

        IComponentFactory IEntityManager.ComponentFactory => ComponentFactory;

        /// <inheritdoc />
        public IEntitySystemManager EntitySysManager => _entitySystemManager;

        /// <inheritdoc />
        public abstract IEntityNetworkManager EntityNetManager { get; }

        protected readonly Queue<EntityUid> QueuedDeletions = new();
        protected readonly HashSet<EntityUid> QueuedDeletionsSet = new();

        private EntityDiffContext _context = new();

        private EntityEventBus _eventBus = null!;

        protected int NextNetworkId = (int) NetEntity.First;

        /// <inheritdoc />
        public IEventBus EventBus => _eventBus;

        public event Action<Entity<MetaDataComponent>>? EntityAdded;
        public event Action<Entity<MetaDataComponent>>? EntityInitialized;
        public event Action<Entity<MetaDataComponent>>? EntityDeleted;
        public event Action? BeforeEntityFlush;
        public event Action? AfterEntityFlush;

        /// <summary>
        /// Raised when an entity is queued for deletion. Not raised if an entity is deleted.
        /// </summary>
        public event Action<EntityUid>? EntityQueueDeleted;
        public event Action<Entity<MetaDataComponent>>? EntityDirtied;

        private string _xformName = string.Empty;

        private ComponentRegistration _metaReg = default!;
        private ComponentRegistration _xformReg = default!;

        private SharedMapSystem _mapSystem = default!;

        private ISawmill _sawmill = default!;
        private ISawmill _resolveSawmill = default!;

        public bool Started { get; protected set; }

        public bool ShuttingDown { get; protected set; }

        public bool Initialized { get; protected set; }

        /// <summary>
        /// Constructs a new instance of <see cref="EntityManager"/>.
        /// </summary>
        public EntityManager()
        {
        }

        public virtual void Initialize()
        {
            if (Initialized)
                throw new InvalidOperationException("Initialize() called multiple times");

            _eventBus = new EntityEventBus(this, _reflection);

            InitializeArch();
            _metaReg = _componentFactory.GetRegistration(typeof(MetaDataComponent));
            _xformReg = _componentFactory.GetRegistration(typeof(TransformComponent));
            _xformName = _xformReg.Name;
            _sawmill = LogManager.GetSawmill("entity");
            _resolveSawmill = LogManager.GetSawmill("resolve");

            Initialized = true;
        }

        /// <summary>
        /// Returns true if the entity's data (apart from transform) is default.
        /// </summary>
        public bool IsDefault(EntityUid uid)
        {
            if (!MetaQuery.TryGetComponent(uid, out var metadata) || metadata.EntityPrototype == null)
                return false;

            var prototype = metadata.EntityPrototype;

            // Check if entity name / description match
            if (metadata.EntityName != prototype.Name ||
                metadata.EntityDescription != prototype.Description)
            {
                return false;
            }

            var protoData = PrototypeManager.GetPrototypeData(prototype);
            var comps = _world.GetAllComponents(uid);

            // Fast check if the component counts match.
            // Note that transform and metadata are not included in the prototype data.
            if (protoData.Count + 2 != comps.Length)
                return false;

            foreach (var comp in comps)
            {
                var component = (IComponent)comp!;

                if (component.Deleted)
                    return false;

                var compType = component.GetType();
                var compName = _componentFactory.GetComponentName(compType);
                if (compName == _xformName || compName == _metaReg.Name)
                    continue;

                // If the component isn't on the prototype then it's custom.
                if (!protoData.TryGetValue(compName, out var protoMapping))
                    return false;

                MappingDataNode compMapping;
                try
                {
                    compMapping = _serManager.WriteValueAs<MappingDataNode>(compType, component, alwaysWrite: true, context: _context);
                }
                catch (Exception e)
                {
                    _sawmill.Error($"Failed to serialize {compName} component of entity prototype {prototype.ID}. Exception: {e.Message}");
                    return false;
                }

                var diff = compMapping.Except(protoMapping);

                if (diff != null && diff.Children.Count != 0)
                    return false;
            }

            return true;
        }

        public virtual void Startup()
        {
            if(!Initialized)
                throw new InvalidOperationException("Startup() called without Initialized");
            if (Started)
                throw new InvalidOperationException("Startup() called multiple times");

            // TODO: Probably better to call this on its own given it's so infrequent.
            _entitySystemManager.Initialize();
            Started = true;
            _eventBus.LockSubscriptions();
            _mapSystem = System<SharedMapSystem>();
            _xforms = System<SharedTransformSystem>();
            _containers = System<SharedContainerSystem>();
            MetaQuery = GetEntityQuery<MetaDataComponent>();
            TransformQuery = GetEntityQuery<TransformComponent>();
            _physicsQuery = GetEntityQuery<PhysicsComponent>();
            _actorQuery = GetEntityQuery<ActorComponent>();
            _entityConsoleHost.Startup();
        }

        public virtual void Shutdown()
        {
            ShuttingDown = true;
            FlushEntities();
            _eventBus.ClearSubscriptions();
            _entitySystemManager.Shutdown();
            ShutdownArch();
            ClearComponents();
            ShuttingDown = false;
            Started = false;
            _entityConsoleHost.Shutdown();
        }

        public virtual void Cleanup()
        {
            ShuttingDown = true;
            FlushEntities();
            _entitySystemManager.Clear();
            _eventBus.Dispose();
            _eventBus = null!;
            ShutdownArch();
            ClearComponents();

            ShuttingDown = false;
            Initialized = false;
            Started = false;
        }

        public virtual void TickUpdate(float frameTime, bool noPredictions, Histogram? histogram)
        {
            using (histogram?.WithLabels("EntitySystems").NewTimer())
            using (_prof.Group("Systems"))
            {
                _entitySystemManager.TickUpdate(frameTime, noPredictions);
            }

            using (histogram?.WithLabels("EntityEventBus").NewTimer())
            using (_prof.Group("Events"))
            {
                _eventBus.ProcessEventQueue();
            }

            using (histogram?.WithLabels("QueuedDeletion").NewTimer())
            using (_prof.Group("QueueDel"))
            {
                while (QueuedDeletions.TryDequeue(out var uid))
                {
                    DeleteEntity(uid);
                }

                QueuedDeletionsSet.Clear();
            }

            using (histogram?.WithLabels("ComponentCull").NewTimer())
            using (_prof.Group("ComponentCull"))
            {
                CullRemovedComponents();
            }
        }

        public virtual void FrameUpdate(float frameTime)
        {
            _entitySystemManager.FrameUpdate(frameTime);
        }

        #region Entity Management

        /// <inheritdoc />
        public EntityUid CreateEntityUninitialized(string? prototypeName, EntityUid euid, ComponentRegistry? overrides = null)
        {
            return CreateEntity(prototypeName, out _, out _, overrides);
        }

        /// <inheritdoc />
        public virtual EntityUid CreateEntityUninitialized(string? prototypeName, ComponentRegistry? overrides = null)
        {
            return CreateEntity(prototypeName, out _, out _, overrides);
        }

        /// <inheritdoc />
        public virtual EntityUid CreateEntityUninitialized(string? prototypeName, EntityCoordinates coordinates, ComponentRegistry? overrides = null, Angle rotation = default)
        {
<<<<<<< HEAD
            var newEntity = CreateEntity(prototypeName, out _, out var xform, overrides);
            _xforms.SetCoordinates(newEntity, xform, coordinates, unanchor: false);
=======
            var newEntity = CreateEntity(prototypeName, out _, overrides);

            var xformComp = TransformQuery.GetComponent(newEntity);
            _xforms.SetCoordinates(newEntity, xformComp, coordinates, rotation: rotation, unanchor: false);
>>>>>>> 16a93e86
            return newEntity;
        }

        /// <inheritdoc />
        public virtual EntityUid CreateEntityUninitialized(string? prototypeName, MapCoordinates coordinates, ComponentRegistry? overrides = null, Angle rotation = default!)
        {
            var newEntity = CreateEntity(prototypeName, out _, out var transform, overrides);

            if (coordinates.MapId == MapId.Nullspace)
            {
                transform._parent = EntityUid.Invalid;
                transform.Anchored = false;
                return newEntity;
            }

            var mapEnt = _mapSystem.GetMap(coordinates.MapId);
            if (!TryGetComponent(mapEnt, out TransformComponent? mapXform))
                throw new ArgumentException($"Attempted to spawn entity on an invalid map. Coordinates: {coordinates}");

            EntityCoordinates coords;
            if (transform.Anchored && _mapManager.TryFindGridAt(coordinates, out var gridUid, out var grid))
            {
                coords = new EntityCoordinates(gridUid, _mapSystem.WorldToLocal(gridUid, grid, coordinates.Position));
                _xforms.SetCoordinates(newEntity, transform, coords, rotation, unanchor: false);
            }
            else
            {
                coords = new EntityCoordinates(mapEnt, coordinates.Position);
                _xforms.SetCoordinates(newEntity, transform, coords, rotation, newParent: mapXform);
            }

            return newEntity;
        }

        /// <inheritdoc />
        public int EntityCount => _world.Size;

        /// <inheritdoc />
        public IEnumerable<EntityUid> GetEntities()
        {
            var ents = new List<Entity>();
            _world.GetEntities(_archMetaQuery, ents);

            foreach (var entity in ents)
            {
                yield return EntityUid.FromArch(_world, entity);
            }
        }

        /// <inheritdoc />
        public virtual void DirtyEntity(EntityUid uid, MetaDataComponent? metadata = null)
        {
            // We want to retrieve MetaDataComponent even if its Deleted flag is set.
            if (!MetaQuery.ResolveInternal(uid, ref metadata))
                return;

            if (metadata.EntityLastModifiedTick == _gameTiming.CurTick)
                return;

            metadata.EntityLastModifiedTick = _gameTiming.CurTick;

            if (metadata.EntityLifeStage > EntityLifeStage.Initializing)
            {
                EntityDirtied?.Invoke((uid, metadata));
            }
        }

        /// <inheritdoc />
        [Obsolete("use override with an EntityUid or Entity<T>")]
        public void Dirty(IComponent component, MetaDataComponent? meta = null)
        {
            Dirty(component.Owner, component, meta);
        }

        /// <inheritdoc />
        public virtual void Dirty(EntityUid uid, IComponent component, MetaDataComponent? meta = null)
        {
            DebugTools.Assert(component.GetType().HasCustomAttribute<NetworkedComponentAttribute>(),
                $"Attempted to dirty a non-networked component: {component.GetType()}");
            DebugTools.AssertOwner(uid, component);

            if (component.LifeStage >= ComponentLifeStage.Removing || !component.NetSyncEnabled)
                return;

            if (component.LastModifiedTick == CurrentTick)
                return;

            DirtyEntity(uid, meta);
            component.LastModifiedTick = CurrentTick;
        }

        /// <inheritdoc />
        public virtual void Dirty<T>(Entity<T> ent, MetaDataComponent? meta = null) where T : IComponent
        {
            DebugTools.Assert(ent.Comp.GetType().HasCustomAttribute<NetworkedComponentAttribute>(),
                $"Attempted to dirty a non-networked component: {ent.Comp.GetType()}");

            if (ent.Comp.LifeStage >= ComponentLifeStage.Removing || !ent.Comp.NetSyncEnabled)
                return;

            if (ent.Comp.LastModifiedTick == CurrentTick)
                return;

            DirtyEntity(ent, meta);
            ent.Comp.LastModifiedTick = CurrentTick;
        }

        /// <inheritdoc />
        public virtual void Dirty<T1, T2>(Entity<T1, T2> ent, MetaDataComponent? meta = null)
            where T1 : IComponent
            where T2 : IComponent
        {
            DebugTools.Assert(ent.Comp1.GetType().HasCustomAttribute<NetworkedComponentAttribute>(),
                $"Attempted to dirty a non-networked component: {ent.Comp1.GetType()}");
            DebugTools.Assert(ent.Comp2.GetType().HasCustomAttribute<NetworkedComponentAttribute>(),
                $"Attempted to dirty a non-networked component: {ent.Comp2.GetType()}");

            // We're not gonna bother checking ent.Comp.NetSyncEnabled
            // chances are at least one of these components didn't get net-sync disabled.
            DirtyEntity(ent, meta);
            ent.Comp1.LastModifiedTick = CurrentTick;
            ent.Comp2.LastModifiedTick = CurrentTick;
        }

        /// <inheritdoc />
        public virtual void Dirty<T1, T2, T3>(Entity<T1, T2, T3> ent, MetaDataComponent? meta = null)
            where T1 : IComponent
            where T2 : IComponent
            where T3 : IComponent
        {
            DebugTools.Assert(ent.Comp1.GetType().HasCustomAttribute<NetworkedComponentAttribute>(),
                $"Attempted to dirty a non-networked component: {ent.Comp1.GetType()}");
            DebugTools.Assert(ent.Comp2.GetType().HasCustomAttribute<NetworkedComponentAttribute>(),
                $"Attempted to dirty a non-networked component: {ent.Comp2.GetType()}");
            DebugTools.Assert(ent.Comp3.GetType().HasCustomAttribute<NetworkedComponentAttribute>(),
                $"Attempted to dirty a non-networked component: {ent.Comp3.GetType()}");

            // We're not gonna bother checking ent.Comp.NetSyncEnabled
            // chances are at least one of these components didn't get net-sync disabled.
            DirtyEntity(ent, meta);
            ent.Comp1.LastModifiedTick = CurrentTick;
            ent.Comp2.LastModifiedTick = CurrentTick;
            ent.Comp3.LastModifiedTick = CurrentTick;
        }

        /// <inheritdoc />
        public virtual void Dirty<T1, T2, T3, T4>(Entity<T1, T2, T3, T4> ent, MetaDataComponent? meta = null)
            where T1 : IComponent
            where T2 : IComponent
            where T3 : IComponent
            where T4 : IComponent
        {
            DebugTools.Assert(ent.Comp1.GetType().HasCustomAttribute<NetworkedComponentAttribute>(),
                $"Attempted to dirty a non-networked component: {ent.Comp1.GetType()}");
            DebugTools.Assert(ent.Comp2.GetType().HasCustomAttribute<NetworkedComponentAttribute>(),
                $"Attempted to dirty a non-networked component: {ent.Comp2.GetType()}");
            DebugTools.Assert(ent.Comp3.GetType().HasCustomAttribute<NetworkedComponentAttribute>(),
                $"Attempted to dirty a non-networked component: {ent.Comp3.GetType()}");
            DebugTools.Assert(ent.Comp4.GetType().HasCustomAttribute<NetworkedComponentAttribute>(),
                $"Attempted to dirty a non-networked component: {ent.Comp4.GetType()}");

            // We're not gonna bother checking ent.Comp.NetSyncEnabled
            // chances are at least one of these components didn't get net-sync disabled.
            DirtyEntity(ent, meta);
            ent.Comp1.LastModifiedTick = CurrentTick;
            ent.Comp2.LastModifiedTick = CurrentTick;
            ent.Comp3.LastModifiedTick = CurrentTick;
            ent.Comp4.LastModifiedTick = CurrentTick;
        }

        public bool TryQueueDeleteEntity(EntityUid? uid)
        {
            if (uid == null)
                return false;

            if (Deleted(uid.Value))
                return false;

            if (!QueuedDeletionsSet.Add(uid.Value))
                return false;

            QueueDeleteEntity(uid);
            return true;
        }

        /// <summary>
        /// Shuts-down and removes given Entity. This is also broadcast to all clients.
        /// </summary>
        public virtual void DeleteEntity(EntityUid? uid)
        {
            if (uid == null || uid == EntityUid.Invalid)
                return;

            // Some UIs get disposed after entity-manager has shut down and already deleted all entities.
            if (!Started)
                return;

            // Networking blindly spams entities at this function, they can already be
            // deleted from being a child of a previously deleted entity
            // TODO: Why does networking need to send deletes for child entities?
            if (MetaQuery.TryGetComponent(uid.Value, out var meta))
                DeleteEntity(uid.Value, meta, TransformQuery.GetComponent(uid.Value));
        }

        /// <summary>
        /// Shuts-down and removes given Entity. This is also broadcast to all clients.
        /// </summary>
        public void DeleteEntity(EntityUid e, MetaDataComponent meta, TransformComponent xform)
        {
            // Some UIs get disposed after entity-manager has shut down and already deleted all entities.
            if (!Started)
                return;

            if (meta.EntityLifeStage >= EntityLifeStage.Deleted)
                return;

            if (meta.EntityLifeStage == EntityLifeStage.Terminating)
            {
                var msg = $"Called Delete on an entity already being deleted. Entity: {ToPrettyString(e)}";
#if !EXCEPTION_TOLERANCE
                throw new InvalidOperationException(msg);
#else
                _sawmill.Error($"{msg}. Trace: {Environment.StackTrace}");
#endif
            }

            // Notify all entities they are being terminated prior to detaching & deleting
            RecursiveFlagEntityTermination(e, meta, xform);

            TransformComponent? parentXform = null;
            if (xform.ParentUid.IsValid())
                TransformQuery.Resolve(xform.ParentUid, ref parentXform);

            // Then actually delete them
            RecursiveDeleteEntity(e, meta, xform, parentXform);
        }

        private void RecursiveFlagEntityTermination(EntityUid uid,
            MetaDataComponent metadata,
            TransformComponent xform)
        {
            DebugTools.Assert(metadata.EntityLifeStage < EntityLifeStage.Terminating);
            SetLifeStage(metadata, EntityLifeStage.Terminating);

            try
            {
                var ev = new EntityTerminatingEvent((uid, metadata));
                EventBus.RaiseLocalEvent(uid, ref ev, true);
            }
            catch (Exception e)
            {
                _sawmill.Error($"Caught exception while raising event {nameof(EntityTerminatingEvent)} on entity {ToPrettyString(uid, metadata)}\n{e}");
            }

            foreach (var child in xform._children)
            {
                if (!MetaQuery.TryGetComponent(child, out var childMeta) || childMeta.EntityDeleted)
                {
                    _sawmill.Error($"A deleted entity was still the transform child of another entity. Parent: {ToPrettyString(uid, metadata)}.");
                    xform._children.Remove(child);
                    continue;
                }

                RecursiveFlagEntityTermination(child, childMeta, TransformQuery.GetComponent(child));
            }
        }

        private void RecursiveDeleteEntity(
            EntityUid uid,
            MetaDataComponent metadata,
            TransformComponent transform,
            TransformComponent? parentXform)
        {
            DebugTools.Assert(transform.ParentUid.IsValid() == (parentXform != null));
            DebugTools.Assert(parentXform == null || parentXform._children.Contains(uid));

            // Note about this method: #if EXCEPTION_TOLERANCE is not used here because we're gonna it in the future...

            // Detach the base entity to null before iterating over children
            // This also ensures that the entity-lookup updates don't have to be re-run for every child (which recurses up the transform hierarchy).
            _xforms.DetachEntity(uid, transform, metadata, parentXform, true);

            foreach (var child in transform._children)
            {
                try
                {
                    var childMeta = MetaQuery.GetComponent(child);
                    var childXform = TransformQuery.GetComponent(child);
                    DebugTools.AssertEqual(childXform.ParentUid, uid);
                    RecursiveDeleteEntity(child, childMeta, childXform, transform);
                }
                catch(Exception e)
                {
                    _sawmill.Error($"Caught exception while trying to recursively delete child entity '{ToPrettyString(child)}' of '{ToPrettyString(uid, metadata)}'\n{e}");
                }
            }

            if (transform._children.Count != 0)
                _sawmill.Error($"Failed to delete all children of entity: {ToPrettyString(uid)}");

            // Shut down all components.
            var objComps = _world.GetAllComponents(uid);

            foreach (var comp in objComps)
            {
                var component = (IComponent)comp!;

                if (component.Running)
                {
                    try
                    {
                        LifeShutdown(uid, component, _componentFactory.GetIndex(component.GetType()));
                    }
                    catch (Exception e)
                    {
                        _sawmill.Error($"Caught exception while trying to call shutdown on component of entity '{ToPrettyString(uid, metadata)}'\n{e}");
                    }
                }
            }

            // Dispose all my components, in a safe order so transform is available
            DisposeComponents(uid, metadata);
            SetLifeStage(metadata, EntityLifeStage.Deleted);

            try
            {
                EntityDeleted?.Invoke((uid, metadata));
            }
            catch (Exception e)
            {
                _sawmill.Error($"Caught exception while invoking event {nameof(EntityDeleted)} on '{ToPrettyString(uid, metadata)}'\n{e}");
            }

            _eventBus.OnEntityDeleted(uid);
            DestroyArch(uid);
            // Need to get the ID above before MetadataComponent shutdown but only remove it after everything else is done.
            NetEntityLookup.Remove(metadata.NetEntity);
        }

        public virtual void QueueDeleteEntity(EntityUid? uid)
        {
            if (uid == null || uid.Value == EntityUid.Invalid)
                return;

            if (!QueuedDeletionsSet.Add(uid.Value))
                return;

            QueuedDeletions.Enqueue(uid.Value);
            EntityQueueDeleted?.Invoke(uid.Value);
        }

        public bool IsQueuedForDeletion(EntityUid uid) => QueuedDeletionsSet.Contains(uid);

        public bool EntityExists(EntityUid uid)
        {
            return IsAlive(uid);
        }

        public bool EntityExists(EntityUid? uid)
        {
            return uid.HasValue && EntityExists(uid.Value);
        }

        /// <inheritdoc />
        public bool IsPaused(EntityUid? uid, MetaDataComponent? metadata = null)
        {
            if (uid == null)
                return false;

            return MetaQuery.Resolve(uid.Value, ref metadata) && metadata.EntityPaused;
        }

        public bool Deleted(EntityUid uid)
        {
            return !IsAlive(uid) || !_world.TryGet(uid, out MetaDataComponent? comp) || comp!.EntityLifeStage > EntityLifeStage.Terminating;
        }

        /// <summary>
        /// Returns whether the entity is alive inside of the ECS world.
        /// </summary>
        [MethodImpl(MethodImplOptions.AggressiveInlining)]
        internal bool IsAlive(EntityUid uid)
        {
            return ((EntityReference) uid).IsAlive(_world);
        }

        internal bool TryAlive(EntityUid uid, out EntityReference entity)
        {
            entity = uid;
            return entity.IsAlive(_world);
        }

        public bool Deleted([NotNullWhen(false)] EntityUid? uid)
        {
            return !uid.HasValue || Deleted(uid.Value);
        }

        /// <summary>
        /// Disposes all entities and clears all lists.
        /// </summary>
        public virtual void FlushEntities()
        {
            BeforeEntityFlush?.Invoke();
            QueuedDeletions.Clear();
            QueuedDeletionsSet.Clear();

            // First, we directly delete all maps. This will delete most entities while reducing the number of component
            // lookups

            var maps = EntityQuery<MapComponent>(includePaused: true).ToList();

            foreach (var map in maps)
            {
                try
                {
                    DeleteEntity(map.Owner);
                }
                catch (Exception e)
                {
                    _sawmill.Log(LogLevel.Error, e,
                        $"Caught exception while trying to delete map entity {ToPrettyString(map.Owner)}, this might corrupt the game state...");
#if !EXCEPTION_TOLERANCE
                    throw;
#endif
                }
            }

            // Then delete all other entities.
            var ents = EntityQuery<MetaDataComponent>(includePaused: true).ToList();
            DebugTools.Assert(ents.Count == EntityCount);
            foreach (var meta in ents)
            {
                var uid = meta.Owner;

                if (meta.EntityLifeStage >= EntityLifeStage.Terminating)
                    continue;

                try
                {
                    DeleteEntity(uid, meta, TransformQuery.GetComponent(uid));
                }
                catch (Exception e)
                {
                    _sawmill.Log(LogLevel.Error, e,
                        $"Caught exception while trying to delete entity {ToPrettyString(uid, meta)}, this might corrupt the game state...");
#if !EXCEPTION_TOLERANCE
                    throw;
#endif
                }
            }

            CleanupArch();

            if (_world.Size > 0)
                _sawmill.Error("Entities were spawned while flushing entities.");

            AfterEntityFlush?.Invoke();
        }

        /// <summary>
        ///     Allocates an entity and stores it but does not load components or do initialization.
        /// </summary>
        private protected EntityUid AllocEntity(
            EntityPrototype? prototype,
            out MetaDataComponent metadata,
            out TransformComponent xform)
        {
            var entity = AllocEntity(out metadata, out xform);
            metadata._entityPrototype = prototype;
            Dirty(entity, metadata, metadata);
            return entity;
        }

        /// <summary>
        ///     Allocates an entity and stores it but does not load components or do initialization.
        /// </summary>
        private EntityUid AllocEntity(out MetaDataComponent metadata, out TransformComponent xform)
        {
            SpawnEntityArch(out var uid);

            metadata = new MetaDataComponent
            {
#pragma warning disable CS0618
                Owner = uid,
#pragma warning restore CS0618
                EntityLastModifiedTick = _gameTiming.CurTick
            };

            var netEntity = GenerateNetEntity();
            SetNetEntity(uid, netEntity, metadata);

            // we want this called before adding components
            EntityAdded?.Invoke((uid, metadata));
            _eventBus.OnEntityAdded(uid);

            // add the required MetaDataComponent directly.
            AddComponentInternal(uid, metadata, _metaReg, true, metadata);

            // allocate the required TransformComponent
            xform = Unsafe.As<TransformComponent>(_componentFactory.GetComponent(_xformReg));
#pragma warning disable CS0618 // Type or member is obsolete
            xform.Owner = uid;
#pragma warning restore CS0618 // Type or member is obsolete
            AddComponentInternal(uid, xform, true, metadata);

            return uid;
        }

        /// <summary>
        ///     Allocates an entity and loads components but does not do initialization.
        /// </summary>
<<<<<<< HEAD
        private protected virtual EntityUid CreateEntity(string? prototypeName, out MetaDataComponent metadata, out TransformComponent xform, IEntityLoadContext? context = null)
=======
        internal virtual EntityUid CreateEntity(string? prototypeName, out MetaDataComponent metadata, IEntityLoadContext? context = null)
>>>>>>> 16a93e86
        {
            if (prototypeName == null)
                return AllocEntity(out metadata, out xform);

            if (!PrototypeManager.TryIndex<EntityPrototype>(prototypeName, out var prototype))
                throw new EntityCreationException($"Attempted to spawn an entity with an invalid prototype: {prototypeName}");

            return CreateEntity(prototype, out metadata, out xform, context);
        }

        /// <summary>
        ///     Allocates an entity and loads components but does not do initialization.
        /// </summary>
        private protected EntityUid CreateEntity(EntityPrototype prototype, out MetaDataComponent metadata, out TransformComponent xform, IEntityLoadContext? context = null)
        {
            var entity = AllocEntity(prototype, out metadata, out xform);
            try
            {
                EntityPrototype.LoadEntity((entity, metadata), ComponentFactory, this, _serManager, context);
                return entity;
            }
            catch (Exception e)
            {
                // Exception during entity loading.
                // Need to delete the entity to avoid corrupt state causing crashes later.
                DeleteEntity(entity);
                throw new EntityCreationException($"Exception inside CreateEntity with prototype {prototype.ID}", e);
            }
        }

        private protected void LoadEntity(EntityUid entity, IEntityLoadContext? context)
        {
            EntityPrototype.LoadEntity((entity, MetaQuery.GetComponent(entity)), ComponentFactory, this, _serManager, context);
        }

        private protected void LoadEntity(EntityUid entity, IEntityLoadContext? context, EntityPrototype? prototype)
        {
            var meta = MetaQuery.GetComponent(entity);
            DebugTools.Assert(meta.EntityPrototype == prototype);
            EntityPrototype.LoadEntity((entity, meta), ComponentFactory, this, _serManager, context);
        }

        public void InitializeAndStartEntity(EntityUid entity, MapId? mapId = null)
        {
            var doMapInit = _mapManager.IsMapInitialized(mapId ?? TransformQuery.GetComponent(entity).MapID);
            InitializeAndStartEntity(entity, doMapInit);
        }

        public void InitializeAndStartEntity(Entity<MetaDataComponent?> entity, bool doMapInit)
        {
            if (!MetaQuery.Resolve(entity.Owner, ref entity.Comp))
                return;

            try
            {
<<<<<<< HEAD
                // TODO: Pass this + transformcomp around
                var meta = MetaQuery.GetComponent(entity);
                InitializeEntity(entity, meta);
                StartEntity(entity);
=======
                InitializeEntity(entity.Owner, entity.Comp);
                StartEntity(entity.Owner);
>>>>>>> 16a93e86

                if (doMapInit)
                    RunMapInit(entity.Owner, entity.Comp);
            }
            catch (Exception e)
            {
                DeleteEntity(entity);
                throw new EntityCreationException("Exception inside InitializeAndStartEntity", e);
            }
        }

        public void InitializeEntity(EntityUid entity, MetaDataComponent? meta = null)
        {
            DebugTools.AssertOwner(entity, meta);
            meta ??= GetComponent<MetaDataComponent>(entity);
            InitializeComponents(entity, meta);
            EntityInitialized?.Invoke((entity, meta));
        }

        public void StartEntity(EntityUid entity)
        {
            StartComponents(entity);
        }

        public void RunMapInit(EntityUid entity, MetaDataComponent meta)
        {
            if (meta.EntityLifeStage == EntityLifeStage.MapInitialized)
                return; // Already map initialized, do nothing.

            DebugTools.Assert(meta.EntityLifeStage == EntityLifeStage.Initialized, $"Expected entity {ToPrettyString(entity)} to be initialized, was {meta.EntityLifeStage}");
            SetLifeStage(meta, EntityLifeStage.MapInitialized);

            EventBus.RaiseLocalEvent(entity, MapInitEventInstance);
        }

        /// <inheritdoc />
        [return: NotNullIfNotNull("uid")]
        public EntityStringRepresentation? ToPrettyString(EntityUid? uid, MetaDataComponent? metadata = null)
        {
            return uid == null ? null : ToPrettyString(uid.Value, metadata);
        }

        /// <inheritdoc />
        public EntityStringRepresentation ToPrettyString(EntityUid uid, MetaDataComponent? metadata)
            =>  ToPrettyString((uid, metadata));

        /// <inheritdoc />
        public EntityStringRepresentation ToPrettyString(Entity<MetaDataComponent?> entity)
        {
            if (entity.Comp == null && !MetaQuery.Resolve(entity.Owner, ref entity.Comp, false))
                return new EntityStringRepresentation(entity.Owner, default, true);

            return new EntityStringRepresentation(entity.Owner, entity.Comp, _actorQuery.CompOrNull(entity));
        }

        /// <inheritdoc />
        [return: NotNullIfNotNull("netEntity")]
        public EntityStringRepresentation? ToPrettyString(NetEntity? netEntity)
        {
            return netEntity == null ? null : ToPrettyString(netEntity.Value);
        }

        /// <inheritdoc />
        public EntityStringRepresentation ToPrettyString(NetEntity netEntity)
        {
            if (!TryGetEntityData(netEntity, out var uid, out var meta))
                return new EntityStringRepresentation(EntityUid.Invalid, netEntity, true);

            return ToPrettyString(uid.Value, meta);
        }

        #endregion Entity Management

        public virtual void RaisePredictiveEvent<T>(T msg) where T : EntityEventArgs
        {
            // Part of shared the EntityManager so that systems can have convenient proxy methods, but the
            // server should never be calling this.
            DebugTools.Assert("Why are you raising predictive events on the server?");
        }

        /// <summary>
<<<<<<< HEAD
=======
        /// Raises an event locally on client or networked on server.
        /// </summary>
        public abstract void RaiseSharedEvent<T>(T message, EntityUid? user = null) where T : EntityEventArgs;

        /// <summary>
        /// Raises an event locally on client or networked on server.
        /// </summary>
        public abstract void RaiseSharedEvent<T>(T message, ICommonSession? user = null) where T : EntityEventArgs;

        /// <summary>
        ///     Factory for generating a new EntityUid for an entity currently being created.
        /// </summary>
        internal EntityUid GenerateEntityUid()
        {
            return new EntityUid(NextEntityUid++);
        }

        /// <summary>
>>>>>>> 16a93e86
        /// Generates a unique network id and increments <see cref="NextNetworkId"/>
        /// </summary>
        protected virtual NetEntity GenerateNetEntity() => new(NextNetworkId++);
    }

    public enum EntityMessageType : byte
    {
        Error = 0,
        SystemMessage
    }
}<|MERGE_RESOLUTION|>--- conflicted
+++ resolved
@@ -305,15 +305,10 @@
         /// <inheritdoc />
         public virtual EntityUid CreateEntityUninitialized(string? prototypeName, EntityCoordinates coordinates, ComponentRegistry? overrides = null, Angle rotation = default)
         {
-<<<<<<< HEAD
-            var newEntity = CreateEntity(prototypeName, out _, out var xform, overrides);
-            _xforms.SetCoordinates(newEntity, xform, coordinates, unanchor: false);
-=======
             var newEntity = CreateEntity(prototypeName, out _, overrides);
 
             var xformComp = TransformQuery.GetComponent(newEntity);
             _xforms.SetCoordinates(newEntity, xformComp, coordinates, rotation: rotation, unanchor: false);
->>>>>>> 16a93e86
             return newEntity;
         }
 
@@ -825,11 +820,7 @@
         /// <summary>
         ///     Allocates an entity and loads components but does not do initialization.
         /// </summary>
-<<<<<<< HEAD
-        private protected virtual EntityUid CreateEntity(string? prototypeName, out MetaDataComponent metadata, out TransformComponent xform, IEntityLoadContext? context = null)
-=======
         internal virtual EntityUid CreateEntity(string? prototypeName, out MetaDataComponent metadata, IEntityLoadContext? context = null)
->>>>>>> 16a93e86
         {
             if (prototypeName == null)
                 return AllocEntity(out metadata, out xform);
@@ -885,15 +876,8 @@
 
             try
             {
-<<<<<<< HEAD
-                // TODO: Pass this + transformcomp around
-                var meta = MetaQuery.GetComponent(entity);
-                InitializeEntity(entity, meta);
-                StartEntity(entity);
-=======
                 InitializeEntity(entity.Owner, entity.Comp);
                 StartEntity(entity.Owner);
->>>>>>> 16a93e86
 
                 if (doMapInit)
                     RunMapInit(entity.Owner, entity.Comp);
@@ -975,8 +959,6 @@
         }
 
         /// <summary>
-<<<<<<< HEAD
-=======
         /// Raises an event locally on client or networked on server.
         /// </summary>
         public abstract void RaiseSharedEvent<T>(T message, EntityUid? user = null) where T : EntityEventArgs;
@@ -991,11 +973,10 @@
         /// </summary>
         internal EntityUid GenerateEntityUid()
         {
-            return new EntityUid(NextEntityUid++);
-        }
-
-        /// <summary>
->>>>>>> 16a93e86
+            return new EntityUid(NextEntityUid++, -1);
+        }
+
+        /// <summary>
         /// Generates a unique network id and increments <see cref="NextNetworkId"/>
         /// </summary>
         protected virtual NetEntity GenerateNetEntity() => new(NextNetworkId++);
