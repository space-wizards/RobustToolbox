--- conflicted
+++ resolved
@@ -288,8 +288,10 @@
             ProjViewUBO = new GLUniformBuffer<ProjViewMatrices>(this, BindingIndexProjView, nameof(ProjViewUBO));
             UniformConstantsUBO = new GLUniformBuffer<UniformConstants>(this, BindingIndexUniformConstants, nameof(UniformConstantsUBO));
 
-<<<<<<< HEAD
-            CreateMainViewport();
+            screenBufferHandle = new GLHandle(GL.GenTexture());
+            GL.BindTexture(TextureTarget.Texture2D, screenBufferHandle.Handle);
+            ApplySampleParameters(TextureSampleParameters.Default);
+            ScreenBufferTexture = GenTexture(screenBufferHandle, _mainWindow!.FramebufferSize, true, null, TexturePixelType.Rgba32);
         }
 
         private GLHandle MakeQuadVao()
@@ -308,23 +310,6 @@
             return vao;
         }
 
-        private void CreateMainViewport()
-        {
-            var (w, h) = _mainWindow!.FramebufferSize;
-
-            // Ensure viewport size is always even to avoid artifacts.
-            if (w % 2 == 1) w += 1;
-            if (h % 2 == 1) h += 1;
-
-            _mainViewport = CreateViewport((w, h), nameof(_mainViewport));
-=======
-            screenBufferHandle = new GLHandle(GL.GenTexture());
-            GL.BindTexture(TextureTarget.Texture2D, screenBufferHandle.Handle);
-            ApplySampleParameters(TextureSampleParameters.Default);
-            ScreenBufferTexture = GenTexture(screenBufferHandle, _framebufferSize, true, null, TexturePixelType.Rgba32);
->>>>>>> c4946b84
-        }
-
         [Conditional("DEBUG")]
         private void SetupDebugCallback()
         {
