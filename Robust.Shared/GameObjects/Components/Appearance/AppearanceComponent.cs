using System;
using System.Collections;
using System.Collections.Generic;
using System.Diagnostics.CodeAnalysis;
using Robust.Shared.GameStates;
<<<<<<< HEAD
using Robust.Shared.Players;
using Robust.Shared.Serialization;
using Robust.Shared.Utility;
=======
>>>>>>> b540f04a
using Robust.Shared.ViewVariables;

namespace Robust.Shared.GameObjects;

/// <summary>
///     The appearance component allows game logic to be more detached from the actual visuals of an entity such as 2D
///     sprites, 3D, particles, lights...
///     It does this with a "data" system. Basically, code writes data to the component, and the component will use
///     prototype-based configuration to change the actual visuals.
///     The data works using a simple key/value system. It is recommended to use enum keys to prevent errors.
///     Visualization works client side with overrides of the <c>AppearanceVisualizer</c> class.
/// </summary>
[NetworkedComponent]
[ComponentProtoName("Appearance")]
public abstract class AppearanceComponent : Component
{
    [ViewVariables] internal bool AppearanceDirty;

<<<<<<< HEAD
    public override ComponentState GetComponentState()
    {
        return new AppearanceComponentState(_appearanceData);
    }

    public override void HandleComponentState(ComponentState? curState, ComponentState? nextState)
    {
        if (curState is not AppearanceComponentState actualState)
            return;

        var stateDiff = _appearanceData.Count != actualState.Data.Count;

        if (!stateDiff)
        {
            foreach (var (key, value) in _appearanceData)
            {
                if (!actualState.Data.TryGetValue(key, out var stateValue) ||
                    !value.Equals(stateValue))
                {
                    stateDiff = true;
                    break;
                }
            }
        }

        if (!stateDiff) return;

        _appearanceData = CloneAppearanceData(actualState.Data);
        MarkDirty();
    }
=======
    [ViewVariables] internal Dictionary<object, object> AppearanceData = new();
>>>>>>> b540f04a

    /// <summary>
    ///     Take in an appearance data dictionary and attempt to clone it.
    /// </summary>
    /// <remarks>
    ///     As some appearance data values are not simple value-type objects, this is not just a shallow clone.
    /// </remarks>
    private Dictionary<object, object> CloneAppearanceData(Dictionary<object, object> data)
    {
        Dictionary<object, object> newDict = new(data.Count);

        foreach (var (key, value) in data)
        {
            if (value.GetType().IsValueType)
                newDict[key] = value;
            else if (value is ICloneable cloneable)
                newDict[key] = cloneable.Clone();
            else
                throw new NotSupportedException("Invalid object in appearance data dictionary. Appearance data must be cloneable");
        }

        return newDict;
    }

    public void SetData(string key, object value)
    {
        if (AppearanceData.TryGetValue(key, out var existing) && existing.Equals(value))
            return;

<<<<<<< HEAD
        DebugTools.Assert(value.GetType().IsValueType || value is ICloneable, "Appearance data values must be cloneable.");

        _appearanceData[key] = value;
=======
        AppearanceData[key] = value;
>>>>>>> b540f04a
        Dirty();
        EntitySystem.Get<SharedAppearanceSystem>().MarkDirty(this);
    }

    public void SetData(Enum key, object value)
    {
        if (AppearanceData.TryGetValue(key, out var existing) && existing.Equals(value))
            return;

<<<<<<< HEAD
        DebugTools.Assert(value.GetType().IsValueType || value is ICloneable, "Appearance data values must be cloneable.");

        _appearanceData[key] = value;
=======
        AppearanceData[key] = value;
>>>>>>> b540f04a
        Dirty();
        EntitySystem.Get<SharedAppearanceSystem>().MarkDirty(this);
    }

    public T GetData<T>(string key)
    {
        return (T)AppearanceData[key];
    }

    public T GetData<T>(Enum key)
    {
        return (T)AppearanceData[key];
    }

    public bool TryGetData<T>(Enum key, [NotNullWhen(true)] out T data)
    {
        return TryGetDataPrivate(key, out data);
    }

    public bool TryGetData<T>(string key, [NotNullWhen(true)] out T data)
    {
        return TryGetDataPrivate(key, out data);
    }

    private bool TryGetDataPrivate<T>(object key, [NotNullWhen(true)] out T data)
    {
        if (AppearanceData.TryGetValue(key, out var dat))
        {
            data = (T)dat;
            return true;
        }

        data = default!;
        return false;
    }
}<|MERGE_RESOLUTION|>--- conflicted
+++ resolved
@@ -1,14 +1,8 @@
 using System;
-using System.Collections;
 using System.Collections.Generic;
 using System.Diagnostics.CodeAnalysis;
 using Robust.Shared.GameStates;
-<<<<<<< HEAD
-using Robust.Shared.Players;
-using Robust.Shared.Serialization;
 using Robust.Shared.Utility;
-=======
->>>>>>> b540f04a
 using Robust.Shared.ViewVariables;
 
 namespace Robust.Shared.GameObjects;
@@ -27,76 +21,16 @@
 {
     [ViewVariables] internal bool AppearanceDirty;
 
-<<<<<<< HEAD
-    public override ComponentState GetComponentState()
-    {
-        return new AppearanceComponentState(_appearanceData);
-    }
-
-    public override void HandleComponentState(ComponentState? curState, ComponentState? nextState)
-    {
-        if (curState is not AppearanceComponentState actualState)
-            return;
-
-        var stateDiff = _appearanceData.Count != actualState.Data.Count;
-
-        if (!stateDiff)
-        {
-            foreach (var (key, value) in _appearanceData)
-            {
-                if (!actualState.Data.TryGetValue(key, out var stateValue) ||
-                    !value.Equals(stateValue))
-                {
-                    stateDiff = true;
-                    break;
-                }
-            }
-        }
-
-        if (!stateDiff) return;
-
-        _appearanceData = CloneAppearanceData(actualState.Data);
-        MarkDirty();
-    }
-=======
     [ViewVariables] internal Dictionary<object, object> AppearanceData = new();
->>>>>>> b540f04a
-
-    /// <summary>
-    ///     Take in an appearance data dictionary and attempt to clone it.
-    /// </summary>
-    /// <remarks>
-    ///     As some appearance data values are not simple value-type objects, this is not just a shallow clone.
-    /// </remarks>
-    private Dictionary<object, object> CloneAppearanceData(Dictionary<object, object> data)
-    {
-        Dictionary<object, object> newDict = new(data.Count);
-
-        foreach (var (key, value) in data)
-        {
-            if (value.GetType().IsValueType)
-                newDict[key] = value;
-            else if (value is ICloneable cloneable)
-                newDict[key] = cloneable.Clone();
-            else
-                throw new NotSupportedException("Invalid object in appearance data dictionary. Appearance data must be cloneable");
-        }
-
-        return newDict;
-    }
 
     public void SetData(string key, object value)
     {
         if (AppearanceData.TryGetValue(key, out var existing) && existing.Equals(value))
             return;
 
-<<<<<<< HEAD
         DebugTools.Assert(value.GetType().IsValueType || value is ICloneable, "Appearance data values must be cloneable.");
 
-        _appearanceData[key] = value;
-=======
         AppearanceData[key] = value;
->>>>>>> b540f04a
         Dirty();
         EntitySystem.Get<SharedAppearanceSystem>().MarkDirty(this);
     }
@@ -106,13 +40,9 @@
         if (AppearanceData.TryGetValue(key, out var existing) && existing.Equals(value))
             return;
 
-<<<<<<< HEAD
         DebugTools.Assert(value.GetType().IsValueType || value is ICloneable, "Appearance data values must be cloneable.");
 
-        _appearanceData[key] = value;
-=======
         AppearanceData[key] = value;
->>>>>>> b540f04a
         Dirty();
         EntitySystem.Get<SharedAppearanceSystem>().MarkDirty(this);
     }
