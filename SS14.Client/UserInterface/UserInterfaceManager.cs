<<<<<<< HEAD
﻿using System;
using System.Collections.Generic;
using System.Linq;
using OpenTK;
using SFML.Graphics;
using SFML.Window;
=======
﻿using Lidgren.Network;
>>>>>>> aa39a395
using SS14.Client.Graphics;
using SS14.Client.Graphics.Input;
using SS14.Client.Graphics.Sprites;
using SS14.Client.Interfaces.Console;
using SS14.Client.Interfaces.Resource;
using SS14.Client.Interfaces.UserInterface;
using SS14.Client.UserInterface.Components;
using SS14.Shared;
using SS14.Shared.Configuration;
using SS14.Shared.Interfaces.Configuration;
using SS14.Shared.IoC;
<<<<<<< HEAD
using SS14.Shared.Maths;
using Vector2 = SS14.Shared.Maths.Vector2;
=======
using System;
using System.Collections.Generic;
using System.Linq;
using FrameEventArgs = SS14.Client.Graphics.FrameEventArgs;
using Vector2i = SS14.Shared.Maths.Vector2i;
>>>>>>> aa39a395

namespace SS14.Client.UserInterface
{
    //TODO Make sure all ui compos use gorgon.currentrendertarget instead of gorgon.screen so they draw to the ui rendertarget. also add the actual rendertarget.
    /// <summary>
    ///     Manages UI Components. This includes input, rendering, updates and net messages.
    /// </summary>
    public class UserInterfaceManager : IUserInterfaceManager, IPostInjectInit
    {
        /// <summary>
        ///     List of iGuiComponents. Components in this list will recieve input, updates and net messages.
        /// </summary>
        private readonly List<Control> _components = new List<Control>();

        [Dependency]
        private readonly IConfigurationManager _config;

        [Dependency]
        private readonly IResourceCache _resourceCache;

        private Control _currentFocus;
        private Sprite _cursorSprite;
        private DebugConsole _console;

        private Vector2i dragOffset;
        private bool moveMode;
        private Control movingComp;
        private bool showCursor = true;

        public Vector2i MousePos { get; private set; }

        public void PostInject()
        {
            _config.RegisterCVar("key.keyboard.console", Keyboard.Key.Home, CVar.ARCHIVE);
        }

        public void Initialize()
        {
            _console = new DebugConsole("dbgConsole", new Vector2i((int) CluwneLib.Window.Viewport.Size.X, 400), _resourceCache);
            _console.SetVisible(false);
        }

        #region Component retrieval

        /// <summary>
        ///     Returns all components with matching GuiComponentType.
        /// </summary>
        public IEnumerable<Control> GetComponentsByGuiComponentType(GuiComponentType componentType)
        {
            return from Control comp in _components
                where comp.ComponentClass == componentType
                select comp;
        }

        #endregion Component retrieval

        #region IUserInterfaceManager Members

        public IDragDropInfo DragInfo { get; } = new DragDropInfo();

        public IDebugConsole Console => _console;

        /// <summary>
        ///     Toggles UI element move mode.
        /// </summary>
        public void ToggleMoveMode()
        {
            moveMode = !moveMode;
        }

        /// <summary>
        ///     Disposes all components and clears component list. Components need to implement their own Dispose method.
        /// </summary>
        public void DisposeAllComponents()
        {
            foreach (var x in _components.ToList())
            {
                x.Dispose();
            }
            _components.Clear();
        }

        /// <summary>
        ///     Disposes all components of the given type.
        /// </summary>
        public void DisposeAllComponents<T>()
        {
            var componentsOfType = (from Control component in _components
                where component.GetType() == typeof(T)
                select component).ToList();

            foreach (var current in componentsOfType)
            {
                current.Dispose();
                _components.Remove(current);
            }
        }

        public void AddComponent(Control component)
        {
            _components.Add(component);
        }

        public void RemoveComponent(Control component)
        {
            if (_components.Contains(component))
                _components.Remove(component);
        }

        //TODO Holy shit make this not complete crap. Oh man.

        /// <summary>
        ///     Sets focus for a component.
        /// </summary>
        public void SetFocus(Control newFocus)
        {
            if (_currentFocus != null)
                RemoveFocus();
            _currentFocus = newFocus;
            newFocus.Focus = true;
        }

        /// <summary>
        ///     Removes focus for currently focused control.
        /// </summary>
        public void RemoveFocus()
        {
            if (_currentFocus == null)
                return;

            _currentFocus.Focus = false;
            _currentFocus = null;
        }

        /// <summary>
        ///     Removes focus for given control if control has focus.
        /// </summary>
        public void RemoveFocus(Control remFocus)
        {
            if (_currentFocus != remFocus)
                return;

            _currentFocus.Focus = false;
            _currentFocus = null;
        }

        public void ResizeComponents()
        {
            foreach (var guiComponent in _components)
            {
                guiComponent.DoLayout();
            }
        }

        #endregion IUserInterfaceManager Members

        #region Input

        //The game states have to feed the UI Input!!! This is to allow more flexibility.
        //Maybe this should be handled in the main methods for input. But then the state wouldnt have power over
        //this and things like the chat might get difficult.
        //Other Notes: When a component returns true to an input event the loop stops and so only that control recieves the input.
        //             That way we don't have all components reacting to one event.

        /// <summary>
        ///     Handles MouseDown event. Returns true if a component accepted and handled the event.
        /// </summary>
        public virtual bool MouseDown(MouseButtonEventArgs e)
        {
            if (_console.IsVisible())
                if (_console.MouseDown(e)) return true;

            if (moveMode)
            {
                foreach (var comp in _components)
                {
                    if (comp.ClientArea.Contains(e.X, e.Y))
                    {
                        movingComp = comp;
                        dragOffset = new Vector2i(e.X, e.Y) -
                                     new Vector2i(comp.ClientArea.Left, comp.ClientArea.Top);
                        break;
                    }
                }
                return true;
            }
            var inputList = from Control comp in _components
                where comp.ReceiveInput
                orderby comp.ZDepth
                orderby comp.IsVisible() descending
                //Invisible controls still recieve input but after everyone else. This is mostly for the inventory and other toggleable components.
                orderby comp.Focus descending
                select comp;

            foreach (var current in inputList)
            {
                if (current.MouseDown(e))
                {
                    SetFocus(current);
                    return true;
                }
            }
            return false;
        }

        /// <summary>
        ///     Handles MouseUp event. Returns true if a component accepted and handled the event.
        /// </summary>
        public virtual bool MouseUp(MouseButtonEventArgs e)
        {
            if (_console.IsVisible())
                if (_console.MouseUp(e)) return true;

            if (moveMode)
            {
                if (movingComp != null) movingComp = null;
                return true;
            }
            var inputList = from Control comp in _components
                where comp.ReceiveInput
                orderby comp.ZDepth
                orderby comp.IsVisible() descending
                //Invisible controls still recieve input but after everyone else. This is mostly for the inventory and other toggleable components.
                orderby comp.Focus descending
                select comp;

            if (inputList.Any(current => current.MouseUp(e)))
                return true;

            if (DragInfo.IsActive) //Drag & dropped into nothing or invalid. Remove dragged obj.
                DragInfo.Reset();

            return false;
        }

        /// <summary>
        ///     Handles MouseMove event. Sent to all visible components.
        /// </summary>
        public virtual void MouseMove(MouseMoveEventArgs e)
        {
            MousePos = new Vector2i(e.X, e.Y);

            if (_console.IsVisible())
                _console.MouseMove(e);

            var inputList = from Control comp in _components
                where comp.ReceiveInput
                orderby comp.ZDepth
                select comp;

            foreach (var current in inputList)
            {
                current.MouseMove(e);
            }
        }

        /// <summary>
        ///     Handles MouseWheelMove event. Sent to Focused component.  Returns true if component accepted and handled the event.
        /// </summary>
        public virtual void MouseWheelMove(MouseWheelScrollEventArgs e)
        {
            if (_console.IsVisible())
                _console.MouseWheelMove(e);

            var inputTo = (from Control comp in _components
                where comp.ReceiveInput
                where comp.Focus
                select comp).FirstOrDefault();

            if (inputTo != null) inputTo.MouseWheelMove(e);
        }

        /// <summary>
        ///     Handles MouseEntered event. Not sent to Focused component.
        /// </summary>
        public virtual void MouseEntered(EventArgs e)
        {
            showCursor = true;
        }

        /// <summary>
        ///     Handles MouseLeft event. Not sent to Focused component.
        /// </summary>
        public virtual void MouseLeft(EventArgs e)
        {
            showCursor = false;
        }

        /// <summary>
        ///     Handles KeyDown event. Returns true if a component accepted and handled the event.
        /// </summary>
        public virtual bool KeyDown(KeyEventArgs e)
        {
            if (e.Key == _config.GetCVar<Keyboard.Key>("key.keyboard.console"))
            {
                _console.ToggleVisible();
                return true;
            }

            if (_console.IsVisible())
                if (_console.KeyDown(e)) return true;

            var inputList = from Control comp in _components
                where comp.ReceiveInput
                orderby comp.ZDepth
                orderby comp.IsVisible() descending
                // Invisible controls still recieve input but after everyone else. This is mostly for the inventory and other toggleable components.
                orderby comp.Focus descending
                select comp;

            return inputList.Any(current => current.KeyDown(e));
        }

        public virtual bool TextEntered(TextEventArgs e)
        {
            if (_console.IsVisible())
                if (_console.TextEntered(e)) return true;

            var inputList = from Control comp in _components
                where comp.ReceiveInput
                orderby comp.ZDepth
                orderby comp.IsVisible() descending
                // Invisible controls still recieve input but after everyone else. This is mostly for the inventory and other toggleable components.
                orderby comp.Focus descending
                select comp;

            return inputList.Any(current => current.TextEntered(e));
        }

        #endregion Input

        #region Update & Render

        //These methods are called directly from the main loop to allow for cross-state ui elements. (Console maybe)

        /// <summary>
        ///     Updates the logic of UI components.
        /// </summary>
        public void Update(FrameEventArgs e)
        {
<<<<<<< HEAD
            if (_console.IsVisible()) _console.Update((float) e.Time);
=======
            if (_console.IsVisible()) _console.Update(e.Elapsed);
>>>>>>> aa39a395

            if (moveMode && movingComp != null)
                movingComp.Position = MousePos - dragOffset;

<<<<<<< HEAD
            foreach (var component in _components)
            {
                component.Update((float) e.Time);
            }
=======
            foreach (IGuiComponent component in _components)
                component.Update(e.Elapsed);
>>>>>>> aa39a395
        }

        /// <summary>
        ///     Renders UI components to screen.
        /// </summary>
        public void Render(FrameEventArgs e)
        {
            var renderList = from Control comp in _components
                where comp.IsVisible()
                orderby comp.Focus
                orderby comp.ZDepth
                select comp;

            foreach (var component in renderList)
            {
                component.Draw();
            }

            if (_console.IsVisible()) _console.Draw();

            if (showCursor)
            {
                _cursorSprite = DragInfo.DragSprite != null && DragInfo.IsActive
                    ? DragInfo.DragSprite
                    : _resourceCache.GetSprite("cursor");

<<<<<<< HEAD
                _cursorSprite.Position = ((Vector2) MousePos).Convert();
=======
                _cursorSprite.Position = MousePos;
>>>>>>> aa39a395
                _cursorSprite.Draw();
            }
        }

        #endregion Update & Render
    }
}<|MERGE_RESOLUTION|>--- conflicted
+++ resolved
@@ -1,13 +1,7 @@
-<<<<<<< HEAD
 ﻿using System;
 using System.Collections.Generic;
 using System.Linq;
 using OpenTK;
-using SFML.Graphics;
-using SFML.Window;
-=======
-﻿using Lidgren.Network;
->>>>>>> aa39a395
 using SS14.Client.Graphics;
 using SS14.Client.Graphics.Input;
 using SS14.Client.Graphics.Sprites;
@@ -19,16 +13,12 @@
 using SS14.Shared.Configuration;
 using SS14.Shared.Interfaces.Configuration;
 using SS14.Shared.IoC;
-<<<<<<< HEAD
 using SS14.Shared.Maths;
-using Vector2 = SS14.Shared.Maths.Vector2;
-=======
 using System;
 using System.Collections.Generic;
 using System.Linq;
 using FrameEventArgs = SS14.Client.Graphics.FrameEventArgs;
 using Vector2i = SS14.Shared.Maths.Vector2i;
->>>>>>> aa39a395
 
 namespace SS14.Client.UserInterface
 {
@@ -74,7 +64,7 @@
         #region Component retrieval
 
         /// <summary>
-        ///     Returns all components with matching GuiComponentType.
+        ///     Returns all Components with matching GuiComponentType.
         /// </summary>
         public IEnumerable<Control> GetComponentsByGuiComponentType(GuiComponentType componentType)
         {
@@ -100,7 +90,7 @@
         }
 
         /// <summary>
-        ///     Disposes all components and clears component list. Components need to implement their own Dispose method.
+        ///     Disposes all Components and clears component list. Components need to implement their own Dispose method.
         /// </summary>
         public void DisposeAllComponents()
         {
@@ -112,7 +102,7 @@
         }
 
         /// <summary>
-        ///     Disposes all components of the given type.
+        ///     Disposes all Components of the given type.
         /// </summary>
         public void DisposeAllComponents<T>()
         {
@@ -191,7 +181,7 @@
         //Maybe this should be handled in the main methods for input. But then the state wouldnt have power over
         //this and things like the chat might get difficult.
         //Other Notes: When a component returns true to an input event the loop stops and so only that control recieves the input.
-        //             That way we don't have all components reacting to one event.
+        //             That way we don't have all Components reacting to one event.
 
         /// <summary>
         ///     Handles MouseDown event. Returns true if a component accepted and handled the event.
@@ -219,7 +209,7 @@
                 where comp.ReceiveInput
                 orderby comp.ZDepth
                 orderby comp.IsVisible() descending
-                //Invisible controls still recieve input but after everyone else. This is mostly for the inventory and other toggleable components.
+                //Invisible controls still recieve input but after everyone else. This is mostly for the inventory and other toggleable Components.
                 orderby comp.Focus descending
                 select comp;
 
@@ -251,7 +241,7 @@
                 where comp.ReceiveInput
                 orderby comp.ZDepth
                 orderby comp.IsVisible() descending
-                //Invisible controls still recieve input but after everyone else. This is mostly for the inventory and other toggleable components.
+                //Invisible controls still recieve input but after everyone else. This is mostly for the inventory and other toggleable Components.
                 orderby comp.Focus descending
                 select comp;
 
@@ -265,7 +255,7 @@
         }
 
         /// <summary>
-        ///     Handles MouseMove event. Sent to all visible components.
+        ///     Handles MouseMove event. Sent to all visible Components.
         /// </summary>
         public virtual void MouseMove(MouseMoveEventArgs e)
         {
@@ -335,7 +325,7 @@
                 where comp.ReceiveInput
                 orderby comp.ZDepth
                 orderby comp.IsVisible() descending
-                // Invisible controls still recieve input but after everyone else. This is mostly for the inventory and other toggleable components.
+                // Invisible controls still recieve input but after everyone else. This is mostly for the inventory and other toggleable Components.
                 orderby comp.Focus descending
                 select comp;
 
@@ -351,7 +341,7 @@
                 where comp.ReceiveInput
                 orderby comp.ZDepth
                 orderby comp.IsVisible() descending
-                // Invisible controls still recieve input but after everyone else. This is mostly for the inventory and other toggleable components.
+                // Invisible controls still recieve input but after everyone else. This is mostly for the inventory and other toggleable Components.
                 orderby comp.Focus descending
                 select comp;
 
@@ -365,32 +355,21 @@
         //These methods are called directly from the main loop to allow for cross-state ui elements. (Console maybe)
 
         /// <summary>
-        ///     Updates the logic of UI components.
+        ///     Updates the logic of UI Components.
         /// </summary>
         public void Update(FrameEventArgs e)
         {
-<<<<<<< HEAD
-            if (_console.IsVisible()) _console.Update((float) e.Time);
-=======
             if (_console.IsVisible()) _console.Update(e.Elapsed);
->>>>>>> aa39a395
 
             if (moveMode && movingComp != null)
                 movingComp.Position = MousePos - dragOffset;
 
-<<<<<<< HEAD
             foreach (var component in _components)
-            {
-                component.Update((float) e.Time);
-            }
-=======
-            foreach (IGuiComponent component in _components)
                 component.Update(e.Elapsed);
->>>>>>> aa39a395
-        }
-
-        /// <summary>
-        ///     Renders UI components to screen.
+        }
+
+        /// <summary>
+        ///     Renders UI Components to screen.
         /// </summary>
         public void Render(FrameEventArgs e)
         {
@@ -413,11 +392,7 @@
                     ? DragInfo.DragSprite
                     : _resourceCache.GetSprite("cursor");
 
-<<<<<<< HEAD
-                _cursorSprite.Position = ((Vector2) MousePos).Convert();
-=======
                 _cursorSprite.Position = MousePos;
->>>>>>> aa39a395
                 _cursorSprite.Draw();
             }
         }
