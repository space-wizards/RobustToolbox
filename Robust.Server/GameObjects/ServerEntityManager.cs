﻿using System;
using System.Collections.Generic;
using Prometheus;
using Robust.Server.GameObjects.Components;
using Robust.Server.GameObjects.Components.Container;
using Robust.Server.GameObjects.EntitySystemMessages;
using Robust.Server.GameObjects.EntitySystems;
using Robust.Server.Interfaces.GameObjects;
using Robust.Server.Interfaces.Player;
using Robust.Server.Interfaces.Timing;
using Robust.Shared;
using Robust.Shared.GameObjects;
using Robust.Shared.GameObjects.Systems;
using Robust.Shared.Interfaces.Configuration;
using Robust.Shared.Interfaces.GameObjects;
using Robust.Shared.Interfaces.Map;
using Robust.Shared.Log;
using Robust.Shared.Map;
using Robust.Shared.Maths;
using Robust.Shared.Timing;
using Robust.Shared.Utility;

namespace Robust.Server.GameObjects
{
    /// <summary>
    /// Manager for entities -- controls things like template loading and instantiation
    /// </summary>
    public sealed class ServerEntityManager : EntityManager, IServerEntityManagerInternal
    {
        private static readonly Gauge EntitiesCount = Metrics.CreateGauge(
            "robust_entities_count",
            "Amount of alive entities.");

        private const float MinimumMotionForMovers = 1 / 128f;

        #region IEntityManager Members

        [Shared.IoC.Dependency] private readonly IMapManager _mapManager = default!;
        [Shared.IoC.Dependency] private readonly IPauseManager _pauseManager = default!;
        [Shared.IoC.Dependency] private readonly IConfigurationManager _configurationManager = default!;

        private ServerEntityLookupSystem _lookupSystem = default!;

        private float? _maxUpdateRangeCache;

        public float MaxUpdateRange => _maxUpdateRangeCache
            ??= _configurationManager.GetCVar(CVars.NetMaxUpdateRange);

        private int _nextServerEntityUid = (int) EntityUid.FirstUid;

        private readonly List<(GameTick tick, EntityUid uid)> _deletionHistory = new();

        public override void Update()
        {
            base.Update();
            _maxUpdateRangeCache = null;
        }

        /// <inheritdoc />
        public override IEntity CreateEntityUninitialized(string? prototypeName)
        {
            return CreateEntityServer(prototypeName);
        }

        /// <inheritdoc />
        public override IEntity CreateEntityUninitialized(string? prototypeName, EntityCoordinates coordinates)
        {
            var newEntity = CreateEntityServer(prototypeName);

            if (TryGetEntity(coordinates.EntityId, out var entity))
            {
                newEntity.Transform.AttachParent(entity);
                newEntity.Transform.Coordinates = coordinates;
            }

            return newEntity;
        }

        /// <inheritdoc />
        public override IEntity CreateEntityUninitialized(string? prototypeName, MapCoordinates coordinates)
        {
            var newEntity = CreateEntityServer(prototypeName);
            newEntity.Transform.AttachParent(_mapManager.GetMapEntity(coordinates.MapId));
            newEntity.Transform.WorldPosition = coordinates.Position;
            return newEntity;
        }

        private Entity CreateEntityServer(string? prototypeName)
        {
            var entity = CreateEntity(prototypeName);

            if (prototypeName != null)
            {
                var prototype = PrototypeManager.Index<EntityPrototype>(prototypeName);

                // At this point in time, all data configure on the entity *should* be purely from the prototype.
                // As such, we can reset the modified ticks to Zero,
                // which indicates "not different from client's own deserialization".
                // So the initial data for the component or even the creation doesn't have to be sent over the wire.
                foreach (var component in ComponentManager.GetNetComponents(entity.Uid))
                {
                    // Make sure to ONLY get components that are defined in the prototype.
                    // Others could be instantiated directly by AddComponent (e.g. ContainerManager).
                    // And those aren't guaranteed to exist on the client, so don't clear them.
                    if (prototype.Components.ContainsKey(component.Name))
                    {
                        ((Component) component).ClearTicks();
                    }
                }
            }

            return entity;
        }

        /// <inheritdoc />
        public override IEntity SpawnEntity(string? protoName, EntityCoordinates coordinates)
        {
            if (!coordinates.IsValid(this))
                throw new InvalidOperationException($"Tried to spawn entity {protoName} on invalid coordinates {coordinates}.");

            var entity = CreateEntityUninitialized(protoName, coordinates);

            InitializeAndStartEntity((Entity) entity);

            if (_pauseManager.IsMapInitialized(coordinates.GetMapId(this)))
            {
                entity.RunMapInit();
            }

            return entity;
        }

        /// <inheritdoc />
        public override IEntity SpawnEntity(string? protoName, MapCoordinates coordinates)
        {
            var entity = CreateEntityUninitialized(protoName, coordinates);
            InitializeAndStartEntity((Entity) entity);
            return entity;
        }

        /// <inheritdoc />
        public override IEntity SpawnEntityNoMapInit(string? protoName, EntityCoordinates coordinates)
        {
            var newEnt = CreateEntityUninitialized(protoName, coordinates);
            InitializeAndStartEntity((Entity) newEnt);
            return newEnt;
        }

        /// <inheritdoc />
        public List<EntityState>? GetEntityStates(GameTick fromTick)
        {
            var stateEntities = new List<EntityState>();
            foreach (var entity in AllEntities)
            {
                if (entity.Deleted)
                    continue;

                DebugTools.Assert(entity.Initialized);

                if (entity.LastModifiedTick <= fromTick)
                    continue;

                stateEntities.Add(GetEntityState(ComponentManager, entity.Uid, fromTick));
            }

            // no point sending an empty collection
            return stateEntities.Count == 0 ? default : stateEntities;
        }

<<<<<<< HEAD
        // TODO: Physics chunks doesn't need any of this shit, just needs to subscribe to MoveEvent IMO.
=======
        private readonly Dictionary<IPlayerSession, SortedSet<EntityUid>> _seenMovers
            = new();

        // Is thread safe.
        private SortedSet<EntityUid> GetSeenMovers(IPlayerSession player)
        {
            lock (_seenMovers)
            {
                return GetSeenMoversUnlocked(player);
            }
        }

        private SortedSet<EntityUid> GetSeenMoversUnlocked(IPlayerSession player)
        {
            if (!_seenMovers.TryGetValue(player, out var movers))
            {
                movers = new SortedSet<EntityUid>();
                _seenMovers.Add(player, movers);
            }

            return movers;
        }

        private void AddToSeenMovers(IPlayerSession player, EntityUid entityUid)
        {
            var movers = GetSeenMoversUnlocked(player);

            movers.Add(entityUid);
        }

        private readonly Dictionary<IPlayerSession, Dictionary<EntityUid, GameTick>> _playerLastSeen
            = new();

        private static readonly Vector2 Vector2NaN = new(float.NaN, float.NaN);

        private Dictionary<EntityUid, GameTick> GetLastSeen(IPlayerSession player)
        {
            lock (_playerLastSeen)
            {
                if (!_playerLastSeen.TryGetValue(player, out var lastSeen))
                {
                    lastSeen = new Dictionary<EntityUid, GameTick>();
                    _playerLastSeen.Add(player, lastSeen);
                }

                return lastSeen;
            }
        }

        private static GameTick GetLastSeenTick(Dictionary<EntityUid, GameTick> lastSeen, EntityUid uid)
        {
            if (!lastSeen.TryGetValue(uid, out var tick))
            {
                tick = GameTick.First;
            }

            return tick;
        }

        private static GameTick UpdateLastSeenTick(Dictionary<EntityUid, GameTick> lastSeen, EntityUid uid, GameTick newTick)
        {
            if (!lastSeen.TryGetValue(uid, out var oldTick))
            {
                oldTick = GameTick.First;
            }

            lastSeen[uid] = newTick;

            return oldTick;
        }

        private static IEnumerable<EntityUid> GetLastSeenAfter(Dictionary<EntityUid, GameTick> lastSeen, GameTick fromTick)
        {
            foreach (var (uid, tick) in lastSeen)
            {
                if (tick > fromTick)
                {
                    yield return uid;
                }
            }
        }

        private IEnumerable<EntityUid> GetLastSeenOn(Dictionary<EntityUid, GameTick> lastSeen, GameTick fromTick)
        {
            foreach (var (uid, tick) in lastSeen)
            {
                if (tick == fromTick)
                {
                    yield return uid;
                }
            }
        }

        private static void SetLastSeenTick(Dictionary<EntityUid, GameTick> lastSeen, EntityUid uid, GameTick tick)
        {
            lastSeen[uid] = tick;
        }

        private static void ClearLastSeenTick(Dictionary<EntityUid, GameTick> lastSeen, EntityUid uid)
        {
            lastSeen.Remove(uid);
        }

        public void DropPlayerState(IPlayerSession player)
        {
            lock (_playerLastSeen)
            {
                _playerLastSeen.Remove(player);
            }
        }

        private void IncludeRelatives(IEnumerable<IEntity> children, HashSet<IEntity> set)
        {
            foreach (var child in children)
            {
                var ent = child!;

                while (ent != null && !ent.Deleted)
                {
                    if (set.Add(ent))
                    {
                        AddContainedRecursive(ent, set);

                        ent = ent.Transform.Parent?.Owner!;
                    }
                    else
                    {
                        // Already processed this entity once.
                        break;
                    }
                }
            }
        }

        private static void AddContainedRecursive(IEntity ent, HashSet<IEntity> set)
        {
            if (!ent.TryGetComponent(out ContainerManagerComponent? contMgr))
            {
                return;
            }

            foreach (var container in contMgr.GetAllContainers())
            {
                // Manual for loop to cut out allocations.
                // ReSharper disable once ForCanBeConvertedToForeach
                for (var i = 0; i < container.ContainedEntities.Count; i++)
                {
                    var contEnt = container.ContainedEntities[i];
                    set.Add(contEnt);
                    AddContainedRecursive(contEnt, set);
                }
            }
        }

        private class PlayerSeenEntityStatesResources
        {
            public readonly HashSet<EntityUid> IncludedEnts = new();

            public readonly List<EntityState> EntityStates = new();

            public readonly HashSet<EntityUid> NeededEnts = new();

            public readonly HashSet<IEntity> Relatives = new();
        }

        private readonly ThreadLocal<PlayerSeenEntityStatesResources> _playerSeenEntityStatesResources
            = new(() => new PlayerSeenEntityStatesResources());
>>>>>>> 1baee300

        public List<EntityState> GetEntityStates(GameTick fromTick, GameTick currentTick, IPlayerSession player, float range)
        {
            var playerEnt = player.AttachedEntity;
            if (playerEnt == null)
                // TODO: Return ALL
                return new List<EntityState>();

            var data = _lookupSystem.GetPlayerLastSeen(player);
            if (data == null)
                return new List<EntityState>();

            var entityStates = new List<EntityState>();
            var transform = playerEnt.Transform;
            var playerPos = transform.WorldPosition;
            var mapId = transform.MapID;

            // TODO: This is based on the old method but ideally it iterates through all of their eyes enlarged
            // TODO: We should also consider some stuff like lights which necessitate a higher PVS range
            // Probably just have a separate component that the lookups tracks separately
            var viewbox = new Box2(playerPos, playerPos).Enlarged(range);

            // TODO: Ideally each chunk has "LastModifiedTick" that is the latest of any entity contained within
            // Then we can just do a quicker check... stuff gets modified frequently but I think this will still work well...
            // Would also need to store last time we sent a chunk to a particular player given they don't get sent the whole chunk
            foreach (var entity in _lookupSystem.GetEntitiesIntersecting(mapId, viewbox, includeGrids: true, approximate: true))
            {
                // TODO: Probably don't send container data to clients maybe? Though we need to fix containers so they
                // don't throw if we don't send it (coz currently they do).
                // Though I guess sending contents is useful for prediction ahhhhhhhh

                // Get whether we need to send dat state
                // If we haven't seen it ever then force send that baby
                if (data.EntityLastSeen.TryGetValue(entity.Uid, out var lastSeen))
                {
                    if (entity.LastModifiedTick <= lastSeen ||
                        (entity.TryGetComponent(out VisibilityComponent? visibility) &&
                         (player.VisibilityMask & visibility.Layer) == 0))
                    {
<<<<<<< HEAD
                        continue;
=======
                        // mover can't be seen
                        var oldState =
                            (TransformComponent.TransformComponentState) entity.Transform.GetComponentState();
                        entityStates.Add(new EntityState(uid,
                            new ComponentChanged[]
                            {
                                new(false, NetIDs.TRANSFORM, "Transform")
                            },
                            new ComponentState[]
                            {
                                new TransformComponent.TransformComponentState(Vector2NaN, oldState.Rotation,
                                    oldState.ParentID)
                            }));

                        seenMovers.Remove(uid);
                        ClearLastSeenTick(lSeen, uid);
                        checkedEnts.Add(uid);

                        var needed = oldState.ParentID;
                        if (!needed.IsValid() || checkedEnts.Contains(needed))
                        {
                            // either no parent attached or parent already included
                            continue;
                        }

                        if (GetLastSeenTick(lSeen, needed) == GameTick.Zero)
                        {
                            neededEnts.Add(needed);
                        }
>>>>>>> 1baee300
                    }
                }

                var state = GetEntityState(ComponentManager, entity.Uid, fromTick);
                data.EntityLastSeen[entity.Uid] = entity.LastModifiedTick;

                // Sending nothing at all
                if (state.ComponentStates == null)
                    continue;

                entityStates.Add(state);
                // TODO: Look at that transform shit.
            }

            // Sort for the client.
            entityStates.Sort((a, b) => a.Uid.CompareTo(b.Uid));
            return entityStates;

        }

        public override void DeleteEntity(IEntity e)
        {
            base.DeleteEntity(e);
            EventBus.RaiseEvent(EventSource.Local, new EntityDeletedMessage(e));
            _deletionHistory.Add((CurrentTick, e.Uid));
        }

        public List<EntityUid>? GetDeletedEntities(GameTick fromTick)
        {
            var list = new List<EntityUid>();
            foreach (var (tick, id) in _deletionHistory)
            {
                if (tick >= fromTick)
                {
                    list.Add(id);
                }
            }

            // no point sending an empty collection
            return list.Count == 0 ? default : list;
        }

        public void CullDeletionHistory(GameTick toTick)
        {
            _deletionHistory.RemoveAll(hist => hist.tick <= toTick);
        }

        #endregion IEntityManager Members

        IEntity IServerEntityManagerInternal.AllocEntity(string? prototypeName, EntityUid? uid)
        {
            return AllocEntity(prototypeName, uid);
        }

        protected override EntityUid GenerateEntityUid()
        {
            return new(_nextServerEntityUid++);
        }

        void IServerEntityManagerInternal.FinishEntityLoad(IEntity entity, IEntityLoadContext? context)
        {
            LoadEntity((Entity) entity, context);
        }

        void IServerEntityManagerInternal.FinishEntityInitialization(IEntity entity)
        {
            InitializeEntity((Entity) entity);
        }

        void IServerEntityManagerInternal.FinishEntityStartup(IEntity entity)
        {
            StartEntity((Entity) entity);
        }

        /// <inheritdoc />
        public override void Startup()
        {
            base.Startup();
            EntitySystemManager.Initialize();
            _lookupSystem = EntitySystem.Get<ServerEntityLookupSystem>();
            Started = true;
        }

        /// <summary>
        /// Generates a network entity state for the given entity.
        /// </summary>
        /// <param name="compMan">ComponentManager that contains the components for the entity.</param>
        /// <param name="entityUid">Uid of the entity to generate the state from.</param>
        /// <param name="fromTick">Only provide delta changes from this tick.</param>
        /// <returns>New entity State for the given entity.</returns>
        public EntityState GetEntityState(IComponentManager compMan, EntityUid entityUid, GameTick fromTick)
        {
            var compStates = new List<ComponentState>();
            var changed = new List<ComponentChanged>();

            foreach (var comp in compMan.GetNetComponents(entityUid))
            {
                DebugTools.Assert(comp.Initialized);

                // NOTE: When LastModifiedTick or CreationTick are 0 it means that the relevant data is
                // "not different from entity creation".
                // i.e. when the client spawns the entity and loads the entity prototype,
                // the data it deserializes from the prototype SHOULD be equal
                // to what the component state / ComponentChanged would send.
                // As such, we can avoid sending this data in this case since the client "already has it".

                if (comp.NetSyncEnabled && comp.LastModifiedTick != GameTick.Zero && comp.LastModifiedTick >= fromTick)
                    compStates.Add(comp.GetComponentState());

                if (comp.CreationTick != GameTick.Zero && comp.CreationTick >= fromTick && !comp.Deleted)
                {
                    // Can't be null since it's returned by GetNetComponents
                    // ReSharper disable once PossibleInvalidOperationException
                    changed.Add(ComponentChanged.Added(comp.NetID!.Value, comp.Name));
                }
                else if (comp.Deleted && comp.LastModifiedTick >= fromTick)
                {
                    // Can't be null since it's returned by GetNetComponents
                    // ReSharper disable once PossibleInvalidOperationException
                    changed.Add(ComponentChanged.Removed(comp.NetID!.Value));
                }
            }

            return new EntityState(entityUid, changed.ToArray(), compStates.ToArray());
        }

<<<<<<< HEAD
=======

        private void IncludeMapCriticalEntities(HashSet<IEntity> set)
        {
            foreach (var mapId in _mapManager.GetAllMapIds())
            {
                if (_mapManager.HasMapEntity(mapId))
                {
                    set.Add(_mapManager.GetMapEntity(mapId));
                }
            }

            foreach (var grid in _mapManager.GetAllGrids())
            {
                if (grid.GridEntityId != EntityUid.Invalid)
                {
                    set.Add(GetEntity(grid.GridEntityId));
                }
            }
        }

        private void ExcludeInvisible(HashSet<IEntity> set, int visibilityMask)
        {
            set.RemoveWhere(e =>
            {
                if (!e.TryGetComponent(out VisibilityComponent? visibility))
                {
                    return false;
                }

                return (visibilityMask & visibility.Layer) == 0;
            });
        }

>>>>>>> 1baee300
        public override void Update(float frameTime, Histogram? histogram)
        {
            base.Update(frameTime, histogram);

            EntitiesCount.Set(AllEntities.Count);
        }
    }
}<|MERGE_RESOLUTION|>--- conflicted
+++ resolved
@@ -167,177 +167,7 @@
             return stateEntities.Count == 0 ? default : stateEntities;
         }
 
-<<<<<<< HEAD
         // TODO: Physics chunks doesn't need any of this shit, just needs to subscribe to MoveEvent IMO.
-=======
-        private readonly Dictionary<IPlayerSession, SortedSet<EntityUid>> _seenMovers
-            = new();
-
-        // Is thread safe.
-        private SortedSet<EntityUid> GetSeenMovers(IPlayerSession player)
-        {
-            lock (_seenMovers)
-            {
-                return GetSeenMoversUnlocked(player);
-            }
-        }
-
-        private SortedSet<EntityUid> GetSeenMoversUnlocked(IPlayerSession player)
-        {
-            if (!_seenMovers.TryGetValue(player, out var movers))
-            {
-                movers = new SortedSet<EntityUid>();
-                _seenMovers.Add(player, movers);
-            }
-
-            return movers;
-        }
-
-        private void AddToSeenMovers(IPlayerSession player, EntityUid entityUid)
-        {
-            var movers = GetSeenMoversUnlocked(player);
-
-            movers.Add(entityUid);
-        }
-
-        private readonly Dictionary<IPlayerSession, Dictionary<EntityUid, GameTick>> _playerLastSeen
-            = new();
-
-        private static readonly Vector2 Vector2NaN = new(float.NaN, float.NaN);
-
-        private Dictionary<EntityUid, GameTick> GetLastSeen(IPlayerSession player)
-        {
-            lock (_playerLastSeen)
-            {
-                if (!_playerLastSeen.TryGetValue(player, out var lastSeen))
-                {
-                    lastSeen = new Dictionary<EntityUid, GameTick>();
-                    _playerLastSeen.Add(player, lastSeen);
-                }
-
-                return lastSeen;
-            }
-        }
-
-        private static GameTick GetLastSeenTick(Dictionary<EntityUid, GameTick> lastSeen, EntityUid uid)
-        {
-            if (!lastSeen.TryGetValue(uid, out var tick))
-            {
-                tick = GameTick.First;
-            }
-
-            return tick;
-        }
-
-        private static GameTick UpdateLastSeenTick(Dictionary<EntityUid, GameTick> lastSeen, EntityUid uid, GameTick newTick)
-        {
-            if (!lastSeen.TryGetValue(uid, out var oldTick))
-            {
-                oldTick = GameTick.First;
-            }
-
-            lastSeen[uid] = newTick;
-
-            return oldTick;
-        }
-
-        private static IEnumerable<EntityUid> GetLastSeenAfter(Dictionary<EntityUid, GameTick> lastSeen, GameTick fromTick)
-        {
-            foreach (var (uid, tick) in lastSeen)
-            {
-                if (tick > fromTick)
-                {
-                    yield return uid;
-                }
-            }
-        }
-
-        private IEnumerable<EntityUid> GetLastSeenOn(Dictionary<EntityUid, GameTick> lastSeen, GameTick fromTick)
-        {
-            foreach (var (uid, tick) in lastSeen)
-            {
-                if (tick == fromTick)
-                {
-                    yield return uid;
-                }
-            }
-        }
-
-        private static void SetLastSeenTick(Dictionary<EntityUid, GameTick> lastSeen, EntityUid uid, GameTick tick)
-        {
-            lastSeen[uid] = tick;
-        }
-
-        private static void ClearLastSeenTick(Dictionary<EntityUid, GameTick> lastSeen, EntityUid uid)
-        {
-            lastSeen.Remove(uid);
-        }
-
-        public void DropPlayerState(IPlayerSession player)
-        {
-            lock (_playerLastSeen)
-            {
-                _playerLastSeen.Remove(player);
-            }
-        }
-
-        private void IncludeRelatives(IEnumerable<IEntity> children, HashSet<IEntity> set)
-        {
-            foreach (var child in children)
-            {
-                var ent = child!;
-
-                while (ent != null && !ent.Deleted)
-                {
-                    if (set.Add(ent))
-                    {
-                        AddContainedRecursive(ent, set);
-
-                        ent = ent.Transform.Parent?.Owner!;
-                    }
-                    else
-                    {
-                        // Already processed this entity once.
-                        break;
-                    }
-                }
-            }
-        }
-
-        private static void AddContainedRecursive(IEntity ent, HashSet<IEntity> set)
-        {
-            if (!ent.TryGetComponent(out ContainerManagerComponent? contMgr))
-            {
-                return;
-            }
-
-            foreach (var container in contMgr.GetAllContainers())
-            {
-                // Manual for loop to cut out allocations.
-                // ReSharper disable once ForCanBeConvertedToForeach
-                for (var i = 0; i < container.ContainedEntities.Count; i++)
-                {
-                    var contEnt = container.ContainedEntities[i];
-                    set.Add(contEnt);
-                    AddContainedRecursive(contEnt, set);
-                }
-            }
-        }
-
-        private class PlayerSeenEntityStatesResources
-        {
-            public readonly HashSet<EntityUid> IncludedEnts = new();
-
-            public readonly List<EntityState> EntityStates = new();
-
-            public readonly HashSet<EntityUid> NeededEnts = new();
-
-            public readonly HashSet<IEntity> Relatives = new();
-        }
-
-        private readonly ThreadLocal<PlayerSeenEntityStatesResources> _playerSeenEntityStatesResources
-            = new(() => new PlayerSeenEntityStatesResources());
->>>>>>> 1baee300
 
         public List<EntityState> GetEntityStates(GameTick fromTick, GameTick currentTick, IPlayerSession player, float range)
         {
@@ -377,39 +207,7 @@
                         (entity.TryGetComponent(out VisibilityComponent? visibility) &&
                          (player.VisibilityMask & visibility.Layer) == 0))
                     {
-<<<<<<< HEAD
                         continue;
-=======
-                        // mover can't be seen
-                        var oldState =
-                            (TransformComponent.TransformComponentState) entity.Transform.GetComponentState();
-                        entityStates.Add(new EntityState(uid,
-                            new ComponentChanged[]
-                            {
-                                new(false, NetIDs.TRANSFORM, "Transform")
-                            },
-                            new ComponentState[]
-                            {
-                                new TransformComponent.TransformComponentState(Vector2NaN, oldState.Rotation,
-                                    oldState.ParentID)
-                            }));
-
-                        seenMovers.Remove(uid);
-                        ClearLastSeenTick(lSeen, uid);
-                        checkedEnts.Add(uid);
-
-                        var needed = oldState.ParentID;
-                        if (!needed.IsValid() || checkedEnts.Contains(needed))
-                        {
-                            // either no parent attached or parent already included
-                            continue;
-                        }
-
-                        if (GetLastSeenTick(lSeen, needed) == GameTick.Zero)
-                        {
-                            neededEnts.Add(needed);
-                        }
->>>>>>> 1baee300
                     }
                 }
 
@@ -536,42 +334,6 @@
             return new EntityState(entityUid, changed.ToArray(), compStates.ToArray());
         }
 
-<<<<<<< HEAD
-=======
-
-        private void IncludeMapCriticalEntities(HashSet<IEntity> set)
-        {
-            foreach (var mapId in _mapManager.GetAllMapIds())
-            {
-                if (_mapManager.HasMapEntity(mapId))
-                {
-                    set.Add(_mapManager.GetMapEntity(mapId));
-                }
-            }
-
-            foreach (var grid in _mapManager.GetAllGrids())
-            {
-                if (grid.GridEntityId != EntityUid.Invalid)
-                {
-                    set.Add(GetEntity(grid.GridEntityId));
-                }
-            }
-        }
-
-        private void ExcludeInvisible(HashSet<IEntity> set, int visibilityMask)
-        {
-            set.RemoveWhere(e =>
-            {
-                if (!e.TryGetComponent(out VisibilityComponent? visibility))
-                {
-                    return false;
-                }
-
-                return (visibilityMask & visibility.Layer) == 0;
-            });
-        }
-
->>>>>>> 1baee300
         public override void Update(float frameTime, Histogram? histogram)
         {
             base.Update(frameTime, histogram);
