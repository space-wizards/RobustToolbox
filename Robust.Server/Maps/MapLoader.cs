using System;
using System.Collections.Generic;
using System.Diagnostics.CodeAnalysis;
using System.Globalization;
using System.IO;
using System.Linq;
using JetBrains.Annotations;
using Robust.Server.GameObjects;
using Robust.Server.GameStates;
using Robust.Server.Physics;
using Robust.Shared.ContentPack;
using Robust.Shared.GameObjects;
using Robust.Shared.IoC;
using Robust.Shared.Log;
using Robust.Shared.Map;
using Robust.Shared.Physics;
using Robust.Shared.Physics.Dynamics;
using Robust.Shared.Prototypes;
using Robust.Shared.Serialization;
using Robust.Shared.Serialization.Manager;
using Robust.Shared.Serialization.Markdown;
using Robust.Shared.Serialization.Markdown.Mapping;
using Robust.Shared.Serialization.Markdown.Sequence;
using Robust.Shared.Serialization.Markdown.Validation;
using Robust.Shared.Serialization.Markdown.Value;
using Robust.Shared.Serialization.TypeSerializers.Interfaces;
using Robust.Shared.Utility;
using YamlDotNet.Core;
using YamlDotNet.RepresentationModel;

namespace Robust.Server.Maps
{
    /// <summary>
    ///     Saves and loads maps to the disk.
    /// </summary>
    public sealed class MapLoader : IMapLoader
    {
        private static readonly MapLoadOptions DefaultLoadOptions = new();

        private const int MapFormatVersion = 2;

        [Dependency] private readonly IResourceManager _resMan = default!;
        [Dependency] private readonly IMapManagerInternal _mapManager = default!;
        [Dependency] private readonly ITileDefinitionManager _tileDefinitionManager = default!;
        [Dependency] private readonly IServerEntityManagerInternal _serverEntityManager = default!;
        [Dependency] private readonly IPrototypeManager _prototypeManager = default!;
        [Dependency] private readonly ISerializationManager _serializationManager = default!;

        public event Action<YamlStream, string>? LoadedMapData;

        /// <inheritdoc />
        public void SaveBlueprint(GridId gridId, string yamlPath)
        {
            var grid = _mapManager.GetGrid(gridId);

            var context = new MapContext(_mapManager, _tileDefinitionManager, _serverEntityManager, _prototypeManager, _serializationManager);
            context.RegisterGrid(grid);
            var root = context.Serialize();
            var document = new YamlDocument(root);

            var resPath = new ResourcePath(yamlPath).ToRootedPath();
            _resMan.UserData.CreateDir(resPath.Directory);

            using var writer = _resMan.UserData.OpenWriteText(resPath);

            var stream = new YamlStream();
            stream.Add(document);
            stream.Save(new YamlMappingFix(new Emitter(writer)), false);
        }

        /// <inheritdoc />
        public IMapGrid? LoadBlueprint(MapId mapId, string path)
        {
            return LoadBlueprint(mapId, path, DefaultLoadOptions);
        }

        private ResourcePath Rooted(string path)
        {
            return new ResourcePath(path).ToRootedPath();
        }

        public IMapGrid? LoadBlueprint(MapId mapId, string path, MapLoadOptions options)
        {
            var resPath = Rooted(path);

            if (!TryGetReader(resPath, out var reader)) return null;

            IMapGrid grid;
            using (reader)
            {
                Logger.InfoS("map", $"Loading Grid: {resPath}");

                var data = new MapData(reader);

                LoadedMapData?.Invoke(data.Stream, resPath.ToString());

                if (data.GridCount != 1)
                {
                    throw new InvalidDataException("Cannot instance map with multiple grids as blueprint.");
                }

                var context = new MapContext(_mapManager, _tileDefinitionManager, _serverEntityManager,
                    _prototypeManager, _serializationManager, data.RootNode.ToDataNodeCast<MappingDataNode>(), mapId, options);
                context.Deserialize();
                grid = context.Grids[0];

                PostDeserialize(mapId, context);
            }

            return grid;
        }

        private void PostDeserialize(MapId mapId, MapContext context)
        {
            if (context.MapIsPostInit)
            {
                foreach (var entity in context.Entities)
                {
                    _serverEntityManager.GetComponent<MetaDataComponent>(entity).EntityLifeStage = EntityLifeStage.MapInitialized;
                }
            }
            else if (_mapManager.IsMapInitialized(mapId))
            {
                foreach (var entity in context.Entities)
                {
                    entity.RunMapInit(_serverEntityManager);
                }
            }

            if (_mapManager.IsMapPaused(mapId))
            {
                foreach (var entity in context.Entities)
                {
                    _serverEntityManager.GetComponent<MetaDataComponent>(entity).EntityPaused = true;
                }
            }
        }

        /// <inheritdoc />
        public void SaveMap(MapId mapId, string yamlPath)
        {
            Logger.InfoS("map", $"Saving map {mapId} to {yamlPath}");
            var context = new MapContext(_mapManager, _tileDefinitionManager, _serverEntityManager, _prototypeManager, _serializationManager);
            foreach (var grid in _mapManager.GetAllMapGrids(mapId))
            {
                context.RegisterGrid(grid);
            }

            var document = new YamlDocument(context.Serialize());

            var resPath = new ResourcePath(yamlPath).ToRootedPath();
            _resMan.UserData.CreateDir(resPath.Directory);

            using var writer = _resMan.UserData.OpenWriteText(resPath);

            var stream = new YamlStream();
            stream.Add(document);
            stream.Save(new YamlMappingFix(new Emitter(writer)), false);

            Logger.InfoS("map", "Save completed!");
        }

        public void LoadMap(MapId mapId, string path)
        {
            LoadMap(mapId, path, DefaultLoadOptions);
        }

        private bool TryGetReader(ResourcePath resPath, [NotNullWhen(true)] out TextReader? reader)
        {
            // try user
            if (!_resMan.UserData.Exists(resPath))
            {
                Logger.InfoS("map", $"No user map found: {resPath}");

                // fallback to content
                if (_resMan.TryContentFileRead(resPath, out var contentReader))
                {
                    reader = new StreamReader(contentReader);
                }
                else
                {
                    Logger.ErrorS("map", $"No map found: {resPath}");
                    reader = null;
                    return false;
                }
            }
            else
            {
                reader = _resMan.UserData.OpenText(resPath);
            }

            return true;
        }

        public void LoadMap(MapId mapId, string path, MapLoadOptions options)
        {
            var resPath = Rooted(path);

            if (!TryGetReader(resPath, out var reader)) return;

            using (reader)
            {
                Logger.InfoS("map", $"Loading Map: {resPath}");

                var data = new MapData(reader);

                LoadedMapData?.Invoke(data.Stream, resPath.ToString());

                var context = new MapContext(_mapManager, _tileDefinitionManager, _serverEntityManager,
                    _prototypeManager, _serializationManager, data.RootNode.ToDataNodeCast<MappingDataNode>(), mapId, options);
                context.Deserialize();

                PostDeserialize(mapId, context);
            }
        }

        /// <summary>
        ///     Handles the primary bulk of state during the map serialization process.
        /// </summary>
        internal sealed class MapContext : ISerializationContext, IEntityLoadContext,
            ITypeSerializer<GridId, ValueDataNode>,
            ITypeSerializer<EntityUid, ValueDataNode>,
            ITypeReaderWriter<EntityUid, ValueDataNode>
        {
            private readonly IMapManagerInternal _mapManager;
            private readonly ITileDefinitionManager _tileDefinitionManager;
            private readonly IServerEntityManagerInternal _serverEntityManager;
            private readonly IPrototypeManager _prototypeManager;
            private readonly ISerializationManager _serializationManager;

            private readonly MapLoadOptions? _loadOptions;
            private readonly Dictionary<GridId, int> GridIDMap = new();
            public readonly List<MapGrid> Grids = new();
            private readonly List<GridId> _readGridIndices = new();

            private readonly Dictionary<EntityUid, int> EntityUidMap = new();
            private readonly Dictionary<int, EntityUid> UidEntityMap = new();
            public readonly List<EntityUid> Entities = new();

            private readonly List<(EntityUid, MappingDataNode)> _entitiesToDeserialize
                = new();

            private bool IsBlueprintMode => GridIDMap.Count == 1;

            private readonly MappingDataNode RootNode;
            public readonly MapId TargetMap;

            private Dictionary<string, MappingDataNode>? CurrentReadingEntityComponents;

            private string? CurrentWritingComponent;
            private EntityUid? CurrentWritingEntity;

            public IReadOnlyDictionary<ushort, string>? TileMap => _tileMap;
            private Dictionary<ushort, string>? _tileMap;

            public Dictionary<(Type, Type), object> TypeReaders { get; }
            public Dictionary<Type, object> TypeWriters { get; }
            public Dictionary<Type, object> TypeCopiers => TypeWriters;
            public Dictionary<(Type, Type), object> TypeValidators => TypeReaders;

            public bool MapIsPostInit { get; private set; }

            public MapContext(IMapManagerInternal maps, ITileDefinitionManager tileDefs,
                IServerEntityManagerInternal entities, IPrototypeManager prototypeManager,
                ISerializationManager serializationManager)
            {
                _mapManager = maps;
                _tileDefinitionManager = tileDefs;
                _serverEntityManager = entities;
                _prototypeManager = prototypeManager;
                _serializationManager = serializationManager;

                RootNode = new MappingDataNode();
                TypeWriters = new Dictionary<Type, object>()
                {
                    {typeof(GridId), this},
                    {typeof(EntityUid), this}
                };
                TypeReaders = new Dictionary<(Type, Type), object>()
                {
                    {(typeof(GridId), typeof(ValueDataNode)), this},
                    {(typeof(EntityUid), typeof(ValueDataNode)), this}
                };
            }

            public MapContext(IMapManagerInternal maps, ITileDefinitionManager tileDefs,
                IServerEntityManagerInternal entities,
                IPrototypeManager prototypeManager,
                ISerializationManager serializationManager,
                MappingDataNode node, MapId targetMapId, MapLoadOptions options)
            {
                _mapManager = maps;
                _tileDefinitionManager = tileDefs;
                _serverEntityManager = entities;
                _loadOptions = options;
                _serializationManager = serializationManager;

                RootNode = node;
                TargetMap = targetMapId;
                _prototypeManager = prototypeManager;
                TypeWriters = new Dictionary<Type, object>()
                {
                    {typeof(GridId), this},
                    {typeof(EntityUid), this}
                };
                TypeReaders = new Dictionary<(Type, Type), object>()
                {
                    {(typeof(GridId), typeof(ValueDataNode)), this},
                    {(typeof(EntityUid), typeof(ValueDataNode)), this}
                };
            }

            // Deserialization
            public void Deserialize()
            {
                // Verify that prototypes for all the entities exist and throw if they don't.
                VerifyEntitiesExist();

                // First we load map meta data like version.
                ReadMetaSection();

                // Create the new map.
                AllocMap();

                // Maps grid section indices to GridIds, for deserializing GridIds on entities.
                ReadGridSectionIndices();

                // Entities are first allocated. This allows us to know the future UID of all entities on the map before
                // even ExposeData is loaded. This allows us to resolve serialized EntityUid instances correctly.
                AllocEntities();

                // Actually instance components and run ExposeData on them.
                FinishEntitiesLoad();

                // Load grids.
                ReadTileMapSection();

                // Reads the grid section, allocates MapGrids, and maps them to their respective MapGridComponents.
                ReadGridSection();

                // Clear the net tick numbers so that components from prototypes (not modified by map)
                // aren't sent over the wire initially.
                ResetNetTicks();

                // Grid entities were NOT created inside ReadGridSection().
                // We have to fix the created grids up with the grid entities deserialized from the map.
                FixMapEntities();

                // We have to attach grids to the target map here.
                // If we don't, initialization & startup can fail for some entities.
                AttachMapEntities();

                ApplyGridFixtures();

                // Run Initialize on all components.
                FinishEntitiesInitialization();

                // Run Startup on all components.
                FinishEntitiesStartup();
            }

            private void VerifyEntitiesExist()
            {
                var fail = false;
                var entities = RootNode.Get<SequenceDataNode>("entities");
                var reportedError = new HashSet<string>();
                foreach (var entityDef in entities.Cast<MappingDataNode>())
                {
                    if (entityDef.TryGet<ValueDataNode>("type", out var typeNode))
                    {
                        var type = typeNode.Value;
                        if (!_prototypeManager.HasIndex<EntityPrototype>(type) && !reportedError.Contains(type))
                        {
                            Logger.Error("Missing prototype for map: {0}", type);
                            fail = true;
                            reportedError.Add(type);
                        }
                    }
                }

                if (fail)
                {
                    throw new InvalidOperationException(
                        "Found missing prototypes in map file. Missing prototypes have been dumped to logs.");
                }
            }

            private void ResetNetTicks()
            {
                var compFactory = IoCManager.Resolve<IComponentFactory>();

                foreach (var (entity, data) in _entitiesToDeserialize)
                {
                    if (!data.TryGet("components", out SequenceDataNode? componentList))
                    {
                        continue;
                    }

                    if (_serverEntityManager.GetComponent<MetaDataComponent>(entity).EntityPrototype is not {} prototype)
                    {
                        continue;
                    }

                    foreach (var (netId, component) in _serverEntityManager.GetNetComponents(entity))
                    {
                        var castComp = (Component) component;
                        var compName = compFactory.GetComponentName(castComp.GetType());

                        if (componentList.Cast<MappingDataNode>().Any(p => ((ValueDataNode)p["type"]).Value == compName))
                        {
                            if (prototype.Components.ContainsKey(compName))
                            {
                                // This component is modified by the map so we have to send state.
                                // Though it's still in the prototype itself so creation doesn't need to be sent.
                                castComp.ClearCreationTick();
                            }
                            else
                            {
                                // New component that the prototype normally does not have, need to sync full data.
                                continue;
                            }
                        }

                        // This component is not modified by the map file,
                        // so the client will have the same data after instantiating it from prototype ID.
                        castComp.ClearTicks();
                    }
                }
            }

            /// <summary>
            /// Go through all of the queued chunks that need updating and make sure their bounds are set.
            /// </summary>
            private void ApplyGridFixtures()
            {
                var entManager = _serverEntityManager;
                var gridFixtures = EntitySystem.Get<GridFixtureSystem>();
                var fixtureSystem = EntitySystem.Get<FixtureSystem>();

                foreach (var grid in Grids)
                {
                    var gridInternal = (IMapGridInternal) grid;
                    var body = entManager.EnsureComponent<PhysicsComponent>(grid.GridEntityId);
                    var mapUid = _mapManager.GetMapEntityIdOrThrow(grid.ParentMapId);
                    body.Broadphase = entManager.GetComponent<BroadphaseComponent>(mapUid);
                    var fixtures = entManager.EnsureComponent<FixturesComponent>(grid.GridEntityId);
                    // Regenerate grid collision.
                    gridFixtures.ProcessGrid(gridInternal);
                    // Avoid duplicating the deserialization in FixtureSystem.
                    fixtures.SerializedFixtures.Clear();

                    // Need to go through and double-check we don't have any hanging-on fixtures that
                    // no longer apply (e.g. due to an update in GridFixtureSystem)
                    var toRemove = new RemQueue<Fixture>();

                    foreach (var (_, fixture) in fixtures.Fixtures)
                    {
                        var found = false;

                        foreach (var (_, chunk) in gridInternal.GetMapChunks())
                        {
                            foreach (var cFixture in chunk.Fixtures)
                            {
                                if (!cFixture.Equals(fixture)) continue;
                                found = true;
                                break;
                            }

                            if (found) break;
                        }

                        if (!found)
                        {
                            toRemove.Add(fixture);
                        }
                    }

                    foreach (var fixture in toRemove)
                    {
                        fixtureSystem.DestroyFixture(body, fixture, false, fixtures);
                    }

                    fixtureSystem.FixtureUpdate(fixtures, body);
                }
            }

            private void ReadGridSection()
            {
                // There were no new grids, nothing to do here.
                if(_readGridIndices.Count == 0)
                    return;

                // MapGrids already contain their assigned GridId from their ctor, and the MapComponents just got deserialized.
                // Now we need to actually bind the MapGrids to their components so that you can resolve GridId -> EntityUid
                // After doing this, it should be 100% safe to use the MapManager API like normal.

                var yamlGrids = RootNode.GetNode<YamlSequenceNode>("grids");

                // get ents that the grids will bind to
                var gridComps = new Dictionary<GridId, MapGridComponent>(_readGridIndices.Count);

                // linear search for new grid comps
                foreach (var tuple in _entitiesToDeserialize)
                {
                    if (!_serverEntityManager.TryGetComponent(tuple.Item1, out MapGridComponent gridComp))
                        continue;

                    // These should actually be new, pre-init
                    DebugTools.Assert(gridComp.LifeStage == ComponentLifeStage.Added);

                    // yaml deserializer turns "null" into Invalid, this has been encountered by a customer from failed serialization.
                    DebugTools.Assert(gridComp.GridIndex != GridId.Invalid);

                    gridComps[gridComp.GridIndex] = gridComp;
                }

                for (var index = 0; index < _readGridIndices.Count; index++)
                {
                    // Here is where the implicit index pairing magic happens from the yaml.
                    var gridIndex = _readGridIndices[index];
                    var yamlGrid = (YamlMappingNode)yamlGrids.Children[index];

                    // designed to throw if something is broken, every grid must map to an ent
                    var gridComp = gridComps[gridIndex];

                    DebugTools.Assert(gridComp.GridIndex == gridIndex);

                    YamlMappingNode yamlGridInfo = (YamlMappingNode)yamlGrid["settings"];
                    YamlSequenceNode yamlGridChunks = (YamlSequenceNode)yamlGrid["chunks"];

                    var grid = AllocateMapGrid(gridComp, yamlGridInfo);

                    foreach (var chunkNode in yamlGridChunks.Cast<YamlMappingNode>())
                    {
                        YamlGridSerializer.DeserializeChunk(_mapManager, grid, chunkNode, _tileMap!, _tileDefinitionManager);
                    }

                    Grids.Add(grid); // Grids are kept in index order
                }
            }

            private static MapGrid AllocateMapGrid(MapGridComponent gridComp, YamlMappingNode yamlGridInfo)
            {
                // sane defaults
                ushort csz = 16;
                ushort tsz = 1;

                foreach (var kvInfo in yamlGridInfo)
                {
                    var key = kvInfo.Key.ToString();
                    var val = kvInfo.Value.ToString();
                    if (key == "chunksize")
                        csz = ushort.Parse(val);
                    else if (key == "tilesize")
                        tsz = ushort.Parse(val);
                    else if (key == "snapsize")
                        continue; // obsolete
                }

                var grid = gridComp.AllocMapGrid(csz, tsz);

                return grid;
            }

            private void AttachMapEntities()
            {
                var mapEntity = _mapManager.GetMapEntityIdOrThrow(TargetMap);

                foreach (var grid in Grids)
                {
                    var transform = _serverEntityManager.GetComponent<TransformComponent>(grid.GridEntityId);
                    if (transform.Parent != null)
                        continue;

                    var mapOffset = transform.LocalPosition;
                    transform.AttachParent(mapEntity);
                    transform.WorldPosition = mapOffset;
                }
            }

            private void FixMapEntities()
            {
                var pvs = EntitySystem.Get<PVSSystem>();
                foreach (var entity in Entities)
                {
                    if (_serverEntityManager.TryGetComponent(entity, out IMapGridComponent? grid))
                    {
                        pvs?.EntityPVSCollection.UpdateIndex(entity);
                        // The problem here is that the grid is initialising at the same time as everything else which
                        // is bad for slothcoin because a bunch of components are only added
                        // to the grid during its initialisation hence you get exceptions
                        // hence this 1 snowflake thing.
                        _serverEntityManager.EnsureComponent<EntityLookupComponent>(entity);
                    }
                }
            }

            private void ReadMetaSection()
            {
                var meta = RootNode.Get<MappingDataNode>("meta");
                var ver = meta.Get<ValueDataNode>("format").AsInt();
                if (ver != MapFormatVersion)
                {
                    throw new InvalidDataException("Cannot handle this map file version.");
                }

                if (meta.TryGet<ValueDataNode>("postmapinit", out var mapInitNode))
                {
                    MapIsPostInit = mapInitNode.AsBool();
                }
                else
                {
                    MapIsPostInit = true;
                }
            }

            private void ReadTileMapSection()
            {
                // Load tile mapping so that we can map the stored tile IDs into the ones actually used at runtime.
                _tileMap = new Dictionary<ushort, string>();

                var tileMap = RootNode.Get<MappingDataNode>("tilemap");
                foreach (var (key, value) in tileMap.Children.Cast<KeyValuePair<ValueDataNode, ValueDataNode>>())
                {
                    var tileId = (ushort) key.AsInt();
                    var tileDefName = value.Value;
                    _tileMap.Add(tileId, tileDefName);
                }
            }

            private void ReadGridSectionIndices()
            {
<<<<<<< HEAD
                var yamlGrids = RootNode.Get<SequenceDataNode>("grids");

                foreach (var yamlGrid in yamlGrids.Cast<MappingDataNode>())
                {
                    Grids.Add(_serializationManager.Read<MapGrid>(yamlGrid, this));
=======
                // sets up the mapping so the serializer can properly deserialize GridIds.

                var yamlGrids = RootNode.GetNode<YamlSequenceNode>("grids");

                for (var i = 0; i < yamlGrids.Children.Count; i++)
                {
                    _readGridIndices.Add(_mapManager.GenerateGridId(null));
>>>>>>> 65f28c02
                }
            }

            private void AllocMap()
            {
                // Both blueprint and map deserialization use this,
                // so we need to ensure the map exists (and the map entity)
                // before allocating entities.

                if (!_mapManager.MapExists(TargetMap))
                {
                    _mapManager.CreateMap(TargetMap);

                    if (!MapIsPostInit)
                    {
                        _mapManager.AddUninitializedMap(TargetMap);
                    }
                }
            }

            private void AllocEntities()
            {
                var entities = RootNode.Get<SequenceDataNode>("entities");
                foreach (var entityDef in entities.Cast<MappingDataNode>())
                {
                    string? type = null;
                    if (entityDef.TryGet<ValueDataNode>("type", out var typeNode))
                    {
                        type = typeNode.Value;
                    }

                    var uid = Entities.Count;
                    if (entityDef.TryGet<ValueDataNode>("uid", out var uidNode))
                    {
                        uid = uidNode.AsInt();
                    }

                    var entity = _serverEntityManager.AllocEntity(type);
                    Entities.Add(entity);
                    UidEntityMap.Add(uid, entity);
                    _entitiesToDeserialize.Add((entity, entityDef));

                    if (_loadOptions!.StoreMapUids)
                    {
                        var comp = _serverEntityManager.AddComponent<MapSaveIdComponent>(entity);
                        comp.Uid = uid;
                    }
                }
            }

            private void FinishEntitiesLoad()
            {
                foreach (var (entity, data) in _entitiesToDeserialize)
                {
                    CurrentReadingEntityComponents = new Dictionary<string, MappingDataNode>();
                    if (data.TryGet("components", out SequenceDataNode? componentList))
                    {
                        foreach (var compData in componentList.Cast<MappingDataNode>())
                        {
                            var datanode = compData.Copy();
                            datanode.Remove("type");
                            CurrentReadingEntityComponents[((ValueDataNode)compData["type"]).Value] = datanode;
                        }
                    }

                    _serverEntityManager.FinishEntityLoad(entity, this);
                }
            }

            private void FinishEntitiesInitialization()
            {
                foreach (var entity in Entities)
                {
                    _serverEntityManager.FinishEntityInitialization(entity);
                }
            }

            private void FinishEntitiesStartup()
            {
                foreach (var entity in Entities)
                {
                    _serverEntityManager.FinishEntityStartup(entity);
                }
            }

            // Serialization
            public void RegisterGrid(IMapGrid grid)
            {
                if (GridIDMap.ContainsKey(grid.Index))
                {
                    throw new InvalidOperationException();
                }

                Grids.Add((MapGrid) grid);
                GridIDMap.Add(grid.Index, GridIDMap.Count);
            }

            public YamlNode Serialize()
            {
                WriteMetaSection();
                WriteTileMapSection();
                WriteGridSection();

                PopulateEntityList();
                WriteEntitySection();

                return RootNode.ToYaml();
            }

            private void WriteMetaSection()
            {
                var meta = new MappingDataNode();
                RootNode.Add("meta", meta);
                meta.Add("format", MapFormatVersion.ToString(CultureInfo.InvariantCulture));
                // TODO: Make these values configurable.
                meta.Add("name", "DemoStation");
                meta.Add("author", "Space-Wizards");

                var isPostInit = false;
                foreach (var grid in Grids)
                {
                    if (_mapManager.IsMapInitialized(grid.ParentMapId))
                    {
                        isPostInit = true;
                        break;
                    }
                }

                meta.Add("postmapinit", isPostInit ? "true" : "false");
            }

            private void WriteTileMapSection()
            {
                var tileMap = new MappingDataNode();
                RootNode.Add("tilemap", tileMap);
                foreach (var tileDefinition in _tileDefinitionManager)
                {
                    tileMap.Add(tileDefinition.TileId.ToString(CultureInfo.InvariantCulture), tileDefinition.ID);
                }
            }

            private void WriteGridSection()
            {
                var grids = new SequenceDataNode();
                RootNode.Add("grids", grids);

                foreach (var grid in Grids)
                {
                    var entry = _serializationManager.WriteValue(grid, context: this);
                    grids.Add(entry);
                }
            }

            private void PopulateEntityList()
            {
                var withUid = new List<MapSaveIdComponent>();
                var withoutUid = new List<EntityUid>();
                var takenIds = new HashSet<int>();

                foreach (var entity in _serverEntityManager.GetEntities())
                {
                    if (IsMapSavable(entity))
                    {
                        Entities.Add(entity);
                        if (_serverEntityManager.TryGetComponent(entity, out MapSaveIdComponent? mapSaveId))
                        {
                            withUid.Add(mapSaveId);
                        }
                        else
                        {
                            withoutUid.Add(entity);
                        }
                    }
                }

                // Go over entities with a MapSaveIdComponent and assign those.

                foreach (var mapIdComp in withUid)
                {
                    var uid = mapIdComp.Uid;
                    if (takenIds.Contains(uid))
                    {
                        // Duplicate ID. Just pretend it doesn't have an ID and use the without path.
                        withoutUid.Add(mapIdComp.Owner);
                    }
                    else
                    {
                        EntityUidMap.Add(mapIdComp.Owner, uid);
                        takenIds.Add(uid);
                    }
                }

                var uidCounter = 0;
                foreach (var entity in withoutUid)
                {
                    while (takenIds.Contains(uidCounter))
                    {
                        // Find next available UID.
                        uidCounter += 1;
                    }

                    EntityUidMap.Add(entity, uidCounter);
                    takenIds.Add(uidCounter);
                }
            }

            private void WriteEntitySection()
            {
                var serializationManager = IoCManager.Resolve<ISerializationManager>();
                var compFactory = IoCManager.Resolve<IComponentFactory>();
                var entities = new SequenceDataNode();
                RootNode.Add("entities", entities);

                var prototypeCompCache = new Dictionary<string, Dictionary<string, MappingDataNode>>();
                foreach (var entity in Entities.OrderBy(e => EntityUidMap[e]))
                {
                    CurrentWritingEntity = entity;
                    var mapping = new MappingDataNode
                    {
                        {"uid", EntityUidMap[entity].ToString(CultureInfo.InvariantCulture)}
                    };

                    var md = _serverEntityManager.GetComponent<MetaDataComponent>(entity);

                    if (md.EntityPrototype is {} prototype)
                    {
                        mapping.Add("type", prototype.ID);
                        if (!prototypeCompCache.ContainsKey(prototype.ID))
                        {
                            prototypeCompCache[prototype.ID] = new Dictionary<string, MappingDataNode>();
                            foreach (var (compType, comp) in prototype.Components)
                            {
                                prototypeCompCache[prototype.ID].Add(compType, serializationManager.WriteValueAs<MappingDataNode>(comp.GetType(), comp));
                            }
                        }
                    }

                    var components = new SequenceDataNode();

                    // See engine#636 for why the Distinct() call.
                    foreach (var component in _serverEntityManager.GetComponents(entity))
                    {
                        if (component is MapSaveIdComponent)
                            continue;

                        var compType = component.GetType();
                        var compName = compFactory.GetComponentName(compType);
                        CurrentWritingComponent = compName;
                        var compMapping = serializationManager.WriteValueAs<MappingDataNode>(compType, component, context: this);

                        if (md.EntityPrototype != null && prototypeCompCache[md.EntityPrototype.ID].TryGetValue(compName, out var protMapping))
                        {
                            compMapping = compMapping.Except(protMapping);
                            if(compMapping == null) continue;
                        }

                        // Don't need to write it if nothing was written!
                        if (compMapping.Children.Count != 0)
                        {
                            compMapping.Add("type", new ValueDataNode(compName));
                            // Something actually got written!
                            components.Add(compMapping);
                        }
                    }

                    if (components.Count != 0)
                    {
                        mapping.Add("components", components);
                    }

                    entities.Add(mapping);
                }
            }

            // Create custom object serializers that will correctly allow data to be overriden by the map file.
            IComponent IEntityLoadContext.GetComponentData(string componentName,
                IComponent? protoData)
            {
                if (CurrentReadingEntityComponents == null)
                {
                    throw new InvalidOperationException();
                }

                var serializationManager = IoCManager.Resolve<ISerializationManager>();
                var factory = IoCManager.Resolve<IComponentFactory>();

                IComponent data = protoData != null
                    ? serializationManager.CreateCopy(protoData, this)!
                    : (IComponent) Activator.CreateInstance(factory.GetRegistration(componentName).Type)!;

                if (CurrentReadingEntityComponents.TryGetValue(componentName, out var mapping))
                {
                    data = (IComponent) serializationManager.Read(
                        factory.GetRegistration(componentName).Type,
                        mapping, this, value: data)!;
                }

                return data;
            }

            public IEnumerable<string> GetExtraComponentTypes()
            {
                return CurrentReadingEntityComponents!.Keys;
            }

            private bool IsMapSavable(EntityUid entity)
            {
                if (_serverEntityManager.GetComponent<MetaDataComponent>(entity).EntityPrototype?.MapSavable == false || !GridIDMap.ContainsKey(_serverEntityManager.GetComponent<TransformComponent>(entity).GridID))
                {
                    return false;
                }

                // Don't serialize things parented to un savable things.
                // For example clothes inside a person.
                var current = _serverEntityManager.GetComponent<TransformComponent>(entity);
                while (current.Parent != null)
                {
                    if (_serverEntityManager.GetComponent<MetaDataComponent>(current.Parent.Owner).EntityPrototype?.MapSavable == false)
                    {
                        return false;
                    }

                    current = current.Parent;
                }

                return true;
            }

<<<<<<< HEAD
            public GridId Read(ISerializationManager serializationManager, ValueDataNode node,
=======
            [Virtual]
            public class MapLoadException : Exception
            {
                public MapLoadException(string? message)
                    : base(message) { }
            }

            public DeserializationResult Read(ISerializationManager serializationManager, ValueDataNode node,
>>>>>>> 65f28c02
                IDependencyCollection dependencies,
                bool skipHook,
                ISerializationContext? context = null, GridId _ = default)
            {
                // This is the code that deserializes the Grids index into the GridId. This has to happen between Grid allocation
                // and when grids are bound to their entities.

<<<<<<< HEAD
                if (node.Value == "null") return GridId.Invalid;

                var val = int.Parse(node.Value);
                if (val >= Grids.Count)
=======
                if (node.Value == "null")
>>>>>>> 65f28c02
                {
                    throw new MapLoadException($"Error in map file: found local grid ID '{node.Value}' which does not exist.");
                }

                var val = int.Parse(node.Value);
                if (val >= _readGridIndices.Count)
                {
<<<<<<< HEAD
                    return Grids[val].Index;
                }

                return GridId.Invalid;
=======
                    throw new MapLoadException($"Error in map file: found local grid ID '{val}' which does not exist.");
                }

                return new DeserializedValue<GridId>(_readGridIndices[val]);
>>>>>>> 65f28c02
            }

            ValidationNode ITypeValidator<EntityUid, ValueDataNode>.Validate(ISerializationManager serializationManager,
                ValueDataNode node, IDependencyCollection dependencies, ISerializationContext? context)
            {
                if (node.Value == "null")
                {
                    return new ValidatedValueNode(node);
                }

                if (!int.TryParse(node.Value, out var val) || !UidEntityMap.ContainsKey(val))
                {
                    return new ErrorNode(node, "Invalid EntityUid", true);
                }

                return new ValidatedValueNode(node);
            }

            ValidationNode ITypeValidator<GridId, ValueDataNode>.Validate(ISerializationManager serializationManager,
                ValueDataNode node, IDependencyCollection dependencies, ISerializationContext? context)
            {
                if (node.Value == "null") return new ValidatedValueNode(node);

                if (!int.TryParse(node.Value, out var val) || val >= Grids.Count)
                {
                    return new ErrorNode(node, "Invalid GridId", true);
                }

                return new ValidatedValueNode(node);
            }

            public DataNode Write(ISerializationManager serializationManager, EntityUid value, bool alwaysWrite = false,
                ISerializationContext? context = null)
            {
                if (!EntityUidMap.TryGetValue(value, out var entityUidMapped))
                {
                    // Terrible hack to mute this warning on the grids themselves when serializing blueprints.
                    if (!IsBlueprintMode || !_serverEntityManager.HasComponent<MapGridComponent>(CurrentWritingEntity!.Value) ||
                        CurrentWritingComponent != "Transform")
                    {
                        Logger.WarningS("map", "Cannot write entity UID '{0}'.", value);
                    }

                    return new ValueDataNode("null");
                }
                else
                {
                    return new ValueDataNode(entityUidMapped.ToString(CultureInfo.InvariantCulture));
                }
            }

            public DataNode Write(ISerializationManager serializationManager, GridId value, bool alwaysWrite = false,
                ISerializationContext? context = null)
            {
                if (!GridIDMap.TryGetValue(value, out var gridMapped))
                {
                    Logger.WarningS("map", "Cannot write grid ID '{0}', falling back to nullspace.", gridMapped);
                    return new ValueDataNode("");
                }
                else
                {
                    return new ValueDataNode(gridMapped.ToString(CultureInfo.InvariantCulture));
                }
            }

            EntityUid ITypeReader<EntityUid, ValueDataNode>.Read(ISerializationManager serializationManager,
                ValueDataNode node,
                IDependencyCollection dependencies,
                bool skipHook,
                ISerializationContext? context, EntityUid _)
            {
                if (node.Value == "null")
                {
                    return EntityUid.Invalid;
                }

                var val = int.Parse(node.Value);

                if (val >= Entities.Count || !UidEntityMap.ContainsKey(val) || !Entities.TryFirstOrNull(e => e == UidEntityMap[val], out var entity))
                {
                    Logger.ErrorS("map", "Error in map file: found local entity UID '{0}' which does not exist.", val);
                    return EntityUid.Invalid;
                }
                else
                {
                    return entity!.Value;
                }
            }

            [MustUseReturnValue]
            public GridId Copy(ISerializationManager serializationManager, GridId source, GridId target,
                bool skipHook,
                ISerializationContext? context = null)
            {
                return new(source.Value);
            }

            [MustUseReturnValue]
            public EntityUid Copy(ISerializationManager serializationManager, EntityUid source, EntityUid target,
                bool skipHook,
                ISerializationContext? context = null)
            {
                return new((int) source);
            }
        }

        /// <summary>
        ///     Does basic pre-deserialization checks on map file load.
        ///     For example, let's not try to use maps with multiple grids as blueprints, shall we?
        /// </summary>
        private sealed class MapData
        {
            public YamlStream Stream { get; }

            public YamlNode RootNode => Stream.Documents[0].RootNode;
            public int GridCount { get; }

            public MapData(TextReader reader)
            {
                var stream = new YamlStream();
                stream.Load(reader);

                if (stream.Documents.Count < 1)
                {
                    throw new InvalidDataException("Stream has no YAML documents.");
                }

                // Kinda wanted to just make this print a warning and pick [0] but screw that.
                // What is this, a hug box?
                if (stream.Documents.Count > 1)
                {
                    throw new InvalidDataException("Stream too many YAML documents. Map files store exactly one.");
                }

                Stream = stream;
                GridCount = ((YamlSequenceNode) RootNode["grids"]).Children.Count;
            }
        }
    }
}<|MERGE_RESOLUTION|>--- conflicted
+++ resolved
@@ -630,13 +630,6 @@
 
             private void ReadGridSectionIndices()
             {
-<<<<<<< HEAD
-                var yamlGrids = RootNode.Get<SequenceDataNode>("grids");
-
-                foreach (var yamlGrid in yamlGrids.Cast<MappingDataNode>())
-                {
-                    Grids.Add(_serializationManager.Read<MapGrid>(yamlGrid, this));
-=======
                 // sets up the mapping so the serializer can properly deserialize GridIds.
 
                 var yamlGrids = RootNode.GetNode<YamlSequenceNode>("grids");
@@ -644,7 +637,6 @@
                 for (var i = 0; i < yamlGrids.Children.Count; i++)
                 {
                     _readGridIndices.Add(_mapManager.GenerateGridId(null));
->>>>>>> 65f28c02
                 }
             }
 
@@ -973,9 +965,6 @@
                 return true;
             }
 
-<<<<<<< HEAD
-            public GridId Read(ISerializationManager serializationManager, ValueDataNode node,
-=======
             [Virtual]
             public class MapLoadException : Exception
             {
@@ -983,8 +972,7 @@
                     : base(message) { }
             }
 
-            public DeserializationResult Read(ISerializationManager serializationManager, ValueDataNode node,
->>>>>>> 65f28c02
+            public GridId Read(ISerializationManager serializationManager, ValueDataNode node,
                 IDependencyCollection dependencies,
                 bool skipHook,
                 ISerializationContext? context = null, GridId _ = default)
@@ -992,14 +980,7 @@
                 // This is the code that deserializes the Grids index into the GridId. This has to happen between Grid allocation
                 // and when grids are bound to their entities.
 
-<<<<<<< HEAD
-                if (node.Value == "null") return GridId.Invalid;
-
-                var val = int.Parse(node.Value);
-                if (val >= Grids.Count)
-=======
                 if (node.Value == "null")
->>>>>>> 65f28c02
                 {
                     throw new MapLoadException($"Error in map file: found local grid ID '{node.Value}' which does not exist.");
                 }
@@ -1007,17 +988,10 @@
                 var val = int.Parse(node.Value);
                 if (val >= _readGridIndices.Count)
                 {
-<<<<<<< HEAD
-                    return Grids[val].Index;
-                }
-
-                return GridId.Invalid;
-=======
                     throw new MapLoadException($"Error in map file: found local grid ID '{val}' which does not exist.");
                 }
 
-                return new DeserializedValue<GridId>(_readGridIndices[val]);
->>>>>>> 65f28c02
+                return _readGridIndices[val];
             }
 
             ValidationNode ITypeValidator<EntityUid, ValueDataNode>.Validate(ISerializationManager serializationManager,
