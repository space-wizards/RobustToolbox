﻿using JetBrains.Annotations;
using Robust.Shared;
using Robust.Shared.Configuration;
using Robust.Shared.GameObjects;
using Robust.Shared.IoC;
using Robust.Shared.Map;
using Robust.Shared.Physics;
<<<<<<< HEAD
using Robust.Shared.Physics.Collision.Shapes;
using Robust.Shared.Physics.Dynamics;
=======
>>>>>>> ba8daf42

namespace Robust.Server.GameObjects
{
    [UsedImplicitly]
    public class PhysicsSystem : SharedPhysicsSystem
    {
        [Dependency] private readonly IConfigurationManager _configurationManager = default!;

        public override void Initialize()
        {
            base.Initialize();
            SubscribeLocalEvent<GridInitializeEvent>(HandleGridInit);
            LoadMetricCVar();
            _configurationManager.OnValueChanged(CVars.MetricsEnabled, _ => LoadMetricCVar());
        }

        private void LoadMetricCVar()
        {
            MetricsEnabled = _configurationManager.GetCVar(CVars.MetricsEnabled);
        }

        private void HandleGridInit(GridInitializeEvent ev)
        {
            var guid = ev.EntityUid;

            if (!EntityManager.TryGetEntity(guid, out var gridEntity)) return;
            var collideComp = gridEntity.EnsureComponent<PhysicsComponent>();
            collideComp.CanCollide = true;
            collideComp.BodyType = BodyType.Static;
<<<<<<< HEAD
            // TODO: Need to generate chunk fixtures here?
=======
>>>>>>> ba8daf42
        }

        /// <inheritdoc />
        public override void Update(float frameTime)
        {
            SimulateWorld(frameTime, false);
        }
    }
}<|MERGE_RESOLUTION|>--- conflicted
+++ resolved
@@ -5,11 +5,6 @@
 using Robust.Shared.IoC;
 using Robust.Shared.Map;
 using Robust.Shared.Physics;
-<<<<<<< HEAD
-using Robust.Shared.Physics.Collision.Shapes;
-using Robust.Shared.Physics.Dynamics;
-=======
->>>>>>> ba8daf42
 
 namespace Robust.Server.GameObjects
 {
@@ -39,10 +34,6 @@
             var collideComp = gridEntity.EnsureComponent<PhysicsComponent>();
             collideComp.CanCollide = true;
             collideComp.BodyType = BodyType.Static;
-<<<<<<< HEAD
-            // TODO: Need to generate chunk fixtures here?
-=======
->>>>>>> ba8daf42
         }
 
         /// <inheritdoc />
