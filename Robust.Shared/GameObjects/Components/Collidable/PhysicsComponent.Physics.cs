/*
* Farseer Physics Engine:
* Copyright (c) 2012 Ian Qvist
*
* Original source Box2D:
* Copyright (c) 2006-2011 Erin Catto http://www.box2d.org
*
* This software is provided 'as-is', without any express or implied
* warranty.  In no event will the authors be held liable for any damages
* arising from the use of this software.
* Permission is granted to anyone to use this software for any purpose,
* including commercial applications, and to alter it and redistribute it
* freely, subject to the following restrictions:
* 1. The origin of this software must not be misrepresented; you must not
* claim that you wrote the original software. If you use this software
* in a product, an acknowledgment in the product documentation would be
* appreciated but is not required.
* 2. Altered source versions must be plainly marked as such, and must not be
* misrepresented as being the original software.
* 3. This notice may not be removed or altered from any source distribution.
 *
 * PhysicsComponent is heavily modified from Box2D.
*/

using System;
using System.Collections.Generic;
using System.Linq;
using Robust.Shared.Containers;
using Robust.Shared.IoC;
using Robust.Shared.Log;
using Robust.Shared.Map;
using Robust.Shared.Maths;
using Robust.Shared.Physics;
using Robust.Shared.Physics.Broadphase;
using Robust.Shared.Physics.Dynamics;
using Robust.Shared.Physics.Dynamics.Contacts;
using Robust.Shared.Physics.Dynamics.Joints;
using Robust.Shared.Players;
using Robust.Shared.Serialization;
using Robust.Shared.Serialization.Manager.Attributes;
using Robust.Shared.Utility;
using Robust.Shared.ViewVariables;

namespace Robust.Shared.GameObjects
{
    [ComponentReference(typeof(IPhysBody))]
    public sealed class PhysicsComponent : Component, IPhysBody, ISerializationHooks
    {
        [DataField("status", readOnly: true)]
        private BodyStatus _bodyStatus = BodyStatus.OnGround;

        /// <inheritdoc />
        public override string Name => "Physics";

        /// <inheritdoc />
        public override uint? NetID => NetIDs.PHYSICS;

        /// <summary>
        ///     Has this body been added to an island previously in this tick.
        /// </summary>
        public bool Island { get; set; }

        /// <summary>
        ///     Store the body's index within the island so we can lookup its data.
        /// </summary>
        public int IslandIndex { get; set; }

        // TODO: Actually implement after the initial pr dummy
        /// <summary>
        ///     Gets or sets where this body should be included in the CCD solver.
        /// </summary>
        public bool IsBullet { get; set; }

        public bool IgnoreCCD { get; set; }

        /// <summary>
        ///     Linked-list of all of our contacts.
        /// </summary>
        internal ContactEdge? ContactEdges { get; set; } = null;

        /// <summary>
        ///     Linked-list of all of our joints.
        /// </summary>
        internal JointEdge? JointEdges { get; set; } = null;
        // TODO: Should there be a VV thing for joints? Would be useful. Same with contacts.
        // Though not sure how to do it well with the linked-list.

        public bool IgnorePaused { get; set; }

        internal PhysicsMap PhysicsMap { get; set; } = default!;

        /// <inheritdoc />
        [ViewVariables(VVAccess.ReadWrite)]
        public BodyType BodyType
        {
            get => _bodyType;
            set
            {
                if (_bodyType == value)
                    return;

                var oldType = _bodyType;
                _bodyType = value;

                ResetMassData();

                if (_bodyType == BodyType.Static)
                {
                    SetAwake(false);
                    _linVelocity = Vector2.Zero;
                    _angVelocity = 0.0f;
                    // SynchronizeFixtures(); TODO: When CCD
                }
                else
                {
                    SetAwake(true);
                }

                Force = Vector2.Zero;
                Torque = 0.0f;

                RegenerateContacts();

                Owner.EntityManager.EventBus.RaiseLocalEvent(Owner.Uid, new PhysicsBodyTypeChangedEvent(_bodyType, oldType), false);
            }
        }


        [DataField("bodyType")]
        private BodyType _bodyType = BodyType.Static;

        /// <summary>
        /// Set awake without the sleeptimer being reset.
        /// </summary>
        internal void ForceAwake()
        {
            if (_awake || _bodyType == BodyType.Static) return;

            _awake = true;
            Owner.EntityManager.EventBus.RaiseEvent(EventSource.Local, new PhysicsWakeMessage(this));
        }

        // We'll also block Static bodies from ever being awake given they don't need to move.
        /// <inheritdoc />
        [ViewVariables(VVAccess.ReadWrite)]
        public bool Awake
        {
            get => _awake;
            set
            {
                if (_bodyType == BodyType.Static) return;

                SetAwake(value);
            }
        }

        private bool _awake = true;

        private void SetAwake(bool value)
        {
            if (_awake == value) return;
            _awake = value;

            if (value)
            {
                _sleepTime = 0.0f;
                Owner.EntityManager.EventBus.RaiseLocalEvent(Owner.Uid, new PhysicsWakeMessage(this));
            }
            else
            {
                Owner.EntityManager.EventBus.RaiseLocalEvent(Owner.Uid, new PhysicsSleepMessage(this));
                ResetDynamics();
                _sleepTime = 0.0f;
            }

            Dirty();
        }

        /// <summary>
        /// You can disable sleeping on this body. If you disable sleeping, the
        /// body will be woken.
        /// </summary>
        /// <value><c>true</c> if sleeping is allowed; otherwise, <c>false</c>.</value>
        [ViewVariables(VVAccess.ReadWrite)]
        public bool SleepingAllowed
        {
            get => _sleepingAllowed;
            set
            {
                if (_sleepingAllowed == value)
                    return;

                if (!value)
                    Awake = true;

                _sleepingAllowed = value;
                Dirty();
            }
        }

        [DataField("sleepingAllowed")]
        private bool _sleepingAllowed = true;

        [ViewVariables]
        public float SleepTime
        {
            get => _sleepTime;
            set
            {
                DebugTools.Assert(!float.IsNaN(value));

                if (MathHelper.CloseTo(value, _sleepTime))
                    return;

                _sleepTime = value;
            }
        }

        [DataField("sleepTime")]
        private float _sleepTime;

        /// <inheritdoc />
        public void WakeBody()
        {
            Awake = true;
        }

        /// <summary>
        ///     Removes all of our contacts and flags them as requiring regeneration next physics tick.
        /// </summary>
        public void RegenerateContacts()
        {
            var contactEdge = ContactEdges;
            while (contactEdge != null)
            {
                var contactEdge0 = contactEdge;
                contactEdge = contactEdge.Next;
                PhysicsMap.ContactManager.Destroy(contactEdge0.Contact!);
            }

            ContactEdges = null;
            var broadphaseSystem = EntitySystem.Get<SharedBroadPhaseSystem>();

            foreach (var fixture in Fixtures)
            {
                var proxyCount = fixture.ProxyCount;
                foreach (var (gridId, proxies) in fixture.Proxies)
                {
                    var broadPhase = broadphaseSystem.GetBroadPhase(Owner.Transform.MapID, gridId);
                    if (broadPhase == null) continue;
                    for (var i = 0; i < proxyCount; i++)
                    {
                        broadPhase.TouchProxy(proxies[i].ProxyId);
                    }
                }
            }
        }

        void ISerializationHooks.AfterDeserialization()
        {
            foreach (var fixture in _fixtures)
            {
                fixture.Body = this;
                fixture.ComputeProperties();
                fixture.ID = GetFixtureName(fixture);
            }

            ResetMassData();

            if (_mass > 0f && (BodyType & (BodyType.Dynamic | BodyType.KinematicController)) != 0)
            {
                _invMass = 1.0f / _mass;
            }
        }

        /// <inheritdoc />
        public override ComponentState GetComponentState(ICommonSession session)
        {
            // TODO: Could optimise the shit out of this because only linear velocity and angular velocity are changing 99% of the time.
            var joints = new List<Joint>();
            for (var je = JointEdges; je != null; je = je.Next)
            {
                joints.Add(je.Joint);
            }

            return new PhysicsComponentState(_canCollide, _sleepingAllowed, _fixedRotation, _bodyStatus, _fixtures, joints, _mass, LinearVelocity, AngularVelocity, BodyType);
        }

        /// <inheritdoc />
        public override void HandleComponentState(ComponentState? curState, ComponentState? nextState)
        {
            if (curState is not PhysicsComponentState newState)
                return;

            SleepingAllowed = newState.SleepingAllowed;
            FixedRotation = newState.FixedRotation;
            CanCollide = newState.CanCollide;
            BodyStatus = newState.Status;

            // So transform doesn't apply MapId in the HandleComponentState because ??? so MapId can still be 0.
            // Fucking kill me, please. You have no idea deep the rabbit hole of shitcode goes to make this work.

            // We will pray that this deferred joint is handled properly.

            /*
             * -- Joints --
             */

            // TODO: Iterating like this is inefficient and bloated as fuck but on the other hand the linked-list is very convenient
            // for bodies with a large number of fixtures / joints.
            // Probably store them in Dictionaries but still store the linked-list stuff on the fixture / joint itself.
            var existingJoints = Joints.ToList();
            var toAddJoints = new List<Joint>();
            var toRemoveJoints = new List<Joint>();

            foreach (var newJoint in newState.Joints)
            {
                var jointFound = false;

                foreach (var joint in existingJoints)
                {
                    if (joint.ID.Equals(newJoint.ID))
                    {
                        if (!newJoint.Equals(joint) && TrySetupNetworkedJoint(newJoint))
                        {
                            toAddJoints.Add(newJoint);
                            toRemoveJoints.Add(joint);
                        }

                        jointFound = true;
                        break;
                    }
                }

                if (!jointFound && TrySetupNetworkedJoint(newJoint))
                {
                    toAddJoints.Add(newJoint);
                }
            }

            foreach (var joint in existingJoints)
            {
                var jointFound = false;

                foreach (var newJoint in newState.Joints)
                {
                    if (joint.ID.Equals(newJoint.ID))
                    {
                        jointFound = true;
                        break;
                    }
                }

                if (jointFound) continue;

                toRemoveJoints.Add(joint);
            }

            foreach (var joint in toRemoveJoints)
            {
                RemoveJoint(joint);
            }

            foreach (var joint in toAddJoints)
            {
                AddJoint(joint);
            }

            /*
             * -- Fixtures --
             */

            var toAddFixtures = new List<Fixture>();
            var toRemoveFixtures = new List<Fixture>();
            var computeProperties = false;

            // Given a bunch of data isn't serialized need to sort of re-initialise it
            var newFixtures = new List<Fixture>(newState.Fixtures.Count);
            foreach (var fixture in newState.Fixtures)
            {
                var newFixture = new Fixture();
                fixture.CopyTo(newFixture);
                newFixture.Body = this;
                newFixtures.Add(newFixture);
            }

            // Add / update new fixtures
            foreach (var fixture in newFixtures)
            {
                var found = false;

                foreach (var existing in _fixtures)
                {
                    if (!fixture.ID.Equals(existing.ID)) continue;

                    if (!fixture.Equals(existing))
                    {
                        toAddFixtures.Add(fixture);
                        toRemoveFixtures.Add(existing);
                    }

                    found = true;
                    break;
                }

                if (!found)
                {
                    toAddFixtures.Add(fixture);
                }
            }

            // Remove old fixtures
            foreach (var existing in _fixtures)
            {
                var found = false;

                foreach (var fixture in newFixtures)
                {
                    if (fixture.ID.Equals(existing.ID))
                    {
                        found = true;
                        break;
                    }
                }

                if (!found)
                {
                    toRemoveFixtures.Add(existing);
                }
            }

            foreach (var fixture in toRemoveFixtures)
            {
                computeProperties = true;
                RemoveFixture(fixture);
            }

            // TODO: We also still need event listeners for shapes (Probably need C# events)
            foreach (var fixture in toAddFixtures)
            {
                computeProperties = true;
                AddFixture(fixture);
                fixture.Shape.ApplyState();
            }

            /*
             * -- Sundries --
             */

            Dirty();
            if (computeProperties)
            {
                ResetMassData();
            }

            LinearVelocity = newState.LinearVelocity;
            // Logger.Debug($"{IGameTiming.TickStampStatic}: [{Owner}] {LinearVelocity}");
            AngularVelocity = newState.AngularVelocity;
            BodyType = newState.BodyType;
            Predict = false;
        }

        private bool TrySetupNetworkedJoint(Joint joint)
        {
            // This can fail if we've already deleted the entity or remove physics from it I think?

            if (!Owner.EntityManager.TryGetEntity(joint.BodyAUid, out var entityA) ||
                !entityA.TryGetComponent(out PhysicsComponent? bodyA))
            {
                return false;
            }

            if (!Owner.EntityManager.TryGetEntity(joint.BodyBUid, out var entityB) ||
                !entityB.TryGetComponent(out PhysicsComponent? bodyB))
            {
                return false;
            }

            joint.BodyA = bodyA;
            joint.BodyB = bodyB;
            joint.EdgeA = new JointEdge();
            joint.EdgeB = new JointEdge();
            return true;
        }

        public Fixture? GetFixture(string name)
        {
            // Sooo I'd rather have fixtures as a list in serialization but there's not really an easy way to have it as a
            // temporary value on deserialization so we can store it as a dictionary of <name, fixture>
            // given 100% of bodies have 1-2 fixtures this isn't really a performance problem right now but
            // should probably be done at some stage
            // If we really need it then you just deserialize onto a dummy field that then just never gets used again.
            foreach (var fixture in _fixtures)
            {
                if (fixture.ID.Equals(name))
                {
                    return fixture;
                }
            }

            return null;
        }

        /// <summary>
        /// Resets the dynamics of this body.
        /// Sets torque, force and linear/angular velocity to 0
        /// </summary>
        public void ResetDynamics()
        {
            Torque = 0;
            _angVelocity = 0;
            Force = Vector2.Zero;
            _linVelocity = Vector2.Zero;
            Dirty();
        }

        public Box2 GetWorldAABB(Vector2? worldPosition = null, Angle? worldRotation = null)
        {
            worldRotation ??= Owner.Transform.WorldRotation;
            worldPosition ??= Owner.Transform.WorldPosition;
            var bounds = new Box2(worldPosition.Value, worldPosition.Value);

            foreach (var fixture in _fixtures)
            {
                bounds = bounds.Union(fixture.Shape.CalculateLocalBounds(worldRotation.Value).Translated(worldPosition.Value));
            }

            return bounds;
        }

        /// <inheritdoc />
        [ViewVariables]
        public IReadOnlyList<Fixture> Fixtures => _fixtures;

        public IEnumerable<Joint> Joints
        {
            get
            {
                JointEdge? edge = JointEdges;

                while (edge != null)
                {
                    yield return edge.Joint;
                    edge = edge.Next;
                }
            }
        }

        [DataField("fixtures")]
        [NeverPushInheritance]
        private List<Fixture> _fixtures = new();

        /// <summary>
        ///     Enables or disabled collision processing of this component.
        /// </summary>
        /// <remarks>
        ///     Also known as Enabled in Box2D
        /// </remarks>
        [ViewVariables(VVAccess.ReadWrite)]
        public bool CanCollide
        {
            get => _canCollide;
            set
            {
                if (_canCollide == value)
                    return;

                _canCollide = value;
                Owner.EntityManager.EventBus.RaiseEvent(EventSource.Local, new CollisionChangeMessage(this, Owner.Uid, _canCollide));
                Owner.EntityManager.EventBus.RaiseEvent(EventSource.Local, new PhysicsUpdateMessage(this));
                Dirty();
            }
        }

        [DataField("canCollide")]
        private bool _canCollide = true;

        /// <summary>
        ///     Non-hard physics bodies will not cause action collision (e.g. blocking of movement)
        ///     while still raising collision events. Recommended you use the fixture hard values directly
        /// </summary>
        /// <remarks>
        ///     This is useful for triggers or such to detect collision without actually causing a blockage.
        /// </remarks>
        [ViewVariables(VVAccess.ReadWrite)]
        public bool Hard
        {
            get
            {
                foreach (var fixture in Fixtures)
                {
                    if (fixture.Hard) return true;
                }

                return false;
            }
            set
            {
                foreach (var fixture in Fixtures)
                {
                    fixture.Hard = value;
                }
            }
        }

        /// <summary>
        ///     Bitmask of the collision layers this component is a part of.
        /// </summary>
        [ViewVariables(VVAccess.ReadWrite)]
        public int CollisionLayer
        {
            get
            {
                var layers = 0x0;

                foreach (var fixture in Fixtures)
                    layers |= fixture.CollisionLayer;
                return layers;
            }
        }

        /// <summary>
        ///     Bitmask of the layers this component collides with.
        /// </summary>
        [ViewVariables(VVAccess.ReadWrite)]
        public int CollisionMask
        {
            get
            {
                var mask = 0x0;

                foreach (var fixture in Fixtures)
                    mask |= fixture.CollisionMask;
                return mask;
            }
        }

        [ViewVariables]
        public bool HasProxies { get; set; }

        // I made Mass read-only just because overwriting it doesn't touch inertia.
        /// <summary>
        ///     Current mass of the entity in kilograms.
        /// </summary>
        [ViewVariables(VVAccess.ReadWrite)]
        public float Mass => (BodyType & (BodyType.Dynamic | BodyType.KinematicController)) != 0 ? _mass : 0.0f;

        private float _mass;

        /// <summary>
        ///     Inverse mass of the entity in kilograms (1 / Mass).
        /// </summary>
        [ViewVariables]
        public float InvMass => (BodyType & (BodyType.Dynamic | BodyType.KinematicController)) != 0 ? _invMass : 0.0f;

        private float _invMass;

        /// <summary>
        /// Moment of inertia, or angular mass, in kg * m^2.
        /// </summary>
        /// <remarks>
        /// https://en.wikipedia.org/wiki/Moment_of_inertia
        /// </remarks>
        [ViewVariables(VVAccess.ReadWrite)]
        public float Inertia
        {
            get => _inertia + Mass * Vector2.Dot(Vector2.Zero, Vector2.Zero); // TODO: Sweep.LocalCenter
            set
            {
                DebugTools.Assert(!float.IsNaN(value));

                if (_bodyType != BodyType.Dynamic) return;

                if (MathHelper.CloseTo(_inertia, value)) return;

                if (value > 0.0f && !_fixedRotation)
                {
                    _inertia = value - Mass * Vector2.Dot(LocalCenter, LocalCenter);
                    DebugTools.Assert(_inertia > 0.0f);
                    InvI = 1.0f / _inertia;
                    Dirty();
                }
            }
        }

        private float _inertia;

        /// <summary>
        ///     Indicates whether this body ignores gravity
        /// </summary>
        public bool IgnoreGravity { get; set; }

        /// <summary>
        /// Inverse moment of inertia (1 / I).
        /// </summary>
        [ViewVariables]
        public float InvI { get; set; }

        /// <summary>
        ///     Is the body allowed to have angular velocity.
        /// </summary>
        [ViewVariables(VVAccess.ReadWrite)]
        public bool FixedRotation
        {
            get => _fixedRotation;
            set
            {
                if (_fixedRotation == value)
                    return;

                _fixedRotation = value;
                _angVelocity = 0.0f;
                ResetMassData();
                Dirty();
            }
        }

        // TODO: Should default to false someday IMO
        [DataField("fixedRotation")]
        private bool _fixedRotation = true;

        // TODO: Will be used someday
        /// <summary>
        ///     Get this body's center of mass offset to world position.
        /// </summary>
        /// <remarks>
        ///     AKA Sweep.LocalCenter in Box2D.
        ///     Not currently in use as this is set after mass data gets set (when fixtures update).
        /// </remarks>
        public Vector2 LocalCenter
        {
            get => _localCenter;
            set
            {
                if (_bodyType != BodyType.Dynamic) return;
                if (value.EqualsApprox(_localCenter)) return;

                throw new NotImplementedException();
            }
        }

        private Vector2 _localCenter = Vector2.Zero;

        /// <summary>
        /// Current Force being applied to this entity in Newtons.
        /// </summary>
        /// <remarks>
        /// The force is applied to the center of mass.
        /// https://en.wikipedia.org/wiki/Force
        /// </remarks>
        [ViewVariables(VVAccess.ReadWrite)]
        public Vector2 Force { get; set; }

        /// <summary>
        /// Current torque being applied to this entity in N*m.
        /// </summary>
        /// <remarks>
        /// The torque rotates around the Z axis on the object.
        /// https://en.wikipedia.org/wiki/Torque
        /// </remarks>
        [ViewVariables(VVAccess.ReadWrite)]
        public float Torque { get; set; }

        /// <summary>
        ///     Contact friction between 2 bodies.
        /// </summary>
        [ViewVariables(VVAccess.ReadWrite)]
        public float Friction
        {
            get => _friction;
            set
            {
                if (MathHelper.CloseTo(value, _friction))
                    return;

                _friction = value;
                // TODO
                // Dirty();
            }
        }

        private float _friction;

        /// <summary>
        ///     This is a set amount that the body's linear velocity is reduced by every tick.
        ///     Combined with the tile friction.
        /// </summary>
        [ViewVariables(VVAccess.ReadWrite)]
        public float LinearDamping
        {
            get => _linearDamping;
            set
            {
                DebugTools.Assert(!float.IsNaN(value));

                if (MathHelper.CloseTo(value, _linearDamping))
                    return;

                _linearDamping = value;
                // Dirty();
            }
        }

        [DataField("linearDamping")]
        private float _linearDamping = 0.02f;

        /// <summary>
        ///     This is a set amount that the body's angular velocity is reduced every tick.
        ///     Combined with the tile friction.
        /// </summary>
        /// <returns></returns>
        [ViewVariables(VVAccess.ReadWrite)]
        public float AngularDamping
        {
            get => _angularDamping;
            set
            {
                DebugTools.Assert(!float.IsNaN(value));

                if (MathHelper.CloseTo(value, _angularDamping))
                    return;

                _angularDamping = value;
                // Dirty();
            }
        }

        [DataField("angularDamping")]
        private float _angularDamping = 0.02f;

        /// <summary>
        ///     Current linear velocity of the entity in meters per second.
        /// </summary>
        [ViewVariables(VVAccess.ReadWrite)]
        public Vector2 LinearVelocity
        {
            get => _linVelocity;
            set
            {
                // Curse you Q
                // DebugTools.Assert(!float.IsNaN(value.X) && !float.IsNaN(value.Y));

                if (BodyType == BodyType.Static)
                    return;

                if (Vector2.Dot(value, value) > 0.0f)
                    Awake = true;

                if (_linVelocity.EqualsApprox(value, 0.0001))
                    return;

                _linVelocity = value;
                Dirty();
            }
        }

        private Vector2 _linVelocity;

        /// <summary>
        ///     Current angular velocity of the entity in radians per sec.
        /// </summary>
        [ViewVariables(VVAccess.ReadWrite)]
        public float AngularVelocity
        {
            get => _angVelocity;
            set
            {
                // TODO: This and linearvelocity asserts
                // DebugTools.Assert(!float.IsNaN(value));

                if (BodyType == BodyType.Static)
                    return;

                if (value * value > 0.0f)
                    Awake = true;

                if (MathHelper.CloseTo(_angVelocity, value))
                    return;

                _angVelocity = value;
                Dirty();
            }
        }

        private float _angVelocity;

        /// <summary>
        ///     Current momentum of the entity in kilogram meters per second
        /// </summary>
        [ViewVariables(VVAccess.ReadWrite)]
        public Vector2 Momentum
        {
            get => LinearVelocity * Mass;
            set => LinearVelocity = value / Mass;
        }

        /// <summary>
        ///     The current status of the object
        /// </summary>
        [ViewVariables(VVAccess.ReadWrite)]
        public BodyStatus BodyStatus
        {
            get => _bodyStatus;
            set
            {
                if (_bodyStatus == value)
                    return;

                _bodyStatus = value;
                Dirty();
            }
        }

        [ViewVariables(VVAccess.ReadWrite)]
        public bool Predict
        {
            get => _predict;
            set => _predict = value;
        }

        private bool _predict;

        /// <summary>
        ///     As we defer updates need to store the MapId we used for broadphase.
        /// </summary>
        public MapId BroadphaseMapId { get; set; }

        public IEnumerable<PhysicsComponent> GetCollidingBodies()
        {
            foreach (var entity in EntitySystem.Get<SharedBroadPhaseSystem>().GetCollidingEntities(this, Vector2.Zero))
            {
                yield return entity;
            }
        }

        public IEnumerable<PhysicsComponent> GetBodiesIntersecting()
        {
            foreach (var entity in EntitySystem.Get<SharedBroadPhaseSystem>().GetCollidingEntities(Owner.Transform.MapID, GetWorldAABB()))
            {
                yield return entity;
            }
        }

        /// <summary>
        /// Gets a local point relative to the body's origin given a world point.
        /// Note that the vector only takes the rotation into account, not the position.
        /// </summary>
        /// <param name="worldPoint">A point in world coordinates.</param>
        /// <returns>The corresponding local point relative to the body's origin.</returns>
        public Vector2 GetLocalPoint(in Vector2 worldPoint)
        {
            return Physics.Transform.MulT(GetTransform(), worldPoint);
        }

        /// <summary>
        /// Get the world coordinates of a point given the local coordinates.
        /// </summary>
        /// <param name="localPoint">A point on the body measured relative the the body's origin.</param>
        /// <returns>The same point expressed in world coordinates.</returns>
        public Vector2 GetWorldPoint(in Vector2 localPoint)
        {
            return Transform.Mul(GetTransform(), localPoint);
        }

        /// <summary>
        ///     Remove the proxies from all the broadphases.
        /// </summary>
        public void ClearProxies()
        {
            if (!HasProxies) return;

            var broadPhaseSystem = EntitySystem.Get<SharedBroadPhaseSystem>();
            var mapId = BroadphaseMapId;

            foreach (var fixture in Fixtures)
            {
                fixture.ClearProxies(mapId, broadPhaseSystem);
            }

            HasProxies = false;
        }

        public void FixtureChanged(Fixture fixture)
        {
            // TODO: Optimise this a LOT
            Dirty();
            Owner.EntityManager.EventBus.RaiseEvent(EventSource.Local, new FixtureUpdateMessage(this, fixture));
        }

        private string GetFixtureName(Fixture fixture)
        {
            if (!string.IsNullOrEmpty(fixture.ID)) return fixture.ID;

            // For any fixtures that aren't named in the code we will assign one.
            return $"fixture-{_fixtures.IndexOf(fixture)}";
        }

        private string GetJointName(Joint joint)
        {
            var id = joint.ID;

            if (!string.IsNullOrEmpty(id)) return id;

            var jointCount = Joints.Count();

            for (var i = 0; i < jointCount + 1; i++)
            {
                id = $"joint-{i}";
                if (GetJoint(id) != null) continue;
                return id;
            }

            Logger.WarningS("physics", $"Unable to get a joint ID; using its hashcode instead.");
            return joint.GetHashCode().ToString();
        }

        /// <summary>
        /// Get a joint with the specified ID.
        /// </summary>
        public Joint? GetJoint(string id)
        {
            foreach (var joint in Joints)
            {
                if (joint.ID == id) return joint;
            }

            return null;
        }

        internal Transform GetTransform()
        {
            return new(Owner.Transform.WorldPosition, (float) Owner.Transform.WorldRotation.Theta);
        }

        public void ApplyLinearImpulse(in Vector2 impulse)
        {
            if ((_bodyType & (BodyType.Dynamic | BodyType.KinematicController)) == 0x0) return;
            Awake = true;

            LinearVelocity += impulse * _invMass;
        }

        public void ApplyAngularImpulse(float impulse)
        {
            if ((_bodyType & (BodyType.Dynamic | BodyType.KinematicController)) == 0x0) return;
            Awake = true;

            AngularVelocity += impulse * InvI;
        }

        public void ApplyForce(in Vector2 force)
        {
            if (_bodyType != BodyType.Dynamic) return;

            Awake = true;
            Force += force;
        }

        /// <summary>
        ///     Get the proxies for each of our fixtures and add them to the broadphases.
        /// </summary>
        /// <param name="mapManager"></param>
        /// <param name="broadPhaseSystem"></param>
        public void CreateProxies(IMapManager? mapManager = null, SharedBroadPhaseSystem? broadPhaseSystem = null)
        {
            if (HasProxies) return;

            BroadphaseMapId = Owner.Transform.MapID;

            if (BroadphaseMapId == MapId.Nullspace)
            {
                HasProxies = true;
                return;
            }

            broadPhaseSystem ??= EntitySystem.Get<SharedBroadPhaseSystem>();
            mapManager ??= IoCManager.Resolve<IMapManager>();
            var worldPosition = Owner.Transform.WorldPosition;
            var mapId = Owner.Transform.MapID;
            var worldAABB = GetWorldAABB();
            var worldRotation = Owner.Transform.WorldRotation.Theta;

            // TODO: For singularity and shuttles: Any fixtures that have a MapGrid layer / mask needs to be added to the default broadphase (so it can collide with grids).

            foreach (var gridId in mapManager.FindGridIdsIntersecting(mapId, worldAABB, true))
            {
                var broadPhase = broadPhaseSystem.GetBroadPhase(mapId, gridId);
                DebugTools.AssertNotNull(broadPhase);
                if (broadPhase == null) continue; // TODO

                Vector2 offset = worldPosition;
                double gridRotation = worldRotation;

                if (gridId != GridId.Invalid)
                {
                    var grid = mapManager.GetGrid(gridId);
                    offset -= grid.WorldPosition;
                    // TODO: Should probably have a helper for this
                    gridRotation = worldRotation - Owner.EntityManager.GetEntity(grid.GridEntityId).Transform.WorldRotation;
                }

                foreach (var fixture in Fixtures)
                {
                    fixture.ProxyCount = fixture.Shape.ChildCount;
                    var proxies = new FixtureProxy[fixture.ProxyCount];

                    // TODO: Will need to pass in childIndex to this as well
                    for (var i = 0; i < fixture.ProxyCount; i++)
                    {
                        var aabb = fixture.Shape.CalculateLocalBounds(gridRotation).Translated(offset);

                        var proxy = new FixtureProxy(aabb, fixture, i);

                        proxy.ProxyId = broadPhase.AddProxy(ref proxy);
                        proxies[i] = proxy;
                        DebugTools.Assert(proxies[i].ProxyId != DynamicTree.Proxy.Free);
                    }

                    fixture.SetProxies(gridId, proxies);
                }
            }

            HasProxies = true;
        }

        // TOOD: Need SetTransformIgnoreContacts so we can teleport body and /ignore contacts/
        public void DestroyContacts()
        {
            ContactEdge? contactEdge = ContactEdges;
            while (contactEdge != null)
            {
                var contactEdge0 = contactEdge;
                contactEdge = contactEdge.Next;
                PhysicsMap.ContactManager.Destroy(contactEdge0.Contact!);
            }

            ContactEdges = null;
        }

        IEnumerable<IPhysBody> IPhysBody.GetCollidingEntities(Vector2 offset, bool approx)
        {
            return EntitySystem.Get<SharedBroadPhaseSystem>().GetCollidingEntities(this, offset, approx);
        }

        /// <inheritdoc />
        public override void Initialize()
        {
            base.Initialize();

            if (BodyType == BodyType.Static)
            {
                _awake = false;
            }

            Dirty();
            // Yeah yeah TODO Combine these
            // Implicitly assume that stuff doesn't cover if a non-collidable is initialized.

            if (CanCollide)
            {
                if (!Awake)
                {
                    Owner.EntityManager.EventBus.RaiseEvent(EventSource.Local, new PhysicsSleepMessage(this));
                }
                else
                {
                    Owner.EntityManager.EventBus.RaiseEvent(EventSource.Local, new PhysicsWakeMessage(this));
                }

                if (Owner.IsInContainer())
                {
                    _canCollide = false;
                }
                else
                {
                    // TODO: Probably a bad idea but ehh future sloth's problem; namely that we have to duplicate code between here and CanCollide.
                    Owner.EntityManager.EventBus.RaiseLocalEvent(Owner.Uid, new CollisionChangeMessage(this, Owner.Uid, _canCollide));
                    Owner.EntityManager.EventBus.RaiseLocalEvent(Owner.Uid, new PhysicsUpdateMessage(this));
                }
            }
        }

        public void ClearJoints()
        {
            for (var je = JointEdges; je != null; je = je.Next)
            {
                RemoveJoint(je.Joint);
            }
        }

        public void AddFixture(Fixture fixture)
        {
            // TODO: SynchronizeFixtures could be more optimally done. Maybe just eventbus it
            // Also we need to queue updates and also not teardown completely every time.
            _fixtures.Add(fixture);
            Dirty();
            EntitySystem.Get<SharedBroadPhaseSystem>().AddFixture(this, fixture);
        }

        public void RemoveFixture(Fixture fixture)
        {
            if (!_fixtures.Contains(fixture))
            {
                Logger.ErrorS("physics", $"Tried to remove fixture that isn't attached to the body {Owner.Uid}");
                return;
            }

            ContactEdge? edge = ContactEdges;
            while (edge != null)
            {
                var contact = edge.Contact!;
                edge = edge.Next;

                var fixtureA = contact.FixtureA;
                var fixtureB = contact.FixtureB;

                if (fixture == fixtureA || fixture == fixtureB)
                {
                    PhysicsMap.ContactManager.Destroy(contact);
                }
            }

            _fixtures.Remove(fixture);
            EntitySystem.Get<SharedBroadPhaseSystem>().RemoveFixture(this, fixture);
            ResetMassData();

            Dirty();
        }

        public void AddJoint(Joint joint)
        {
            var id = GetJointName(joint);

            foreach (var existing in Joints)
            {
                // This can happen if a server created joint is sent and applied before the client can create it locally elsewhere
                if (existing.ID.Equals(id)) return;
            }

            PhysicsMap.AddJoint(joint);
            joint.ID = id;
            Logger.DebugS("physics", $"Added joint id: {joint.ID} type: {joint.GetType().Name} to {Owner}");
        }

        public void RemoveJoint(Joint joint)
        {
            PhysicsMap.RemoveJoint(joint);
            Logger.DebugS("physics", $"Removed joint id: {joint.ID} type: {joint.GetType().Name} from {Owner}");
        }

        public override void OnRemove()
        {
            base.OnRemove();
            // Need to do these immediately in case collision behaviors deleted the body
            // TODO: Could be more optimal as currently broadphase will call this ANYWAY
            DestroyContacts();
            ClearProxies();
            CanCollide = false;
        }

        public void ResetMassData()
        {
            _mass = 0.0f;
            _invMass = 0.0f;
            _inertia = 0.0f;
            InvI = 0.0f;
            // Sweep

            if (((int) _bodyType & (int) BodyType.Kinematic) != 0)
            {
                return;
            }

            var localCenter = Vector2.Zero;

            foreach (var fixture in _fixtures)
            {
                if (fixture.Mass <= 0.0f) continue;

                var fixMass = fixture.Mass;

                _mass += fixMass;
                localCenter += fixture.Centroid * fixMass;
                _inertia += fixture.Inertia;
            }

            if (BodyType == BodyType.Static)
            {
                return;
            }

            if (_mass > 0.0f)
            {
                _invMass = 1.0f / _mass;
                localCenter *= _invMass;
            }
            else
            {
                // Always need positive mass.
                _mass = 1.0f;
                _invMass = 1.0f;
            }

            if (_inertia > 0.0f && !_fixedRotation)
            {
                // Center inertia about center of mass.
                _inertia -= _mass * Vector2.Dot(localCenter, localCenter);

                DebugTools.Assert(_inertia > 0.0f);
                InvI = 1.0f / _inertia;
            }
            else
            {
                _inertia = 0.0f;
                InvI = 0.0f;
            }

            /* TODO
            // Move center of mass;
            var oldCenter = _sweep.Center;
            _sweep.LocalCenter = localCenter;
            _sweep.Center0 = _sweep.Center = Physics.Transform.Mul(GetTransform(), _sweep.LocalCenter);

            // Update center of mass velocity.
            var a = _sweep.Center - oldCenter;
            _linVelocity += new Vector2(-_angVelocity * a.y, _angVelocity * a.x);
            */
        }

        /// <summary>
        ///     Used to prevent bodies from colliding; may lie depending on joints.
        /// </summary>
        /// <param name="other"></param>
        /// <returns></returns>
        internal bool ShouldCollide(PhysicsComponent other)
        {
            if ((_bodyType & (BodyType.Kinematic | BodyType.Static)) != 0 &&
                (other._bodyType & (BodyType.Kinematic | BodyType.Static)) != 0)
            {
                return false;
            }

            // Does a joint prevent collision?
            for (var jn = JointEdges; jn != null; jn = jn.Next)
            {
                if (jn.Other != other) continue;
                if (jn.Joint.CollideConnected) continue;
                return false;
            }

            var preventCollideMessage = new PreventCollideEvent(this, other);
            Owner.EntityManager.EventBus.RaiseLocalEvent(Owner.Uid, preventCollideMessage);

            if (preventCollideMessage.Cancelled) return false;

<<<<<<< HEAD
            preventCollideMessage = new PreventCollideEvent(other, this);
            Owner.EntityManager.EventBus.RaiseLocalEvent(other.Owner.Uid, preventCollideMessage);

            if (preventCollideMessage.Cancelled) return false;
=======
#pragma warning disable 618
            foreach (var comp in Owner.GetAllComponents<ICollideSpecial>())
            {
                if (comp.PreventCollide(other)) return false;
            }

            foreach (var comp in other.Owner.GetAllComponents<ICollideSpecial>())
            {
                if (comp.PreventCollide(this)) return false;
            }
#pragma warning restore 618
>>>>>>> 1f6ddd96

            return true;
        }
    }

    /// <summary>
    ///     Directed event raised when an entity's physics BodyType changes.
    /// </summary>
    public class PhysicsBodyTypeChangedEvent : EntityEventArgs
    {
        /// <summary>
        ///     New BodyType of the entity.
        /// </summary>
        public BodyType New { get; }

        /// <summary>
        ///     Old BodyType of the entity.
        /// </summary>
        public BodyType Old { get; }

        public PhysicsBodyTypeChangedEvent(BodyType newType, BodyType oldType)
        {
            New = newType;
            Old = oldType;
        }
    }
}<|MERGE_RESOLUTION|>--- conflicted
+++ resolved
@@ -1353,24 +1353,10 @@
 
             if (preventCollideMessage.Cancelled) return false;
 
-<<<<<<< HEAD
             preventCollideMessage = new PreventCollideEvent(other, this);
             Owner.EntityManager.EventBus.RaiseLocalEvent(other.Owner.Uid, preventCollideMessage);
 
             if (preventCollideMessage.Cancelled) return false;
-=======
-#pragma warning disable 618
-            foreach (var comp in Owner.GetAllComponents<ICollideSpecial>())
-            {
-                if (comp.PreventCollide(other)) return false;
-            }
-
-            foreach (var comp in other.Owner.GetAllComponents<ICollideSpecial>())
-            {
-                if (comp.PreventCollide(this)) return false;
-            }
-#pragma warning restore 618
->>>>>>> 1f6ddd96
 
             return true;
         }
