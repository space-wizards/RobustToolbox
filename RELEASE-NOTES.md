--- conflicted
+++ resolved
@@ -39,14 +39,11 @@
 
 ### New features
 
-<<<<<<< HEAD
+* CVars defined in `[CVarDefs]` can now be private or internal.
+* Added config rollback system to `IConfigurationManager`. This enables CVars to be snapshot and rolled back, even in the event of client crash.
 * The engine can now load system fonts.
   * At the moment only available on Windows.
   * See `ISystemFontManager` for API.
-=======
-* CVars defined in `[CVarDefs]` can now be private or internal.
-* Added config rollback system to `IConfigurationManager`. This enables CVars to be snapshot and rolled back, even in the event of client crash.
->>>>>>> 03472825
 
 ### Bugfixes
 
