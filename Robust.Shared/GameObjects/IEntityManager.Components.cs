using System;
using System.Collections.Generic;
using System.Diagnostics.CodeAnalysis;
using Robust.Shared.Player;
using Robust.Shared.Prototypes;
using Robust.Shared.Timing;

namespace Robust.Shared.GameObjects
{
    public partial interface IEntityManager
    {
        /// <summary>
        ///     A component was added to the manager.
        /// </summary>
        event Action<AddedComponentEventArgs>? ComponentAdded;

        /// <summary>
        ///     A component was removed from the manager.
        /// </summary>
        event Action<RemovedComponentEventArgs>? ComponentRemoved;

        /// <summary>
        ///     Calls Initialize() on all registered components of the entity.
        /// </summary>
        [Obsolete("Use InitializeEntity")]
        void InitializeComponents(EntityUid uid, MetaDataComponent? meta = null);

        /// <summary>
        ///     Calls Startup() on all registered components of the entity.
        /// </summary>
        [Obsolete("Use StartEntity")]
        void StartComponents(EntityUid uid);

        /// <summary>
        /// Gets the number of a specific component.
        /// </summary>
        public int Count<T>() where T : IComponent;

        /// <summary>
        /// Gets the number of a specific component.
        /// </summary>
        int Count(Type component);

        /// <summary>
        /// Adds the specified components from the <see cref="EntityPrototype"/>
        /// </summary>
        void AddComponents(EntityUid target, EntityPrototype prototype, bool removeExisting = true);

        /// <summary>
        /// Adds the specified registry components to the target entity.
        /// </summary>
        void AddComponents(EntityUid target, ComponentRegistry registry, bool removeExisting = true);

        /// <summary>
        /// Removes the specified entity prototype components from the target entity.
        /// </summary>
        void RemoveComponents(EntityUid target, EntityPrototype prototype);

        /// <summary>
        /// Removes the specified registry components from the target entity.
        /// </summary>
        void RemoveComponents(EntityUid target, ComponentRegistry registry);

        /// <summary>
        ///     Adds a Component type to an entity. If the entity is already Initialized, the component will
        ///     automatically be Initialized and Started.
        /// </summary>
        /// <typeparam name="T">Concrete component type to add.</typeparam>
        /// <returns>The newly added component.</returns>
        T AddComponent<T>(EntityUid uid) where T : IComponent, new();

        /// <summary>
        ///     Adds a Component with a given network id to an entity.
        /// </summary>
        IComponent AddComponent(EntityUid uid, ushort netId, MetaDataComponent? meta = null);

        /// <summary>
        ///     Adds a Component to an entity. If the entity is already Initialized, the component will
        ///     automatically be Initialized and Started.
        /// </summary>
        /// <param name="uid">Entity being modified.</param>
        /// <param name="component">Component to add.</param>
        /// <param name="overwrite">Should it overwrite existing components?</param>
        void AddComponent<T>(EntityUid uid, T component, MetaDataComponent? metadata = null) where T : IComponent;

        /// <summary>
        ///     Removes the component with the specified reference type,
        ///     Without needing to have the component itself.
        /// </summary>
        /// <typeparam name="T">The component reference type to remove.</typeparam>
        /// <param name="uid">Entity UID to modify.</param>
        bool RemoveComponent<T>(EntityUid uid, MetaDataComponent? meta = null) where T : IComponent;

        /// <summary>
        ///     Removes the component with a specified type.
        /// </summary>
        /// <param name="uid">Entity UID to modify.</param>
        /// <param name="type">A trait or component type to check for.</param>
        /// <returns>Returns false if the entity did not have the specified component.</returns>
        bool RemoveComponent(EntityUid uid, Type type, MetaDataComponent? meta = null);

        /// <summary>
        ///     Removes the component with a specified network ID.
        /// </summary>
        /// <param name="uid">Entity UID to modify.</param>
        /// <param name="netID">Network ID of the component to remove.</param>
        /// <returns>Returns false if the entity did not have the specified component.</returns>
        bool RemoveComponent(EntityUid uid, ushort netID, MetaDataComponent? meta = null);

        /// <summary>
        ///     Removes the specified component. Throws if the given component does not belong to the entity.
        /// </summary>
        /// <param name="uid">Entity UID to modify.</param>
        /// <param name="component">Component to remove.</param>
        void RemoveComponent(EntityUid uid, IComponent component, MetaDataComponent? meta = null);

        /// <summary>
        ///     Immediately shuts down a component, but defers the removal and deletion until the end of the tick.
        ///     Without needing to have the component itself.
        /// </summary>
        /// <typeparam name="T">The component reference type to remove.</typeparam>
        /// <param name="uid">Entity UID to modify.</param>
        bool RemoveComponentDeferred<T>(EntityUid uid);

        /// <summary>
        ///     Immediately shuts down a component, but defers the removal and deletion until the end of the tick.
        /// </summary>
        /// <param name="uid">Entity UID to modify.</param>
        /// <param name="type">A trait or component type to check for.</param>
        /// <returns>Returns false if the entity did not have the specified component.</returns>
        bool RemoveComponentDeferred(EntityUid uid, Type type);

        /// <summary>
        ///     Immediately shuts down a component, but defers the removal and deletion until the end of the tick.
        /// </summary>
        /// <param name="uid">Entity UID to modify.</param>
        /// <param name="netID">Network ID of the component to remove.</param>
        /// <returns>Returns false if the entity did not have the specified component.</returns>
        bool RemoveComponentDeferred(EntityUid uid, ushort netID, MetaDataComponent? meta = null);

        /// <summary>
        ///     Immediately shuts down a component, but defers the removal and deletion until the end of the tick.
        ///     Throws if the given component does not belong to the entity.
        /// </summary>
        /// <param name="uid">Entity UID to modify.</param>
        /// <param name="component">Component to remove.</param>
        void RemoveComponentDeferred(EntityUid uid, IComponent component);

        /// <summary>
        ///     Removes all components from an entity, except the required components.
        /// </summary>
        /// <param name="uid">Entity UID to modify.</param>
        void RemoveComponents(EntityUid uid, MetaDataComponent? meta = null);

        /// <summary>
        ///     Removes ALL components from an entity. This includes the required components,
        ///     <see cref="TransformComponent"/> and <see cref="MetaDataComponent"/>. This should ONLY be
        ///     used when deleting an entity.
        /// </summary>
        /// <param name="uid">Entity UID to modify.</param>
        void DisposeComponents(EntityUid uid, MetaDataComponent? meta = null);

        /// <summary>
        ///     Checks if the entity has a component type.
        /// </summary>
        /// <typeparam name="T">Component reference type to check for.</typeparam>
        /// <param name="uid">Entity UID to check.</param>
        /// <returns>True if the entity has the component type, otherwise false.</returns>
        bool HasComponent<T>(EntityUid uid) where T : IComponent;

        /// <summary>
        ///     Checks if the entity has a component type.
        /// </summary>
        /// <typeparam name="T">Component reference type to check for.</typeparam>
        /// <param name="uid">Entity UID to check.</param>
        /// <returns>True if the entity has the component type, otherwise false.</returns>
        bool HasComponent<T>([NotNullWhen(true)] EntityUid? uid) where T : IComponent;

        /// <summary>
        ///     Checks if the entity has a component type.
        /// </summary>
        /// <param name="uid">Entity UID to check.</param>
        /// <param name="reg">The component registration to check for.</param>
        /// <returns>True if the entity has the component type, otherwise false.</returns>
        bool HasComponent(EntityUid uid, ComponentRegistration reg);

        /// <summary>
        ///     Checks if the entity has a component type.
        /// </summary>
        /// <param name="uid">Entity UID to check.</param>
        /// <param name="type">A trait or component type to check for.</param>
        /// <returns>True if the entity has the component type, otherwise false.</returns>
        bool HasComponent(EntityUid uid, Type type);

        /// <summary>
        ///     Checks if the entity has a component type.
        /// </summary>
        /// <param name="uid">Entity UID to check.</param>
        /// <param name="type">A trait or component type to check for.</param>
        /// <returns>True if the entity has the component type, otherwise false.</returns>
        bool HasComponent([NotNullWhen(true)] EntityUid? uid, Type type);

        /// <summary>
        ///     Checks if the entity has a component with a given network ID. This does not check
        ///     if the component is deleted.
        /// </summary>
        /// <param name="uid">Entity UID to check.</param>
        /// <param name="netId">Network ID to check for.</param>
        /// <returns>True if the entity has a component with the given network ID, otherwise false.</returns>
        bool HasComponent(EntityUid uid, ushort netId, MetaDataComponent? meta = null);

        /// <summary>
        ///     Checks if the entity has a component with a given network ID. This does not check
        ///     if the component is deleted.
        /// </summary>
        /// <param name="uid">Entity UID to check.</param>
        /// <param name="netId">Network ID to check for.</param>
        /// <returns>True if the entity has a component with the given network ID, otherwise false.</returns>
        bool HasComponent([NotNullWhen(true)] EntityUid? uid, ushort netId, MetaDataComponent? meta = null);

        /// <summary>
        ///     This method will always return a component for a certain entity, adding it if it's not there already.
        /// </summary>
        /// <param name="uid">Entity to modify.</param>
        /// <typeparam name="T">Component to add.</typeparam>
        /// <returns>The component in question</returns>
        T EnsureComponent<T>(EntityUid uid) where T : IComponent, new();

        /// <summary>
        ///     This method will always return a component for a certain entity, adding it if it's not there already.
        /// </summary>
        /// <param name="uid">Entity to modify.</param>
        /// <param name="component">The output component after being ensured.</param>
        /// <typeparam name="T">Component to add.</typeparam>
        /// <returns>True if the component already existed</returns>
        bool EnsureComponent<T>(EntityUid uid, out T component) where T : IComponent, new();

        /// <summary>
        ///     This method will always return a component for a certain entity, adding it if it's not there already.
        /// </summary>
        /// <param name="entity">Entity to modify.</param>
        /// <typeparam name="T">Component to add.</typeparam>
        /// <returns>True if the component already existed</returns>
        bool EnsureComponent<T>(ref Entity<T?> entity) where T : IComponent, new();

        /// <summary>
        ///     Returns the component of a specific type.
        /// </summary>
        /// <typeparam name="T">A trait or type of a component to retrieve.</typeparam>
        /// <param name="uid">Entity UID to look on.</param>
        /// <returns>The component of Type from the Entity.</returns>
        T GetComponent<T>(EntityUid uid) where T : IComponent;

        /// <summary>
        ///     Returns the component of a specific type.
        /// </summary>
        /// <param name="uid">Entity UID to look on.</param>
        /// <param name="type">A trait or component type to check for.</param>
        /// <returns>The component of Type from the Entity.</returns>
        IComponent GetComponent(EntityUid uid, CompIdx type);

        /// <summary>
        ///     Returns the component of a specific type.
        /// </summary>
        /// <param name="uid">Entity UID to look on.</param>
        /// <param name="type">A trait or component type to check for.</param>
        /// <returns>The component of Type from the Entity.</returns>
        IComponent GetComponent(EntityUid uid, Type type);

        /// <summary>
        ///     Returns the component with a specific network ID. This does not check
        ///     if the component is deleted.
        /// </summary>
        /// <param name="uid">Entity UID to look on.</param>
        /// <param name="netId">Network ID of the component to retrieve.</param>
        /// <returns>The component with the specified network id.</returns>
        IComponent GetComponent(EntityUid uid, ushort netId, MetaDataComponent? meta = null);

        /// <summary>
        ///     Returns the component of a specific type, even if it has been marked for deletion.
        /// </summary>
        /// <param name="uid">Entity UID to look on.</param>
        /// <param name="type">A trait or component type to check for.</param>
        /// <returns>The component of Type from the Entity.</returns>
        IComponent GetComponentInternal(EntityUid uid, CompIdx type);

        /// <summary>
        ///     Returns the component of a specific type.
        /// </summary>
        /// <typeparam name="T">A trait or type of a component to retrieve.</typeparam>
        /// <param name="uid">Entity UID to check.</param>
        /// <param name="component">Component of the specified type (if exists).</param>
        /// <returns>If the component existed in the entity.</returns>
        bool TryGetComponent<T>(EntityUid uid, [NotNullWhen(true)] out T? component) where T : IComponent?;

        /// <summary>
        ///     Returns the component of a specific type.
        /// </summary>
        /// <typeparam name="T">A trait or type of a component to retrieve.</typeparam>
        /// <param name="uid">Entity UID to check.</param>
        /// <param name="component">Component of the specified type (if exists).</param>
        /// <returns>If the component existed in the entity.</returns>
        bool TryGetComponent<T>([NotNullWhen(true)] EntityUid? uid, [NotNullWhen(true)] out T? component) where T : IComponent?;

        /// <summary>
        ///     Returns the component of a specific type.
        /// </summary>
        /// <param name="uid">Entity UID to check.</param>
        /// <param name="reg">The component registration to check for.</param>
        /// <param name="component">Component of the specified type (if exists).</param>
        /// <returns>If the component existed in the entity.</returns>
        bool TryGetComponent(EntityUid uid, ComponentRegistration reg, [NotNullWhen(true)] out IComponent? component);

        /// <summary>
        ///     Returns the component of a specific type.
        /// </summary>
        /// <param name="uid">Entity UID to check.</param>
        /// <param name="type">A trait or component type to check for.</param>
        /// <param name="component">Component of the specified type (if exists).</param>
        /// <returns>If the component existed in the entity.</returns>
        bool TryGetComponent(EntityUid uid, Type type, [NotNullWhen(true)] out IComponent? component);

        /// <summary>
        ///     Returns the component of a specific type.
        /// </summary>
        /// <param name="uid">Entity UID to check.</param>
        /// <param name="type">A trait or component type to check for.</param>
        /// <param name="component">Component of the specified type (if exists).</param>
        /// <returns>If the component existed in the entity.</returns>
        bool TryGetComponent(EntityUid uid, CompIdx type, [NotNullWhen(true)] out IComponent? component);

        /// <summary>
        ///     Returns the component of a specific type.
        /// </summary>
        /// <param name="uid">Entity UID to check.</param>
        /// <param name="type">A trait or component type to check for.</param>
        /// <param name="component">Component of the specified type (if exists).</param>
        /// <returns>If the component existed in the entity.</returns>
        bool TryGetComponent([NotNullWhen(true)] EntityUid? uid, Type type, [NotNullWhen(true)] out IComponent? component);

        /// <summary>
        ///     Returns the component with a specified network ID. This does not check
        ///     if the component is deleted.
        /// </summary>
        /// <param name="uid">Entity UID to check.</param>
        /// <param name="netId">Component Network ID to check for.</param>
        /// <param name="component">Component with the specified network id.</param>
        /// <returns>If the component existed in the entity.</returns>
        bool TryGetComponent(EntityUid uid, ushort netId, [NotNullWhen(true)] out IComponent? component, MetaDataComponent? meta = null);

        /// <summary>
        ///     Returns the component with a specified network ID. This does not check
        ///     if the component is deleted.
        /// </summary>
        /// <param name="uid">Entity UID to check.</param>
        /// <param name="netId">Component Network ID to check for.</param>
        /// <param name="component">Component with the specified network id.</param>
        /// <returns>If the component existed in the entity.</returns>
        bool TryGetComponent([NotNullWhen(true)] EntityUid? uid, ushort netId, [NotNullWhen(true)] out IComponent? component, MetaDataComponent? meta = null);

        /// <summary>
        /// Tries to run <see cref="CopyComponents"/> without throwing if the component doesn't exist.
        /// </summary>
        bool TryCopyComponent<T>(
            EntityUid source,
            EntityUid target,
            ref T? sourceComponent,
            [NotNullWhen(true)] out T? targetComp,
            MetaDataComponent? meta = null) where T : IComponent;

        /// <summary>
        /// Tries to run <see cref="CopyComponents"/> without throwing if the components don't exist.
        /// </summary>
        bool TryCopyComponents(EntityUid source, EntityUid target, MetaDataComponent? meta = null, params Type[] sourceComponents);

        /// <summary>
        ///     Copy a single component from source to target entity.
        /// </summary>
        /// <param name="source">The source entity to copy from.</param>
        /// <param name="target">The target entity to copy to.</param>
        /// <param name="sourceComponent">The source component instance to copy.</param>
        /// <param name="component">The copied component if successful.</param>
        /// <param name="meta">Optional metadata of the target entity.</param>
        IComponent CopyComponent(EntityUid source, EntityUid target, IComponent sourceComponent, MetaDataComponent? meta = null);

        /// <summary>
        ///     Copy a single component from source to target entity.
        /// </summary>
        /// <typeparam name="T">The type of component to copy.</typeparam>
        /// <param name="source">The source entity to copy from.</param>
        /// <param name="target">The target entity to copy to.</param>
        /// <param name="sourceComponent">The source component instance to copy.</param>
        /// <param name="component">The copied component if successful.</param>
        /// <param name="meta">Optional metadata of the target entity.</param>
        T CopyComponent<T>(EntityUid source, EntityUid target, T sourceComponent, MetaDataComponent? meta = null) where T : IComponent;

        /// <summary>
        /// Copy multiple components from source to target entity using existing component instances.
        /// </summary>
        /// <param name="source">The source entity to copy from.</param>
        /// <param name="target">The target entity to copy to.</param>
        /// <param name="meta">Optional metadata of the target entity.</param>
        /// <param name="sourceComponents">Array of component instances to copy.</param>
        void CopyComponents(EntityUid source, EntityUid target, MetaDataComponent? meta = null, params IComponent[] sourceComponents);

        /// <summary>
        /// Returns a cached struct enumerator with the specified component.
        /// </summary>
        EntityQuery<TComp1> GetEntityQuery<TComp1>() where TComp1 : IComponent;

        EntityQuery<IComponent> GetEntityQuery(Type type);

        /// <summary>
        ///     Returns ALL component type instances on an entity. A single component instance
        ///     can have multiple component types.
        /// </summary>
        /// <param name="uid">Entity UID to look on.</param>
        /// <returns>All component types on the Entity.</returns>
        IEnumerable<IComponent> GetComponents(EntityUid uid);

        /// <summary>
        ///     Returns ALL component type instances that are assignable to the specified type.
        ///     A single component instance can have multiple component type instances.
        /// </summary>
        /// <typeparam name="T">A trait or type of a component to retrieve.</typeparam>
        /// <param name="uid">Entity UID to look on.</param>
        /// <returns>All components that are assignable to the specified type.</returns>
        IEnumerable<T> GetComponents<T>(EntityUid uid);

        /// <summary>
        /// Returns the number of components on this entity.
        /// </summary>
        int ComponentCount(EntityUid uid);

        /// <summary>
        ///     Returns ALL networked components on an entity, including deleted ones.
        /// </summary>
        /// <param name="uid">Entity UID to look on.</param>
        /// <returns>All components that have a network ID.</returns>
        NetComponentEnumerable GetNetComponents(EntityUid uid, MetaDataComponent? meta = null);

        /// <summary>
        ///     Returns ALL networked components on an entity, including deleted ones. Returns null if the entity does
        ///     not exist.
        /// </summary>
        /// <param name="uid">Entity UID to look on.</param>
        /// <returns>All components that have a network ID.</returns>
        public NetComponentEnumerable? GetNetComponentsOrNull(EntityUid uid, MetaDataComponent? meta = null);

        /// <summary>
        ///     Gets a component state.
        /// </summary>
        /// <param name="eventBus">A reference to the event bus instance.</param>
        /// <param name="component">Component to generate the state for.</param>
        /// <param name="player">The player that is going to receive this state. Null implies that this state is for a replay.</param>
        /// <param name="fromTick">The from tick, which indicates the range of data that must be included for delta-states.</param>
        /// <returns>The component state of the component.</returns>
        IComponentState? GetComponentState(IEventBus eventBus, IComponent component, ICommonSession? player, GameTick fromTick);

        /// <summary>
        ///     Checks if a certain player should get a component state.
        /// </summary>
        /// <param name="eventBus">A reference to the event bus instance.</param>
        /// <param name="component">Component to generate the state for.</param>
        /// <param name="player">The player to generate the state for.</param>
        /// <returns>True if the player should get the component state.</returns>
        bool CanGetComponentState(IEventBus eventBus, IComponent component, ICommonSession player);

        /// <summary>
        /// Returns all instances of a component in an array.
        /// Use sparingly.
        /// </summary>
        (EntityUid Uid, T Component)[] AllComponents<T>() where T : IComponent;

        /// <summary>
        /// Returns an array of all entities that have the given component.
        /// Use sparingly.
        /// </summary>
        Entity<T>[] AllEntities<T>() where T : IComponent;

        /// <summary>
        /// Returns an array of all entities that have the given component.
        /// Use sparingly.
        /// </summary>
        Entity<IComponent>[] AllEntities(Type tComp);

        /// <summary>
        /// Returns an array uids of all entities that have the given component.
        /// Use sparingly.
        /// </summary>
        EntityUid[] AllEntityUids<T>() where T : IComponent;

        /// <summary>
        /// Returns an array uids of all entities that have the given component.
        /// Use sparingly.
        /// </summary>
        EntityUid[] AllEntityUids(Type tComp);

        /// <summary>
        /// Returns all instances of a component in a List.
        /// Use sparingly.
        /// </summary>
        List<(EntityUid Uid, T Component)> AllComponentsList<T>() where T : IComponent;

        /// <summary>
        /// <see cref="ComponentQueryEnumerator"/>
        /// </summary>
        public ComponentQueryEnumerator ComponentQueryEnumerator(ComponentRegistry registry);

<<<<<<< HEAD
=======
        /// <summary>
        /// <see cref="CompRegistryQueryEnumerator"/>
        /// </summary>
        public CompRegistryEntityEnumerator CompRegistryQueryEnumerator(ComponentRegistry registry);

        AllEntityQueryEnumerator<IComponent> AllEntityQueryEnumerator(Type comp);

>>>>>>> 543088ea
        AllEntityQueryEnumerator<TComp1> AllEntityQueryEnumerator<TComp1>()
            where TComp1 : IComponent;

        AllEntityQueryEnumerator<TComp1, TComp2> AllEntityQueryEnumerator<TComp1, TComp2>()
            where TComp1 : IComponent
            where TComp2 : IComponent;

        AllEntityQueryEnumerator<TComp1, TComp2, TComp3> AllEntityQueryEnumerator<TComp1, TComp2, TComp3>()
            where TComp1 : IComponent
            where TComp2 : IComponent
            where TComp3 : IComponent;

        AllEntityQueryEnumerator<TComp1, TComp2, TComp3, TComp4> AllEntityQueryEnumerator<TComp1, TComp2, TComp3, TComp4>()
            where TComp1 : IComponent
            where TComp2 : IComponent
            where TComp3 : IComponent
            where TComp4 : IComponent;

        EntityQueryEnumerator<TComp1> EntityQueryEnumerator<TComp1>()
            where TComp1 : IComponent;

        EntityQueryEnumerator<TComp1, TComp2> EntityQueryEnumerator<TComp1, TComp2>()
            where TComp1 : IComponent
            where TComp2 : IComponent;

        EntityQueryEnumerator<TComp1, TComp2, TComp3> EntityQueryEnumerator<TComp1, TComp2, TComp3>()
            where TComp1 : IComponent
            where TComp2 : IComponent
            where TComp3 : IComponent;

        EntityQueryEnumerator<TComp1, TComp2, TComp3, TComp4> EntityQueryEnumerator<TComp1, TComp2, TComp3, TComp4>()
            where TComp1 : IComponent
            where TComp2 : IComponent
            where TComp3 : IComponent
            where TComp4 : IComponent;

        /// <summary>
        ///     Returns ALL component instances of a specified type.
        /// </summary>
        /// <typeparam name="T">A trait or type of a component to retrieve.</typeparam>
        /// <returns>All components that have the specified type.</returns>
        IEnumerable<T> EntityQuery<T>(bool includePaused = false) where T: IComponent;

        /// <summary>
        /// Returns the relevant components from all entities that contain the two required components.
        /// </summary>
        /// <typeparam name="TComp1">First required component.</typeparam>
        /// <typeparam name="TComp2">Second required component.</typeparam>
        /// <returns>The pairs of components from each entity that has the two required components.</returns>
        IEnumerable<(TComp1, TComp2)> EntityQuery<TComp1, TComp2>(bool includePaused = false)
            where TComp1 : IComponent
            where TComp2 : IComponent;

        /// <summary>
        /// Returns the relevant components from all entities that contain the three required components.
        /// </summary>
        /// <typeparam name="TComp1">First required component.</typeparam>
        /// <typeparam name="TComp2">Second required component.</typeparam>
        /// <typeparam name="TComp3">Third required component.</typeparam>
        /// <returns>The pairs of components from each entity that has the three required components.</returns>
        IEnumerable<(TComp1, TComp2, TComp3)> EntityQuery<TComp1, TComp2, TComp3>(bool includePaused = false)
            where TComp1 : IComponent
            where TComp2 : IComponent
            where TComp3 : IComponent;

        /// <summary>
        /// Returns the relevant components from all entities that contain the four required components.
        /// </summary>
        /// <typeparam name="TComp1">First required component.</typeparam>
        /// <typeparam name="TComp2">Second required component.</typeparam>
        /// <typeparam name="TComp3">Third required component.</typeparam>
        /// <typeparam name="TComp4">Fourth required component.</typeparam>
        /// <returns>The pairs of components from each entity that has the four required components.</returns>
        IEnumerable<(TComp1, TComp2, TComp3, TComp4)> EntityQuery<TComp1, TComp2, TComp3, TComp4>(bool includePaused = false)
            where TComp1 : IComponent
            where TComp2 : IComponent
            where TComp3 : IComponent
            where TComp4 : IComponent;

        /// <summary>
        ///      Returns ALL component instances of a specified type.
        /// </summary>
        /// <param name="type">A trait or component type to check for.</param>
        /// <param name="includePaused"></param>
        /// <returns>All components that are the specified type.</returns>
        IEnumerable<(EntityUid Uid, IComponent Component)> GetAllComponents(Type type, bool includePaused = false);

        /// <summary>
        ///     Culls all components from the collection that are marked as deleted. This needs to be called often.
        /// </summary>
        void CullRemovedComponents();

        void CleanupArch();
    }
}<|MERGE_RESOLUTION|>--- conflicted
+++ resolved
@@ -507,8 +507,6 @@
         /// </summary>
         public ComponentQueryEnumerator ComponentQueryEnumerator(ComponentRegistry registry);
 
-<<<<<<< HEAD
-=======
         /// <summary>
         /// <see cref="CompRegistryQueryEnumerator"/>
         /// </summary>
@@ -516,7 +514,6 @@
 
         AllEntityQueryEnumerator<IComponent> AllEntityQueryEnumerator(Type comp);
 
->>>>>>> 543088ea
         AllEntityQueryEnumerator<TComp1> AllEntityQueryEnumerator<TComp1>()
             where TComp1 : IComponent;
 
