using Robust.Shared.GameObjects;
using Robust.Shared.IoC;
using Robust.Shared.Log;
using Robust.Shared.Timing;
using Robust.Shared.Utility;

<<<<<<< HEAD
namespace Robust.Shared.Map
{
    /// <inheritdoc cref="IMapManager"/>
    [Virtual]
    internal partial class MapManager : IMapManagerInternal, IEntityEventSubscriber
    {
        [Dependency] private readonly IGameTiming _gameTiming = default!;
        [Dependency] private readonly IEntityManager _entityManager = default!;

        public IGameTiming GameTiming => _gameTiming;

        public IEntityManager EntityManager => _entityManager;

        /// <inheritdoc />
        public MapId DefaultMap => MapId.Nullspace;

        /// <inheritdoc />
        public event EventHandler<TileChangedEventArgs>? TileChanged;

        public event GridEventHandler? OnGridCreated;

        public event GridEventHandler? OnGridRemoved;

        /// <summary>
        ///     Should the OnTileChanged event be suppressed? This is useful for initially loading the map
        ///     so that you don't spam an event for each of the million station tiles.
        /// </summary>
        /// <inheritdoc />
        public event EventHandler<GridChangedEventArgs>? GridChanged;

        /// <inheritdoc />
        public event EventHandler<MapEventArgs>? MapCreated;

        /// <inheritdoc />
        public event EventHandler<MapEventArgs>? MapDestroyed;

        /// <inheritdoc />
        public bool SuppressOnTileChanged { get; set; }

        private MapId HighestMapID = MapId.Nullspace;
        private GridId HighestGridID = GridId.Invalid;

        private protected readonly HashSet<MapId> _maps = new();
        private protected readonly Dictionary<MapId, GameTick> _mapCreationTick = new();

        private protected readonly Dictionary<GridId, MapGrid> _grids = new();
        private protected readonly Dictionary<MapId, EntityUid> _mapEntities = new();

#if DEBUG
        private bool _dbgGuardInit = false;
        private bool _dbgGuardRunning = false;
#endif

        /// <inheritdoc />
        public void Initialize()
        {
            InitializeGridTrees();

#if DEBUG
            DebugTools.Assert(!_dbgGuardInit);
            DebugTools.Assert(!_dbgGuardRunning);
            _dbgGuardInit = true;
#endif
        }

        /// <inheritdoc />
        public void Startup()
        {
#if DEBUG
            DebugTools.Assert(_dbgGuardInit);
            _dbgGuardRunning = true;
#endif

            Logger.DebugS("map", "Starting...");

            if (!_maps.Contains(MapId.Nullspace))
            {
                CreateMap(MapId.Nullspace);
            }
            else if (_mapEntities.TryGetValue(MapId.Nullspace, out var mapEntId))
            {
                var mapEnt = mapEntId;

                foreach (var childTransform in _entityManager.GetComponent<TransformComponent>(mapEnt).Children.ToArray())
                {
                    _entityManager.DeleteEntity(childTransform.Owner);
                }
            }

            DebugTools.Assert(_grids.Count == 0);
            DebugTools.Assert(!GridExists(GridId.Invalid));
        }

        public void OnComponentRemoved(MapGridComponent comp)
        {
            var gridIndex = comp.GridIndex;
            if (gridIndex != GridId.Invalid)
            {
                if (GridExists(gridIndex))
                {
                    Logger.DebugS("map",
                        $"Entity {comp.Owner} removed grid component, removing bound grid {gridIndex}");
                    DeleteGrid(gridIndex);
                }
            }
        }

        public virtual void ChunkRemoved(MapChunk chunk)
        {
            return;
        }

        /// <inheritdoc />
        public void Shutdown()
        {
#if DEBUG
            DebugTools.Assert(_dbgGuardInit);
#endif
            Logger.DebugS("map", "Stopping...");

            foreach (var map in _maps.ToArray())
            {
                if (map != MapId.Nullspace)
                {
                    DeleteMap(map);
                }
            }

            if (_mapEntities.TryGetValue(MapId.Nullspace, out var entId))
            {
                Logger.InfoS("map", $"Deleting map entity {entId}");
                _entityManager.DeleteEntity(entId);

                if (_mapEntities.Remove(MapId.Nullspace))
                    Logger.InfoS("map", "Removing nullspace map entity.");
            }

#if DEBUG
            DebugTools.Assert(_grids.Count == 0);
            DebugTools.Assert(!GridExists(GridId.Invalid));
            _dbgGuardRunning = false;
#endif
        }

        /// <inheritdoc />
        public void Restart()
        {
            Logger.DebugS("map", "Restarting...");

            Shutdown();
            Startup();
        }

        /// <summary>
        ///     Raises the OnTileChanged event.
        /// </summary>
        /// <param name="tileRef">A reference to the new tile.</param>
        /// <param name="oldTile">The old tile that got replaced.</param>
        public void RaiseOnTileChanged(TileRef tileRef, Tile oldTile)
        {
#if DEBUG
            DebugTools.Assert(_dbgGuardRunning);
#endif

            if (SuppressOnTileChanged)
                return;

            TileChanged?.Invoke(this, new TileChangedEventArgs(tileRef, oldTile));
        }

        /// <inheritdoc />
        public virtual void DeleteMap(MapId mapID)
        {
#if DEBUG
            DebugTools.Assert(_dbgGuardRunning);
#endif

            if (!_maps.Contains(mapID))
            {
                throw new InvalidOperationException($"Attempted to delete nonexistant map '{mapID}'");
            }

            // grids are cached because Delete modifies collection
            foreach (var grid in GetAllMapGrids(mapID).ToList())
            {
                DeleteGrid(grid.Index);
            }

            if (mapID != MapId.Nullspace)
            {
                var args = new MapEventArgs(mapID);
                OnMapDestroyedGridTree(args);
                MapDestroyed?.Invoke(this, args);
                _maps.Remove(mapID);
                _mapCreationTick.Remove(mapID);
            }

            if (_mapEntities.TryGetValue(mapID, out var ent))
            {
                _entityManager.DeleteEntity(ent);
                _mapEntities.Remove(mapID);
            }

            Logger.InfoS("map", $"Deleting map {mapID}");
        }

        public MapId CreateMap(MapId? mapID = null)
        {
            return CreateMap(mapID, default);
        }

        public MapId CreateMap(MapId? mapID, EntityUid entityUid)
        {
#if DEBUG
            DebugTools.Assert(_dbgGuardRunning);
#endif

            MapId actualID;
            if (mapID != null)
            {
                actualID = mapID.Value;
            }
            else
            {
                actualID = new MapId(HighestMapID.Value + 1);
            }

            if (MapExists(actualID))
            {
                throw new InvalidOperationException($"A map with ID {actualID} already exists");
            }

            if (HighestMapID.Value < actualID.Value)
            {
                HighestMapID = actualID;
            }

            _maps.Add(actualID);
            _mapCreationTick.Add(actualID, _gameTiming.CurTick);
            Logger.InfoS("map", $"Creating new map {actualID}");

            if (actualID != MapId.Nullspace) // nullspace isn't bound to an entity
            {
                var mapComps = _entityManager.EntityQuery<MapComponent>(true);

                IMapComponent? result = null;
                foreach (var mapComp in mapComps)
                {
                    if (mapComp.WorldMap != actualID)
                        continue;

                    result = mapComp;
                    break;
                }
=======
namespace Robust.Shared.Map;
>>>>>>> 09e648d0

/// <inheritdoc cref="IMapManager" />
internal partial class MapManager : IMapManagerInternal, IEntityEventSubscriber
{
    [field: Dependency] public IGameTiming GameTiming { get; } = default!;
    [field: Dependency] public IEntityManager EntityManager { get; } = default!;

    /// <inheritdoc />
    public void Initialize()
    {
        InitializeGridTrees();
#if DEBUG
        DebugTools.Assert(!_dbgGuardInit);
        DebugTools.Assert(!_dbgGuardRunning);
        _dbgGuardInit = true;
#endif
    }

    /// <inheritdoc />
    public void Startup()
    {
#if DEBUG
        DebugTools.Assert(_dbgGuardInit);
        _dbgGuardRunning = true;
#endif

        Logger.DebugS("map", "Starting...");

        EnsureNullspaceExistsAndClear();

        DebugTools.Assert(_grids.Count == 0);
        DebugTools.Assert(!GridExists(GridId.Invalid));
    }

    /// <inheritdoc />
    public void Shutdown()
    {
#if DEBUG
        DebugTools.Assert(_dbgGuardInit);
#endif
        Logger.DebugS("map", "Stopping...");

        DeleteAllMaps();

#if DEBUG
        DebugTools.Assert(_grids.Count == 0);
        DebugTools.Assert(!GridExists(GridId.Invalid));
        _dbgGuardRunning = false;
#endif
<<<<<<< HEAD
            // Possible the grid was already deleted / is invalid
            if (!_grids.TryGetValue(gridID, out var grid) || grid.Deleting)
                return;

            grid.Deleting = true;

            var mapId = grid.ParentMapId;

            var entityId = grid.GridEntityId;

            if (_entityManager.EntityExists(entityId))
            {
                // DeleteGrid may be triggered by the entity being deleted,
                // so make sure that's not the case.
                if (_entityManager.GetComponent<MetaDataComponent>(entityId).EntityLifeStage <= EntityLifeStage.MapInitialized)
                    _entityManager.DeleteEntity(entityId);
            }

            grid.Dispose();
            _grids.Remove(grid.Index);

            Logger.DebugS("map", $"Deleted grid {gridID}");
            OnGridRemoved?.Invoke(mapId, gridID);
        }

        public MapId NextMapId()
        {
            return HighestMapID = new MapId(HighestMapID.Value + 1);
        }

        public GridId NextGridId()
        {
            return HighestGridID = new GridId(HighestGridID.Value + 1);
        }

        protected void InvokeGridChanged(object? sender, GridChangedEventArgs ev)
        {
            GridChanged?.Invoke(sender, ev);
        }
    }

    /// <summary>
    ///     Arguments for when a map is created or deleted locally ore remotely.
    /// </summary>
    public sealed class MapEventArgs : EventArgs
    {
        /// <summary>
        ///     Map that is being modified.
        /// </summary>
        public MapId Map { get; }

        /// <summary>
        ///     Creates a new instance of this class.
        /// </summary>
        public MapEventArgs(MapId map)
        {
            Map = map;
        }
    }

    /// <summary>
    ///     Arguments for when a single tile on a grid is changed locally or remotely.
    /// </summary>
    public sealed class TileChangedEventArgs : EventArgs
=======
    }

    /// <inheritdoc />
    public void Restart()
>>>>>>> 09e648d0
    {
        Logger.DebugS("map", "Restarting...");

        Shutdown();
        Startup();
    }

<<<<<<< HEAD
    /// <summary>
    ///     Arguments for when a one or more tiles on a grid is changed at once.
    /// </summary>
    public sealed class GridChangedEventArgs : EventArgs
    {
        /// <summary>
        ///     Grid being changed.
        /// </summary>
        public IMapGrid Grid { get; }

        public IReadOnlyCollection<(Vector2i position, Tile tile)> Modified { get; }

        /// <summary>
        ///     Creates a new instance of this class.
        /// </summary>
        public GridChangedEventArgs(IMapGrid grid, IReadOnlyCollection<(Vector2i position, Tile tile)> modified)
        {
            Grid = grid;
            Modified = modified;
        }
    }
=======
#if DEBUG
    private bool _dbgGuardInit;
    private bool _dbgGuardRunning;
#endif
>>>>>>> 09e648d0
}<|MERGE_RESOLUTION|>--- conflicted
+++ resolved
@@ -4,264 +4,7 @@
 using Robust.Shared.Timing;
 using Robust.Shared.Utility;
 
-<<<<<<< HEAD
-namespace Robust.Shared.Map
-{
-    /// <inheritdoc cref="IMapManager"/>
-    [Virtual]
-    internal partial class MapManager : IMapManagerInternal, IEntityEventSubscriber
-    {
-        [Dependency] private readonly IGameTiming _gameTiming = default!;
-        [Dependency] private readonly IEntityManager _entityManager = default!;
-
-        public IGameTiming GameTiming => _gameTiming;
-
-        public IEntityManager EntityManager => _entityManager;
-
-        /// <inheritdoc />
-        public MapId DefaultMap => MapId.Nullspace;
-
-        /// <inheritdoc />
-        public event EventHandler<TileChangedEventArgs>? TileChanged;
-
-        public event GridEventHandler? OnGridCreated;
-
-        public event GridEventHandler? OnGridRemoved;
-
-        /// <summary>
-        ///     Should the OnTileChanged event be suppressed? This is useful for initially loading the map
-        ///     so that you don't spam an event for each of the million station tiles.
-        /// </summary>
-        /// <inheritdoc />
-        public event EventHandler<GridChangedEventArgs>? GridChanged;
-
-        /// <inheritdoc />
-        public event EventHandler<MapEventArgs>? MapCreated;
-
-        /// <inheritdoc />
-        public event EventHandler<MapEventArgs>? MapDestroyed;
-
-        /// <inheritdoc />
-        public bool SuppressOnTileChanged { get; set; }
-
-        private MapId HighestMapID = MapId.Nullspace;
-        private GridId HighestGridID = GridId.Invalid;
-
-        private protected readonly HashSet<MapId> _maps = new();
-        private protected readonly Dictionary<MapId, GameTick> _mapCreationTick = new();
-
-        private protected readonly Dictionary<GridId, MapGrid> _grids = new();
-        private protected readonly Dictionary<MapId, EntityUid> _mapEntities = new();
-
-#if DEBUG
-        private bool _dbgGuardInit = false;
-        private bool _dbgGuardRunning = false;
-#endif
-
-        /// <inheritdoc />
-        public void Initialize()
-        {
-            InitializeGridTrees();
-
-#if DEBUG
-            DebugTools.Assert(!_dbgGuardInit);
-            DebugTools.Assert(!_dbgGuardRunning);
-            _dbgGuardInit = true;
-#endif
-        }
-
-        /// <inheritdoc />
-        public void Startup()
-        {
-#if DEBUG
-            DebugTools.Assert(_dbgGuardInit);
-            _dbgGuardRunning = true;
-#endif
-
-            Logger.DebugS("map", "Starting...");
-
-            if (!_maps.Contains(MapId.Nullspace))
-            {
-                CreateMap(MapId.Nullspace);
-            }
-            else if (_mapEntities.TryGetValue(MapId.Nullspace, out var mapEntId))
-            {
-                var mapEnt = mapEntId;
-
-                foreach (var childTransform in _entityManager.GetComponent<TransformComponent>(mapEnt).Children.ToArray())
-                {
-                    _entityManager.DeleteEntity(childTransform.Owner);
-                }
-            }
-
-            DebugTools.Assert(_grids.Count == 0);
-            DebugTools.Assert(!GridExists(GridId.Invalid));
-        }
-
-        public void OnComponentRemoved(MapGridComponent comp)
-        {
-            var gridIndex = comp.GridIndex;
-            if (gridIndex != GridId.Invalid)
-            {
-                if (GridExists(gridIndex))
-                {
-                    Logger.DebugS("map",
-                        $"Entity {comp.Owner} removed grid component, removing bound grid {gridIndex}");
-                    DeleteGrid(gridIndex);
-                }
-            }
-        }
-
-        public virtual void ChunkRemoved(MapChunk chunk)
-        {
-            return;
-        }
-
-        /// <inheritdoc />
-        public void Shutdown()
-        {
-#if DEBUG
-            DebugTools.Assert(_dbgGuardInit);
-#endif
-            Logger.DebugS("map", "Stopping...");
-
-            foreach (var map in _maps.ToArray())
-            {
-                if (map != MapId.Nullspace)
-                {
-                    DeleteMap(map);
-                }
-            }
-
-            if (_mapEntities.TryGetValue(MapId.Nullspace, out var entId))
-            {
-                Logger.InfoS("map", $"Deleting map entity {entId}");
-                _entityManager.DeleteEntity(entId);
-
-                if (_mapEntities.Remove(MapId.Nullspace))
-                    Logger.InfoS("map", "Removing nullspace map entity.");
-            }
-
-#if DEBUG
-            DebugTools.Assert(_grids.Count == 0);
-            DebugTools.Assert(!GridExists(GridId.Invalid));
-            _dbgGuardRunning = false;
-#endif
-        }
-
-        /// <inheritdoc />
-        public void Restart()
-        {
-            Logger.DebugS("map", "Restarting...");
-
-            Shutdown();
-            Startup();
-        }
-
-        /// <summary>
-        ///     Raises the OnTileChanged event.
-        /// </summary>
-        /// <param name="tileRef">A reference to the new tile.</param>
-        /// <param name="oldTile">The old tile that got replaced.</param>
-        public void RaiseOnTileChanged(TileRef tileRef, Tile oldTile)
-        {
-#if DEBUG
-            DebugTools.Assert(_dbgGuardRunning);
-#endif
-
-            if (SuppressOnTileChanged)
-                return;
-
-            TileChanged?.Invoke(this, new TileChangedEventArgs(tileRef, oldTile));
-        }
-
-        /// <inheritdoc />
-        public virtual void DeleteMap(MapId mapID)
-        {
-#if DEBUG
-            DebugTools.Assert(_dbgGuardRunning);
-#endif
-
-            if (!_maps.Contains(mapID))
-            {
-                throw new InvalidOperationException($"Attempted to delete nonexistant map '{mapID}'");
-            }
-
-            // grids are cached because Delete modifies collection
-            foreach (var grid in GetAllMapGrids(mapID).ToList())
-            {
-                DeleteGrid(grid.Index);
-            }
-
-            if (mapID != MapId.Nullspace)
-            {
-                var args = new MapEventArgs(mapID);
-                OnMapDestroyedGridTree(args);
-                MapDestroyed?.Invoke(this, args);
-                _maps.Remove(mapID);
-                _mapCreationTick.Remove(mapID);
-            }
-
-            if (_mapEntities.TryGetValue(mapID, out var ent))
-            {
-                _entityManager.DeleteEntity(ent);
-                _mapEntities.Remove(mapID);
-            }
-
-            Logger.InfoS("map", $"Deleting map {mapID}");
-        }
-
-        public MapId CreateMap(MapId? mapID = null)
-        {
-            return CreateMap(mapID, default);
-        }
-
-        public MapId CreateMap(MapId? mapID, EntityUid entityUid)
-        {
-#if DEBUG
-            DebugTools.Assert(_dbgGuardRunning);
-#endif
-
-            MapId actualID;
-            if (mapID != null)
-            {
-                actualID = mapID.Value;
-            }
-            else
-            {
-                actualID = new MapId(HighestMapID.Value + 1);
-            }
-
-            if (MapExists(actualID))
-            {
-                throw new InvalidOperationException($"A map with ID {actualID} already exists");
-            }
-
-            if (HighestMapID.Value < actualID.Value)
-            {
-                HighestMapID = actualID;
-            }
-
-            _maps.Add(actualID);
-            _mapCreationTick.Add(actualID, _gameTiming.CurTick);
-            Logger.InfoS("map", $"Creating new map {actualID}");
-
-            if (actualID != MapId.Nullspace) // nullspace isn't bound to an entity
-            {
-                var mapComps = _entityManager.EntityQuery<MapComponent>(true);
-
-                IMapComponent? result = null;
-                foreach (var mapComp in mapComps)
-                {
-                    if (mapComp.WorldMap != actualID)
-                        continue;
-
-                    result = mapComp;
-                    break;
-                }
-=======
 namespace Robust.Shared.Map;
->>>>>>> 09e648d0
 
 /// <inheritdoc cref="IMapManager" />
 internal partial class MapManager : IMapManagerInternal, IEntityEventSubscriber
@@ -311,77 +54,14 @@
         DebugTools.Assert(!GridExists(GridId.Invalid));
         _dbgGuardRunning = false;
 #endif
-<<<<<<< HEAD
-            // Possible the grid was already deleted / is invalid
-            if (!_grids.TryGetValue(gridID, out var grid) || grid.Deleting)
-                return;
-
-            grid.Deleting = true;
-
-            var mapId = grid.ParentMapId;
-
-            var entityId = grid.GridEntityId;
-
-            if (_entityManager.EntityExists(entityId))
-            {
-                // DeleteGrid may be triggered by the entity being deleted,
-                // so make sure that's not the case.
-                if (_entityManager.GetComponent<MetaDataComponent>(entityId).EntityLifeStage <= EntityLifeStage.MapInitialized)
-                    _entityManager.DeleteEntity(entityId);
-            }
-
-            grid.Dispose();
-            _grids.Remove(grid.Index);
-
-            Logger.DebugS("map", $"Deleted grid {gridID}");
-            OnGridRemoved?.Invoke(mapId, gridID);
-        }
-
-        public MapId NextMapId()
-        {
-            return HighestMapID = new MapId(HighestMapID.Value + 1);
-        }
-
-        public GridId NextGridId()
-        {
-            return HighestGridID = new GridId(HighestGridID.Value + 1);
-        }
-
-        protected void InvokeGridChanged(object? sender, GridChangedEventArgs ev)
-        {
-            GridChanged?.Invoke(sender, ev);
-        }
     }
 
-    /// <summary>
-    ///     Arguments for when a map is created or deleted locally ore remotely.
-    /// </summary>
-    public sealed class MapEventArgs : EventArgs
-    {
         /// <summary>
-        ///     Map that is being modified.
+        ///     Old tile that was replaced.
         /// </summary>
-        public MapId Map { get; }
-
-        /// <summary>
-        ///     Creates a new instance of this class.
-        /// </summary>
-        public MapEventArgs(MapId map)
-        {
-            Map = map;
-        }
-    }
-
-    /// <summary>
-    ///     Arguments for when a single tile on a grid is changed locally or remotely.
-    /// </summary>
-    public sealed class TileChangedEventArgs : EventArgs
-=======
-    }
-
+        public Tile OldTile { get; }
     /// <inheritdoc />
     public void Restart()
->>>>>>> 09e648d0
     {
         Logger.DebugS("map", "Restarting...");
 
@@ -389,32 +69,8 @@
         Startup();
     }
 
-<<<<<<< HEAD
-    /// <summary>
-    ///     Arguments for when a one or more tiles on a grid is changed at once.
-    /// </summary>
-    public sealed class GridChangedEventArgs : EventArgs
-    {
-        /// <summary>
-        ///     Grid being changed.
-        /// </summary>
-        public IMapGrid Grid { get; }
-
-        public IReadOnlyCollection<(Vector2i position, Tile tile)> Modified { get; }
-
-        /// <summary>
-        ///     Creates a new instance of this class.
-        /// </summary>
-        public GridChangedEventArgs(IMapGrid grid, IReadOnlyCollection<(Vector2i position, Tile tile)> modified)
-        {
-            Grid = grid;
-            Modified = modified;
-        }
-    }
-=======
 #if DEBUG
     private bool _dbgGuardInit;
     private bool _dbgGuardRunning;
 #endif
->>>>>>> 09e648d0
 }