﻿using System;
using System.Linq;
using System.Runtime.InteropServices;
using System.Threading.Tasks;
using OpenToolkit.GraphicsLibraryFramework;
using Robust.Client.Utility;
using Robust.Shared.Map;
using Robust.Shared.Maths;
using Robust.Shared.Utility;
using SixLabors.ImageSharp.PixelFormats;
using GlfwImage = OpenToolkit.GraphicsLibraryFramework.Image;
using Monitor = OpenToolkit.GraphicsLibraryFramework.Monitor;

namespace Robust.Client.Graphics.Clyde
{
    internal partial class Clyde
    {
        private sealed unsafe partial class GlfwWindowingImpl
        {
            private int _nextWindowId = 1;
            private static bool _eglLoaded;

<<<<<<< HEAD
=======
            public WindowHandle WindowCreate(WindowCreateParameters parameters)
            {
                DebugTools.AssertNotNull(_mainWindow);

                GLFW.MakeContextCurrent(null);

                Window* ownerPtr = null;
                if (parameters.Owner != null)
                {
                    var ownerReg = (GlfwWindowReg) ((WindowHandle)parameters.Owner).Reg;
                    ownerPtr = ownerReg.GlfwWindow;
                }

                var task = SharedWindowCreate(
                    _clyde._chosenRenderer,
                    parameters,
                    _mainWindow!.GlfwWindow,
                    ownerPtr);

                // Block the main thread (to avoid stuff like texture uploads being problematic).
                WaitWindowCreate(task);

                GLFW.MakeContextCurrent(_mainWindow.GlfwWindow);

                var (reg, error) = task.Result;

                if (reg == null)
                {
                    var (desc, errCode) = error!.Value;
                    throw new GlfwException($"{errCode}: {desc}");
                }

                _clyde.CreateWindowRenderTexture(reg);
                _clyde.InitWindowBlitThread(reg);

                GLFW.MakeContextCurrent(_mainWindow.GlfwWindow);

                return reg.Handle;
            }

            public bool TryInitMainWindow(Renderer renderer, [NotNullWhen(false)] out string? error)
            {
                var width = _cfg.GetCVar(CVars.DisplayWidth);
                var height = _cfg.GetCVar(CVars.DisplayHeight);
                var prevWidth = width;
                var prevHeight = height;

                IClydeMonitor? monitor = null;
                var fullscreen = false;

                if (_clyde._windowMode == WindowMode.Fullscreen)
                {
                    monitor = _monitors[_primaryMonitorId].Handle;
                    width = monitor.Size.X;
                    height = monitor.Size.Y;
                    fullscreen = true;
                }

                var parameters = new WindowCreateParameters
                {
                    Width = width,
                    Height = height,
                    Monitor = monitor,
                    Fullscreen = fullscreen
                };

                var windowTask = SharedWindowCreate(renderer, parameters, null, null);
                WaitWindowCreate(windowTask);

                var (reg, err) = windowTask.Result;
                if (reg == null)
                {
                    var (desc, code) = err!.Value;
                    error = $"[{code}] {desc}";

                    return false;
                }

                DebugTools.Assert(reg.Id == WindowId.Main);

                _mainWindow = reg;
                reg.IsMainWindow = true;

                if (fullscreen)
                {
                    reg.PrevWindowSize = (prevWidth, prevHeight);
                    reg.PrevWindowPos = (50, 50);
                }

                UpdateVSync();

                error = null;
                return true;
            }

            private void WaitWindowCreate(Task<GlfwWindowCreateResult> windowTask)
            {
                while (!windowTask.IsCompleted)
                {
                    // Keep processing events until the window task gives either an error or success.
                    WaitEvents();
                    ProcessEvents(single: true);
                }
            }

            private Task<GlfwWindowCreateResult> SharedWindowCreate(
                Renderer renderer,
                WindowCreateParameters parameters,
                Window* share, Window* owner)
            {
                //
                // IF YOU'RE WONDERING WHY THIS IS TASK-BASED:
                // I originally wanted this to be async so we could avoid blocking the main thread
                // while the OS takes its stupid 100~ms just to initialize a fucking GL context.
                // This doesn't *work* because
                // we have to release the GL context while the shared context is being created.
                // (at least on WGL, I didn't test other platforms and I don't care to.)
                // Not worth it to avoid a main thread blockage by allowing Clyde to temporarily release the GL context,
                // because rendering would be locked up *anyways*.
                //
                // Basically what I'm saying is that everything about OpenGL is a fucking mistake
                // and I should get on either Veldrid or Vulkan some time.
                // Probably Veldrid tbh.
                //

                // Yes we ping-pong this TCS through the window thread and back, deal with it.
                var tcs = new TaskCompletionSource<GlfwWindowCreateResult>();
                SendCmd(new CmdWinCreate(
                    renderer,
                    parameters,
                    (nint) share,
                    // We have to pass the owner window in the Cmd here instead of reading it off parameters,
                    // in case the owner window is closed between sending and handling of this cmd.
                    (nint) owner,
                    tcs));

                return tcs.Task;
            }

            private void FinishWindowCreate(EventWindowCreate ev)
            {
                var (res, tcs) = ev;
                var reg = res.Reg;

                if (reg != null)
                {
                    _windows.Add(reg);
                    _clyde._windowHandles.Add(reg.Handle);
                }

                tcs.TrySetResult(res);
            }

            private void WinThreadWinCreate(CmdWinCreate cmd)
            {
                var (renderer, parameters, share, owner, tcs) = cmd;

                var window = CreateGlfwWindowForRenderer(renderer, parameters, (Window*) share, (Window*) owner);

                if (window == null)
                {
                    var err = GLFW.GetError(out var desc);

                    SendEvent(new EventWindowCreate(new GlfwWindowCreateResult(null, (desc, err)), tcs));
                    return;
                }

                // We can't invoke the TCS directly from the windowing thread because:
                // * it'd hit the synchronization context,
                //   which would make (blocking) main window init more annoying.
                // * it'd not be synchronized to other incoming window events correctly which might be icky.
                // So we send the TCS back to the game thread
                // which processes events in the correct order and has better control of stuff during init.
                var reg = WinThreadSetupWindow(window);
                reg.Owner = parameters.Owner;

                SendEvent(new EventWindowCreate(new GlfwWindowCreateResult(reg, null), tcs));
            }

            private void WinThreadWinDestroy(CmdWinDestroy cmd)
            {
                var window = (Window*) cmd.Window;

                if (OperatingSystem.IsWindows() && cmd.hadOwner)
                {
                    // On Windows, closing the child window causes the owner to be minimized, apparently.
                    // Clear owner on close to avoid this.

                    var hWnd = (void*) GLFW.GetWin32Window(window);
                    DebugTools.Assert(hWnd != null);

                    Win32.SetWindowLongPtrW(
                        hWnd,
                        Win32.GWLP_HWNDPARENT,
                        0);
                }

                GLFW.DestroyWindow(window);
            }

>>>>>>> 98060f20
            public void WindowSetTitle(WindowReg window, string title)
            {
                CheckWindowDisposed(window);

                if (title == null)
                {
                    throw new ArgumentNullException(nameof(title));
                }

                var reg = (GlfwWindowReg) window;

                SendCmd(new CmdWinSetTitle((nint) reg.GlfwWindow, title));
            }

            private void WinThreadWinSetTitle(CmdWinSetTitle cmd)
            {
                GLFW.SetWindowTitle((Window*) cmd.Window, cmd.Title);
            }

            public void WindowSetMonitor(WindowReg window, IClydeMonitor monitor)
            {
                CheckWindowDisposed(window);

                var winReg = (GlfwWindowReg) window;

                var monitorImpl = (MonitorHandle) monitor;

                SendCmd(new CmdWinSetMonitor(
                    (nint) winReg.GlfwWindow,
                    monitorImpl.Id,
                    0, 0,
                    monitorImpl.Size.X, monitorImpl.Size.Y,
                    monitorImpl.RefreshRate));
            }

            private void WinThreadWinSetMonitor(CmdWinSetMonitor cmd)
            {
                Monitor* monitorPtr;
                if (cmd.MonitorId == 0)
                {
                    monitorPtr = null;
                }
                else if (_winThreadMonitors.TryGetValue(cmd.MonitorId, out var monitorReg))
                {
                    monitorPtr = monitorReg.Ptr;
                }
                else
                {
                    return;
                }

                GLFW.SetWindowMonitor(
                    (Window*) cmd.Window,
                    monitorPtr,
                    cmd.X, cmd.Y,
                    cmd.W, cmd.H,
                    cmd.RefreshRate
                );
            }

            public void WindowSetVisible(WindowReg window, bool visible)
            {
                var reg = (GlfwWindowReg) window;
                reg.IsVisible = visible;

                SendCmd(new CmdWinSetVisible((nint) reg.GlfwWindow, visible));
            }

            private void WinThreadWinSetVisible(CmdWinSetVisible cmd)
            {
                var win = (Window*) cmd.Window;

                if (cmd.Visible)
                {
                    GLFW.ShowWindow(win);
                }
                else
                {
                    GLFW.HideWindow(win);
                }
            }

            public void WindowRequestAttention(WindowReg window)
            {
                CheckWindowDisposed(window);

                var reg = (GlfwWindowReg) window;

                SendCmd(new CmdWinRequestAttention((nint) reg.GlfwWindow));
            }

            private void WinThreadWinRequestAttention(CmdWinRequestAttention cmd)
            {
                var win = (Window*) cmd.Window;

                GLFW.RequestWindowAttention(win);
            }

            public void WindowSwapBuffers(WindowReg window)
            {
                CheckWindowDisposed(window);

                var reg = (GlfwWindowReg) window;

                GLFW.SwapBuffers(reg.GlfwWindow);
            }

            public void UpdateMainWindowMode()
            {
                /*if (_mainWindow == null)
                {
                    return;
                }

                var win = _mainWindow;
                if (_clyde._windowMode == WindowMode.Fullscreen)
                {
                    _mainWindow.PrevWindowSize = win.WindowSize;
                    _mainWindow.PrevWindowPos = win.PrevWindowPos;

                    SendCmd(new CmdWinSetFullscreen((nint) _mainWindow.GlfwWindow));
                }
                else
                {
                    SendCmd(new CmdWinSetMonitor(
                        (nint) _mainWindow.GlfwWindow,
                        0,
                        _mainWindow.PrevWindowPos.X, _mainWindow.PrevWindowPos.Y,
                        _mainWindow.PrevWindowSize.X, _mainWindow.PrevWindowSize.Y,
                        0
                    ));
                }*/
            }

            private void WinThreadWinSetFullscreen(CmdWinSetFullscreen cmd)
            {
                var ptr = (Window*) cmd.Window;
                //GLFW.GetWindowSize(ptr, out var w, out var h);
                //GLFW.GetWindowPos(ptr, out var x, out var y);

                var monitor = MonitorForWindow(ptr);
                var mode = GLFW.GetVideoMode(monitor);

                GLFW.SetWindowMonitor(
                    ptr,
                    monitor,
                    0, 0,
                    mode->Width, mode->Height,
                    mode->RefreshRate);
            }

            // glfwGetWindowMonitor only works for fullscreen windows.
            // Picks the monitor with the top-left corner of the window.
            private Monitor* MonitorForWindow(Window* window)
            {
                GLFW.GetWindowPos(window, out var winPosX, out var winPosY);
                var monitors = GLFW.GetMonitorsRaw(out var count);
                for (var i = 0; i < count; i++)
                {
                    var monitor = monitors[i];
                    GLFW.GetMonitorPos(monitor, out var monPosX, out var monPosY);
                    var videoMode = GLFW.GetVideoMode(monitor);

                    var box = Box2i.FromDimensions(monPosX, monPosY, videoMode->Width, videoMode->Height);
                    if (box.Contains(winPosX, winPosY))
                        return monitor;
                }

                // Fallback
                return GLFW.GetPrimaryMonitor();
            }

            public uint? WindowGetX11Id(WindowReg window)
            {
                CheckWindowDisposed(window);

                var reg = (GlfwWindowReg) window;
                try
                {
                    return GLFW.GetX11Window(reg.GlfwWindow);
                }
                catch (EntryPointNotFoundException)
                {
                    return null;
                }
            }

            public nint? WindowGetWin32Window(WindowReg window)
            {
                if (!OperatingSystem.IsWindows())
                    return null;

                var reg = (GlfwWindowReg) window;
                try
                {
                    return GLFW.GetWin32Window(reg.GlfwWindow);
                }
                catch (EntryPointNotFoundException)
                {
                    return null;
                }
            }

            public (WindowReg?, string? error) WindowCreate(
                GLContextSpec? spec,
                WindowCreateParameters parameters,
                WindowReg? share)
            {
                Window* sharePtr = null;
                if (share is GlfwWindowReg glfwReg)
                    sharePtr = glfwReg.GlfwWindow;

                Window* ownerPtr = null;
                if (parameters.Owner != null)
                {
                    var ownerReg = (GlfwWindowReg) ((WindowHandle)parameters.Owner).Reg;
                    ownerPtr = ownerReg.GlfwWindow;
                }

                var task = SharedWindowCreate(
                    spec,
                    parameters,
                    sharePtr,
                    ownerPtr);

                // Block the main thread (to avoid stuff like texture uploads being problematic).
                WaitWindowCreate(task);

                var (reg, errorResult) = task.Result;

                if (reg != null)
                    return (reg, null);

                var (desc, errCode) = errorResult!.Value;
                return (null, $"[{errCode}]: {desc}");
            }

            public void WindowDestroy(WindowReg window)
            {
                var reg = (GlfwWindowReg) window;
                SendCmd(new CmdWinDestroy((nint) reg.GlfwWindow));
            }

            private void WaitWindowCreate(Task<GlfwWindowCreateResult> windowTask)
            {
                while (!windowTask.IsCompleted)
                {
                    // Keep processing events until the window task gives either an error or success.
                    WaitEvents();
                    ProcessEvents(single: true);
                }
            }

            private Task<GlfwWindowCreateResult> SharedWindowCreate(
                GLContextSpec? glSpec,
                WindowCreateParameters parameters,
                Window* share, Window* owner)
            {
                //
                // IF YOU'RE WONDERING WHY THIS IS TASK-BASED:
                // I originally wanted this to be async so we could avoid blocking the main thread
                // while the OS takes its stupid 100~ms just to initialize a fucking GL context.
                // This doesn't *work* because
                // we have to release the GL context while the shared context is being created.
                // (at least on WGL, I didn't test other platforms and I don't care to.)
                // Not worth it to avoid a main thread blockage by allowing Clyde to temporarily release the GL context,
                // because rendering would be locked up *anyways*.
                //
                // Basically what I'm saying is that everything about OpenGL is a fucking mistake
                // and I should get on either Veldrid or Vulkan some time.
                // Probably Veldrid tbh.
                //

                // Yes we ping-pong this TCS through the window thread and back, deal with it.
                var tcs = new TaskCompletionSource<GlfwWindowCreateResult>();
                SendCmd(new CmdWinCreate(
                    glSpec,
                    parameters,
                    (nint) share,
                    (nint) owner,
                    tcs));

                return tcs.Task;
            }

            private static void FinishWindowCreate(EventWindowCreate ev)
            {
                var (res, tcs) = ev;

                tcs.TrySetResult(res);
            }

            private void WinThreadWinCreate(CmdWinCreate cmd)
            {
                var (glSpec, parameters, share, owner, tcs) = cmd;

                var window = CreateGlfwWindowForRenderer(glSpec, parameters, (Window*) share, (Window*) owner);

                if (window == null)
                {
                    var err = GLFW.GetError(out var desc);

                    SendEvent(new EventWindowCreate(new GlfwWindowCreateResult(null, (desc, err)), tcs));
                    return;
                }

                // We can't invoke the TCS directly from the windowing thread because:
                // * it'd hit the synchronization context,
                //   which would make (blocking) main window init more annoying.
                // * it'd not be synchronized to other incoming window events correctly which might be icky.
                // So we send the TCS back to the game thread
                // which processes events in the correct order and has better control of stuff during init.
                var reg = WinThreadSetupWindow(window);

<<<<<<< HEAD
                SendEvent(new EventWindowCreate(new GlfwWindowCreateResult(reg, null), tcs));
            }
=======
                SendCmd(new CmdWinDestroy((nint) reg.GlfwWindow, window.Owner != null));
>>>>>>> 98060f20

            private static void WinThreadWinDestroy(CmdWinDestroy cmd)
            {
                GLFW.DestroyWindow((Window*) cmd.Window);
            }

            private Window* CreateGlfwWindowForRenderer(
                GLContextSpec? spec,
                WindowCreateParameters parameters,
                Window* contextShare,
                Window* ownerWindow)
            {
                GLFW.WindowHint(WindowHintString.X11ClassName, "SS14");
                GLFW.WindowHint(WindowHintString.X11InstanceName, "SS14");

                if (spec == null)
                {
                    // No OpenGL context requested.
                    GLFW.WindowHint(WindowHintClientApi.ClientApi, ClientApi.NoApi);
                }
                else
                {
                    var s = spec.Value;

#if DEBUG
                    GLFW.WindowHint(WindowHintBool.OpenGLDebugContext, true);
#endif

                    GLFW.WindowHint(WindowHintInt.ContextVersionMajor, s.Major);
                    GLFW.WindowHint(WindowHintInt.ContextVersionMinor, s.Minor);
                    GLFW.WindowHint(WindowHintBool.OpenGLForwardCompat, s.Profile != GLContextProfile.Compatibility);
                    GLFW.WindowHint(WindowHintBool.SrgbCapable, true);
                    GLFW.WindowHint(WindowHintBool.ScaleToMonitor, true);

                    switch (s.Profile)
                    {
                        case GLContextProfile.Compatibility:
                            GLFW.WindowHint(WindowHintOpenGlProfile.OpenGlProfile, OpenGlProfile.Any);
                            GLFW.WindowHint(WindowHintClientApi.ClientApi, ClientApi.OpenGlApi);
                            break;
                        case GLContextProfile.Core:
                            GLFW.WindowHint(WindowHintOpenGlProfile.OpenGlProfile, OpenGlProfile.Core);
                            GLFW.WindowHint(WindowHintClientApi.ClientApi, ClientApi.OpenGlApi);
                            break;
                        case GLContextProfile.Es:
                            GLFW.WindowHint(WindowHintOpenGlProfile.OpenGlProfile, OpenGlProfile.Any);
                            GLFW.WindowHint(WindowHintClientApi.ClientApi, ClientApi.OpenGlEsApi);
                            break;
                    }

                    GLFW.WindowHint(WindowHintContextApi.ContextCreationApi,
                        s.CreationApi == GLContextCreationApi.Egl
                            ? ContextApi.EglContextApi
                            : ContextApi.NativeContextApi);

#if !FULL_RELEASE
                    if (s.CreationApi == GLContextCreationApi.Egl && !_eglLoaded && OperatingSystem.IsWindows())
                    {
                        // On non-published builds (so, development), GLFW can't find libEGL.dll
                        // because it'll be in runtimes/<rid>/native/ instead of next to the actual executable.
                        // We manually preload the library here so that GLFW will find it when it does its thing.
                        NativeLibrary.TryLoad(
                            "libEGL.dll",
                            typeof(Clyde).Assembly,
                            DllImportSearchPath.SafeDirectories,
                            out _);

                        _eglLoaded = true;
                    }
#endif
                }

                Monitor* monitor = null;
                if (parameters.Monitor != null &&
                    _winThreadMonitors.TryGetValue(parameters.Monitor.Id, out var monitorReg))
                {
                    monitor = monitorReg.Ptr;
                }

                GLFW.WindowHint(WindowHintBool.Visible, false);

                var window = GLFW.CreateWindow(
                    parameters.Width, parameters.Height,
                    parameters.Title,
                    parameters.Fullscreen ? monitor : null,
                    contextShare);

                // Check if window failed to create.
                if (window == null)
                    return null;

                if (parameters.Maximized)
                {
                    GLFW.GetMonitorPos(monitor, out var x, out var y);
                    GLFW.SetWindowPos(window, x, y);
                    GLFW.MaximizeWindow(window);
                }

                if ((parameters.Styles & OSWindowStyles.NoTitleOptions) != 0)
                {
                    if (OperatingSystem.IsWindows())
                    {
                        var hWnd = (void*) GLFW.GetWin32Window(window);
                        DebugTools.Assert(hWnd != null);

                        Win32.SetWindowLongPtrW(
                            hWnd,
                            Win32.GWL_STYLE,
                            // Cast to long here to work around a bug in rider with nint bitwise operators.
                            (nint)((long)Win32.GetWindowLongPtrW(hWnd, Win32.GWL_STYLE) & ~Win32.WS_SYSMENU));
                    }
                    else
                    {
                        _sawmill.Warning("OSWindowStyles.NoTitleOptions not implemented on this platform");
                    }
                }

                if (ownerWindow != null)
                {
                    if (OperatingSystem.IsWindows())
                    {
                        var hWnd = (void*) GLFW.GetWin32Window(window);
                        var ownerHWnd = GLFW.GetWin32Window(ownerWindow);
                        DebugTools.Assert(hWnd != null);

                        Win32.SetWindowLongPtrW(
                            hWnd,
                            Win32.GWLP_HWNDPARENT,
                            ownerHWnd);
                    }
                    else
                    {
                        _sawmill.Warning("owner windows not implemented on this platform");
                    }


                    if (parameters.StartupLocation == WindowStartupLocation.CenterOwner)
                    {
                        // TODO: Maybe include window frames in size calculations here?
                        // Figure out frame sizes of both windows.
                        GLFW.GetWindowPos(ownerWindow, out var ownerX, out var ownerY);
                        GLFW.GetWindowSize(ownerWindow, out var ownerW, out var ownerH);

                        // Re-fetch this in case DPI scaling is changing it I guess.
                        GLFW.GetWindowSize(window, out var thisW, out var thisH);

                        GLFW.SetWindowPos(window, ownerX + (ownerW - thisW) / 2, ownerY + (ownerH - thisH) / 2);
                    }
                }

                if (parameters.Visible)
                {
                    GLFW.ShowWindow(window);
                }

                return window;
            }

            private GlfwWindowReg WinThreadSetupWindow(Window* window)
            {
                var reg = new GlfwWindowReg
                {
                    GlfwWindow = window,
                    Id = new WindowId(_nextWindowId++)
                };
                var handle = new WindowHandle(_clyde, reg);
                reg.Handle = handle;

                LoadWindowIcon(window);

                GLFW.SetCharCallback(window, _charCallback);
                GLFW.SetKeyCallback(window, _keyCallback);
                GLFW.SetWindowCloseCallback(window, _windowCloseCallback);
                GLFW.SetCursorPosCallback(window, _cursorPosCallback);
                GLFW.SetCursorEnterCallback(window, _cursorEnterCallback);
                GLFW.SetWindowSizeCallback(window, _windowSizeCallback);
                GLFW.SetWindowPosCallback(window, _windowPosCallback);
                GLFW.SetScrollCallback(window, _scrollCallback);
                GLFW.SetMouseButtonCallback(window, _mouseButtonCallback);
                GLFW.SetWindowContentScaleCallback(window, _windowContentScaleCallback);
                GLFW.SetWindowIconifyCallback(window, _windowIconifyCallback);
                GLFW.SetWindowFocusCallback(window, _windowFocusCallback);

                GLFW.GetFramebufferSize(window, out var fbW, out var fbH);
                reg.FramebufferSize = (fbW, fbH);

                GLFW.GetWindowContentScale(window, out var scaleX, out var scaleY);
                reg.WindowScale = (scaleX, scaleY);

                GLFW.GetWindowSize(window, out var w, out var h);
                reg.PrevWindowSize = reg.WindowSize = (w, h);

                GLFW.GetWindowPos(window, out var x, out var y);
                reg.PrevWindowPos = (x, y);

                reg.PixelRatio = reg.FramebufferSize / reg.WindowSize;

                return reg;
            }

            private WindowReg? FindWindow(nint window) => FindWindow((Window*) window);

            private WindowReg? FindWindow(Window* window)
            {
                foreach (var windowReg in _clyde._windows)
                {
                    var glfwReg = (GlfwWindowReg) windowReg;
                    if (glfwReg.GlfwWindow == window)
                    {
                        return windowReg;
                    }
                }

                return null;
            }

            public Task<string> ClipboardGetText(WindowReg mainWindow)
            {
                var tcs = new TaskCompletionSource<string>();
                SendCmd(new CmdGetClipboard((nint) ((GlfwWindowReg) mainWindow).GlfwWindow, tcs));
                return tcs.Task;
            }

            private static void WinThreadGetClipboard(CmdGetClipboard cmd)
            {
                var clipboard = GLFW.GetClipboardString((Window*) cmd.Window);
                // Don't have to care about synchronization I don't think so just fire this immediately.
                cmd.Tcs.TrySetResult(clipboard);
            }

            public void ClipboardSetText(WindowReg mainWindow, string text)
            {
                SendCmd(new CmdSetClipboard((nint) ((GlfwWindowReg) mainWindow).GlfwWindow, text));
            }

            private static void WinThreadSetClipboard(CmdSetClipboard cmd)
            {
                GLFW.SetClipboardString((Window*) cmd.Window, cmd.Text);
            }

            public void LoadWindowIcon(Window* window)
            {
                var icons = _clyde.LoadWindowIcons().ToArray();

                // Turn each image into a byte[] so we can actually pin their contents.
                // Wish I knew a clean way to do this without allocations.
                var images = icons
                    .Select(i => (MemoryMarshal.Cast<Rgba32, byte>(i.GetPixelSpan()).ToArray(), i.Width, i.Height))
                    .ToList();

                // ReSharper disable once SuggestVarOrType_Elsewhere
                Span<GCHandle> handles = stackalloc GCHandle[images.Count];
                Span<GlfwImage> glfwImages = stackalloc GlfwImage[images.Count];

                for (var i = 0; i < images.Count; i++)
                {
                    var image = images[i];
                    handles[i] = GCHandle.Alloc(image.Item1, GCHandleType.Pinned);
                    var addrOfPinnedObject = (byte*) handles[i].AddrOfPinnedObject();
                    glfwImages[i] = new GlfwImage(image.Width, image.Height, addrOfPinnedObject);
                }

                GLFW.SetWindowIcon(window, glfwImages);

                foreach (var handle in handles)
                {
                    handle.Free();
                }
            }

            public void GLMakeContextCurrent(WindowReg window)
            {
                CheckWindowDisposed(window);

                var reg = (GlfwWindowReg) window;

                GLFW.MakeContextCurrent(reg.GlfwWindow);
            }

            public void GLSwapInterval(int interval)
            {
                GLFW.SwapInterval(interval);
            }

            public void* GLGetProcAddress(string procName)
            {
                return (void*) GLFW.GetProcAddress(procName);
            }

            private void CheckWindowDisposed(WindowReg reg)
            {
                if (reg.IsDisposed)
                    throw new ObjectDisposedException("Window disposed");
            }

            private sealed class GlfwWindowReg : WindowReg
            {
                public Window* GlfwWindow;

                // Kept around to avoid it being GCd.
                public CursorImpl? Cursor;
            }
        }
    }
}<|MERGE_RESOLUTION|>--- conflicted
+++ resolved
@@ -20,13 +20,217 @@
             private int _nextWindowId = 1;
             private static bool _eglLoaded;
 
-<<<<<<< HEAD
-=======
-            public WindowHandle WindowCreate(WindowCreateParameters parameters)
-            {
-                DebugTools.AssertNotNull(_mainWindow);
-
-                GLFW.MakeContextCurrent(null);
+            public void WindowSetTitle(WindowReg window, string title)
+            {
+                CheckWindowDisposed(window);
+
+                if (title == null)
+                {
+                    throw new ArgumentNullException(nameof(title));
+                }
+
+                var reg = (GlfwWindowReg) window;
+
+                SendCmd(new CmdWinSetTitle((nint) reg.GlfwWindow, title));
+            }
+
+            private void WinThreadWinSetTitle(CmdWinSetTitle cmd)
+            {
+                GLFW.SetWindowTitle((Window*) cmd.Window, cmd.Title);
+            }
+
+            public void WindowSetMonitor(WindowReg window, IClydeMonitor monitor)
+            {
+                CheckWindowDisposed(window);
+
+                var winReg = (GlfwWindowReg) window;
+
+                var monitorImpl = (MonitorHandle) monitor;
+
+                SendCmd(new CmdWinSetMonitor(
+                    (nint) winReg.GlfwWindow,
+                    monitorImpl.Id,
+                    0, 0,
+                    monitorImpl.Size.X, monitorImpl.Size.Y,
+                    monitorImpl.RefreshRate));
+            }
+
+            private void WinThreadWinSetMonitor(CmdWinSetMonitor cmd)
+            {
+                Monitor* monitorPtr;
+                if (cmd.MonitorId == 0)
+                {
+                    monitorPtr = null;
+                }
+                else if (_winThreadMonitors.TryGetValue(cmd.MonitorId, out var monitorReg))
+                {
+                    monitorPtr = monitorReg.Ptr;
+                }
+                else
+                {
+                    return;
+                }
+
+                GLFW.SetWindowMonitor(
+                    (Window*) cmd.Window,
+                    monitorPtr,
+                    cmd.X, cmd.Y,
+                    cmd.W, cmd.H,
+                    cmd.RefreshRate
+                );
+            }
+
+            public void WindowSetVisible(WindowReg window, bool visible)
+            {
+                var reg = (GlfwWindowReg) window;
+                reg.IsVisible = visible;
+
+                SendCmd(new CmdWinSetVisible((nint) reg.GlfwWindow, visible));
+            }
+
+            private void WinThreadWinSetVisible(CmdWinSetVisible cmd)
+            {
+                var win = (Window*) cmd.Window;
+
+                if (cmd.Visible)
+                {
+                    GLFW.ShowWindow(win);
+                }
+                else
+                {
+                    GLFW.HideWindow(win);
+                }
+            }
+
+            public void WindowRequestAttention(WindowReg window)
+            {
+                CheckWindowDisposed(window);
+
+                var reg = (GlfwWindowReg) window;
+
+                SendCmd(new CmdWinRequestAttention((nint) reg.GlfwWindow));
+            }
+
+            private void WinThreadWinRequestAttention(CmdWinRequestAttention cmd)
+            {
+                var win = (Window*) cmd.Window;
+
+                GLFW.RequestWindowAttention(win);
+            }
+
+            public void WindowSwapBuffers(WindowReg window)
+            {
+                CheckWindowDisposed(window);
+
+                var reg = (GlfwWindowReg) window;
+
+                GLFW.SwapBuffers(reg.GlfwWindow);
+            }
+
+            public void UpdateMainWindowMode()
+            {
+                /*if (_mainWindow == null)
+                {
+                    return;
+                }
+
+                var win = _mainWindow;
+                if (_clyde._windowMode == WindowMode.Fullscreen)
+                {
+                    _mainWindow.PrevWindowSize = win.WindowSize;
+                    _mainWindow.PrevWindowPos = win.PrevWindowPos;
+
+                    SendCmd(new CmdWinSetFullscreen((nint) _mainWindow.GlfwWindow));
+                }
+                else
+                {
+                    SendCmd(new CmdWinSetMonitor(
+                        (nint) _mainWindow.GlfwWindow,
+                        0,
+                        _mainWindow.PrevWindowPos.X, _mainWindow.PrevWindowPos.Y,
+                        _mainWindow.PrevWindowSize.X, _mainWindow.PrevWindowSize.Y,
+                        0
+                    ));
+                }*/
+            }
+
+            private void WinThreadWinSetFullscreen(CmdWinSetFullscreen cmd)
+            {
+                var ptr = (Window*) cmd.Window;
+                //GLFW.GetWindowSize(ptr, out var w, out var h);
+                //GLFW.GetWindowPos(ptr, out var x, out var y);
+
+                var monitor = MonitorForWindow(ptr);
+                var mode = GLFW.GetVideoMode(monitor);
+
+                GLFW.SetWindowMonitor(
+                    ptr,
+                    monitor,
+                    0, 0,
+                    mode->Width, mode->Height,
+                    mode->RefreshRate);
+            }
+
+            // glfwGetWindowMonitor only works for fullscreen windows.
+            // Picks the monitor with the top-left corner of the window.
+            private Monitor* MonitorForWindow(Window* window)
+            {
+                GLFW.GetWindowPos(window, out var winPosX, out var winPosY);
+                var monitors = GLFW.GetMonitorsRaw(out var count);
+                for (var i = 0; i < count; i++)
+                {
+                    var monitor = monitors[i];
+                    GLFW.GetMonitorPos(monitor, out var monPosX, out var monPosY);
+                    var videoMode = GLFW.GetVideoMode(monitor);
+
+                    var box = Box2i.FromDimensions(monPosX, monPosY, videoMode->Width, videoMode->Height);
+                    if (box.Contains(winPosX, winPosY))
+                        return monitor;
+                }
+
+                // Fallback
+                return GLFW.GetPrimaryMonitor();
+            }
+
+            public uint? WindowGetX11Id(WindowReg window)
+            {
+                CheckWindowDisposed(window);
+
+                var reg = (GlfwWindowReg) window;
+                try
+                {
+                    return GLFW.GetX11Window(reg.GlfwWindow);
+                }
+                catch (EntryPointNotFoundException)
+                {
+                    return null;
+                }
+            }
+
+            public nint? WindowGetWin32Window(WindowReg window)
+            {
+                if (!OperatingSystem.IsWindows())
+                    return null;
+
+                var reg = (GlfwWindowReg) window;
+                try
+                {
+                    return GLFW.GetWin32Window(reg.GlfwWindow);
+                }
+                catch (EntryPointNotFoundException)
+                {
+                    return null;
+                }
+            }
+
+            public (WindowReg?, string? error) WindowCreate(
+                GLContextSpec? spec,
+                WindowCreateParameters parameters,
+                WindowReg? share)
+            {
+                Window* sharePtr = null;
+                if (share is GlfwWindowReg glfwReg)
+                    sharePtr = glfwReg.GlfwWindow;
 
                 Window* ownerPtr = null;
                 if (parameters.Owner != null)
@@ -36,85 +240,27 @@
                 }
 
                 var task = SharedWindowCreate(
-                    _clyde._chosenRenderer,
+                    spec,
                     parameters,
-                    _mainWindow!.GlfwWindow,
+                    sharePtr,
                     ownerPtr);
 
                 // Block the main thread (to avoid stuff like texture uploads being problematic).
                 WaitWindowCreate(task);
 
-                GLFW.MakeContextCurrent(_mainWindow.GlfwWindow);
-
-                var (reg, error) = task.Result;
-
-                if (reg == null)
-                {
-                    var (desc, errCode) = error!.Value;
-                    throw new GlfwException($"{errCode}: {desc}");
-                }
-
-                _clyde.CreateWindowRenderTexture(reg);
-                _clyde.InitWindowBlitThread(reg);
-
-                GLFW.MakeContextCurrent(_mainWindow.GlfwWindow);
-
-                return reg.Handle;
-            }
-
-            public bool TryInitMainWindow(Renderer renderer, [NotNullWhen(false)] out string? error)
-            {
-                var width = _cfg.GetCVar(CVars.DisplayWidth);
-                var height = _cfg.GetCVar(CVars.DisplayHeight);
-                var prevWidth = width;
-                var prevHeight = height;
-
-                IClydeMonitor? monitor = null;
-                var fullscreen = false;
-
-                if (_clyde._windowMode == WindowMode.Fullscreen)
-                {
-                    monitor = _monitors[_primaryMonitorId].Handle;
-                    width = monitor.Size.X;
-                    height = monitor.Size.Y;
-                    fullscreen = true;
-                }
-
-                var parameters = new WindowCreateParameters
-                {
-                    Width = width,
-                    Height = height,
-                    Monitor = monitor,
-                    Fullscreen = fullscreen
-                };
-
-                var windowTask = SharedWindowCreate(renderer, parameters, null, null);
-                WaitWindowCreate(windowTask);
-
-                var (reg, err) = windowTask.Result;
-                if (reg == null)
-                {
-                    var (desc, code) = err!.Value;
-                    error = $"[{code}] {desc}";
-
-                    return false;
-                }
-
-                DebugTools.Assert(reg.Id == WindowId.Main);
-
-                _mainWindow = reg;
-                reg.IsMainWindow = true;
-
-                if (fullscreen)
-                {
-                    reg.PrevWindowSize = (prevWidth, prevHeight);
-                    reg.PrevWindowPos = (50, 50);
-                }
-
-                UpdateVSync();
-
-                error = null;
-                return true;
+                var (reg, errorResult) = task.Result;
+
+                if (reg != null)
+                    return (reg, null);
+
+                var (desc, errCode) = errorResult!.Value;
+                return (null, $"[{errCode}]: {desc}");
+            }
+
+            public void WindowDestroy(WindowReg window)
+            {
+                var reg = (GlfwWindowReg) window;
+                SendCmd(new CmdWinDestroy((nint) reg.GlfwWindow, window.Owner != null));
             }
 
             private void WaitWindowCreate(Task<GlfwWindowCreateResult> windowTask)
@@ -128,7 +274,7 @@
             }
 
             private Task<GlfwWindowCreateResult> SharedWindowCreate(
-                Renderer renderer,
+                GLContextSpec? glSpec,
                 WindowCreateParameters parameters,
                 Window* share, Window* owner)
             {
@@ -150,36 +296,27 @@
                 // Yes we ping-pong this TCS through the window thread and back, deal with it.
                 var tcs = new TaskCompletionSource<GlfwWindowCreateResult>();
                 SendCmd(new CmdWinCreate(
-                    renderer,
+                    glSpec,
                     parameters,
                     (nint) share,
-                    // We have to pass the owner window in the Cmd here instead of reading it off parameters,
-                    // in case the owner window is closed between sending and handling of this cmd.
                     (nint) owner,
                     tcs));
 
                 return tcs.Task;
             }
 
-            private void FinishWindowCreate(EventWindowCreate ev)
+            private static void FinishWindowCreate(EventWindowCreate ev)
             {
                 var (res, tcs) = ev;
-                var reg = res.Reg;
-
-                if (reg != null)
-                {
-                    _windows.Add(reg);
-                    _clyde._windowHandles.Add(reg.Handle);
-                }
 
                 tcs.TrySetResult(res);
             }
 
             private void WinThreadWinCreate(CmdWinCreate cmd)
             {
-                var (renderer, parameters, share, owner, tcs) = cmd;
-
-                var window = CreateGlfwWindowForRenderer(renderer, parameters, (Window*) share, (Window*) owner);
+                var (glSpec, parameters, share, owner, tcs) = cmd;
+
+                var window = CreateGlfwWindowForRenderer(glSpec, parameters, (Window*) share, (Window*) owner);
 
                 if (window == null)
                 {
@@ -196,12 +333,11 @@
                 // So we send the TCS back to the game thread
                 // which processes events in the correct order and has better control of stuff during init.
                 var reg = WinThreadSetupWindow(window);
-                reg.Owner = parameters.Owner;
 
                 SendEvent(new EventWindowCreate(new GlfwWindowCreateResult(reg, null), tcs));
             }
 
-            private void WinThreadWinDestroy(CmdWinDestroy cmd)
+            private static void WinThreadWinDestroy(CmdWinDestroy cmd)
             {
                 var window = (Window*) cmd.Window;
 
@@ -219,333 +355,6 @@
                         0);
                 }
 
-                GLFW.DestroyWindow(window);
-            }
-
->>>>>>> 98060f20
-            public void WindowSetTitle(WindowReg window, string title)
-            {
-                CheckWindowDisposed(window);
-
-                if (title == null)
-                {
-                    throw new ArgumentNullException(nameof(title));
-                }
-
-                var reg = (GlfwWindowReg) window;
-
-                SendCmd(new CmdWinSetTitle((nint) reg.GlfwWindow, title));
-            }
-
-            private void WinThreadWinSetTitle(CmdWinSetTitle cmd)
-            {
-                GLFW.SetWindowTitle((Window*) cmd.Window, cmd.Title);
-            }
-
-            public void WindowSetMonitor(WindowReg window, IClydeMonitor monitor)
-            {
-                CheckWindowDisposed(window);
-
-                var winReg = (GlfwWindowReg) window;
-
-                var monitorImpl = (MonitorHandle) monitor;
-
-                SendCmd(new CmdWinSetMonitor(
-                    (nint) winReg.GlfwWindow,
-                    monitorImpl.Id,
-                    0, 0,
-                    monitorImpl.Size.X, monitorImpl.Size.Y,
-                    monitorImpl.RefreshRate));
-            }
-
-            private void WinThreadWinSetMonitor(CmdWinSetMonitor cmd)
-            {
-                Monitor* monitorPtr;
-                if (cmd.MonitorId == 0)
-                {
-                    monitorPtr = null;
-                }
-                else if (_winThreadMonitors.TryGetValue(cmd.MonitorId, out var monitorReg))
-                {
-                    monitorPtr = monitorReg.Ptr;
-                }
-                else
-                {
-                    return;
-                }
-
-                GLFW.SetWindowMonitor(
-                    (Window*) cmd.Window,
-                    monitorPtr,
-                    cmd.X, cmd.Y,
-                    cmd.W, cmd.H,
-                    cmd.RefreshRate
-                );
-            }
-
-            public void WindowSetVisible(WindowReg window, bool visible)
-            {
-                var reg = (GlfwWindowReg) window;
-                reg.IsVisible = visible;
-
-                SendCmd(new CmdWinSetVisible((nint) reg.GlfwWindow, visible));
-            }
-
-            private void WinThreadWinSetVisible(CmdWinSetVisible cmd)
-            {
-                var win = (Window*) cmd.Window;
-
-                if (cmd.Visible)
-                {
-                    GLFW.ShowWindow(win);
-                }
-                else
-                {
-                    GLFW.HideWindow(win);
-                }
-            }
-
-            public void WindowRequestAttention(WindowReg window)
-            {
-                CheckWindowDisposed(window);
-
-                var reg = (GlfwWindowReg) window;
-
-                SendCmd(new CmdWinRequestAttention((nint) reg.GlfwWindow));
-            }
-
-            private void WinThreadWinRequestAttention(CmdWinRequestAttention cmd)
-            {
-                var win = (Window*) cmd.Window;
-
-                GLFW.RequestWindowAttention(win);
-            }
-
-            public void WindowSwapBuffers(WindowReg window)
-            {
-                CheckWindowDisposed(window);
-
-                var reg = (GlfwWindowReg) window;
-
-                GLFW.SwapBuffers(reg.GlfwWindow);
-            }
-
-            public void UpdateMainWindowMode()
-            {
-                /*if (_mainWindow == null)
-                {
-                    return;
-                }
-
-                var win = _mainWindow;
-                if (_clyde._windowMode == WindowMode.Fullscreen)
-                {
-                    _mainWindow.PrevWindowSize = win.WindowSize;
-                    _mainWindow.PrevWindowPos = win.PrevWindowPos;
-
-                    SendCmd(new CmdWinSetFullscreen((nint) _mainWindow.GlfwWindow));
-                }
-                else
-                {
-                    SendCmd(new CmdWinSetMonitor(
-                        (nint) _mainWindow.GlfwWindow,
-                        0,
-                        _mainWindow.PrevWindowPos.X, _mainWindow.PrevWindowPos.Y,
-                        _mainWindow.PrevWindowSize.X, _mainWindow.PrevWindowSize.Y,
-                        0
-                    ));
-                }*/
-            }
-
-            private void WinThreadWinSetFullscreen(CmdWinSetFullscreen cmd)
-            {
-                var ptr = (Window*) cmd.Window;
-                //GLFW.GetWindowSize(ptr, out var w, out var h);
-                //GLFW.GetWindowPos(ptr, out var x, out var y);
-
-                var monitor = MonitorForWindow(ptr);
-                var mode = GLFW.GetVideoMode(monitor);
-
-                GLFW.SetWindowMonitor(
-                    ptr,
-                    monitor,
-                    0, 0,
-                    mode->Width, mode->Height,
-                    mode->RefreshRate);
-            }
-
-            // glfwGetWindowMonitor only works for fullscreen windows.
-            // Picks the monitor with the top-left corner of the window.
-            private Monitor* MonitorForWindow(Window* window)
-            {
-                GLFW.GetWindowPos(window, out var winPosX, out var winPosY);
-                var monitors = GLFW.GetMonitorsRaw(out var count);
-                for (var i = 0; i < count; i++)
-                {
-                    var monitor = monitors[i];
-                    GLFW.GetMonitorPos(monitor, out var monPosX, out var monPosY);
-                    var videoMode = GLFW.GetVideoMode(monitor);
-
-                    var box = Box2i.FromDimensions(monPosX, monPosY, videoMode->Width, videoMode->Height);
-                    if (box.Contains(winPosX, winPosY))
-                        return monitor;
-                }
-
-                // Fallback
-                return GLFW.GetPrimaryMonitor();
-            }
-
-            public uint? WindowGetX11Id(WindowReg window)
-            {
-                CheckWindowDisposed(window);
-
-                var reg = (GlfwWindowReg) window;
-                try
-                {
-                    return GLFW.GetX11Window(reg.GlfwWindow);
-                }
-                catch (EntryPointNotFoundException)
-                {
-                    return null;
-                }
-            }
-
-            public nint? WindowGetWin32Window(WindowReg window)
-            {
-                if (!OperatingSystem.IsWindows())
-                    return null;
-
-                var reg = (GlfwWindowReg) window;
-                try
-                {
-                    return GLFW.GetWin32Window(reg.GlfwWindow);
-                }
-                catch (EntryPointNotFoundException)
-                {
-                    return null;
-                }
-            }
-
-            public (WindowReg?, string? error) WindowCreate(
-                GLContextSpec? spec,
-                WindowCreateParameters parameters,
-                WindowReg? share)
-            {
-                Window* sharePtr = null;
-                if (share is GlfwWindowReg glfwReg)
-                    sharePtr = glfwReg.GlfwWindow;
-
-                Window* ownerPtr = null;
-                if (parameters.Owner != null)
-                {
-                    var ownerReg = (GlfwWindowReg) ((WindowHandle)parameters.Owner).Reg;
-                    ownerPtr = ownerReg.GlfwWindow;
-                }
-
-                var task = SharedWindowCreate(
-                    spec,
-                    parameters,
-                    sharePtr,
-                    ownerPtr);
-
-                // Block the main thread (to avoid stuff like texture uploads being problematic).
-                WaitWindowCreate(task);
-
-                var (reg, errorResult) = task.Result;
-
-                if (reg != null)
-                    return (reg, null);
-
-                var (desc, errCode) = errorResult!.Value;
-                return (null, $"[{errCode}]: {desc}");
-            }
-
-            public void WindowDestroy(WindowReg window)
-            {
-                var reg = (GlfwWindowReg) window;
-                SendCmd(new CmdWinDestroy((nint) reg.GlfwWindow));
-            }
-
-            private void WaitWindowCreate(Task<GlfwWindowCreateResult> windowTask)
-            {
-                while (!windowTask.IsCompleted)
-                {
-                    // Keep processing events until the window task gives either an error or success.
-                    WaitEvents();
-                    ProcessEvents(single: true);
-                }
-            }
-
-            private Task<GlfwWindowCreateResult> SharedWindowCreate(
-                GLContextSpec? glSpec,
-                WindowCreateParameters parameters,
-                Window* share, Window* owner)
-            {
-                //
-                // IF YOU'RE WONDERING WHY THIS IS TASK-BASED:
-                // I originally wanted this to be async so we could avoid blocking the main thread
-                // while the OS takes its stupid 100~ms just to initialize a fucking GL context.
-                // This doesn't *work* because
-                // we have to release the GL context while the shared context is being created.
-                // (at least on WGL, I didn't test other platforms and I don't care to.)
-                // Not worth it to avoid a main thread blockage by allowing Clyde to temporarily release the GL context,
-                // because rendering would be locked up *anyways*.
-                //
-                // Basically what I'm saying is that everything about OpenGL is a fucking mistake
-                // and I should get on either Veldrid or Vulkan some time.
-                // Probably Veldrid tbh.
-                //
-
-                // Yes we ping-pong this TCS through the window thread and back, deal with it.
-                var tcs = new TaskCompletionSource<GlfwWindowCreateResult>();
-                SendCmd(new CmdWinCreate(
-                    glSpec,
-                    parameters,
-                    (nint) share,
-                    (nint) owner,
-                    tcs));
-
-                return tcs.Task;
-            }
-
-            private static void FinishWindowCreate(EventWindowCreate ev)
-            {
-                var (res, tcs) = ev;
-
-                tcs.TrySetResult(res);
-            }
-
-            private void WinThreadWinCreate(CmdWinCreate cmd)
-            {
-                var (glSpec, parameters, share, owner, tcs) = cmd;
-
-                var window = CreateGlfwWindowForRenderer(glSpec, parameters, (Window*) share, (Window*) owner);
-
-                if (window == null)
-                {
-                    var err = GLFW.GetError(out var desc);
-
-                    SendEvent(new EventWindowCreate(new GlfwWindowCreateResult(null, (desc, err)), tcs));
-                    return;
-                }
-
-                // We can't invoke the TCS directly from the windowing thread because:
-                // * it'd hit the synchronization context,
-                //   which would make (blocking) main window init more annoying.
-                // * it'd not be synchronized to other incoming window events correctly which might be icky.
-                // So we send the TCS back to the game thread
-                // which processes events in the correct order and has better control of stuff during init.
-                var reg = WinThreadSetupWindow(window);
-
-<<<<<<< HEAD
-                SendEvent(new EventWindowCreate(new GlfwWindowCreateResult(reg, null), tcs));
-            }
-=======
-                SendCmd(new CmdWinDestroy((nint) reg.GlfwWindow, window.Owner != null));
->>>>>>> 98060f20
-
-            private static void WinThreadWinDestroy(CmdWinDestroy cmd)
-            {
                 GLFW.DestroyWindow((Window*) cmd.Window);
             }
 
