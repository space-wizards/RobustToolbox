--- conflicted
+++ resolved
@@ -53,12 +53,7 @@
 
         event Action<EntityUid>? EntityAdded;
         event Action<EntityUid>? EntityInitialized;
-<<<<<<< HEAD
-        event Action<EntityUid>? EntityStarted;
         event Action<EntityUid, MetaDataComponent>? EntityDeleted;
-=======
-        event Action<EntityUid>? EntityDeleted;
->>>>>>> 8571d7e7
         event Action<EntityUid>? EntityDirtied; // only raised after initialization
 
         EntityUid CreateEntityUninitialized(string? prototypeName, EntityUid euid, ComponentRegistry? overrides = null);
