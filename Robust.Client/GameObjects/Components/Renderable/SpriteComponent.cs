--- conflicted
+++ resolved
@@ -31,11 +31,8 @@
         [Dependency] private readonly IResourceCache resourceCache = default!;
         [Dependency] private readonly IPrototypeManager prototypes = default!;
         [Dependency] private readonly IEntityManager entities = default!;
-<<<<<<< HEAD
         [Dependency] private readonly IReflectionManager reflection = default!;
-=======
         [Dependency] private readonly IEyeManager eyeManager = default!;
->>>>>>> 58defed1
 
         [DataField("visible")]
         private bool _visible = true;
