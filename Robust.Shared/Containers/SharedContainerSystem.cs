--- conflicted
+++ resolved
@@ -19,7 +19,6 @@
         [Dependency] private readonly EntityLookupSystem _lookup = default!;
         [Dependency] private readonly SharedTransformSystem _transform = default!;
 
-        private EntityQuery<TransformComponent> _xformQuery;
         private EntityQuery<MapGridComponent> _gridQuery;
         private EntityQuery<MapComponent> _mapQuery;
 
@@ -35,14 +34,10 @@
             SubscribeLocalEvent<ContainerManagerComponent, ComponentStartup>(OnStartupValidation);
             SubscribeLocalEvent<ContainerManagerComponent, ComponentGetState>(OnContainerGetState);
 
-<<<<<<< HEAD
-            _xformQuery = GetEntityQuery<TransformComponent>();
             _gridQuery = GetEntityQuery<MapGridComponent>();
             _mapQuery = GetEntityQuery<MapComponent>();
-=======
             _metas = EntityManager.GetEntityQuery<MetaDataComponent>();
             _xforms = EntityManager.GetEntityQuery<TransformComponent>();
->>>>>>> 8274623e
         }
 
         private void OnContainerGetState(EntityUid uid, ContainerManagerComponent component, ref ComponentGetState args)
@@ -223,7 +218,7 @@
         }
 
         /// <summary>
-        ///     Finds the first instance of a component on the recursive parented containers that hold an entity  
+        ///     Finds the first instance of a component on the recursive parented containers that hold an entity
         /// </summary>
         public bool TryFindComponentOnEntityContainerOrParent<T>(
             EntityUid uid,
@@ -251,7 +246,7 @@
         }
 
         /// <summary>
-        ///     Finds all instances of a component on the recursive parented containers that hold an entity  
+        ///     Finds all instances of a component on the recursive parented containers that hold an entity
         /// </summary>
         public bool TryFindComponentsOnEntityContainerOrParent<T>(
             EntityUid uid,
