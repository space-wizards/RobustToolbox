--- conflicted
+++ resolved
@@ -39,12 +39,9 @@
     public const string IdForbidLiteral = "RA0033";
     public const string IdObsoleteInheritance = "RA0034";
     public const string IdObsoleteInheritanceWithMessage = "RA0035";
-<<<<<<< HEAD
-    public const string IdPrototypeRedundantType = "RA0036";
-    public const string IdPrototypeEndsWithPrototype = "RA0037";
-=======
     public const string IdDataFieldYamlSerializable = "RA0036";
->>>>>>> a393efc8
+    public const string IdPrototypeRedundantType = "RA0037";
+    public const string IdPrototypeEndsWithPrototype = "RA0038";
 
     public static SuppressionDescriptor MeansImplicitAssignment =>
         new SuppressionDescriptor("RADC1000", "CS0649", "Marked as implicitly assigned.");
