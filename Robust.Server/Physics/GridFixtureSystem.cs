using System.Collections.Generic;
using System.Diagnostics.CodeAnalysis;
using System.Linq;
using System.Numerics;
using Robust.Server.Console;
using Robust.Shared;
using Robust.Shared.Collections;
using Robust.Shared.Configuration;
using Robust.Shared.GameObjects;
using Robust.Shared.IoC;
using Robust.Shared.Log;
using Robust.Shared.Map;
using Robust.Shared.Map.Components;
using Robust.Shared.Maths;
using Robust.Shared.Physics.Components;
using Robust.Shared.Physics.Systems;
using Robust.Shared.Player;
using Robust.Shared.Timing;
using Robust.Shared.Utility;

namespace Robust.Server.Physics
{
    /// <summary>
    /// Handles generating fixtures for MapGrids.
    /// </summary>
    public sealed partial class GridFixtureSystem : SharedGridFixtureSystem
    {
        [Dependency] private readonly IMapManager _mapManager = default!;
        [Dependency] private readonly IConfigurationManager _cfg = default!;
        [Dependency] private readonly IConGroupController _conGroup = default!;
        [Dependency] private readonly EntityLookupSystem _lookup = default!;
        [Dependency] private readonly SharedMapSystem _maps = default!;
        [Dependency] private readonly SharedPhysicsSystem _physics = default!;
        [Dependency] private readonly SharedTransformSystem _xformSystem = default!;

        private readonly Dictionary<EntityUid, Dictionary<Vector2i, ChunkNodeGroup>> _nodes = new();

        /// <summary>
        /// Sessions to receive nodes for debug purposes.
        /// </summary>
        private readonly HashSet<ICommonSession> _subscribedSessions = new();

        /// <summary>
        /// Recursion detection to avoid splitting while handling an existing split
        /// </summary>
        private bool _isSplitting;

        internal bool SplitAllowed = true;

        private HashSet<EntityUid> _entSet = new();

        private EntityQuery<MapGridComponent> _gridQuery;
        private EntityQuery<PhysicsComponent> _bodyQuery;
        private EntityQuery<TransformComponent> _xformQuery;

        public override void Initialize()
        {
            base.Initialize();

            _gridQuery = GetEntityQuery<MapGridComponent>();
            _bodyQuery = GetEntityQuery<PhysicsComponent>();
            _xformQuery = GetEntityQuery<TransformComponent>();
            SubscribeLocalEvent<GridRemovalEvent>(OnGridRemoval);
            SubscribeNetworkEvent<RequestGridNodesMessage>(OnDebugRequest);
            SubscribeNetworkEvent<StopGridNodesMessage>(OnDebugStopRequest);

            _cfg.OnValueChanged(CVars.GridSplitting, SetSplitAllowed, true);
        }

        private void SetSplitAllowed(bool value) => SplitAllowed = value;

        public override void Shutdown()
        {
            base.Shutdown();
            _subscribedSessions.Clear();
            _cfg.UnsubValueChanged(CVars.GridSplitting, SetSplitAllowed);
        }

        /// <summary>
        /// Due to how MapLoader works need to ensure grid exists in dictionary before it's initialised.
        /// </summary>
        internal void EnsureGrid(EntityUid uid)
        {
            if (!_nodes.ContainsKey(uid))
                _nodes[uid] = new Dictionary<Vector2i, ChunkNodeGroup>();
        }

        protected override void OnGridInit(GridInitializeEvent ev)
        {
            EnsureGrid(ev.EntityUid);
            base.OnGridInit(ev);
        }

        private void OnGridRemoval(GridRemovalEvent ev)
        {
            _nodes.Remove(ev.EntityUid);
        }

        #region Debug

        private void OnDebugRequest(RequestGridNodesMessage msg, EntitySessionEventArgs args)
        {
            if (!_conGroup.CanCommand(args.SenderSession, ShowGridNodesCommand)) return;

            AddDebugSubscriber(args.SenderSession);
        }

        private void OnDebugStopRequest(StopGridNodesMessage msg, EntitySessionEventArgs args)
        {
            RemoveDebugSubscriber(args.SenderSession);
        }

        public bool IsSubscribed(ICommonSession session)
        {
            return _subscribedSessions.Contains(session);
        }

        public void AddDebugSubscriber(ICommonSession session)
        {
            if (!_subscribedSessions.Add(session)) return;

            foreach (var (uid, _) in _nodes)
            {
                SendNodeDebug(uid);
            }
        }

        public void RemoveDebugSubscriber(ICommonSession session)
        {
            _subscribedSessions.Remove(session);
        }

        private void SendNodeDebug(EntityUid uid)
        {
            if (_subscribedSessions.Count == 0) return;

            var msg = new ChunkSplitDebugMessage
            {
                Grid = GetNetEntity(uid),
            };

            foreach (var (index, group) in _nodes[uid])
            {
                var list = new List<List<Vector2i>>();
                // To avoid double-sending connections.
                var conns = new HashSet<ChunkSplitNode>();

                foreach (var node in group.Nodes)
                {
                    conns.Add(node);
                    list.Add(node.Indices.ToList());

                    foreach (var neighbor in node.Neighbors)
                    {
                        if (conns.Contains(neighbor)) continue;

                        msg.Connections.Add((
                            node.GetCentre() + node.Group.Chunk.Indices * node.Group.Chunk.ChunkSize,
                            neighbor.GetCentre() + neighbor.Group.Chunk.Indices * neighbor.Group.Chunk.ChunkSize));
                    }
                }

                msg.Nodes.Add(index, list);
            }

            foreach (var session in _subscribedSessions)
            {
                RaiseNetworkEvent(msg, session.Channel);
            }
        }

        #endregion

        /// <summary>
        /// Check for any potential splits.
        /// </summary>
        public void CheckSplits(EntityUid uid)
        {
            if (!_nodes.TryGetValue(uid, out var nodes))
                return;

            var dirtyNodes = new HashSet<ChunkSplitNode>(nodes.Count);

            foreach (var group in nodes.Values)
            {
                foreach (var node in group.Nodes)
                {
                    dirtyNodes.Add(node);
                }
            }

            CheckSplits(uid, dirtyNodes);
        }

        /// <summary>
        /// Check for splits on the specified nodes.
        /// </summary>
        private void CheckSplits(EntityUid uid, HashSet<ChunkSplitNode> dirtyNodes)
        {
            // TODO: We already have mapgrid elsewhere
            if (_isSplitting || !SplitAllowed ||
               !TryComp<MapGridComponent>(uid, out var grid) ||
               !grid.CanSplit)
            {
                return;
            }

            _isSplitting = true;
            Log.Debug($"Started split check for {ToPrettyString(uid)}");
            var splitFrontier = new Queue<ChunkSplitNode>(4);
            var grids = new List<HashSet<ChunkSplitNode>>(1);

            while (dirtyNodes.Count > 0)
            {
                var originEnumerator = dirtyNodes.GetEnumerator();
                originEnumerator.MoveNext();
                var origin = originEnumerator.Current;
                originEnumerator.Dispose();
                splitFrontier.Enqueue(origin);
                var foundSplits = new HashSet<ChunkSplitNode>
                {
                    origin
                };

                while (splitFrontier.TryDequeue(out var split))
                {
                    dirtyNodes.Remove(split);

                    foreach (var neighbor in split.Neighbors)
                    {
                        if (!foundSplits.Add(neighbor)) continue;

                        splitFrontier.Enqueue(neighbor);
                    }
                }

                grids.Add(foundSplits);
            }

            var oldGrid = _mapManager.GetGrid(uid);
            var oldGridUid = uid;

            // Split time
            if (grids.Count > 1)
            {
                Log.Info($"Splitting {ToPrettyString(uid)} into {grids.Count} grids.");
                var sw = new Stopwatch();
                sw.Start();

                // We'll leave the biggest group as the original grid
                // anything smaller gets split off.
                grids.Sort((x, y) =>
                    x.Sum(o => o.Indices.Count)
                        .CompareTo(y.Sum(o => o.Indices.Count)));

                var oldGridXform = _xformQuery.GetComponent(oldGridUid);
                var (gridPos, gridRot) = _xformSystem.GetWorldPositionRotation(oldGridXform);
                var mapBody = _bodyQuery.GetComponent(oldGridUid);
                var oldGridComp = _gridQuery.GetComponent(oldGridUid);
                var newGrids = new EntityUid[grids.Count - 1];
                var mapId = oldGridXform.MapID;

                for (var i = 0; i < grids.Count - 1; i++)
                {
                    var group = grids[i];
                    var newGrid = _mapManager.CreateGridEntity(mapId);
                    var newGridUid = newGrid.Owner;
                    var newGridXform = _xformQuery.GetComponent(newGridUid);
                    newGrids[i] = newGridUid;

                    // Keep same origin / velocity etc; this makes updating a lot faster and easier.
                    _xformSystem.SetWorldPosition(newGridXform, gridPos);
                    _xformSystem.SetWorldPositionRotation(newGridUid, gridPos, gridRot, newGridXform);
                    var splitBody = _bodyQuery.GetComponent(newGridUid);
                    _physics.SetLinearVelocity(newGridUid, mapBody.LinearVelocity, body: splitBody);
                    _physics.SetAngularVelocity(newGridUid, mapBody.AngularVelocity, body: splitBody);

                    var gridComp = _gridQuery.GetComponent(newGridUid);
                    var tileData = new List<(Vector2i GridIndices, Tile Tile)>(group.Sum(o => o.Indices.Count));

                    // Gather all tiles up front and set once to minimise fixture change events
                    foreach (var node in group)
                    {
                        var offset = node.Group.Chunk.Indices * node.Group.Chunk.ChunkSize;

                        foreach (var index in node.Indices)
                        {
                            var tilePos = offset + index;
                            tileData.Add((tilePos, oldGrid.GetTileRef(tilePos).Tile));
                        }
                    }

                    newGrid.Comp.SetTiles(tileData);
                    DebugTools.Assert(_mapManager.IsGrid(newGridUid), "A split grid had no tiles?");

                    // Set tiles on new grid + update anchored entities
                    foreach (var node in group)
                    {
                        var offset = node.Group.Chunk.Indices * node.Group.Chunk.ChunkSize;

                        foreach (var tile in node.Indices)
                        {
                            var tilePos = offset + tile;

                            // Access it directly because we're gonna be hammering it and want to keep allocs down.
                            var snapgrid = node.Group.Chunk.GetSnapGrid((ushort) tile.X, (ushort) tile.Y);
                            if (snapgrid == null || snapgrid.Count == 0) continue;

                            for (var j = snapgrid.Count - 1; j >= 0; j--)
                            {
                                var ent = snapgrid[j];
                                var xform = _xformQuery.GetComponent(ent);
                                _xformSystem.ReAnchor(ent, xform,
                                    oldGridComp, gridComp,
                                    tilePos, tilePos,
                                    oldGridUid, newGridUid,
                                    oldGridXform, newGridXform,
                                    Angle.Zero);
                                DebugTools.Assert(xform.Anchored);
                            }
                        }

                        // Update lookup ents
                        // Needs to be done before setting old tiles as they will be re-parented to the map.
                        // TODO: Combine tiles into larger rectangles or something; this is gonna be the killer bit.
                        foreach (var tile in node.Indices)
                        {
                            var tilePos = offset + tile;
                            var bounds = _lookup.GetLocalBounds(tilePos, oldGrid.TileSize);

<<<<<<< HEAD
                            _entSet.Clear();
                            _lookup.GetEntitiesIntersecting(oldGridUid, tilePos, _entSet, 0f, LookupFlags.Dynamic | LookupFlags.Sundries);

                            foreach (var ent in _entSet)
=======
                            foreach (var ent in _lookup.GetLocalEntitiesIntersecting(oldGridUid, tilePos, 0f, LookupFlags.Dynamic | LookupFlags.Sundries))
>>>>>>> aae92996
                            {
                                // Consider centre of entity position maybe?
                                var entXform = _xformQuery.GetComponent(ent);

                                if (entXform.ParentUid != oldGridUid ||
                                    !bounds.Contains(entXform.LocalPosition)) continue;

                                _xformSystem.SetParent(ent, entXform, newGridUid, _xformQuery, newGridXform);
                            }
                        }

                        _nodes[oldGridUid][node.Group.Chunk.Indices].Nodes.Remove(node);
                    }

                    var eevee = new PostGridSplitEvent(oldGridUid, newGridUid);
                    RaiseLocalEvent(uid, ref eevee, true);

                    for (var j = 0; j < tileData.Count; j++)
                    {
                        var (index, _) = tileData[j];
                        tileData[j] = (index, Tile.Empty);
                    }

                    // Set tiles on old grid
                    oldGrid.SetTiles(tileData);
                    GenerateSplitNodes(newGridUid, newGrid);
                    SendNodeDebug(newGridUid);
                }

                // Cull all of the old chunk nodes.
                var toRemove = new RemQueue<ChunkNodeGroup>();

                foreach (var group in _nodes[oldGridUid].Values)
                {
                    if (group.Nodes.Count > 0) continue;
                    toRemove.Add(group);
                }

                foreach (var group in toRemove)
                {
                    _nodes[oldGridUid].Remove(group.Chunk.Indices);
                }

                // Allow content to react to the grid being split...
                var ev = new GridSplitEvent(newGrids, oldGridUid);
                RaiseLocalEvent(uid, ref ev, true);

                Log.Debug($"Split {grids.Count} grids in {sw.Elapsed}");
            }

            Log.Debug($"Stopped split check for {ToPrettyString(uid)}");
            _isSplitting = false;
            SendNodeDebug(oldGridUid);
        }

        private void GenerateSplitNodes(EntityUid gridUid, MapGridComponent grid)
        {
            foreach (var chunk in grid.GetMapChunks().Values)
            {
                var group = CreateNodes(gridUid, grid, chunk);
                _nodes[gridUid].Add(chunk.Indices, group);
            }
        }

        /// <summary>
        /// Creates all of the splitting nodes within this chunk; also consider neighbor chunks.
        /// </summary>
        private ChunkNodeGroup CreateNodes(EntityUid gridEuid, MapGridComponent grid, MapChunk chunk)
        {
            var group = new ChunkNodeGroup
            {
                Chunk = chunk,
            };

            var tiles = new HashSet<Vector2i>(chunk.ChunkSize * chunk.ChunkSize);

            for (var x = 0; x < chunk.ChunkSize; x++)
            {
                for (var y = 0; y < chunk.ChunkSize; y++)
                {
                    tiles.Add(new Vector2i(x, y));
                }
            }

            var frontier = new Queue<Vector2i>();
            var node = new ChunkSplitNode
            {
                Group = group,
            };

            // Simple BFS search to get all of the nodes in the chunk.
            while (tiles.Count > 0)
            {
                var originEnumerator = tiles.GetEnumerator();
                originEnumerator.MoveNext();
                var origin = originEnumerator.Current;
                frontier.Enqueue(origin);
                originEnumerator.Dispose();

                // Just reuse the node if we couldn't use it last time.
                // This is in case weh ave 1 chunk with 255 empty tiles and 1 valid tile.
                if (node.Indices.Count > 0)
                {
                    node = new ChunkSplitNode
                    {
                        Group = group,
                    };
                }

                tiles.Remove(origin);

                // Check for valid neighbours and add them to the frontier.
                while (frontier.TryDequeue(out var index))
                {
                    var tile = chunk.GetTile((ushort) index.X, (ushort) index.Y);
                    if (tile.IsEmpty) continue;

                    node.Indices.Add(index);
                    var enumerator = new NeighborEnumerator(chunk, index);

                    while (enumerator.MoveNext(out var neighbor))
                    {
                        // Already iterated this tile before so just ignore it.
                        if (!tiles.Remove(neighbor.Value)) continue;
                        frontier.Enqueue(neighbor.Value);
                    }
                }

                if (node.Indices.Count == 0) continue;

                group.Nodes.Add(node);
            }

            // Build neighbors
            ChunkSplitNode? neighborNode;
            MapChunk? neighborChunk;

            // Check each tile for node neighbours on other chunks (not possible for us to have neighbours on the same chunk
            // as they would already be in our node).
            // TODO: This could be better (maybe only check edges of the chunk or something).
            foreach (var chunkNode in group.Nodes)
            {
                foreach (var index in chunkNode.Indices)
                {
                    // Check for edge tiles.
                    if (index.X == 0)
                    {
                        // Check West
                        if (grid.TryGetChunk(new Vector2i(chunk.Indices.X - 1, chunk.Indices.Y), out neighborChunk) &&
                            TryGetNode(gridEuid, neighborChunk, new Vector2i(chunk.ChunkSize - 1, index.Y), out neighborNode))
                        {
                            chunkNode.Neighbors.Add(neighborNode);
                            neighborNode.Neighbors.Add(chunkNode);
                        }
                    }

                    if (index.Y == 0)
                    {
                        // Check South
                        if (grid.TryGetChunk(new Vector2i(chunk.Indices.X, chunk.Indices.Y - 1), out neighborChunk) &&
                            TryGetNode(gridEuid, neighborChunk, new Vector2i(index.X, chunk.ChunkSize - 1), out neighborNode))
                        {
                            chunkNode.Neighbors.Add(neighborNode);
                            neighborNode.Neighbors.Add(chunkNode);
                        }
                    }

                    if (index.X == chunk.ChunkSize - 1)
                    {
                        // Check East
                        if (grid.TryGetChunk(new Vector2i(chunk.Indices.X + 1, chunk.Indices.Y), out neighborChunk) &&
                            TryGetNode(gridEuid, neighborChunk, new Vector2i(0, index.Y), out neighborNode))
                        {
                            chunkNode.Neighbors.Add(neighborNode);
                            neighborNode.Neighbors.Add(chunkNode);
                        }
                    }

                    if (index.Y == chunk.ChunkSize - 1)
                    {
                        // Check North
                        if (grid.TryGetChunk(new Vector2i(chunk.Indices.X, chunk.Indices.Y + 1), out neighborChunk) &&
                            TryGetNode(gridEuid, neighborChunk, new Vector2i(index.X, 0), out neighborNode))
                        {
                            chunkNode.Neighbors.Add(neighborNode);
                            neighborNode.Neighbors.Add(chunkNode);
                        }
                    }
                }
            }

            return group;
        }

        /// <summary>
        /// Checks for grid split with 1 chunk updated.
        /// </summary>
        internal override void CheckSplit(EntityUid gridEuid, MapChunk chunk, List<Box2i> rectangles)
        {
            HashSet<ChunkSplitNode> nodes;

            if (chunk.FilledTiles == 0)
            {
                nodes = RemoveSplitNode(gridEuid, chunk);
            }
            else
            {
                nodes = GenerateSplitNode(gridEuid, chunk);
            }

            CheckSplits(gridEuid, nodes);
        }

        /// <summary>
        /// Checks for grid split with many chunks updated.
        /// </summary>
        internal override void CheckSplit(EntityUid gridEuid, Dictionary<MapChunk, List<Box2i>> mapChunks, List<MapChunk> removedChunks)
        {
            var nodes = new HashSet<ChunkSplitNode>();

            foreach (var chunk in removedChunks)
            {
                nodes.UnionWith(RemoveSplitNode(gridEuid, chunk));
            }

            foreach (var (chunk, _) in mapChunks)
            {
                nodes.UnionWith(GenerateSplitNode(gridEuid, chunk));
            }

            var toRemove = new ValueList<ChunkSplitNode>();

            // Some of the neighbour nodes may have been added that were since deleted during the above enumeration
            // e.g. if NodeA and NodeB both had their counts set to 0 and are neighbours then either might add
            // the other to dirtynodes.
            foreach (var node in nodes)
            {
                if (node.Indices.Count > 0) continue;
                toRemove.Add(node);
            }

            foreach (var node in toRemove)
            {
                nodes.Remove(node);
            }

            CheckSplits(gridEuid, nodes);
        }

        /// <summary>
        /// Removes this chunk from nodes and dirties its neighbours.
        /// </summary>
        private HashSet<ChunkSplitNode> RemoveSplitNode(EntityUid gridEuid, MapChunk chunk)
        {
            var dirtyNodes = new HashSet<ChunkSplitNode>();

            if (_isSplitting) return new HashSet<ChunkSplitNode>();

            Cleanup(gridEuid, chunk, dirtyNodes);
            DebugTools.Assert(dirtyNodes.All(o => o.Group.Chunk != chunk));
            return dirtyNodes;
        }

        /// <summary>
        /// Re-adds this chunk to nodes and dirties its neighbours and itself.
        /// </summary>
        private HashSet<ChunkSplitNode> GenerateSplitNode(EntityUid gridEuid, MapChunk chunk)
        {
            var dirtyNodes = RemoveSplitNode(gridEuid, chunk);

            if (_isSplitting) return dirtyNodes;

            DebugTools.Assert(chunk.FilledTiles > 0);

            var grid = _mapManager.GetGrid(gridEuid);
            var group = CreateNodes(gridEuid, grid, chunk);
            _nodes[gridEuid][chunk.Indices] = group;

            foreach (var chunkNode in group.Nodes)
            {
                dirtyNodes.Add(chunkNode);
            }

            return dirtyNodes;
        }

        /// <summary>
        /// Tries to get the relevant split node from a neighbor chunk.
        /// </summary>
        private bool TryGetNode(EntityUid gridEuid, MapChunk chunk, Vector2i index, [NotNullWhen(true)] out ChunkSplitNode? node)
        {
            if (!_nodes[gridEuid].TryGetValue(chunk.Indices, out var neighborGroup))
            {
                node = null;
                return false;
            }

            foreach (var neighborNode in neighborGroup.Nodes)
            {
                if (!neighborNode.Indices.Contains(index)) continue;
                node = neighborNode;
                return true;
            }

            node = null;
            return false;
        }

        private void Cleanup(EntityUid gridEuid, MapChunk chunk, HashSet<ChunkSplitNode> dirtyNodes)
        {
            if (!_nodes[gridEuid].TryGetValue(chunk.Indices, out var group)) return;

            foreach (var node in group.Nodes)
            {
                // Most important thing is updating our neighbor nodes.
                foreach (var neighbor in node.Neighbors)
                {
                    neighbor.Neighbors.Remove(node);
                    // If neighbor is on a different chunk mark it for checking connections later.
                    if (neighbor.Group.Equals(group)) continue;
                    dirtyNodes.Add(neighbor);
                }

                node.Indices.Clear();
                node.Neighbors.Clear();
            }

            _nodes[gridEuid].Remove(chunk.Indices);
        }

        internal sealed class ChunkNodeGroup
        {
            internal MapChunk Chunk = default!;
            public HashSet<ChunkSplitNode> Nodes = new();
        }

        internal sealed class ChunkSplitNode
        {
            public ChunkNodeGroup Group = default!;
            public HashSet<Vector2i> Indices { get; set; } = new();
            public HashSet<ChunkSplitNode> Neighbors { get; set; } = new();

            public Vector2 GetCentre()
            {
                var centre = Vector2.Zero;

                foreach (var index in Indices)
                {
                    centre += index;
                }

                centre /= Indices.Count;
                return centre;
            }
        }

        private struct NeighborEnumerator
        {
            private MapChunk _chunk;
            private Vector2i _index;
            private int _count = -1;

            public NeighborEnumerator(MapChunk chunk, Vector2i index)
            {
                _chunk = chunk;
                _index = index;
            }

            public bool MoveNext([NotNullWhen(true)] out Vector2i? neighbor)
            {
                _count++;

                // Just go through S E N W
                switch (_count)
                {
                    case 0:
                        if (_index.Y == 0) break;
                        neighbor = new Vector2i(_index.X, _index.Y - 1);
                        return true;
                    case 1:
                        if (_index.X == _chunk.ChunkSize - 1) break;
                        neighbor = new Vector2i(_index.X + 1, _index.Y);
                        return true;
                    case 2:
                        if (_index.Y == _chunk.ChunkSize + 1) break;
                        neighbor = new Vector2i(_index.X, _index.Y + 1);
                        return true;
                    case 3:
                        if (_index.X == 0) break;
                        neighbor = new Vector2i(_index.X - 1, _index.Y);
                        return true;
                    default:
                        neighbor = null;
                        return false;
                }

                return MoveNext(out neighbor);
            }
        }
    }
}

/// <summary>
///     Event raised on a grid after it has been split but before the old grid has been cleaned up.
/// </summary>
[ByRefEvent]
public readonly struct PostGridSplitEvent
{
    /// <summary>
    ///     The grid it was part of previously.
    /// </summary>
    public readonly EntityUid OldGrid;

    /// <summary>
    ///     The grid that has been split.
    /// </summary>
    public readonly EntityUid Grid;

    public PostGridSplitEvent(EntityUid oldGrid, EntityUid grid)
    {
        OldGrid = oldGrid;
        Grid = grid;
    }
}

/// <summary>
///     Event raised on a grid that has been split into multiple grids.
/// </summary>
[ByRefEvent]
public readonly struct GridSplitEvent
{
    /// <summary>
    ///     Contains the IDs of the newly created grids.
    /// </summary>
    public readonly EntityUid[] NewGrids;

    /// <summary>
    ///     The grid that has been split.
    /// </summary>
    public readonly EntityUid Grid;

    public GridSplitEvent(EntityUid[] newGrids, EntityUid grid)
    {
        NewGrids = newGrids;
        Grid = grid;
    }
}<|MERGE_RESOLUTION|>--- conflicted
+++ resolved
@@ -328,14 +328,10 @@
                             var tilePos = offset + tile;
                             var bounds = _lookup.GetLocalBounds(tilePos, oldGrid.TileSize);
 
-<<<<<<< HEAD
                             _entSet.Clear();
-                            _lookup.GetEntitiesIntersecting(oldGridUid, tilePos, _entSet, 0f, LookupFlags.Dynamic | LookupFlags.Sundries);
+                            _lookup.GetLocalEntitiesIntersecting(oldGridUid, tilePos, _entSet, 0f, LookupFlags.Dynamic | LookupFlags.Sundries);
 
                             foreach (var ent in _entSet)
-=======
-                            foreach (var ent in _lookup.GetLocalEntitiesIntersecting(oldGridUid, tilePos, 0f, LookupFlags.Dynamic | LookupFlags.Sundries))
->>>>>>> aae92996
                             {
                                 // Consider centre of entity position maybe?
                                 var entXform = _xformQuery.GetComponent(ent);
