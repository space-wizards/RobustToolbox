--- conflicted
+++ resolved
@@ -49,7 +49,6 @@
         /// <inheritdoc />
         public MapId MapID => Owner.GetComponent<ITransformComponent>().MapID;
 
-<<<<<<< HEAD
         protected bool _debugDraw = false;
         public virtual bool DebugDraw
         {
@@ -57,11 +56,6 @@
             set => _debugDraw = value;
         }
 
-        /// <summary>
-        ///     Called when the collidable is bumped into by someone/something
-        /// </summary>
-        void ICollidable.Bump(IEntity ent)
-=======
         /// <inheritdoc />
         void ICollidable.Bumped(IEntity bumpedby)
         {
@@ -72,7 +66,6 @@
 
         /// <inheritdoc />
         void ICollidable.Bump(List<IEntity> bumpedinto)
->>>>>>> 0c8d4f44
         {
             List<ICollideBehavior> collidecomponents = Owner.GetComponents<ICollideBehavior>().ToList();
 
