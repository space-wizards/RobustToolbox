--- conflicted
+++ resolved
@@ -505,16 +505,7 @@
         #region Input
 
         #region Keyboard
-<<<<<<< HEAD
         public override void KeyDown(KeyEventArgs e)
-=======
-        public void KeyPressed(KeyEventArgs e)
-        {
-            //TODO: Figure out what to do with this
-        }
-
-        public void KeyDown(KeyEventArgs e)
->>>>>>> aa39a395
         {
             if (UserInterfaceManager.KeyDown(e)) //KeyDown returns true if the click is handled by the ui component.
                 return;
@@ -706,11 +697,7 @@
             //TODO: Figure out what to do with this
         }
 
-<<<<<<< HEAD
         public override void MouseWheelMove(MouseWheelScrollEventArgs e)
-=======
-        public void MouseWheelMove(MouseWheelScrollEventArgs e)
->>>>>>> aa39a395
         {
             UserInterfaceManager.MouseWheelMove(e);
         }
