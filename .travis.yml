--- conflicted
+++ resolved
@@ -15,19 +15,14 @@
     packages:
     - python3.6
 
-<<<<<<< HEAD
 cache:
   directories:
   - packages/
   - Dependencies/
   - SS14.Client.Godot/.mono/assemblies/
 
-before_install:
-  - if [ $TRAVIS_OS_NAME = osx ]; then brew update && brew install python3; fi
-=======
 #before_install:
 #  - if [ $TRAVIS_OS_NAME = osx ]; then brew update && brew upgrade python; fi
->>>>>>> 93c7aab5
 
 before_script:
 - "if [ $TRAVIS_OS_NAME = linux ]; then pyenv shell 3.6; fi"
