--- conflicted
+++ resolved
@@ -1468,17 +1468,9 @@
             }
         }
         #endregion
-<<<<<<< HEAD
-=======
 
         public bool IsQueuedForDetach(NetEntity entity)
             => _processor.IsQueuedForDetach(entity);
-
-        void IPostInjectInit.PostInject()
-        {
-            _sawmill = _logMan.GetSawmill(CVars.NetPredict.Name);
-        }
->>>>>>> 554e0777
     }
 
     public sealed class GameStateAppliedArgs : EventArgs
