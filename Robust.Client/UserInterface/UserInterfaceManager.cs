using System;
using System.Collections.Generic;
using Robust.Client.Graphics;
using Robust.Client.Input;
using Robust.Client.Player;
using Robust.Client.ResourceManagement;
using Robust.Client.State;
using Robust.Client.UserInterface.Controls;
using Robust.Client.UserInterface.CustomControls;
using Robust.Shared;
using Robust.Shared.Configuration;
using Robust.Shared.GameObjects;
using Robust.Shared.Input;
using Robust.Shared.Input.Binding;
using Robust.Shared.IoC;
using Robust.Shared.Map;
using Robust.Shared.Maths;
using Robust.Shared.Network;
<<<<<<< HEAD
using Robust.Shared.Prototypes;
using Robust.Shared.Reflection;
=======
using Robust.Shared.Profiling;
>>>>>>> a4ad9851
using Robust.Shared.Timing;
using Robust.Shared.ViewVariables;

namespace Robust.Client.UserInterface
{
    internal sealed partial class UserInterfaceManager : IUserInterfaceManagerInternal
    {
        [Dependency] private readonly IInputManager _inputManager = default!;
        [Dependency] private readonly IFontManager _fontManager = default!;
        [Dependency] private readonly IClydeInternal _clyde = default!;
        [Dependency] private readonly IGameTiming _gameTiming = default!;
        [Dependency] private readonly IPlayerManager _playerManager = default!;
        [Dependency] private readonly IEyeManager _eyeManager = default!;
        [Dependency] private readonly IStateManager _stateManager = default!;
        [Dependency] private readonly IClientNetManager _netManager = default!;
        [Dependency] private readonly IMapManager _mapManager = default!;
        [Dependency] private readonly IPrototypeManager _protoManager = default!;
        [Dependency] private readonly IUserInterfaceManagerInternal _userInterfaceManager = default!;
        [Dependency] private readonly IResourceCache _resourceCache = default!;
        [Dependency] private readonly IDynamicTypeFactoryInternal _typeFactory = default!;
        [Dependency] private readonly IUserInterfaceManager _uiManager = default!;
        [Dependency] private readonly IConfigurationManager _configurationManager = default!;
<<<<<<< HEAD
        [Dependency] private readonly IReflectionManager _reflectionManager = default!;
        [Dependency] private readonly IEntitySystemManager _systemManager = default!;
=======
        [Dependency] private readonly ProfManager _prof = default!;
>>>>>>> a4ad9851

        [ViewVariables] public InterfaceTheme ThemeDefaults { get; private set; } = default!;
        [ViewVariables]
        public Stylesheet? Stylesheet
        {
            get => _stylesheet;
            set
            {
                _stylesheet = value;

                foreach (var root in _roots)
                {
                    if (root.Stylesheet != null)
                    {
                        root.StylesheetUpdateRecursive();
                    }
                }
            }
        }

        [ViewVariables] public ViewportContainer MainViewport { get; private set; } = default!;
        [ViewVariables] public LayoutContainer StateRoot { get; private set; } = default!;
        [ViewVariables] public PopupContainer ModalRoot { get; private set; } = default!;
        [ViewVariables] public WindowRoot RootControl { get; private set; } = default!;
        [ViewVariables] public LayoutContainer WindowRoot { get; private set; } = default!;
        [ViewVariables] public LayoutContainer PopupRoot { get; private set; } = default!;
        [ViewVariables] public DropDownDebugConsole DebugConsole { get; private set; } = default!;
        [ViewVariables] public IDebugMonitors DebugMonitors => _debugMonitors;
        private DebugMonitors _debugMonitors = default!;

        private bool _rendering = true;

        private readonly Queue<Control> _styleUpdateQueue = new();
        private readonly Queue<Control> _measureUpdateQueue = new();
        private readonly Queue<Control> _arrangeUpdateQueue = new();
        private Stylesheet? _stylesheet;

        public void Initialize()
        {
            _configurationManager.OnValueChanged(CVars.DisplayUIScale, _uiScaleChanged, true);
            ThemeDefaults = new InterfaceThemeDummy();
            _initScaling();
            _initializeControllers();
            _initializeCommon();

            DebugConsole = new DropDownDebugConsole();
            RootControl.AddChild(DebugConsole);
            DebugConsole.SetPositionInParent(ModalRoot.GetPositionInParent());

            _debugMonitors = new DebugMonitors(_gameTiming, _playerManager, _eyeManager, _inputManager, _stateManager,
                _clyde, _netManager, _mapManager);
            DebugConsole.BelowConsole.AddChild(_debugMonitors);

            _inputManager.SetInputCommand(EngineKeyFunctions.ShowDebugConsole,
                InputCmdHandler.FromDelegate(session => DebugConsole.Toggle()));

            _inputManager.SetInputCommand(EngineKeyFunctions.ShowDebugMonitors,
                InputCmdHandler.FromDelegate(enabled: session => { DebugMonitors.Visible = true; },
                    disabled: session => { DebugMonitors.Visible = false; }));

            _inputManager.SetInputCommand(EngineKeyFunctions.HideUI,
                InputCmdHandler.FromDelegate(
                    enabled: session => _rendering = false,
                    disabled: session => _rendering = true));

            _inputManager.UIKeyBindStateChanged += OnUIKeyBindStateChanged;
            _stateManager.OnStateChanged += OnStateUpdated;
            _initThemes();

        }
        public void PostInitialize()
        {
            _initializeScreens();
        }
        private void _initializeCommon()
        {
            RootControl = CreateWindowRoot(_clyde.MainWindow);
            RootControl.Name = "MainWindowRoot";
            _clyde.DestroyWindow += WindowDestroyed;

            MainViewport = new MainViewportContainer(_eyeManager)
            {
                Name = "MainViewport"
            };
            RootControl.AddChild(MainViewport);

            StateRoot = new LayoutContainer
            {
                Name = "StateRoot",
                MouseFilter = Control.MouseFilterMode.Ignore
            };
            RootControl.AddChild(StateRoot);

            WindowRoot = new LayoutContainer
            {
                Name = "WindowRoot",
                MouseFilter = Control.MouseFilterMode.Ignore
            };
            RootControl.AddChild(WindowRoot);

            ModalRoot = new PopupContainer
            {
                Name = "ModalRoot",
                MouseFilter = Control.MouseFilterMode.Ignore,
            };
            RootControl.AddChild(ModalRoot);

            PopupRoot = new LayoutContainer
            {
                Name = "PopupRoot",
                MouseFilter = Control.MouseFilterMode.Ignore
            };
            RootControl.AddChild(PopupRoot);

            _tooltip = new Tooltip();
            PopupRoot.AddChild(_tooltip);
            _tooltip.Visible = false;
        }

        public void InitializeTesting()
        {
            ThemeDefaults = new InterfaceThemeDummy();

            _initializeCommon();
        }

        public event Action<PostDrawUIRootEventArgs>? OnPostDrawUIRoot;

        private void WindowDestroyed(WindowDestroyedEventArgs args)
        {
            DestroyWindowRoot(args.Window);
        }

        public void FrameUpdate(FrameEventArgs args)
        {
            using (_prof.Group("Update"))
            {
                foreach (var root in _roots)
                {
                    using (_prof.Group("Root"))
                    {
                        var totalUpdated = root.DoFrameUpdateRecursive(args);

                        _prof.WriteValue("Total", ProfData.Int32(totalUpdated));
                    }
                }
            }

            // Process queued style & layout updates.
            using (_prof.Group("Style"))
            {
                var total = 0;
                while (_styleUpdateQueue.Count != 0)
                {
                    var control = _styleUpdateQueue.Dequeue();

                    if (control.Disposed)
                        continue;

                    control.DoStyleUpdate();
                    total += 1;
                }

                _prof.WriteValue("Total", ProfData.Int32(total));
            }

            using (_prof.Group("Measure"))
            {
                var total = 0;
                while (_measureUpdateQueue.Count != 0)
                {
                    var control = _measureUpdateQueue.Dequeue();

                    if (control.Disposed)
                        continue;

                    RunMeasure(control);
                    total += 1;
                }

                _prof.WriteValue("Total", ProfData.Int32(total));
            }

<<<<<<< HEAD

            _updateControllers(args); //TODO remove this when DragDrop helper update is removed

            foreach (var root in _roots)
=======
            using (_prof.Group("Arrange"))
>>>>>>> a4ad9851
            {
                var total = 0;
                while (_arrangeUpdateQueue.Count != 0)
                {
                    var control = _arrangeUpdateQueue.Dequeue();

                    if (control.Disposed)
                        continue;

                    RunArrange(control);
                    total += 1;
                }

                _prof.WriteValue("Total", ProfData.Int32(total));
            }

            // count down tooltip delay if we're not showing one yet and
            // are hovering the mouse over a control without moving it
            if (_tooltipDelay != null && !showingTooltip)
            {
                _tooltipTimer += args.DeltaSeconds;
                if (_tooltipTimer >= _tooltipDelay)
                {
                    _showTooltip();
                }
            }

            if (_needUpdateActiveCursor)
            {
                _needUpdateActiveCursor = false;
                UpdateActiveCursor();
            }
        }

<<<<<<< HEAD
        private void _render(IRenderHandle renderHandle, Control control, Vector2i position, Color modulate,
=======
        private void RunMeasure(Control control)
        {
            if (control.IsMeasureValid || !control.IsInsideTree)
                return;

            if (control.Parent != null)
            {
                RunMeasure(control.Parent);
            }

            if (control is WindowRoot root)
            {
                control.Measure(root.Window.RenderTarget.Size / root.UIScale);
            }
            else if (control.PreviousMeasure.HasValue)
            {
                control.Measure(control.PreviousMeasure.Value);
            }
        }

        private void RunArrange(Control control)
        {
            if (control.IsArrangeValid || !control.IsInsideTree)
                return;

            if (control.Parent != null)
            {
                RunArrange(control.Parent);
            }

            if (control is WindowRoot root)
            {
                control.Arrange(UIBox2.FromDimensions(Vector2.Zero, root.Window.RenderTarget.Size / root.UIScale));
            }
            else if (control.PreviousArrange.HasValue)
            {
                control.Arrange(control.PreviousArrange.Value);
            }
        }

        public bool HandleCanFocusDown(
            ScreenCoordinates pointerPosition,
            [NotNullWhen(true)] out (Control control, Vector2i rel)? hitData)
        {
            var hit = MouseGetControlAndRel(pointerPosition);
            var pos = pointerPosition.Position;

            // If we have a modal open and the mouse down was outside it, close said modal.
            while (_modalStack.Count != 0)
            {
                var top = _modalStack[^1];
                var offset = pos - top.GlobalPixelPosition;
                if (!top.HasPoint(offset / top.UIScale))
                {
                    if (top.MouseFilter != Control.MouseFilterMode.Stop)
                        RemoveModal(top);
                    else
                    {
                        ControlFocused = top;
                        hitData = null;
                        return false; // prevent anything besides the top modal control from receiving input
                    }
                }
                else
                {
                    break;
                }
            }


            if (hit == null)
            {
                ReleaseKeyboardFocus();
                hitData = null;
                return false;
            }

            var (control, rel) = hit.Value;

            if (control != KeyboardFocused)
            {
                ReleaseKeyboardFocus();
            }

            ControlFocused = control;

            if (ControlFocused.CanKeyboardFocus && ControlFocused.KeyboardFocusOnClick)
            {
                ControlFocused.GrabKeyboardFocus();
            }

            hitData = (control, (Vector2i) rel);
            return true;
        }

        public void HandleCanFocusUp()
        {
            ControlFocused = null;
        }

        public void KeyBindDown(BoundKeyEventArgs args)
        {
            if (args.Function == EngineKeyFunctions.CloseModals && _modalStack.Count != 0)
            {
                while (_modalStack.Count > 0)
                {
                    var top = _modalStack[^1];
                    RemoveModal(top);
                }

                args.Handle();
                return;
            }

            var control = ControlFocused ?? KeyboardFocused ?? MouseGetControl(args.PointerLocation);

            if (control == null)
            {
                return;
            }

            var guiArgs = new GUIBoundKeyEventArgs(args.Function, args.State, args.PointerLocation, args.CanFocus,
                args.PointerLocation.Position / control.UIScale - control.GlobalPosition,
                args.PointerLocation.Position - control.GlobalPixelPosition);

            _doGuiInput(control, guiArgs, (c, ev) => c.KeyBindDown(ev));

            if (guiArgs.Handled)
            {
                args.Handle();
            }
        }

        public void KeyBindUp(BoundKeyEventArgs args)
        {
            var control = ControlFocused ?? KeyboardFocused ?? MouseGetControl(args.PointerLocation);
            if (control == null)
            {
                return;
            }

            var guiArgs = new GUIBoundKeyEventArgs(args.Function, args.State, args.PointerLocation, args.CanFocus,
                args.PointerLocation.Position / control.UIScale - control.GlobalPosition,
                args.PointerLocation.Position - control.GlobalPixelPosition);

            _doGuiInput(control, guiArgs, (c, ev) => c.KeyBindUp(ev));

            // Always mark this as handled.
            // The only case it should not be is if we do not have a control to click on,
            // in which case we never reach this.
            args.Handle();
        }

        public void MouseMove(MouseMoveEventArgs mouseMoveEventArgs)
        {
            _resetTooltipTimer();
            // Update which control is considered hovered.
            var newHovered = MouseGetControl(mouseMoveEventArgs.Position);
            if (newHovered != CurrentlyHovered)
            {
                _clearTooltip();
                CurrentlyHovered?.MouseExited();
                CurrentlyHovered = newHovered;
                CurrentlyHovered?.MouseEntered();
                if (CurrentlyHovered != null)
                {
                    _tooltipDelay = CurrentlyHovered.TooltipDelay ?? TooltipDelay;
                }
                else
                {
                    _tooltipDelay = null;
                }

                _needUpdateActiveCursor = true;
            }

            var target = ControlFocused ?? newHovered;
            if (target != null)
            {
                var pos = mouseMoveEventArgs.Position.Position;
                var guiArgs = new GUIMouseMoveEventArgs(mouseMoveEventArgs.Relative / target.UIScale,
                    target,
                    pos / target.UIScale, mouseMoveEventArgs.Position,
                    pos / target.UIScale - target.GlobalPosition,
                    pos - target.GlobalPixelPosition);

                _doMouseGuiInput(target, guiArgs, (c, ev) => c.MouseMove(ev));
            }
        }

        private void UpdateActiveCursor()
        {
            // Consider mouse input focus first so that dragging windows don't act up etc.
            var cursorTarget = ControlFocused ?? CurrentlyHovered;

            if (cursorTarget == null)
            {
                _clyde.SetCursor(_worldCursor);
                return;
            }

            if (cursorTarget.CustomCursorShape != null)
            {
                _clyde.SetCursor(cursorTarget.CustomCursorShape);
                return;
            }

            var shape = cursorTarget.DefaultCursorShape switch
            {
                Control.CursorShape.Arrow => StandardCursorShape.Arrow,
                Control.CursorShape.IBeam => StandardCursorShape.IBeam,
                Control.CursorShape.Hand => StandardCursorShape.Hand,
                Control.CursorShape.Crosshair => StandardCursorShape.Crosshair,
                Control.CursorShape.VResize => StandardCursorShape.VResize,
                Control.CursorShape.HResize => StandardCursorShape.HResize,
                _ => StandardCursorShape.Arrow
            };

            _clyde.SetCursor(_clyde.GetStandardCursor(shape));
        }

        public void MouseWheel(MouseWheelEventArgs args)
        {
            var control = MouseGetControl(args.Position);
            if (control == null)
            {
                return;
            }

            args.Handle();

            var pos = args.Position.Position;

            var guiArgs = new GUIMouseWheelEventArgs(args.Delta, control,
                pos / control.UIScale, args.Position,
                pos / control.UIScale - control.GlobalPosition, pos - control.GlobalPixelPosition);

            _doMouseGuiInput(control, guiArgs, (c, ev) => c.MouseWheel(ev), true);
        }

        public void TextEntered(TextEventArgs textEvent)
        {
            if (KeyboardFocused == null)
            {
                return;
            }

            var guiArgs = new GUITextEventArgs(KeyboardFocused, textEvent.CodePoint);
            KeyboardFocused.TextEntered(guiArgs);
        }

        public void Popup(string contents, string title = "Alert!")
        {
            var popup = new DefaultWindow
            {
                Title = title
            };

            popup.Contents.AddChild(new Label {Text = contents});
            popup.OpenCentered();
        }

        public Control? MouseGetControl(ScreenCoordinates coordinates)
        {
            return MouseGetControlAndRel(coordinates)?.control;
        }

        private (Control control, Vector2 rel)? MouseGetControlAndRel(ScreenCoordinates coordinates)
        {
            if (!_windowsToRoot.TryGetValue(coordinates.Window, out var root))
                return null;

            return MouseFindControlAtPos(root, coordinates.Position);
        }

        public ScreenCoordinates MousePositionScaled => ScreenToUIPosition(_inputManager.MouseScreenPosition);

        public ScreenCoordinates ScreenToUIPosition(ScreenCoordinates coordinates)
        {
            if (!_windowsToRoot.TryGetValue(coordinates.Window, out var root))
                return default;

            return new ScreenCoordinates(coordinates.Position / root.UIScale, coordinates.Window);
        }

        /// <inheritdoc />
        public void GrabKeyboardFocus(Control control)
        {
            if (control == null)
            {
                throw new ArgumentNullException(nameof(control));
            }

            if (!control.CanKeyboardFocus)
            {
                throw new ArgumentException("Control cannot get keyboard focus.", nameof(control));
            }

            if (control == KeyboardFocused)
            {
                return;
            }

            ReleaseKeyboardFocus();

            KeyboardFocused = control;

            KeyboardFocused.KeyboardFocusEntered();
        }

        public void ReleaseKeyboardFocus()
        {
            var oldFocused = KeyboardFocused;
            oldFocused?.KeyboardFocusExited();
            KeyboardFocused = null;
        }

        public void ReleaseKeyboardFocus(Control ifControl)
        {
            if (ifControl == null)
            {
                throw new ArgumentNullException(nameof(ifControl));
            }

            if (ifControl == KeyboardFocused)
            {
                ReleaseKeyboardFocus();
            }
        }

        public ICursor? WorldCursor
        {
            get => _worldCursor;
            set
            {
                _worldCursor = value;
                _needUpdateActiveCursor = true;
            }
        }

        public void ControlHidden(Control control)
        {
            // Does the same thing but it could later be changed so..
            ControlRemovedFromTree(control);
        }

        public void ControlRemovedFromTree(Control control)
        {
            ReleaseKeyboardFocus(control);
            RemoveModal(control);
            if (control == CurrentlyHovered)
            {
                control.MouseExited();
                CurrentlyHovered = null;
                _clearTooltip();
            }

            if (control != ControlFocused) return;
            ControlFocused = null;
        }

        public void PushModal(Control modal)
        {
            _modalStack.Add(modal);
        }

        public void RemoveModal(Control modal)
        {
            if (_modalStack.Remove(modal))
            {
                modal.ModalRemoved();
            }
        }

        public void Render(IRenderHandle renderHandle)
        {
            // Render secondary windows LAST.
            // This makes it so that (hopefully) the GPU will be done rendering secondary windows
            // by the times we try to blit to them at the end of Clyde's render cycle,
            // So that the GL driver doesn't have to block on glWaitSync.

            foreach (var root in _roots)
            {
                if (root.Window != _clyde.MainWindow)
                {
                    using var _ = _prof.Group("Window");
                    _prof.WriteValue("ID", ProfData.Int32((int) root.Window.Id));

                    renderHandle.RenderInRenderTarget(
                        root.Window.RenderTarget,
                        () => DoRender(root),
                        root.ActualBgColor);
                }
            }

            using (_prof.Group("Main"))
            {
                DoRender(_windowsToRoot[_clyde.MainWindow.Id]);
            }

            void DoRender(WindowRoot root)
            {
                var total = 0;
                _render(renderHandle, ref total, root, Vector2i.Zero, Color.White, null);
                var drawingHandle = renderHandle.DrawingHandleScreen;
                drawingHandle.SetTransform(Vector2.Zero, Angle.Zero, Vector2.One);
                OnPostDrawUIRoot?.Invoke(new PostDrawUIRootEventArgs(root, drawingHandle));

                _prof.WriteValue("Controls rendered", ProfData.Int32(total));
            }
        }

        public void QueueStyleUpdate(Control control)
        {
            _styleUpdateQueue.Enqueue(control);
        }

        public void QueueMeasureUpdate(Control control)
        {
            _measureUpdateQueue.Enqueue(control);
            _arrangeUpdateQueue.Enqueue(control);
        }

        public void QueueArrangeUpdate(Control control)
        {
            _arrangeUpdateQueue.Enqueue(control);
        }

        public void CursorChanged(Control control)
        {
            if (control == ControlFocused || control == CurrentlyHovered)
            {
                _needUpdateActiveCursor = true;
            }
        }

        private void _render(IRenderHandle renderHandle, ref int total, Control control, Vector2i position, Color modulate,
>>>>>>> a4ad9851
            UIBox2i? scissorBox)
        {
            if (!control.Visible)
            {
                return;
            }

            // Manual clip test with scissor region as optimization.
            var controlBox = UIBox2i.FromDimensions(position, control.PixelSize);

            if (scissorBox != null)
            {
                var clipMargin = control.RectDrawClipMargin;
                var clipTestBox = new UIBox2i(controlBox.Left - clipMargin, controlBox.Top - clipMargin,
                    controlBox.Right + clipMargin, controlBox.Bottom + clipMargin);

                if (!scissorBox.Value.Intersects(clipTestBox))
                {
                    return;
                }
            }

            var clip = control.RectClipContent;
            var scissorRegion = scissorBox;
            if (clip)
            {
                scissorRegion = controlBox;
                if (scissorBox != null)
                {
                    // Make the final scissor region a sub region of scissorBox
                    var s = scissorBox.Value;
                    var result = s.Intersection(scissorRegion.Value);
                    if (result == null)
                    {
                        // Uhm... No intersection so... don't draw anything at all?
                        return;
                    }

                    scissorRegion = result.Value;
                }

                renderHandle.SetScissor(scissorRegion);
            }

            total += 1;

            var handle = renderHandle.DrawingHandleScreen;
            handle.SetTransform(position, Angle.Zero, Vector2.One);
            modulate *= control.Modulate;

            if (_rendering || control.AlwaysRender)
            {
                // Handle modulation with care.
                var oldMod = handle.Modulate;
                handle.Modulate = modulate * control.ActualModulateSelf;
                control.DrawInternal(renderHandle);
                handle.Modulate = oldMod;
                handle.UseShader(null);
            }

            foreach (var child in control.Children)
            {
                _render(renderHandle, ref total, child, position + child.PixelPosition, modulate, scissorRegion);
            }

            if (clip)
            {
                renderHandle.SetScissor(scissorBox);
            }
        }

        public Color GetMainClearColor() => RootControl.ActualBgColor;

        ~UserInterfaceManager()
        {
            CleanupWindowData();
        }
    }
}<|MERGE_RESOLUTION|>--- conflicted
+++ resolved
@@ -16,12 +16,9 @@
 using Robust.Shared.Map;
 using Robust.Shared.Maths;
 using Robust.Shared.Network;
-<<<<<<< HEAD
+using Robust.Shared.Profiling;
 using Robust.Shared.Prototypes;
 using Robust.Shared.Reflection;
-=======
-using Robust.Shared.Profiling;
->>>>>>> a4ad9851
 using Robust.Shared.Timing;
 using Robust.Shared.ViewVariables;
 
@@ -44,12 +41,9 @@
         [Dependency] private readonly IDynamicTypeFactoryInternal _typeFactory = default!;
         [Dependency] private readonly IUserInterfaceManager _uiManager = default!;
         [Dependency] private readonly IConfigurationManager _configurationManager = default!;
-<<<<<<< HEAD
+        [Dependency] private readonly ProfManager _prof = default!;
         [Dependency] private readonly IReflectionManager _reflectionManager = default!;
         [Dependency] private readonly IEntitySystemManager _systemManager = default!;
-=======
-        [Dependency] private readonly ProfManager _prof = default!;
->>>>>>> a4ad9851
 
         [ViewVariables] public InterfaceTheme ThemeDefaults { get; private set; } = default!;
         [ViewVariables]
@@ -233,14 +227,7 @@
                 _prof.WriteValue("Total", ProfData.Int32(total));
             }
 
-<<<<<<< HEAD
-
-            _updateControllers(args); //TODO remove this when DragDrop helper update is removed
-
-            foreach (var root in _roots)
-=======
             using (_prof.Group("Arrange"))
->>>>>>> a4ad9851
             {
                 var total = 0;
                 while (_arrangeUpdateQueue.Count != 0)
@@ -256,6 +243,8 @@
 
                 _prof.WriteValue("Total", ProfData.Int32(total));
             }
+
+            _updateControllers(args); // TODO HUD REFACTOR BEFORE MERGE  remove this when DragDrop helper update is removed
 
             // count down tooltip delay if we're not showing one yet and
             // are hovering the mouse over a control without moving it
@@ -275,447 +264,7 @@
             }
         }
 
-<<<<<<< HEAD
-        private void _render(IRenderHandle renderHandle, Control control, Vector2i position, Color modulate,
-=======
-        private void RunMeasure(Control control)
-        {
-            if (control.IsMeasureValid || !control.IsInsideTree)
-                return;
-
-            if (control.Parent != null)
-            {
-                RunMeasure(control.Parent);
-            }
-
-            if (control is WindowRoot root)
-            {
-                control.Measure(root.Window.RenderTarget.Size / root.UIScale);
-            }
-            else if (control.PreviousMeasure.HasValue)
-            {
-                control.Measure(control.PreviousMeasure.Value);
-            }
-        }
-
-        private void RunArrange(Control control)
-        {
-            if (control.IsArrangeValid || !control.IsInsideTree)
-                return;
-
-            if (control.Parent != null)
-            {
-                RunArrange(control.Parent);
-            }
-
-            if (control is WindowRoot root)
-            {
-                control.Arrange(UIBox2.FromDimensions(Vector2.Zero, root.Window.RenderTarget.Size / root.UIScale));
-            }
-            else if (control.PreviousArrange.HasValue)
-            {
-                control.Arrange(control.PreviousArrange.Value);
-            }
-        }
-
-        public bool HandleCanFocusDown(
-            ScreenCoordinates pointerPosition,
-            [NotNullWhen(true)] out (Control control, Vector2i rel)? hitData)
-        {
-            var hit = MouseGetControlAndRel(pointerPosition);
-            var pos = pointerPosition.Position;
-
-            // If we have a modal open and the mouse down was outside it, close said modal.
-            while (_modalStack.Count != 0)
-            {
-                var top = _modalStack[^1];
-                var offset = pos - top.GlobalPixelPosition;
-                if (!top.HasPoint(offset / top.UIScale))
-                {
-                    if (top.MouseFilter != Control.MouseFilterMode.Stop)
-                        RemoveModal(top);
-                    else
-                    {
-                        ControlFocused = top;
-                        hitData = null;
-                        return false; // prevent anything besides the top modal control from receiving input
-                    }
-                }
-                else
-                {
-                    break;
-                }
-            }
-
-
-            if (hit == null)
-            {
-                ReleaseKeyboardFocus();
-                hitData = null;
-                return false;
-            }
-
-            var (control, rel) = hit.Value;
-
-            if (control != KeyboardFocused)
-            {
-                ReleaseKeyboardFocus();
-            }
-
-            ControlFocused = control;
-
-            if (ControlFocused.CanKeyboardFocus && ControlFocused.KeyboardFocusOnClick)
-            {
-                ControlFocused.GrabKeyboardFocus();
-            }
-
-            hitData = (control, (Vector2i) rel);
-            return true;
-        }
-
-        public void HandleCanFocusUp()
-        {
-            ControlFocused = null;
-        }
-
-        public void KeyBindDown(BoundKeyEventArgs args)
-        {
-            if (args.Function == EngineKeyFunctions.CloseModals && _modalStack.Count != 0)
-            {
-                while (_modalStack.Count > 0)
-                {
-                    var top = _modalStack[^1];
-                    RemoveModal(top);
-                }
-
-                args.Handle();
-                return;
-            }
-
-            var control = ControlFocused ?? KeyboardFocused ?? MouseGetControl(args.PointerLocation);
-
-            if (control == null)
-            {
-                return;
-            }
-
-            var guiArgs = new GUIBoundKeyEventArgs(args.Function, args.State, args.PointerLocation, args.CanFocus,
-                args.PointerLocation.Position / control.UIScale - control.GlobalPosition,
-                args.PointerLocation.Position - control.GlobalPixelPosition);
-
-            _doGuiInput(control, guiArgs, (c, ev) => c.KeyBindDown(ev));
-
-            if (guiArgs.Handled)
-            {
-                args.Handle();
-            }
-        }
-
-        public void KeyBindUp(BoundKeyEventArgs args)
-        {
-            var control = ControlFocused ?? KeyboardFocused ?? MouseGetControl(args.PointerLocation);
-            if (control == null)
-            {
-                return;
-            }
-
-            var guiArgs = new GUIBoundKeyEventArgs(args.Function, args.State, args.PointerLocation, args.CanFocus,
-                args.PointerLocation.Position / control.UIScale - control.GlobalPosition,
-                args.PointerLocation.Position - control.GlobalPixelPosition);
-
-            _doGuiInput(control, guiArgs, (c, ev) => c.KeyBindUp(ev));
-
-            // Always mark this as handled.
-            // The only case it should not be is if we do not have a control to click on,
-            // in which case we never reach this.
-            args.Handle();
-        }
-
-        public void MouseMove(MouseMoveEventArgs mouseMoveEventArgs)
-        {
-            _resetTooltipTimer();
-            // Update which control is considered hovered.
-            var newHovered = MouseGetControl(mouseMoveEventArgs.Position);
-            if (newHovered != CurrentlyHovered)
-            {
-                _clearTooltip();
-                CurrentlyHovered?.MouseExited();
-                CurrentlyHovered = newHovered;
-                CurrentlyHovered?.MouseEntered();
-                if (CurrentlyHovered != null)
-                {
-                    _tooltipDelay = CurrentlyHovered.TooltipDelay ?? TooltipDelay;
-                }
-                else
-                {
-                    _tooltipDelay = null;
-                }
-
-                _needUpdateActiveCursor = true;
-            }
-
-            var target = ControlFocused ?? newHovered;
-            if (target != null)
-            {
-                var pos = mouseMoveEventArgs.Position.Position;
-                var guiArgs = new GUIMouseMoveEventArgs(mouseMoveEventArgs.Relative / target.UIScale,
-                    target,
-                    pos / target.UIScale, mouseMoveEventArgs.Position,
-                    pos / target.UIScale - target.GlobalPosition,
-                    pos - target.GlobalPixelPosition);
-
-                _doMouseGuiInput(target, guiArgs, (c, ev) => c.MouseMove(ev));
-            }
-        }
-
-        private void UpdateActiveCursor()
-        {
-            // Consider mouse input focus first so that dragging windows don't act up etc.
-            var cursorTarget = ControlFocused ?? CurrentlyHovered;
-
-            if (cursorTarget == null)
-            {
-                _clyde.SetCursor(_worldCursor);
-                return;
-            }
-
-            if (cursorTarget.CustomCursorShape != null)
-            {
-                _clyde.SetCursor(cursorTarget.CustomCursorShape);
-                return;
-            }
-
-            var shape = cursorTarget.DefaultCursorShape switch
-            {
-                Control.CursorShape.Arrow => StandardCursorShape.Arrow,
-                Control.CursorShape.IBeam => StandardCursorShape.IBeam,
-                Control.CursorShape.Hand => StandardCursorShape.Hand,
-                Control.CursorShape.Crosshair => StandardCursorShape.Crosshair,
-                Control.CursorShape.VResize => StandardCursorShape.VResize,
-                Control.CursorShape.HResize => StandardCursorShape.HResize,
-                _ => StandardCursorShape.Arrow
-            };
-
-            _clyde.SetCursor(_clyde.GetStandardCursor(shape));
-        }
-
-        public void MouseWheel(MouseWheelEventArgs args)
-        {
-            var control = MouseGetControl(args.Position);
-            if (control == null)
-            {
-                return;
-            }
-
-            args.Handle();
-
-            var pos = args.Position.Position;
-
-            var guiArgs = new GUIMouseWheelEventArgs(args.Delta, control,
-                pos / control.UIScale, args.Position,
-                pos / control.UIScale - control.GlobalPosition, pos - control.GlobalPixelPosition);
-
-            _doMouseGuiInput(control, guiArgs, (c, ev) => c.MouseWheel(ev), true);
-        }
-
-        public void TextEntered(TextEventArgs textEvent)
-        {
-            if (KeyboardFocused == null)
-            {
-                return;
-            }
-
-            var guiArgs = new GUITextEventArgs(KeyboardFocused, textEvent.CodePoint);
-            KeyboardFocused.TextEntered(guiArgs);
-        }
-
-        public void Popup(string contents, string title = "Alert!")
-        {
-            var popup = new DefaultWindow
-            {
-                Title = title
-            };
-
-            popup.Contents.AddChild(new Label {Text = contents});
-            popup.OpenCentered();
-        }
-
-        public Control? MouseGetControl(ScreenCoordinates coordinates)
-        {
-            return MouseGetControlAndRel(coordinates)?.control;
-        }
-
-        private (Control control, Vector2 rel)? MouseGetControlAndRel(ScreenCoordinates coordinates)
-        {
-            if (!_windowsToRoot.TryGetValue(coordinates.Window, out var root))
-                return null;
-
-            return MouseFindControlAtPos(root, coordinates.Position);
-        }
-
-        public ScreenCoordinates MousePositionScaled => ScreenToUIPosition(_inputManager.MouseScreenPosition);
-
-        public ScreenCoordinates ScreenToUIPosition(ScreenCoordinates coordinates)
-        {
-            if (!_windowsToRoot.TryGetValue(coordinates.Window, out var root))
-                return default;
-
-            return new ScreenCoordinates(coordinates.Position / root.UIScale, coordinates.Window);
-        }
-
-        /// <inheritdoc />
-        public void GrabKeyboardFocus(Control control)
-        {
-            if (control == null)
-            {
-                throw new ArgumentNullException(nameof(control));
-            }
-
-            if (!control.CanKeyboardFocus)
-            {
-                throw new ArgumentException("Control cannot get keyboard focus.", nameof(control));
-            }
-
-            if (control == KeyboardFocused)
-            {
-                return;
-            }
-
-            ReleaseKeyboardFocus();
-
-            KeyboardFocused = control;
-
-            KeyboardFocused.KeyboardFocusEntered();
-        }
-
-        public void ReleaseKeyboardFocus()
-        {
-            var oldFocused = KeyboardFocused;
-            oldFocused?.KeyboardFocusExited();
-            KeyboardFocused = null;
-        }
-
-        public void ReleaseKeyboardFocus(Control ifControl)
-        {
-            if (ifControl == null)
-            {
-                throw new ArgumentNullException(nameof(ifControl));
-            }
-
-            if (ifControl == KeyboardFocused)
-            {
-                ReleaseKeyboardFocus();
-            }
-        }
-
-        public ICursor? WorldCursor
-        {
-            get => _worldCursor;
-            set
-            {
-                _worldCursor = value;
-                _needUpdateActiveCursor = true;
-            }
-        }
-
-        public void ControlHidden(Control control)
-        {
-            // Does the same thing but it could later be changed so..
-            ControlRemovedFromTree(control);
-        }
-
-        public void ControlRemovedFromTree(Control control)
-        {
-            ReleaseKeyboardFocus(control);
-            RemoveModal(control);
-            if (control == CurrentlyHovered)
-            {
-                control.MouseExited();
-                CurrentlyHovered = null;
-                _clearTooltip();
-            }
-
-            if (control != ControlFocused) return;
-            ControlFocused = null;
-        }
-
-        public void PushModal(Control modal)
-        {
-            _modalStack.Add(modal);
-        }
-
-        public void RemoveModal(Control modal)
-        {
-            if (_modalStack.Remove(modal))
-            {
-                modal.ModalRemoved();
-            }
-        }
-
-        public void Render(IRenderHandle renderHandle)
-        {
-            // Render secondary windows LAST.
-            // This makes it so that (hopefully) the GPU will be done rendering secondary windows
-            // by the times we try to blit to them at the end of Clyde's render cycle,
-            // So that the GL driver doesn't have to block on glWaitSync.
-
-            foreach (var root in _roots)
-            {
-                if (root.Window != _clyde.MainWindow)
-                {
-                    using var _ = _prof.Group("Window");
-                    _prof.WriteValue("ID", ProfData.Int32((int) root.Window.Id));
-
-                    renderHandle.RenderInRenderTarget(
-                        root.Window.RenderTarget,
-                        () => DoRender(root),
-                        root.ActualBgColor);
-                }
-            }
-
-            using (_prof.Group("Main"))
-            {
-                DoRender(_windowsToRoot[_clyde.MainWindow.Id]);
-            }
-
-            void DoRender(WindowRoot root)
-            {
-                var total = 0;
-                _render(renderHandle, ref total, root, Vector2i.Zero, Color.White, null);
-                var drawingHandle = renderHandle.DrawingHandleScreen;
-                drawingHandle.SetTransform(Vector2.Zero, Angle.Zero, Vector2.One);
-                OnPostDrawUIRoot?.Invoke(new PostDrawUIRootEventArgs(root, drawingHandle));
-
-                _prof.WriteValue("Controls rendered", ProfData.Int32(total));
-            }
-        }
-
-        public void QueueStyleUpdate(Control control)
-        {
-            _styleUpdateQueue.Enqueue(control);
-        }
-
-        public void QueueMeasureUpdate(Control control)
-        {
-            _measureUpdateQueue.Enqueue(control);
-            _arrangeUpdateQueue.Enqueue(control);
-        }
-
-        public void QueueArrangeUpdate(Control control)
-        {
-            _arrangeUpdateQueue.Enqueue(control);
-        }
-
-        public void CursorChanged(Control control)
-        {
-            if (control == ControlFocused || control == CurrentlyHovered)
-            {
-                _needUpdateActiveCursor = true;
-            }
-        }
-
         private void _render(IRenderHandle renderHandle, ref int total, Control control, Vector2i position, Color modulate,
->>>>>>> a4ad9851
             UIBox2i? scissorBox)
         {
             if (!control.Visible)
