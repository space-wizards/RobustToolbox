﻿using System;
using System.Linq;
using SS14.Server.Interfaces.Timing;
using SS14.Shared.GameObjects;
using SS14.Shared.GameObjects.Systems;
using SS14.Shared.Interfaces.GameObjects;
using SS14.Shared.Interfaces.GameObjects.Components;
using SS14.Shared.Interfaces.Physics;
using SS14.Shared.IoC;
using SS14.Shared.Maths;

namespace SS14.Server.GameObjects.EntitySystems
{
    internal class PhysicsSystem : EntitySystem
    {
        private IPauseManager _pauseManager;
        private IPhysicsManager _physicsManager;
        private const float Epsilon = 1.0e-6f;

        public PhysicsSystem()
        {
            EntityQuery = new TypeEntityQuery(typeof(PhysicsComponent));
        }

        public override void Initialize()
        {
            base.Initialize();
           
            _pauseManager = IoCManager.Resolve<IPauseManager>();
            _physicsManager = IoCManager.Resolve<IPhysicsManager>();
        }

        /// <inheritdoc />
        public override void Update(float frameTime)
        {
            var entities = EntityManager.GetEntities(EntityQuery);
            _physicsManager.BuildCollisionGrid();
            foreach (var entity in entities)
            {
                if (_pauseManager.IsEntityPaused(entity))
                {
                    continue;
                }
                HandleMovement(entity, frameTime);
            }
            foreach(var entity in entities)
            {
                DoMovement(entity, frameTime);
            }
        }

        private static void HandleMovement(IEntity entity, float frameTime)
        {
            var velocity = entity.GetComponent<PhysicsComponent>();
            if (velocity.DidMovementCalculations)
            {
                velocity.DidMovementCalculations = false;
                return;
            }

            if (velocity.AngularVelocity == 0 && velocity.LinearVelocity == Vector2.Zero)
            {
                return;
            }
            var transform = entity.Transform;
            if (transform.Parent != null)
            {
                transform.Parent.Owner.SendMessage(transform, new RelayMovementEntityMessage(entity));
                velocity.LinearVelocity = Vector2.Zero;
                return;
            }

            var velocityConsumers = velocity.GetVelocityConsumers();
            var initialMovement = velocity.LinearVelocity;

<<<<<<< HEAD
=======
            var velocityConsumers = velocity.GetVelocityConsumers();
            var initialMovement = velocity.LinearVelocity;

>>>>>>> ec3a71d0
            int velocityConsumerCount;
            float totalMass;
            Vector2 lowestMovement;
            do
            {
                velocityConsumerCount = velocityConsumers.Count;
                totalMass = 0;
                lowestMovement = initialMovement;
                lowestMovement = velocityConsumers.Select(velocityConsumer =>
                {
                    totalMass += velocityConsumer.Mass;
                    var movement = lowestMovement * velocity.Mass / totalMass;
                    velocityConsumer.AngularVelocity = velocity.AngularVelocity;
                    velocityConsumer.LinearVelocity = movement;
                    return CalculateMovement(velocityConsumer, frameTime, velocityConsumer.Owner) / frameTime;
                }).OrderBy(x=>x.LengthSquared).First();
                velocityConsumers = velocity.GetVelocityConsumers();
            }
            while (velocityConsumers.Count != velocityConsumerCount);
            velocity.ClearVelocityConsumers();

            velocityConsumers.ForEach(velocityConsumer =>
            {
                velocityConsumer.LinearVelocity = lowestMovement;
                velocityConsumer.DidMovementCalculations = true;
            });
            velocity.DidMovementCalculations = false;
        }

        private static void DoMovement(IEntity entity, float frameTime)
        {
            var velocity = entity.GetComponent<PhysicsComponent>();
            float angImpulse = 0;
            if (velocity.AngularVelocity > Epsilon)
            {
                angImpulse = velocity.AngularVelocity * frameTime;
            }
            var transform = entity.Transform;
            transform.LocalRotation += angImpulse;
            transform.WorldPosition += velocity.LinearVelocity * frameTime;
        }

        private static Vector2 CalculateMovement(PhysicsComponent velocity, float frameTime, IEntity entity)
        {
            var movement = velocity.LinearVelocity * frameTime;
            //Check for collision
            if (movement.LengthSquared > Epsilon && entity.TryGetComponent(out CollidableComponent collider))
            {
                var collided = collider.TryCollision(movement, true);

                if (collided)
                {
                    if (velocity.EdgeSlide)
                    {
                        //Slide along the blockage in the non-blocked direction
                        var xBlocked = collider.TryCollision(new Vector2(movement.X, 0));
                        var yBlocked = collider.TryCollision(new Vector2(0, movement.Y));

                        movement = new Vector2(xBlocked ? 0 : movement.X, yBlocked ? 0 : movement.Y);
                    }
                    else
                    {
                        //Stop movement entirely at first blockage
                        movement = new Vector2(0, 0);
                    }
                }

                if (movement != Vector2.Zero && collider.IsInteractingWithFloor && entity.TryGetComponent<ITransformComponent>(out var location))
                {
                    var grid = location.GridPosition.Grid;
                    var tile = grid.GetTile(location.GridPosition);
                    var tileDef = tile.TileDef;
                    if (tileDef.Friction != 0)
                    {
                        movement -= movement * tileDef.Friction;
                        if (movement.LengthSquared <= velocity.Mass * Epsilon / (1 - tileDef.Friction))
                        {
                            movement = Vector2.Zero;
                        }
                    }
                }
            }
            return movement;
        }
    }
}<|MERGE_RESOLUTION|>--- conflicted
+++ resolved
@@ -72,13 +72,6 @@
 
             var velocityConsumers = velocity.GetVelocityConsumers();
             var initialMovement = velocity.LinearVelocity;
-
-<<<<<<< HEAD
-=======
-            var velocityConsumers = velocity.GetVelocityConsumers();
-            var initialMovement = velocity.LinearVelocity;
-
->>>>>>> ec3a71d0
             int velocityConsumerCount;
             float totalMass;
             Vector2 lowestMovement;
