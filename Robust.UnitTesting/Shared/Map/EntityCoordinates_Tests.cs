using System.IO;
using Moq;
using NUnit.Framework;
using Robust.Server.GameObjects;
using Robust.Server.Physics;
using Robust.Shared.GameObjects;
using Robust.Shared.IoC;
using Robust.Shared.Map;
using Robust.Shared.Maths;
using Robust.Shared.Physics;
using Robust.Shared.Prototypes;
using Robust.Shared.Serialization.Manager;

// ReSharper disable InconsistentNaming
// ReSharper disable AccessToStaticMemberViaDerivedType
namespace Robust.UnitTesting.Shared.Map
{
    [TestFixture, Parallelizable, TestOf(typeof(EntityCoordinates))]
    public sealed class EntityCoordinates_Tests : RobustUnitTest
    {
        private const string PROTOTYPES = @"
- type: entity
  name: dummy
  id: dummy
  components:
  - type: Transform";

        [OneTimeSetUp]
        public void Setup()
        {
            IoCManager.Resolve<ISerializationManager>().Initialize();
            var prototypeManager = IoCManager.Resolve<IPrototypeManager>();
            prototypeManager.RegisterType(typeof(EntityPrototype));
            prototypeManager.LoadFromStream(new StringReader(PROTOTYPES));
            prototypeManager.ResolveResults();

            var factory = IoCManager.Resolve<IComponentFactory>();
            factory.GenerateNetIds();
        }

        /// <summary>
        ///     Passing an invalid entity ID into the constructor makes it invalid.
        /// </summary>
        [Test]
        public void IsValid_InvalidEntId_False()
        {
            var entityManager = IoCManager.Resolve<IEntityManager>();

            // Same as EntityCoordinates.Invalid
            var coords = new EntityCoordinates(EntityUid.Invalid, Vector2.Zero);

            Assert.That(coords.IsValid(entityManager), Is.False);
        }

        /// <summary>
        ///     Deleting the parent entity should make the coordinates invalid.
        /// </summary>
        [Test]
        public void IsValid_EntityDeleted_False()
        {
            var entityManager = IoCManager.Resolve<IEntityManager>();
            var mapManager = IoCManager.Resolve<IMapManager>();

            var mapId = mapManager.CreateMap();
            var mapEntity = mapManager.CreateNewMapEntity(mapId);
            var newEnt = entityManager.CreateEntityUninitialized("dummy", new MapCoordinates(Vector2.Zero, mapId));

            var coords = IoCManager.Resolve<IEntityManager>().GetComponent<TransformComponent>(newEnt).Coordinates;

            var result = coords.IsValid(entityManager);

            Assert.That(result, Is.True);

            IoCManager.Resolve<IEntityManager>().DeleteEntity(mapEntity);

            result = coords.IsValid(entityManager);

            Assert.That(result, Is.False);
        }

        /// <summary>
        ///     Passing a valid entity ID into the constructor with infinite numbers makes it invalid.
        /// </summary>
        [TestCase(float.NaN, float.NaN)]
        [TestCase(0, float.NaN)]
        [TestCase(float.NaN, 0)]
        public void IsValid_NonFiniteVector_False(float x, float y)
        {
            var entityManager = IoCManager.Resolve<IEntityManager>();
            var mapManager = IoCManager.Resolve<IMapManager>();

            var mapId = mapManager.CreateMap();
            var mapEntity = mapManager.CreateNewMapEntity(mapId);

            var newEnt = entityManager.CreateEntityUninitialized("dummy", new MapCoordinates(new Vector2(x, y), mapId));
            var coords = IoCManager.Resolve<IEntityManager>().GetComponent<TransformComponent>(newEnt).Coordinates;

            Assert.That(coords.IsValid(entityManager), Is.False);
        }

        [Test]
        public void EntityCoordinates_Map()
        {
            var mapManager = IoCManager.Resolve<IMapManager>();

            var mapId = mapManager.CreateMap();
            var mapEntity = mapManager.CreateNewMapEntity(mapId);

            Assert.That(IoCManager.Resolve<IEntityManager>().GetComponent<TransformComponent>(mapEntity).ParentUid.IsValid(), Is.False);
            Assert.That(IoCManager.Resolve<IEntityManager>().GetComponent<TransformComponent>(mapEntity).Coordinates.EntityId, Is.EqualTo(mapEntity));
        }

        /// <summary>
        ///     Even if we change the local position of an entity without a parent,
        ///     EntityCoordinates should still return offset 0.
        /// </summary>
        [Test]
        public void NoParent_OffsetZero()
        {
            var mapManager = IoCManager.Resolve<IMapManager>();

            var mapId = mapManager.CreateMap();
            var mapEntity = mapManager.CreateNewMapEntity(mapId);
            Assert.That(IoCManager.Resolve<IEntityManager>().GetComponent<TransformComponent>(mapEntity).Coordinates.Position, Is.EqualTo(Vector2.Zero));

            IoCManager.Resolve<IEntityManager>().GetComponent<TransformComponent>(mapEntity).LocalPosition = Vector2.One;
            Assert.That(IoCManager.Resolve<IEntityManager>().GetComponent<TransformComponent>(mapEntity).Coordinates.Position, Is.EqualTo(Vector2.Zero));
        }

        [Test]
        public void GetGridId_Map()
        {
            var entityManager = IoCManager.Resolve<IEntityManager>();
            var mapManager = IoCManager.Resolve<IMapManager>();

            var mapId = mapManager.CreateMap();
            var mapEnt = mapManager.CreateNewMapEntity(mapId);
            var newEnt = entityManager.CreateEntityUninitialized("dummy", new MapCoordinates(Vector2.Zero, mapId));

<<<<<<< HEAD
            Assert.That(IoCManager.Resolve<IEntityManager>().GetComponent<TransformComponent>(mapEnt).Coordinates.GetGridEuid(entityManager), Is.EqualTo(EntityUid.Invalid));
            Assert.That(IoCManager.Resolve<IEntityManager>().GetComponent<TransformComponent>(newEnt).Coordinates.GetGridEuid(entityManager), Is.EqualTo(EntityUid.Invalid));
=======
            Assert.That(IoCManager.Resolve<IEntityManager>().GetComponent<TransformComponent>(mapEnt).Coordinates.GetGridUid(entityManager), Is.Null);
            Assert.That(IoCManager.Resolve<IEntityManager>().GetComponent<TransformComponent>(newEnt).Coordinates.GetGridUid(entityManager), Is.Null);
>>>>>>> e34935c9
            Assert.That(IoCManager.Resolve<IEntityManager>().GetComponent<TransformComponent>(newEnt).Coordinates.EntityId, Is.EqualTo(mapEnt));
        }

        [Test]
        public void GetGridId_Grid()
        {
            var entityManager = IoCManager.Resolve<IEntityManager>();
            var mapManager = IoCManager.Resolve<IMapManager>();

            var mapId = mapManager.CreateMap();
            var gridEnt1 = mapManager.EntityManager.SpawnEntity(null, mapId);
            var grid = mapManager.EntityManager.AddComponent<MapGridComponent>(gridEnt1);
            var gridEnt = grid.Owner;
            var newEnt = entityManager.CreateEntityUninitialized("dummy", new EntityCoordinates(gridEnt, Vector2.Zero));

            // Grids aren't parented to other grids.
<<<<<<< HEAD
            Assert.That(IoCManager.Resolve<IEntityManager>().GetComponent<TransformComponent>(gridEnt).Coordinates.GetGridEuid(entityManager), Is.EqualTo(EntityUid.Invalid));
            Assert.That(IoCManager.Resolve<IEntityManager>().GetComponent<TransformComponent>(newEnt).Coordinates.GetGridEuid(entityManager), Is.EqualTo(grid.Owner));
=======
            Assert.That(IoCManager.Resolve<IEntityManager>().GetComponent<TransformComponent>(gridEnt).Coordinates.GetGridUid(entityManager), Is.Null);
            Assert.That(IoCManager.Resolve<IEntityManager>().GetComponent<TransformComponent>(newEnt).Coordinates.GetGridUid(entityManager), Is.EqualTo(grid.GridEntityId));
>>>>>>> e34935c9
            Assert.That(IoCManager.Resolve<IEntityManager>().GetComponent<TransformComponent>(newEnt).Coordinates.EntityId, Is.EqualTo(gridEnt));
        }

        [Test]
        public void GetMapId_Map()
        {
            var entityManager = IoCManager.Resolve<IEntityManager>();
            var mapManager = IoCManager.Resolve<IMapManager>();

            var mapId = mapManager.CreateMap();
            var mapEnt = mapManager.CreateNewMapEntity(mapId);
            var newEnt = entityManager.CreateEntityUninitialized("dummy", new MapCoordinates(Vector2.Zero, mapId));

            Assert.That(IoCManager.Resolve<IEntityManager>().GetComponent<TransformComponent>(mapEnt).Coordinates.GetMapId(entityManager), Is.EqualTo(mapId));
            Assert.That(IoCManager.Resolve<IEntityManager>().GetComponent<TransformComponent>(newEnt).Coordinates.GetMapId(entityManager), Is.EqualTo(mapId));
        }

        [Test]
        public void GetMapId_Grid()
        {
            var entityManager = IoCManager.Resolve<IEntityManager>();
            var mapManager = IoCManager.Resolve<IMapManager>();

            var mapId = mapManager.CreateMap();
            var gridEnt1 = mapManager.EntityManager.SpawnEntity(null, mapId);
            var grid = mapManager.EntityManager.AddComponent<MapGridComponent>(gridEnt1);
            var gridEnt = grid.Owner;
            var newEnt = entityManager.CreateEntityUninitialized("dummy", new EntityCoordinates(gridEnt, Vector2.Zero));

            Assert.That(IoCManager.Resolve<IEntityManager>().GetComponent<TransformComponent>(gridEnt).Coordinates.GetMapId(entityManager), Is.EqualTo(mapId));
            Assert.That(IoCManager.Resolve<IEntityManager>().GetComponent<TransformComponent>(newEnt).Coordinates.GetMapId(entityManager), Is.EqualTo(mapId));
        }

        [Test]
        public void GetParent()
        {
            var entityManager = IoCManager.Resolve<IEntityManager>();
            var mapManager = IoCManager.Resolve<IMapManager>();

            var mapId = mapManager.CreateMap();
            var gridEnt1 = mapManager.EntityManager.SpawnEntity(null, mapId);
            var grid = mapManager.EntityManager.AddComponent<MapGridComponent>(gridEnt1);
            var mapEnt = mapManager.GetMapEntityId(mapId);
            var gridEnt = grid.Owner;
            var newEnt = entityManager.CreateEntityUninitialized("dummy", new EntityCoordinates(grid.Owner, Vector2.Zero));

            Assert.That(entityManager.GetComponent<TransformComponent>(mapEnt).Coordinates.EntityId, Is.EqualTo(mapEnt));
            Assert.That(entityManager.GetComponent<TransformComponent>(gridEnt).Coordinates.EntityId, Is.EqualTo(mapEnt));
            Assert.That(entityManager.GetComponent<TransformComponent>(newEnt).Coordinates.EntityId, Is.EqualTo(gridEnt));

            // Reparenting the entity should return correct results.
            entityManager.GetComponent<TransformComponent>(newEnt).AttachParent(mapEnt);

            Assert.That(entityManager.GetComponent<TransformComponent>(newEnt).Coordinates.EntityId, Is.EqualTo(mapEnt));
        }

        [Test]
        public void TryGetParent()
        {
            var entityManager = IoCManager.Resolve<IEntityManager>();
            var mapManager = IoCManager.Resolve<IMapManager>();

            var mapId = mapManager.CreateMap();
            var gridEnt1 = mapManager.EntityManager.SpawnEntity(null, mapId);
            var grid = mapManager.EntityManager.AddComponent<MapGridComponent>(gridEnt1);
            var mapEnt = mapManager.GetMapEntityId(mapId);
            var gridEnt = grid.Owner;
            var newEnt = entityManager.CreateEntityUninitialized("dummy", new EntityCoordinates(grid.Owner, Vector2.Zero));

            var mapCoords = entityManager.GetComponent<TransformComponent>(mapEnt).Coordinates;
            Assert.That(mapCoords.IsValid(entityManager), Is.EqualTo(true));
            Assert.That(mapCoords.EntityId, Is.EqualTo(mapEnt));

            var gridCoords = entityManager.GetComponent<TransformComponent>(mapEnt).Coordinates;
            Assert.That(gridCoords.IsValid(entityManager), Is.EqualTo(true));
            Assert.That(gridCoords.EntityId, Is.EqualTo(mapEnt));

            var newEntTransform = entityManager.GetComponent<TransformComponent>(newEnt);
            var newEntCoords = newEntTransform.Coordinates;
            Assert.That(newEntCoords.IsValid(entityManager), Is.EqualTo(true));
            Assert.That(newEntCoords.EntityId, Is.EqualTo(gridEnt));

            // Reparenting the entity should return correct results.
            newEntTransform.AttachParent(mapEnt);
            var newEntCoords2 = newEntTransform.Coordinates;

            Assert.That(newEntCoords2.IsValid(entityManager), Is.EqualTo(true));
            Assert.That(newEntCoords2.EntityId, Is.EqualTo(mapEnt));

            // Deleting the parent should make TryGetParent return false.
            entityManager.DeleteEntity(mapEnt);

            // These shouldn't be valid anymore.
            Assert.That(entityManager.Deleted(newEnt), Is.True);
            Assert.That(entityManager.Deleted(gridEnt), Is.True);

            Assert.That(entityManager.Deleted(newEntCoords.EntityId), Is.True);
            Assert.That(entityManager.Deleted(gridCoords.EntityId), Is.True);
        }

        [Test]
        [TestCase(0, 0, 0, 0)]
        [TestCase(5, 0, 0, 0)]
        [TestCase(5, 0, 0, 5)]
        [TestCase(-5, 5, 5, -5)]
        [TestCase(100, -500, -200, -300)]
        public void ToMap_MoveGrid(float x1, float y1, float x2, float y2)
        {
            var gridPos = new Vector2(x1, y1);
            var entPos = new Vector2(x2, y2);

            var entityManager = IoCManager.Resolve<IEntityManager>();
            var mapManager = IoCManager.Resolve<IMapManager>();

            var mapId = mapManager.CreateMap();
            var gridEnt1 = mapManager.EntityManager.SpawnEntity(null, mapId);
            var grid = mapManager.EntityManager.AddComponent<MapGridComponent>(gridEnt1);
            var gridEnt = grid.Owner;
            var newEnt = entityManager.CreateEntityUninitialized("dummy", new EntityCoordinates(grid.Owner, entPos));

            Assert.That(IoCManager.Resolve<IEntityManager>().GetComponent<TransformComponent>(newEnt).Coordinates.ToMap(entityManager), Is.EqualTo(new MapCoordinates(entPos, mapId)));

            IoCManager.Resolve<IEntityManager>().GetComponent<TransformComponent>(gridEnt).LocalPosition += gridPos;

            Assert.That(IoCManager.Resolve<IEntityManager>().GetComponent<TransformComponent>(newEnt).Coordinates.ToMap(entityManager), Is.EqualTo(new MapCoordinates(entPos + gridPos, mapId)));
        }

        [Test]
        public void WithEntityId()
        {
            var entityManager = IoCManager.Resolve<IEntityManager>();
            var mapManager = IoCManager.Resolve<IMapManager>();

            var mapId = mapManager.CreateMap();
            var mapEnt = mapManager.GetMapEntityId(mapId);
            var gridEnt1 = mapManager.EntityManager.SpawnEntity(null, mapId);
            var grid = mapManager.EntityManager.AddComponent<MapGridComponent>(gridEnt1);
            var gridEnt = grid.Owner;
            var newEnt = entityManager.CreateEntityUninitialized("dummy", new EntityCoordinates(grid.Owner, Vector2.Zero));

            Assert.That(IoCManager.Resolve<IEntityManager>().GetComponent<TransformComponent>(newEnt).Coordinates.WithEntityId(mapEnt).Position, Is.EqualTo(Vector2.Zero));

            IoCManager.Resolve<IEntityManager>().GetComponent<TransformComponent>(newEnt).LocalPosition = Vector2.One;

            Assert.That(IoCManager.Resolve<IEntityManager>().GetComponent<TransformComponent>(newEnt).Coordinates.Position, Is.EqualTo(Vector2.One));
            Assert.That(IoCManager.Resolve<IEntityManager>().GetComponent<TransformComponent>(newEnt).Coordinates.WithEntityId(mapEnt).Position, Is.EqualTo(Vector2.One));

            IoCManager.Resolve<IEntityManager>().GetComponent<TransformComponent>(gridEnt).LocalPosition = Vector2.One;

            Assert.That(IoCManager.Resolve<IEntityManager>().GetComponent<TransformComponent>(newEnt).Coordinates.Position, Is.EqualTo(Vector2.One));
            Assert.That(IoCManager.Resolve<IEntityManager>().GetComponent<TransformComponent>(newEnt).Coordinates.WithEntityId(mapEnt).Position, Is.EqualTo(new Vector2(2, 2)));

            var newEntTwo = entityManager.CreateEntityUninitialized("dummy", new EntityCoordinates(newEnt, Vector2.Zero));

            Assert.That(IoCManager.Resolve<IEntityManager>().GetComponent<TransformComponent>(newEntTwo).Coordinates.Position, Is.EqualTo(Vector2.Zero));
            Assert.That(IoCManager.Resolve<IEntityManager>().GetComponent<TransformComponent>(newEntTwo).Coordinates.WithEntityId(mapEnt).Position, Is.EqualTo(IoCManager.Resolve<IEntityManager>().GetComponent<TransformComponent>(newEnt).Coordinates.WithEntityId(mapEnt).Position));
            Assert.That(IoCManager.Resolve<IEntityManager>().GetComponent<TransformComponent>(newEntTwo).Coordinates.WithEntityId(gridEnt).Position, Is.EqualTo(IoCManager.Resolve<IEntityManager>().GetComponent<TransformComponent>(newEnt).Coordinates.Position));

            IoCManager.Resolve<IEntityManager>().GetComponent<TransformComponent>(newEntTwo).LocalPosition = -Vector2.One;

            Assert.That(IoCManager.Resolve<IEntityManager>().GetComponent<TransformComponent>(newEntTwo).Coordinates.Position, Is.EqualTo(-Vector2.One));
            Assert.That(IoCManager.Resolve<IEntityManager>().GetComponent<TransformComponent>(newEntTwo).Coordinates.WithEntityId(mapEnt).Position, Is.EqualTo(Vector2.One));
            Assert.That(IoCManager.Resolve<IEntityManager>().GetComponent<TransformComponent>(newEntTwo).Coordinates.WithEntityId(gridEnt).Position, Is.EqualTo(Vector2.Zero));
        }
    }
}<|MERGE_RESOLUTION|>--- conflicted
+++ resolved
@@ -137,13 +137,8 @@
             var mapEnt = mapManager.CreateNewMapEntity(mapId);
             var newEnt = entityManager.CreateEntityUninitialized("dummy", new MapCoordinates(Vector2.Zero, mapId));
 
-<<<<<<< HEAD
-            Assert.That(IoCManager.Resolve<IEntityManager>().GetComponent<TransformComponent>(mapEnt).Coordinates.GetGridEuid(entityManager), Is.EqualTo(EntityUid.Invalid));
-            Assert.That(IoCManager.Resolve<IEntityManager>().GetComponent<TransformComponent>(newEnt).Coordinates.GetGridEuid(entityManager), Is.EqualTo(EntityUid.Invalid));
-=======
             Assert.That(IoCManager.Resolve<IEntityManager>().GetComponent<TransformComponent>(mapEnt).Coordinates.GetGridUid(entityManager), Is.Null);
             Assert.That(IoCManager.Resolve<IEntityManager>().GetComponent<TransformComponent>(newEnt).Coordinates.GetGridUid(entityManager), Is.Null);
->>>>>>> e34935c9
             Assert.That(IoCManager.Resolve<IEntityManager>().GetComponent<TransformComponent>(newEnt).Coordinates.EntityId, Is.EqualTo(mapEnt));
         }
 
@@ -154,19 +149,13 @@
             var mapManager = IoCManager.Resolve<IMapManager>();
 
             var mapId = mapManager.CreateMap();
-            var gridEnt1 = mapManager.EntityManager.SpawnEntity(null, mapId);
-            var grid = mapManager.EntityManager.AddComponent<MapGridComponent>(gridEnt1);
-            var gridEnt = grid.Owner;
+            var grid = mapManager.CreateGrid(mapId);
+            var gridEnt = grid.GridEntityId;
             var newEnt = entityManager.CreateEntityUninitialized("dummy", new EntityCoordinates(gridEnt, Vector2.Zero));
 
             // Grids aren't parented to other grids.
-<<<<<<< HEAD
-            Assert.That(IoCManager.Resolve<IEntityManager>().GetComponent<TransformComponent>(gridEnt).Coordinates.GetGridEuid(entityManager), Is.EqualTo(EntityUid.Invalid));
-            Assert.That(IoCManager.Resolve<IEntityManager>().GetComponent<TransformComponent>(newEnt).Coordinates.GetGridEuid(entityManager), Is.EqualTo(grid.Owner));
-=======
             Assert.That(IoCManager.Resolve<IEntityManager>().GetComponent<TransformComponent>(gridEnt).Coordinates.GetGridUid(entityManager), Is.Null);
             Assert.That(IoCManager.Resolve<IEntityManager>().GetComponent<TransformComponent>(newEnt).Coordinates.GetGridUid(entityManager), Is.EqualTo(grid.GridEntityId));
->>>>>>> e34935c9
             Assert.That(IoCManager.Resolve<IEntityManager>().GetComponent<TransformComponent>(newEnt).Coordinates.EntityId, Is.EqualTo(gridEnt));
         }
 
@@ -191,9 +180,8 @@
             var mapManager = IoCManager.Resolve<IMapManager>();
 
             var mapId = mapManager.CreateMap();
-            var gridEnt1 = mapManager.EntityManager.SpawnEntity(null, mapId);
-            var grid = mapManager.EntityManager.AddComponent<MapGridComponent>(gridEnt1);
-            var gridEnt = grid.Owner;
+            var grid = mapManager.CreateGrid(mapId);
+            var gridEnt = grid.GridEntityId;
             var newEnt = entityManager.CreateEntityUninitialized("dummy", new EntityCoordinates(gridEnt, Vector2.Zero));
 
             Assert.That(IoCManager.Resolve<IEntityManager>().GetComponent<TransformComponent>(gridEnt).Coordinates.GetMapId(entityManager), Is.EqualTo(mapId));
@@ -207,11 +195,10 @@
             var mapManager = IoCManager.Resolve<IMapManager>();
 
             var mapId = mapManager.CreateMap();
-            var gridEnt1 = mapManager.EntityManager.SpawnEntity(null, mapId);
-            var grid = mapManager.EntityManager.AddComponent<MapGridComponent>(gridEnt1);
+            var grid = mapManager.CreateGrid(mapId);
             var mapEnt = mapManager.GetMapEntityId(mapId);
-            var gridEnt = grid.Owner;
-            var newEnt = entityManager.CreateEntityUninitialized("dummy", new EntityCoordinates(grid.Owner, Vector2.Zero));
+            var gridEnt = grid.GridEntityId;
+            var newEnt = entityManager.CreateEntityUninitialized("dummy", new EntityCoordinates(grid.GridEntityId, Vector2.Zero));
 
             Assert.That(entityManager.GetComponent<TransformComponent>(mapEnt).Coordinates.EntityId, Is.EqualTo(mapEnt));
             Assert.That(entityManager.GetComponent<TransformComponent>(gridEnt).Coordinates.EntityId, Is.EqualTo(mapEnt));
@@ -230,11 +217,10 @@
             var mapManager = IoCManager.Resolve<IMapManager>();
 
             var mapId = mapManager.CreateMap();
-            var gridEnt1 = mapManager.EntityManager.SpawnEntity(null, mapId);
-            var grid = mapManager.EntityManager.AddComponent<MapGridComponent>(gridEnt1);
+            var grid = mapManager.CreateGrid(mapId);
             var mapEnt = mapManager.GetMapEntityId(mapId);
-            var gridEnt = grid.Owner;
-            var newEnt = entityManager.CreateEntityUninitialized("dummy", new EntityCoordinates(grid.Owner, Vector2.Zero));
+            var gridEnt = grid.GridEntityId;
+            var newEnt = entityManager.CreateEntityUninitialized("dummy", new EntityCoordinates(grid.GridEntityId, Vector2.Zero));
 
             var mapCoords = entityManager.GetComponent<TransformComponent>(mapEnt).Coordinates;
             Assert.That(mapCoords.IsValid(entityManager), Is.EqualTo(true));
@@ -282,10 +268,9 @@
             var mapManager = IoCManager.Resolve<IMapManager>();
 
             var mapId = mapManager.CreateMap();
-            var gridEnt1 = mapManager.EntityManager.SpawnEntity(null, mapId);
-            var grid = mapManager.EntityManager.AddComponent<MapGridComponent>(gridEnt1);
-            var gridEnt = grid.Owner;
-            var newEnt = entityManager.CreateEntityUninitialized("dummy", new EntityCoordinates(grid.Owner, entPos));
+            var grid = mapManager.CreateGrid(mapId);
+            var gridEnt = grid.GridEntityId;
+            var newEnt = entityManager.CreateEntityUninitialized("dummy", new EntityCoordinates(grid.GridEntityId, entPos));
 
             Assert.That(IoCManager.Resolve<IEntityManager>().GetComponent<TransformComponent>(newEnt).Coordinates.ToMap(entityManager), Is.EqualTo(new MapCoordinates(entPos, mapId)));
 
@@ -302,10 +287,9 @@
 
             var mapId = mapManager.CreateMap();
             var mapEnt = mapManager.GetMapEntityId(mapId);
-            var gridEnt1 = mapManager.EntityManager.SpawnEntity(null, mapId);
-            var grid = mapManager.EntityManager.AddComponent<MapGridComponent>(gridEnt1);
-            var gridEnt = grid.Owner;
-            var newEnt = entityManager.CreateEntityUninitialized("dummy", new EntityCoordinates(grid.Owner, Vector2.Zero));
+            var grid = mapManager.CreateGrid(mapId);
+            var gridEnt = grid.GridEntityId;
+            var newEnt = entityManager.CreateEntityUninitialized("dummy", new EntityCoordinates(grid.GridEntityId, Vector2.Zero));
 
             Assert.That(IoCManager.Resolve<IEntityManager>().GetComponent<TransformComponent>(newEnt).Coordinates.WithEntityId(mapEnt).Position, Is.EqualTo(Vector2.Zero));
 
