using System;
using System.Collections.Generic;
using System.Globalization;
using System.Linq;
using System.Numerics;
using Robust.Shared.Collections;
using Robust.Shared.Configuration;
using Robust.Shared.IoC;
using Robust.Shared.Map;
using Robust.Shared.Map.Components;
using Robust.Shared.Map.Events;
using Robust.Shared.Maths;
using Robust.Shared.Physics;
using Robust.Shared.Physics.Collision.Shapes;
using Robust.Shared.Physics.Components;
using Robust.Shared.Physics.Dynamics;
using Robust.Shared.Physics.Systems;
using Robust.Shared.Serialization;

namespace Robust.Shared.GameObjects
{
    public abstract class SharedGridFixtureSystem : EntitySystem
    {
        [Dependency] private readonly SharedPhysicsSystem _physics = default!;
        [Dependency] private readonly SharedMapSystem _map = default!;
        [Dependency] private readonly IConfigurationManager _cfg = default!;

        private bool _enabled;
        private float _fixtureEnlargement;

        internal const string ShowGridNodesCommand = "showgridnodes";

        public override void Initialize()
        {
            base.Initialize();
            UpdatesBefore.Add(typeof(SharedBroadphaseSystem));

            Subs.CVar(_cfg, CVars.GenerateGridFixtures, SetEnabled, true);
            Subs.CVar(_cfg, CVars.GridFixtureEnlargement, SetEnlargement, true);

            SubscribeLocalEvent<GridInitializeEvent>(OnGridInit);
            SubscribeLocalEvent<RegenerateGridBoundsEvent>(OnGridBoundsRegenerate);
        }

        private void OnGridBoundsRegenerate(ref RegenerateGridBoundsEvent ev)
        {
            RegenerateCollision(ev.Entity, ev.ChunkRectangles, ev.RemovedChunks);
        }

        protected virtual void OnGridInit(GridInitializeEvent ev)
        {
            if (HasComp<MapComponent>(ev.EntityUid))
                return;

            // This will also check for grid splits if applicable.
            var grid = Comp<MapGridComponent>(ev.EntityUid);
            _map.RegenerateCollision(ev.EntityUid, grid, _map.GetMapChunks(ev.EntityUid, grid).Values.ToHashSet());
        }

        private void SetEnabled(bool value) => _enabled = value;

        private void SetEnlargement(float value) => _fixtureEnlargement = value;

        internal void RegenerateCollision(
            EntityUid uid,
            Dictionary<MapChunk, List<Box2i>> mapChunks,
            List<MapChunk> removedChunks)
        {
            if (!_enabled)
                return;

            if (!EntityManager.TryGetComponent(uid, out PhysicsComponent? body))
            {
                Log.Error($"Trying to regenerate collision for {uid} that doesn't have {nameof(body)}");
                return;
            }

            if (!EntityManager.TryGetComponent(uid, out TransformComponent? xform))
            {
                Log.Error($"Trying to regenerate collision for {uid} that doesn't have {nameof(TransformComponent)}");
                return;
            }

            var fixtures = new Dictionary<string, Fixture>(mapChunks.Count);

            foreach (var (chunk, rectangles) in mapChunks)
            {
                UpdateFixture(uid, chunk, rectangles, body, xform);

                foreach (var id in chunk.Fixtures)
                {
                    fixtures[id] = body.Fixtures[id];
                }
            }

            EntityManager.EventBus.RaiseLocalEvent(uid,new GridFixtureChangeEvent {NewFixtures = fixtures}, true);
            _physics.FixtureUpdate(uid, body: body);

            CheckSplit(uid, mapChunks, removedChunks);
        }

        internal virtual void CheckSplit(EntityUid gridEuid, Dictionary<MapChunk, List<Box2i>> mapChunks,
            List<MapChunk> removedChunks) {}

        internal virtual void CheckSplit(EntityUid gridEuid, MapChunk chunk, List<Box2i> rectangles) {}

        private bool UpdateFixture(EntityUid uid, MapChunk chunk, List<Box2i> rectangles, PhysicsComponent body, TransformComponent xform)
        {
            var origin = chunk.Indices * chunk.ChunkSize;

            // So we store a reference to the fixture on the chunk because it's easier to cross-reference it.
            // This is because when we get multiple fixtures per chunk there's no easy way to tell which the old one
            // corresponds with.
            // We also ideally want to avoid re-creating the fixture every time a tile changes and pushing that data
            // to the client hence we diff it.

            // Additionally, we need to handle map deserialization where content may have stored its own data
            // on the grid (e.g. mass) which we want to preserve.
            var newFixtures = new ValueList<(string Id, Fixture Fixture)>();

            foreach (var rectangle in rectangles)
            {
                var bounds = ((Box2) rectangle.Translated(origin)).Enlarged(_fixtureEnlargement);
                var poly = new PolygonShape();

                poly.SetAsBox(bounds);

#pragma warning disable CS0618
                var newFixture = new Fixture(
                    poly,
                    MapGridHelpers.CollisionGroup,
                    MapGridHelpers.CollisionGroup,
                    true)
                {
                    Owner = uid
                };
#pragma warning restore CS0618

                var key = string.Create(CultureInfo.InvariantCulture, $"grid_chunk-{bounds.Left}-{bounds.Bottom}");
                newFixtures.Add((key, newFixture));
            }

            // Check if we even need to issue an eventbus event
            var updated = false;

            foreach (var oldId in chunk.Fixtures)
            {
                var oldFixture = body.Fixtures[oldId];
                var existing = false;

                // Handle deleted / updated fixtures
                // (TODO: Check IDs and cross-reference for updates?)
                for (var i = newFixtures.Count - 1; i >= 0; i--)
                {
                    var fixture = newFixtures[i].Fixture;

                    // TODO GRIDS
                    // Fix this
                    // This **only** works if we assume the density is always the default (PhysicsConstants.DefaultDensity).
                    // Hence, this always fails in SS14 because ShuttleSystem.OnGridFixtureChange changes the density.
                    // So it constantly creats & destroys fixtures unnecessarily
                    // AAAAA
                    if (!oldFixture.Equals(fixture))
                        continue;

                    existing = true;
                    newFixtures.RemoveSwap(i);
                    break;
                }

                if (existing)
                    continue;

<<<<<<< HEAD
            foreach (var (id, fixture) in toRemove.Span)
            {
                // TODO add a DestroyFixture() override that takes in a list.
                // reduced broadphase lookups
                chunk.Fixtures.Remove(id);
                _physics.DestroyFixture(uid, id, fixture, false, body: body, xform: xform);
=======
                // Doesn't align with any new fixtures so delete
                chunk.Fixtures.Remove(oldId);
                _fixtures.DestroyFixture(uid, oldId, oldFixture, false, body: body, manager: manager, xform: xform);
                updated = true;
>>>>>>> 7d8e5a58
            }

            if (newFixtures.Count > 0)
            {
                updated = true;
            }

            // Anything remaining is a new fixture (or at least, may have not serialized onto the chunk yet).
            foreach (var (id, fixture) in newFixtures.Span)
            {
                chunk.Fixtures.Add(id);
                var existingFixture = _physics.GetFixtureOrNull(uid, id, body: body);
                // Check if it's the same (otherwise remove anyway).
                // TODO GRIDS
                // wasn't this already checked?
                if (existingFixture?.Shape is PolygonShape poly &&
                    poly.EqualsApprox((PolygonShape) fixture.Shape))
                {
                    continue;
                }

                _physics.CreateFixture(uid, id, fixture, false, body, xform);
            }

            return updated;
        }
    }

    /// <summary>
    /// Event raised after a grids fixtures have changed, but before <see cref="FixtureSystem.FixtureUpdate"/> is called.
    /// Allows content to modify some fixture properties, like density.
    /// </summary>
    public sealed class GridFixtureChangeEvent : EntityEventArgs
    {
        public Dictionary<string, Fixture> NewFixtures { get; init; } = default!;
    }

    [Serializable, NetSerializable]
    public sealed class ChunkSplitDebugMessage : EntityEventArgs
    {
        public NetEntity Grid;
        public Dictionary<Vector2i, List<List<Vector2i>>> Nodes = new ();
        public List<(Vector2 Start, Vector2 End)> Connections = new();
    }

    /// <summary>
    /// Raised by a client who wants to receive gridsplitnode messages.
    /// </summary>
    [Serializable, NetSerializable]
    public sealed class RequestGridNodesMessage : EntityEventArgs {}

    [Serializable, NetSerializable]
    public sealed class StopGridNodesMessage : EntityEventArgs {}
}<|MERGE_RESOLUTION|>--- conflicted
+++ resolved
@@ -171,19 +171,10 @@
                 if (existing)
                     continue;
 
-<<<<<<< HEAD
-            foreach (var (id, fixture) in toRemove.Span)
-            {
-                // TODO add a DestroyFixture() override that takes in a list.
-                // reduced broadphase lookups
-                chunk.Fixtures.Remove(id);
-                _physics.DestroyFixture(uid, id, fixture, false, body: body, xform: xform);
-=======
                 // Doesn't align with any new fixtures so delete
                 chunk.Fixtures.Remove(oldId);
                 _fixtures.DestroyFixture(uid, oldId, oldFixture, false, body: body, manager: manager, xform: xform);
                 updated = true;
->>>>>>> 7d8e5a58
             }
 
             if (newFixtures.Count > 0)
