--- conflicted
+++ resolved
@@ -39,12 +39,7 @@
 
 ### New features
 
-<<<<<<< HEAD
-* Added command usage with types to Toolshed command help.
 * Audio ticks-per-second is now capped at 30 by default and controlled via `audio.tick_rate` cvar.
-=======
-*None yet*
->>>>>>> 4920ecaa
 
 ### Bugfixes
 
