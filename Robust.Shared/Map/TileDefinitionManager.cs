--- conflicted
+++ resolved
@@ -1,10 +1,6 @@
 ﻿using System;
-using System.Collections.Frozen;
 using System.Collections.Generic;
 using System.Diagnostics.CodeAnalysis;
-using System.Linq;
-using Robust.Shared.IoC;
-using Robust.Shared.Prototypes;
 using Robust.Shared.Random;
 
 namespace Robust.Shared.Map
@@ -13,7 +9,7 @@
     internal class TileDefinitionManager : ITileDefinitionManager
     {
         protected readonly List<ITileDefinition> TileDefs;
-        private FrozenDictionary<string, ITileDefinition> _tileNames = FrozenDictionary<string, ITileDefinition>.Empty;
+        private readonly Dictionary<string, ITileDefinition> _tileNames;
         private readonly Dictionary<string, List<string>> _awaitingAliases;
 
         /// <summary>
@@ -22,6 +18,7 @@
         public TileDefinitionManager()
         {
             TileDefs = new List<ITileDefinition>();
+            _tileNames = new Dictionary<string, ITileDefinition>();
             _awaitingAliases = new();
         }
 
@@ -40,57 +37,9 @@
             var id = checked((ushort) TileDefs.Count);
             tileDef.AssignTileId(id);
             TileDefs.Add(tileDef);
-<<<<<<< HEAD
-            var names = _tileNames.ToDictionary();
-            names[name] = tileDef;
-            _tileNames = names.ToFrozenDictionary();
-
-            AliasingHandleDeferred(name);
-        }
-
-        private void AliasingHandleDeferred(string name)
-        {
-            // Aliases may have been held back due to tiles not being registered yet, handle this.
-            if (_awaitingAliases.ContainsKey(name))
-            {
-                var list = _awaitingAliases[name];
-                _awaitingAliases.Remove(name);
-                foreach (var alias in list)
-                {
-                    AssignAlias(alias, name);
-                }
-            }
-        }
-
-
-        public virtual void AssignAlias(string src, string dst)
-        {
-            if (_tileNames.ContainsKey(src))
-            {
-                throw new ArgumentException("Another tile definition or alias with the same name has already been registered.", nameof(src));
-            }
-
-            if (_tileNames.TryGetValue(dst, out var value))
-            {
-                // Simple enough, source to destination.
-                var names = _tileNames.ToDictionary();
-                names[src] = value;
-                _tileNames = names.ToFrozenDictionary();
-                AliasingHandleDeferred(src);
-            }
-            else
-            {
-                // Less simple - stash this alias for later so it appears when the target does.
-                if (!_awaitingAliases.ContainsKey(dst))
-                    _awaitingAliases[dst] = new();
-                _awaitingAliases[dst].Add(src);
-            }
-        }
-=======
             _tileNames[name] = tileDef;
         }
 
->>>>>>> ab55d5b2
 
         public Tile GetVariantTile(string name, IRobustRandom random)
         {
