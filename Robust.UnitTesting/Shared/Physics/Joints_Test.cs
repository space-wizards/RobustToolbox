using System.Numerics;
using NUnit.Framework;
using Robust.Server.Physics;
using Robust.Shared.Containers;
using Robust.Shared.GameObjects;
using Robust.Shared.Map;
using Robust.Shared.Maths;
using Robust.Shared.Physics;
using Robust.Shared.Physics.Collision.Shapes;
using Robust.Shared.Physics.Components;
using Robust.Shared.Physics.Dynamics;
using Robust.Shared.Physics.Systems;
using Robust.UnitTesting.Server;

namespace Robust.UnitTesting.Shared.Physics;

[TestFixture, TestOf(typeof(JointSystem))]
public sealed class Joints_Test
{
    [Test]
    public void JointsRelayTest()
    {
        var factory = RobustServerSimulation.NewSimulation();
        var sim = factory.InitializeInstance();

        var entManager = sim.Resolve<IEntityManager>();
        var jointSystem = entManager.System<SharedJointSystem>();
        var mapSystem = entManager.System<SharedMapSystem>();

        var mapId = sim.CreateMap().MapId;

        var uidA = entManager.SpawnEntity(null, new MapCoordinates(0f, 0f, mapId));
        var uidB = entManager.SpawnEntity(null, new MapCoordinates(0f, 0f, mapId));
        var uidC = entManager.SpawnEntity(null, new MapCoordinates(0f, 0f, mapId));

        entManager.AddComponent<PhysicsComponent>(uidA);
        entManager.AddComponent<PhysicsComponent>(uidB);
        entManager.AddComponent<PhysicsComponent>(uidC);

        var containerSys = entManager.System<SharedContainerSystem>();
        var container = containerSys.EnsureContainer<Container>(uidC, "weh");
        var joint = jointSystem.CreateDistanceJoint(uidA, uidB);
        jointSystem.Update(0.016f);

        containerSys.Insert(uidA, container);
        Assert.Multiple(() =>
        {
            Assert.That(container.Contains(uidA));
            Assert.That(entManager.HasComponent<JointRelayTargetComponent>(uidC));
            Assert.That(entManager.GetComponent<JointComponent>(uidA).Relay, Is.EqualTo(uidC));

            containerSys.Remove(uidA, container);
            Assert.That(entManager.GetComponent<JointRelayTargetComponent>(uidC).Relayed, Is.Empty);
            Assert.That(entManager.GetComponent<JointComponent>(uidA).Relay, Is.EqualTo(null));
        });
        mapSystem.DeleteMap(mapId);
    }

    /// <summary>
    /// Assert that if a joint exists between 2 bodies they can collide or not collide correctly.
    /// </summary>
    [Test]
    public void JointsCollidableTest()
    {
        var factory = RobustServerSimulation.NewSimulation();
        var server = factory.InitializeInstance();
        var entManager = server.Resolve<IEntityManager>();
<<<<<<< HEAD
        var mapManager = server.Resolve<IMapManager>();
=======
        var fixtureSystem = entManager.EntitySysManager.GetEntitySystem<FixtureSystem>();
>>>>>>> 7d8e5a58
        var jointSystem = entManager.EntitySysManager.GetEntitySystem<JointSystem>();
        var broadphaseSystem = entManager.EntitySysManager.GetEntitySystem<SharedBroadphaseSystem>();
        var physicsSystem = server.Resolve<IEntitySystemManager>().GetEntitySystem<SharedPhysicsSystem>();
        var mapSystem = entManager.System<SharedMapSystem>();

        var map = server.CreateMap();
        var mapId = map.MapId;
        var physicsMapComp = entManager.GetComponent<PhysicsMapComponent>(map.Uid);

        var ent1 = entManager.SpawnEntity(null, new MapCoordinates(Vector2.Zero, mapId));
        var ent2 = entManager.SpawnEntity(null, new MapCoordinates(Vector2.Zero, mapId));
        var body1 = entManager.AddComponent<PhysicsComponent>(ent1);
        var body2 = entManager.AddComponent<PhysicsComponent>(ent2);

        physicsSystem.SetBodyType(ent1, BodyType.Dynamic, body: body1);
        physicsSystem.SetBodyType(ent2, BodyType.Dynamic, body: body2);

        physicsSystem.CreateFixture(ent1, "fix1", new Fixture(new PhysShapeCircle(0.1f), 1, 1, false), body: body1);
        physicsSystem.CreateFixture(ent2, "fix1", new Fixture(new PhysShapeCircle(0.1f), 1, 1, false), body: body2);

        var joint = jointSystem.CreateDistanceJoint(ent1, ent2);
        Assert.That(joint.CollideConnected, Is.EqualTo(true));
        // Joints are deferred because I hate them so need to make sure it exists
        jointSystem.Update(0.016f);
        Assert.That(entManager.HasComponent<JointComponent>(ent1), Is.EqualTo(true));

        // We should have a contact in both situations.
        broadphaseSystem.FindNewContacts(physicsMapComp, mapId);
        Assert.That(body1.Contacts, Has.Count.EqualTo(1));

        // Alright now try the other way
        jointSystem.RemoveJoint(joint);
        joint = jointSystem.CreateDistanceJoint(ent2, ent1);
        Assert.That(joint.CollideConnected, Is.EqualTo(true));
        jointSystem.Update(0.016f);
        Assert.That(entManager.HasComponent<JointComponent>(ent1));

        broadphaseSystem.FindNewContacts(physicsMapComp, mapId);
        Assert.That(body1.Contacts, Has.Count.EqualTo(1));

        mapSystem.DeleteMap(mapId);
    }
}<|MERGE_RESOLUTION|>--- conflicted
+++ resolved
@@ -65,11 +65,7 @@
         var factory = RobustServerSimulation.NewSimulation();
         var server = factory.InitializeInstance();
         var entManager = server.Resolve<IEntityManager>();
-<<<<<<< HEAD
-        var mapManager = server.Resolve<IMapManager>();
-=======
         var fixtureSystem = entManager.EntitySysManager.GetEntitySystem<FixtureSystem>();
->>>>>>> 7d8e5a58
         var jointSystem = entManager.EntitySysManager.GetEntitySystem<JointSystem>();
         var broadphaseSystem = entManager.EntitySysManager.GetEntitySystem<SharedBroadphaseSystem>();
         var physicsSystem = server.Resolve<IEntitySystemManager>().GetEntitySystem<SharedPhysicsSystem>();
