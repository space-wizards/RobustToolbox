--- conflicted
+++ resolved
@@ -349,13 +349,13 @@
 
         private void DispatchNetMessage(NetIncomingMessage msg)
         {
-            if(_netPeer.Status == NetPeerStatus.ShutdownRequested)
-                return;
-
-            if(_netPeer.Status == NetPeerStatus.NotRunning)
-                return;
-
-            if(!IsConnected)
+            if (_netPeer.Status == NetPeerStatus.ShutdownRequested)
+                return;
+
+            if (_netPeer.Status == NetPeerStatus.NotRunning)
+                return;
+
+            if (!IsConnected)
                 return;
 
             if (msg.LengthBytes < 1)
@@ -436,7 +436,7 @@
         /// <inheritdoc />
         public void ServerSendToAll(NetMessage message)
         {
-            if(_netPeer == null || _netPeer.ConnectionsCount == 0)
+            if (_netPeer == null || _netPeer.ConnectionsCount == 0)
                 return;
 
             var packet = BuildMessage(message);
@@ -449,16 +449,8 @@
         {
             if (_netPeer == null)
                 return;
-<<<<<<< HEAD
-
-            var packet = BuildMessage(message);
-            var connection = ChanToCon(recipient);
-            _netPeer.SendMessage(packet, connection, NetDeliveryMethod.ReliableOrdered);
-        }
-=======
->>>>>>> 93c7aab5
-
-            if(!(recipient is NetChannel channel))
+
+            if (!(recipient is NetChannel channel))
                 throw new ArgumentException($"Not of type {typeof(NetChannel).FullName}", nameof(recipient));
 
             var packet = BuildMessage(message);
