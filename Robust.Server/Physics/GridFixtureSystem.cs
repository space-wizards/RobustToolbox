using System.Collections.Generic;
using System.Diagnostics.CodeAnalysis;
using System.Linq;
using System.Numerics;
using Robust.Server.Console;
using Robust.Shared;
using Robust.Shared.Collections;
using Robust.Shared.Configuration;
using Robust.Shared.GameObjects;
using Robust.Shared.IoC;
using Robust.Shared.Log;
using Robust.Shared.Map;
using Robust.Shared.Map.Components;
using Robust.Shared.Maths;
using Robust.Shared.Physics.Components;
using Robust.Shared.Physics.Systems;
using Robust.Shared.Player;
using Robust.Shared.Timing;
using Robust.Shared.Utility;

namespace Robust.Server.Physics
{
    /// <summary>
    /// Handles generating fixtures for MapGrids.
    /// </summary>
<<<<<<< HEAD
    internal sealed partial class GridFixtureSystem : SharedGridFixtureSystem
=======
    public sealed class GridFixtureSystem : SharedGridFixtureSystem
>>>>>>> 31a3f145
    {
        [Dependency] private readonly IMapManager _mapManager = default!;
        [Dependency] private readonly IConfigurationManager _cfg = default!;
        [Dependency] private readonly IConGroupController _conGroup = default!;
        [Dependency] private readonly EntityLookupSystem _lookup = default!;
        [Dependency] private readonly SharedPhysicsSystem _physics = default!;
        [Dependency] private readonly SharedTransformSystem _xformSystem = default!;

        private ISawmill _logger = default!;
        private readonly Dictionary<EntityUid, Dictionary<Vector2i, ChunkNodeGroup>> _nodes = new();

        /// <summary>
        /// Sessions to receive nodes for debug purposes.
        /// </summary>
        private readonly HashSet<ICommonSession> _subscribedSessions = new();

        /// <summary>
        /// Recursion detection to avoid splitting while handling an existing split
        /// </summary>
        private bool _isSplitting;

        internal bool SplitAllowed = true;

        public override void Initialize()
        {
            base.Initialize();
            _logger = Logger.GetSawmill("gsplit");
            SubscribeLocalEvent<GridRemovalEvent>(OnGridRemoval);
            SubscribeNetworkEvent<RequestGridNodesMessage>(OnDebugRequest);
            SubscribeNetworkEvent<StopGridNodesMessage>(OnDebugStopRequest);

            _cfg.OnValueChanged(CVars.GridSplitting, SetSplitAllowed, true);
        }

        private void SetSplitAllowed(bool value) => SplitAllowed = value;

        public override void Shutdown()
        {
            base.Shutdown();
            _subscribedSessions.Clear();
            _cfg.UnsubValueChanged(CVars.GridSplitting, SetSplitAllowed);
        }

        /// <summary>
        /// Due to how MapLoader works need to ensure grid exists in dictionary before it's initialised.
        /// </summary>
        internal void EnsureGrid(EntityUid uid)
        {
            if (!_nodes.ContainsKey(uid))
                _nodes[uid] = new Dictionary<Vector2i, ChunkNodeGroup>();
        }

        protected override void OnGridInit(GridInitializeEvent ev)
        {
            EnsureGrid(ev.EntityUid);
            base.OnGridInit(ev);
        }

        private void OnGridRemoval(GridRemovalEvent ev)
        {
            _nodes.Remove(ev.EntityUid);
        }

        #region Debug

        private void OnDebugRequest(RequestGridNodesMessage msg, EntitySessionEventArgs args)
        {
            if (!_conGroup.CanCommand(args.SenderSession, ShowGridNodesCommand)) return;

            AddDebugSubscriber(args.SenderSession);
        }

        private void OnDebugStopRequest(StopGridNodesMessage msg, EntitySessionEventArgs args)
        {
            RemoveDebugSubscriber(args.SenderSession);
        }

        public bool IsSubscribed(ICommonSession session)
        {
            return _subscribedSessions.Contains(session);
        }

        public void AddDebugSubscriber(ICommonSession session)
        {
            if (!_subscribedSessions.Add(session)) return;

            foreach (var (uid, _) in _nodes)
            {
                SendNodeDebug(uid);
            }
        }

        public void RemoveDebugSubscriber(ICommonSession session)
        {
            _subscribedSessions.Remove(session);
        }

        private void SendNodeDebug(EntityUid uid)
        {
            if (_subscribedSessions.Count == 0) return;

            var msg = new ChunkSplitDebugMessage
            {
                Grid = GetNetEntity(uid),
            };

            foreach (var (index, group) in _nodes[uid])
            {
                var list = new List<List<Vector2i>>();
                // To avoid double-sending connections.
                var conns = new HashSet<ChunkSplitNode>();

                foreach (var node in group.Nodes)
                {
                    conns.Add(node);
                    list.Add(node.Indices.ToList());

                    foreach (var neighbor in node.Neighbors)
                    {
                        if (conns.Contains(neighbor)) continue;

                        msg.Connections.Add((
                            node.GetCentre() + node.Group.Chunk.Indices * node.Group.Chunk.ChunkSize,
                            neighbor.GetCentre() + neighbor.Group.Chunk.Indices * neighbor.Group.Chunk.ChunkSize));
                    }
                }

                msg.Nodes.Add(index, list);
            }

            foreach (var session in _subscribedSessions)
            {
                RaiseNetworkEvent(msg, session.ConnectedClient);
            }
        }

        #endregion

        /// <summary>
        /// Check for any potential splits.
        /// </summary>
        public void CheckSplits(EntityUid uid)
        {
            if (!_nodes.TryGetValue(uid, out var nodes))
                return;

            var dirtyNodes = new HashSet<ChunkSplitNode>(nodes.Count);

            foreach (var group in nodes.Values)
            {
                foreach (var node in group.Nodes)
                {
                    dirtyNodes.Add(node);
                }
            }

            CheckSplits(uid, dirtyNodes);
        }

        /// <summary>
        /// Check for splits on the specified nodes.
        /// </summary>
        private void CheckSplits(EntityUid uid, HashSet<ChunkSplitNode> dirtyNodes)
        {
            // TODO: We already have mapgrid elsewhere
            if (_isSplitting || !SplitAllowed ||
               !TryComp<MapGridComponent>(uid, out var grid) ||
               !grid.CanSplit)
            {
                return;
            }

            _isSplitting = true;
            _logger.Debug($"Started split check for {ToPrettyString(uid)}");
            var splitFrontier = new Queue<ChunkSplitNode>(4);
            var grids = new List<HashSet<ChunkSplitNode>>(1);

            while (dirtyNodes.Count > 0)
            {
                var originEnumerator = dirtyNodes.GetEnumerator();
                originEnumerator.MoveNext();
                var origin = originEnumerator.Current;
                originEnumerator.Dispose();
                splitFrontier.Enqueue(origin);
                var foundSplits = new HashSet<ChunkSplitNode>
                {
                    origin
                };

                while (splitFrontier.TryDequeue(out var split))
                {
                    dirtyNodes.Remove(split);

                    foreach (var neighbor in split.Neighbors)
                    {
                        if (!foundSplits.Add(neighbor)) continue;

                        splitFrontier.Enqueue(neighbor);
                    }
                }

                grids.Add(foundSplits);
            }

            var oldGrid = _mapManager.GetGrid(uid);
            var oldGridUid = uid;

            // Split time
            if (grids.Count > 1)
            {
                _logger.Info($"Splitting {ToPrettyString(uid)} into {grids.Count} grids.");
                var sw = new Stopwatch();
                sw.Start();

                // We'll leave the biggest group as the original grid
                // anything smaller gets split off.
                grids.Sort((x, y) =>
                    x.Sum(o => o.Indices.Count)
                        .CompareTo(y.Sum(o => o.Indices.Count)));

                var xformQuery = GetEntityQuery<TransformComponent>();
                var bodyQuery = GetEntityQuery<PhysicsComponent>();
                var gridQuery = GetEntityQuery<MapGridComponent>();
                var oldGridXform = xformQuery.GetComponent(oldGridUid);
                var (gridPos, gridRot) = _xformSystem.GetWorldPositionRotation(oldGridXform, xformQuery);
                var mapBody = bodyQuery.GetComponent(oldGridUid);
                var oldGridComp = gridQuery.GetComponent(oldGridUid);
                var newGrids = new EntityUid[grids.Count - 1];
                var mapId = oldGridXform.MapID;

                for (var i = 0; i < grids.Count - 1; i++)
                {
                    var group = grids[i];
                    var newGrid = _mapManager.CreateGridEntity(mapId);
                    var newGridUid = newGrid.Owner;
                    var newGridXform = xformQuery.GetComponent(newGridUid);
                    newGrids[i] = newGridUid;

                    // Keep same origin / velocity etc; this makes updating a lot faster and easier.
                    _xformSystem.SetWorldPosition(newGridXform, gridPos);
                    _xformSystem.SetWorldPositionRotation(newGridXform, gridPos, gridRot);
                    var splitBody = bodyQuery.GetComponent(newGridUid);
                    _physics.SetLinearVelocity(newGridUid, mapBody.LinearVelocity, body: splitBody);
                    _physics.SetAngularVelocity(newGridUid, mapBody.AngularVelocity, body: splitBody);

                    var gridComp = gridQuery.GetComponent(newGridUid);
                    var tileData = new List<(Vector2i GridIndices, Tile Tile)>(group.Sum(o => o.Indices.Count));

                    // Gather all tiles up front and set once to minimise fixture change events
                    foreach (var node in group)
                    {
                        var offset = node.Group.Chunk.Indices * node.Group.Chunk.ChunkSize;

                        foreach (var index in node.Indices)
                        {
                            var tilePos = offset + index;
                            tileData.Add((tilePos, oldGrid.GetTileRef(tilePos).Tile));
                        }
                    }

                    newGrid.Comp.SetTiles(tileData);
                    DebugTools.Assert(_mapManager.IsGrid(newGridUid), "A split grid had no tiles?");

                    // Set tiles on new grid + update anchored entities
                    foreach (var node in group)
                    {
                        var offset = node.Group.Chunk.Indices * node.Group.Chunk.ChunkSize;

                        foreach (var tile in node.Indices)
                        {
                            var tilePos = offset + tile;

                            // Access it directly because we're gonna be hammering it and want to keep allocs down.
                            var snapgrid = node.Group.Chunk.GetSnapGrid((ushort) tile.X, (ushort) tile.Y);
                            if (snapgrid == null || snapgrid.Count == 0) continue;

                            for (var j = snapgrid.Count - 1; j >= 0; j--)
                            {
                                var ent = snapgrid[j];
                                var xform = xformQuery.GetComponent(ent);
                                _xformSystem.ReAnchor(ent, xform, oldGridComp, gridComp, tilePos, oldGridUid, newGridUid, oldGridXform, newGridXform, xformQuery);
                                DebugTools.Assert(xform.Anchored);
                            }
                        }

                        // Update lookup ents
                        // Needs to be done before setting old tiles as they will be re-parented to the map.
                        // TODO: Combine tiles into larger rectangles or something; this is gonna be the killer bit.
                        foreach (var tile in node.Indices)
                        {
                            var tilePos = offset + tile;
                            var bounds = _lookup.GetLocalBounds(tilePos, oldGrid.TileSize);

<<<<<<< HEAD
                            foreach (var ent in _lookup.GetEntitiesIntersecting(mapGrid.Owner, tilePos))
=======
                            foreach (var ent in _lookup.GetEntitiesIntersecting(oldGridUid, tilePos, 0f, LookupFlags.Dynamic | LookupFlags.Sundries))
>>>>>>> 31a3f145
                            {
                                // Consider centre of entity position maybe?
                                var entXform = xformQuery.GetComponent(ent);

                                if (entXform.ParentUid != oldGridUid ||
                                    !bounds.Contains(entXform.LocalPosition)) continue;

                                _xformSystem.SetParent(ent, entXform, newGridUid, xformQuery, newGridXform);
                            }
                        }

                        _nodes[oldGridUid][node.Group.Chunk.Indices].Nodes.Remove(node);
                    }

                    var eevee = new PostGridSplitEvent(oldGridUid, newGridUid);
                    RaiseLocalEvent(uid, ref eevee, true);

                    for (var j = 0; j < tileData.Count; j++)
                    {
                        var (index, _) = tileData[j];
                        tileData[j] = (index, Tile.Empty);
                    }

                    // Set tiles on old grid
                    oldGrid.SetTiles(tileData);
                    GenerateSplitNodes(newGridUid, newGrid);
                    SendNodeDebug(newGridUid);
                }

                // Cull all of the old chunk nodes.
                var toRemove = new RemQueue<ChunkNodeGroup>();

                foreach (var group in _nodes[oldGridUid].Values)
                {
                    if (group.Nodes.Count > 0) continue;
                    toRemove.Add(group);
                }

                foreach (var group in toRemove)
                {
                    _nodes[oldGridUid].Remove(group.Chunk.Indices);
                }

                // Allow content to react to the grid being split...
                var ev = new GridSplitEvent(newGrids, oldGridUid);
                RaiseLocalEvent(uid, ref ev, true);

                _logger.Debug($"Split {grids.Count} grids in {sw.Elapsed}");
            }

            _logger.Debug($"Stopped split check for {ToPrettyString(uid)}");
            _isSplitting = false;
            SendNodeDebug(oldGridUid);
        }

        private void GenerateSplitNodes(EntityUid gridUid, MapGridComponent grid)
        {
            foreach (var chunk in grid.GetMapChunks().Values)
            {
                var group = CreateNodes(gridUid, grid, chunk);
                _nodes[gridUid].Add(chunk.Indices, group);
            }
        }

        /// <summary>
        /// Creates all of the splitting nodes within this chunk; also consider neighbor chunks.
        /// </summary>
        private ChunkNodeGroup CreateNodes(EntityUid gridEuid, MapGridComponent grid, MapChunk chunk)
        {
            var group = new ChunkNodeGroup
            {
                Chunk = chunk,
            };

            var tiles = new HashSet<Vector2i>(chunk.ChunkSize * chunk.ChunkSize);

            for (var x = 0; x < chunk.ChunkSize; x++)
            {
                for (var y = 0; y < chunk.ChunkSize; y++)
                {
                    tiles.Add(new Vector2i(x, y));
                }
            }

            var frontier = new Queue<Vector2i>();
            var node = new ChunkSplitNode
            {
                Group = group,
            };

            // Simple BFS search to get all of the nodes in the chunk.
            while (tiles.Count > 0)
            {
                var originEnumerator = tiles.GetEnumerator();
                originEnumerator.MoveNext();
                var origin = originEnumerator.Current;
                frontier.Enqueue(origin);
                originEnumerator.Dispose();

                // Just reuse the node if we couldn't use it last time.
                // This is in case weh ave 1 chunk with 255 empty tiles and 1 valid tile.
                if (node.Indices.Count > 0)
                {
                    node = new ChunkSplitNode
                    {
                        Group = group,
                    };
                }

                tiles.Remove(origin);

                // Check for valid neighbours and add them to the frontier.
                while (frontier.TryDequeue(out var index))
                {
                    var tile = chunk.GetTile((ushort) index.X, (ushort) index.Y);
                    if (tile.IsEmpty) continue;

                    node.Indices.Add(index);
                    var enumerator = new NeighborEnumerator(chunk, index);

                    while (enumerator.MoveNext(out var neighbor))
                    {
                        // Already iterated this tile before so just ignore it.
                        if (!tiles.Remove(neighbor.Value)) continue;
                        frontier.Enqueue(neighbor.Value);
                    }
                }

                if (node.Indices.Count == 0) continue;

                group.Nodes.Add(node);
            }

            // Build neighbors
            ChunkSplitNode? neighborNode;
            MapChunk? neighborChunk;

            // Check each tile for node neighbours on other chunks (not possible for us to have neighbours on the same chunk
            // as they would already be in our node).
            // TODO: This could be better (maybe only check edges of the chunk or something).
            foreach (var chunkNode in group.Nodes)
            {
                foreach (var index in chunkNode.Indices)
                {
                    // Check for edge tiles.
                    if (index.X == 0)
                    {
                        // Check West
                        if (grid.TryGetChunk(new Vector2i(chunk.Indices.X - 1, chunk.Indices.Y), out neighborChunk) &&
                            TryGetNode(gridEuid, neighborChunk, new Vector2i(chunk.ChunkSize - 1, index.Y), out neighborNode))
                        {
                            chunkNode.Neighbors.Add(neighborNode);
                            neighborNode.Neighbors.Add(chunkNode);
                        }
                    }

                    if (index.Y == 0)
                    {
                        // Check South
                        if (grid.TryGetChunk(new Vector2i(chunk.Indices.X, chunk.Indices.Y - 1), out neighborChunk) &&
                            TryGetNode(gridEuid, neighborChunk, new Vector2i(index.X, chunk.ChunkSize - 1), out neighborNode))
                        {
                            chunkNode.Neighbors.Add(neighborNode);
                            neighborNode.Neighbors.Add(chunkNode);
                        }
                    }

                    if (index.X == chunk.ChunkSize - 1)
                    {
                        // Check East
                        if (grid.TryGetChunk(new Vector2i(chunk.Indices.X + 1, chunk.Indices.Y), out neighborChunk) &&
                            TryGetNode(gridEuid, neighborChunk, new Vector2i(0, index.Y), out neighborNode))
                        {
                            chunkNode.Neighbors.Add(neighborNode);
                            neighborNode.Neighbors.Add(chunkNode);
                        }
                    }

                    if (index.Y == chunk.ChunkSize - 1)
                    {
                        // Check North
                        if (grid.TryGetChunk(new Vector2i(chunk.Indices.X, chunk.Indices.Y + 1), out neighborChunk) &&
                            TryGetNode(gridEuid, neighborChunk, new Vector2i(index.X, 0), out neighborNode))
                        {
                            chunkNode.Neighbors.Add(neighborNode);
                            neighborNode.Neighbors.Add(chunkNode);
                        }
                    }
                }
            }

            return group;
        }

        /// <summary>
        /// Checks for grid split with 1 chunk updated.
        /// </summary>
        internal override void CheckSplit(EntityUid gridEuid, MapChunk chunk, List<Box2i> rectangles)
        {
            HashSet<ChunkSplitNode> nodes;

            if (chunk.FilledTiles == 0)
            {
                nodes = RemoveSplitNode(gridEuid, chunk);
            }
            else
            {
                nodes = GenerateSplitNode(gridEuid, chunk);
            }

            CheckSplits(gridEuid, nodes);
        }

        /// <summary>
        /// Checks for grid split with many chunks updated.
        /// </summary>
        internal override void CheckSplit(EntityUid gridEuid, Dictionary<MapChunk, List<Box2i>> mapChunks, List<MapChunk> removedChunks)
        {
            var nodes = new HashSet<ChunkSplitNode>();

            foreach (var chunk in removedChunks)
            {
                nodes.UnionWith(RemoveSplitNode(gridEuid, chunk));
            }

            foreach (var (chunk, _) in mapChunks)
            {
                nodes.UnionWith(GenerateSplitNode(gridEuid, chunk));
            }

            var toRemove = new ValueList<ChunkSplitNode>();

            // Some of the neighbour nodes may have been added that were since deleted during the above enumeration
            // e.g. if NodeA and NodeB both had their counts set to 0 and are neighbours then either might add
            // the other to dirtynodes.
            foreach (var node in nodes)
            {
                if (node.Indices.Count > 0) continue;
                toRemove.Add(node);
            }

            foreach (var node in toRemove)
            {
                nodes.Remove(node);
            }

            CheckSplits(gridEuid, nodes);
        }

        /// <summary>
        /// Removes this chunk from nodes and dirties its neighbours.
        /// </summary>
        private HashSet<ChunkSplitNode> RemoveSplitNode(EntityUid gridEuid, MapChunk chunk)
        {
            var dirtyNodes = new HashSet<ChunkSplitNode>();

            if (_isSplitting) return new HashSet<ChunkSplitNode>();

            Cleanup(gridEuid, chunk, dirtyNodes);
            DebugTools.Assert(dirtyNodes.All(o => o.Group.Chunk != chunk));
            return dirtyNodes;
        }

        /// <summary>
        /// Re-adds this chunk to nodes and dirties its neighbours and itself.
        /// </summary>
        private HashSet<ChunkSplitNode> GenerateSplitNode(EntityUid gridEuid, MapChunk chunk)
        {
            var dirtyNodes = RemoveSplitNode(gridEuid, chunk);

            if (_isSplitting) return dirtyNodes;

            DebugTools.Assert(chunk.FilledTiles > 0);

            var grid = _mapManager.GetGrid(gridEuid);
            var group = CreateNodes(gridEuid, grid, chunk);
            _nodes[gridEuid][chunk.Indices] = group;

            foreach (var chunkNode in group.Nodes)
            {
                dirtyNodes.Add(chunkNode);
            }

            return dirtyNodes;
        }

        /// <summary>
        /// Tries to get the relevant split node from a neighbor chunk.
        /// </summary>
        private bool TryGetNode(EntityUid gridEuid, MapChunk chunk, Vector2i index, [NotNullWhen(true)] out ChunkSplitNode? node)
        {
            if (!_nodes[gridEuid].TryGetValue(chunk.Indices, out var neighborGroup))
            {
                node = null;
                return false;
            }

            foreach (var neighborNode in neighborGroup.Nodes)
            {
                if (!neighborNode.Indices.Contains(index)) continue;
                node = neighborNode;
                return true;
            }

            node = null;
            return false;
        }

        private void Cleanup(EntityUid gridEuid, MapChunk chunk, HashSet<ChunkSplitNode> dirtyNodes)
        {
            if (!_nodes[gridEuid].TryGetValue(chunk.Indices, out var group)) return;

            foreach (var node in group.Nodes)
            {
                // Most important thing is updating our neighbor nodes.
                foreach (var neighbor in node.Neighbors)
                {
                    neighbor.Neighbors.Remove(node);
                    // If neighbor is on a different chunk mark it for checking connections later.
                    if (neighbor.Group.Equals(group)) continue;
                    dirtyNodes.Add(neighbor);
                }

                node.Indices.Clear();
                node.Neighbors.Clear();
            }

            _nodes[gridEuid].Remove(chunk.Indices);
        }

        internal sealed class ChunkNodeGroup
        {
            internal MapChunk Chunk = default!;
            public HashSet<ChunkSplitNode> Nodes = new();
        }

        internal sealed class ChunkSplitNode
        {
            public ChunkNodeGroup Group = default!;
            public HashSet<Vector2i> Indices { get; set; } = new();
            public HashSet<ChunkSplitNode> Neighbors { get; set; } = new();

            public Vector2 GetCentre()
            {
                var centre = Vector2.Zero;

                foreach (var index in Indices)
                {
                    centre += index;
                }

                centre /= Indices.Count;
                return centre;
            }
        }

        private struct NeighborEnumerator
        {
            private MapChunk _chunk;
            private Vector2i _index;
            private int _count = -1;

            public NeighborEnumerator(MapChunk chunk, Vector2i index)
            {
                _chunk = chunk;
                _index = index;
            }

            public bool MoveNext([NotNullWhen(true)] out Vector2i? neighbor)
            {
                _count++;

                // Just go through S E N W
                switch (_count)
                {
                    case 0:
                        if (_index.Y == 0) break;
                        neighbor = new Vector2i(_index.X, _index.Y - 1);
                        return true;
                    case 1:
                        if (_index.X == _chunk.ChunkSize - 1) break;
                        neighbor = new Vector2i(_index.X + 1, _index.Y);
                        return true;
                    case 2:
                        if (_index.Y == _chunk.ChunkSize + 1) break;
                        neighbor = new Vector2i(_index.X, _index.Y + 1);
                        return true;
                    case 3:
                        if (_index.X == 0) break;
                        neighbor = new Vector2i(_index.X - 1, _index.Y);
                        return true;
                    default:
                        neighbor = null;
                        return false;
                }

                return MoveNext(out neighbor);
            }
        }
    }
}

/// <summary>
///     Event raised on a grid after it has been split but before the old grid has been cleaned up.
/// </summary>
[ByRefEvent]
public readonly struct PostGridSplitEvent
{
    /// <summary>
    ///     The grid it was part of previously.
    /// </summary>
    public readonly EntityUid OldGrid;

    /// <summary>
    ///     The grid that has been split.
    /// </summary>
    public readonly EntityUid Grid;

    public PostGridSplitEvent(EntityUid oldGrid, EntityUid grid)
    {
        OldGrid = oldGrid;
        Grid = grid;
    }
}

/// <summary>
///     Event raised on a grid that has been split into multiple grids.
/// </summary>
[ByRefEvent]
public readonly struct GridSplitEvent
{
    /// <summary>
    ///     Contains the IDs of the newly created grids.
    /// </summary>
    public readonly EntityUid[] NewGrids;

    /// <summary>
    ///     The grid that has been split.
    /// </summary>
    public readonly EntityUid Grid;

    public GridSplitEvent(EntityUid[] newGrids, EntityUid grid)
    {
        NewGrids = newGrids;
        Grid = grid;
    }
}<|MERGE_RESOLUTION|>--- conflicted
+++ resolved
@@ -23,11 +23,7 @@
     /// <summary>
     /// Handles generating fixtures for MapGrids.
     /// </summary>
-<<<<<<< HEAD
-    internal sealed partial class GridFixtureSystem : SharedGridFixtureSystem
-=======
-    public sealed class GridFixtureSystem : SharedGridFixtureSystem
->>>>>>> 31a3f145
+    public sealed partial class GridFixtureSystem : SharedGridFixtureSystem
     {
         [Dependency] private readonly IMapManager _mapManager = default!;
         [Dependency] private readonly IConfigurationManager _cfg = default!;
@@ -321,11 +317,7 @@
                             var tilePos = offset + tile;
                             var bounds = _lookup.GetLocalBounds(tilePos, oldGrid.TileSize);
 
-<<<<<<< HEAD
-                            foreach (var ent in _lookup.GetEntitiesIntersecting(mapGrid.Owner, tilePos))
-=======
                             foreach (var ent in _lookup.GetEntitiesIntersecting(oldGridUid, tilePos, 0f, LookupFlags.Dynamic | LookupFlags.Sundries))
->>>>>>> 31a3f145
                             {
                                 // Consider centre of entity position maybe?
                                 var entXform = xformQuery.GetComponent(ent);
