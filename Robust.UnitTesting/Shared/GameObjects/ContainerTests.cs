using System.Linq;
using System.Numerics;
using System.Threading.Tasks;
using NUnit.Framework;
using Robust.Client.GameObjects;
using Robust.Client.Timing;
using Robust.Server.GameObjects;
using Robust.Server.Player;
using Robust.Shared.Containers;
using Robust.Shared.GameObjects;
using Robust.Shared.IoC;
using Robust.Shared.Map;
using Robust.Shared.Network;
using Robust.Shared.Timing;

// ReSharper disable AccessToStaticMemberViaDerivedType

namespace Robust.UnitTesting.Shared.GameObjects
{
    public sealed class ContainerTests : RobustIntegrationTest
    {
        /// <summary>
        /// Tests container states with children that do not exist on the client
        /// and tests that said children are added to the container when they do arrive on the client.
        /// </summary>
        /// <returns></returns>
        [Test]
        public async Task TestContainerNonexistantItems()
        {
             var server = StartServer();
             var client = StartClient();

             await Task.WhenAll(client.WaitIdleAsync(), server.WaitIdleAsync());

             var cEntManager = client.ResolveDependency<IEntityManager>();
             var clientNetManager = client.ResolveDependency<IClientNetManager>();

             var sMapManager = server.ResolveDependency<IMapManager>();
             var sEntManager = server.ResolveDependency<IEntityManager>();
             var sPlayerManager = server.ResolveDependency<IPlayerManager>();

             Assert.DoesNotThrow(() => client.SetConnectTarget(server));
             client.Post(() =>
             {

                 clientNetManager.ClientConnect(null!, 0, null!);
             });

             for (int i = 0; i < 10; i++)
             {
                 await server.WaitRunTicks(1);
                 await client.WaitRunTicks(1);
             }

             // Setup
             var mapId = MapId.Nullspace;
             var mapPos = MapCoordinates.Nullspace;

             EntityUid entityUid = default!;

             await server.WaitAssertion(() =>
             {
                 var containerSys = sEntManager.System<SharedContainerSystem>();

                 mapId = sMapManager.CreateMap();
                 mapPos = new MapCoordinates(new Vector2(0, 0), mapId);

                 entityUid = sEntManager.SpawnEntity(null, mapPos);
                 sEntManager.GetComponent<MetaDataComponent>(entityUid).EntityName = "Container";
                 containerSys.EnsureContainer<Container>(entityUid, "dummy");

                 // Setup PVS
<<<<<<< HEAD
                 entMan.AddComponent<EyeComponent>(entityUid);
                 var player = playerMan.ServerSessions.First();
=======
                 sEntManager.AddComponent<Robust.Server.GameObjects.EyeComponent>(entityUid);
                 var player = sPlayerManager.ServerSessions.First();
>>>>>>> 5486bc76
                 player.AttachToEntity(entityUid);
                 player.JoinGame();
             });

             for (int i = 0; i < 10; i++)
             {
                 await server.WaitRunTicks(1);
                 await client.WaitRunTicks(1);
             }

             EntityUid itemUid = default!;
             await server.WaitAssertion(() =>
             {
                 var containerSys = sEntManager.System<SharedContainerSystem>();

                 itemUid = sEntManager.SpawnEntity(null, mapPos);
                 sEntManager.GetComponent<MetaDataComponent>(itemUid).EntityName = "Item";
                 var container = containerSys.EnsureContainer<Container>(entityUid, "dummy");
                 Assert.That(container.Insert(itemUid));

                 // Move item out of PVS so that it doesn't get sent to the client
                 sEntManager.GetComponent<TransformComponent>(itemUid).LocalPosition = new Vector2(100000, 0);
             });

             // Needs minimum 4 to sync to client because buffer size is 3
             await server.WaitRunTicks(4);
             await client.WaitRunTicks(10);

             EntityUid cEntityUid = default!;
             await client.WaitAssertion(() =>
             {
                 cEntityUid = client.EntMan.GetEntity(server.EntMan.GetNetEntity(entityUid));
                 if (!cEntManager.TryGetComponent<ContainerManagerComponent>(cEntityUid, out var containerManagerComp))
                 {
                     Assert.Fail();
                     return;
                 }

                 var container = containerManagerComp.GetContainer("dummy");
                 Assert.That(container.ContainedEntities.Count, Is.EqualTo(0));
                 Assert.That(container.ExpectedEntities.Count, Is.EqualTo(1));

                 var containerSystem = cEntManager.System<ContainerSystem>();
                 Assert.That(containerSystem.ExpectedEntities.ContainsKey(sEntManager.GetNetEntity(itemUid)));
                 Assert.That(containerSystem.ExpectedEntities.Count, Is.EqualTo(1));
             });

             await server.WaitAssertion(() =>
             {
                 // Move item into PVS so it gets sent to the client
                 sEntManager.GetComponent<TransformComponent>(itemUid).LocalPosition = new Vector2(0, 0);
             });

             await server.WaitRunTicks(1);
             await client.WaitRunTicks(4);

             await client.WaitAssertion(() =>
             {
                 if (!cEntManager.TryGetComponent<ContainerManagerComponent>(cEntityUid, out var containerManagerComp))
                 {
                     Assert.Fail();
                     return;
                 }

                 var container = containerManagerComp.GetContainer("dummy");
                 Assert.That(container.ContainedEntities.Count, Is.EqualTo(1));
                 Assert.That(container.ExpectedEntities.Count, Is.EqualTo(0));

                 var containerSystem = cEntManager.System<ContainerSystem>();
                 Assert.That(!containerSystem.ExpectedEntities.ContainsKey(sEntManager.GetNetEntity(itemUid)));
                 Assert.That(containerSystem.ExpectedEntities, Is.Empty);
             });
         }

         /// <summary>
         /// Tests container states with children that do not exist on the client
         /// and that if those children are deleted that they get properly removed from the expected entities list.
         /// </summary>
         /// <returns></returns>
         [Test]
         public async Task TestContainerExpectedEntityDeleted()
         {
             var server = StartServer();
             var client = StartClient();

             await Task.WhenAll(client.WaitIdleAsync(), server.WaitIdleAsync());

             var cEntManager = client.ResolveDependency<IEntityManager>();
             var clientTime = client.ResolveDependency<IClientGameTiming>();
             var clientNetManager = client.ResolveDependency<IClientNetManager>();

             var sMapManager = server.ResolveDependency<IMapManager>();
             var sEntManager = server.ResolveDependency<IEntityManager>();
             var sPlayerManager = server.ResolveDependency<IPlayerManager>();
             var serverTime = server.ResolveDependency<IGameTiming>();

             Assert.DoesNotThrow(() => client.SetConnectTarget(server));
             await client.WaitPost(() =>
             {
                 clientNetManager.ClientConnect(null!, 0, null!);
             });

             for (int i = 0; i < 10; i++)
             {
                 await server.WaitRunTicks(1);
                 await client.WaitRunTicks(1);
             }

             // Setup
             MapId mapId;
             var mapPos = MapCoordinates.Nullspace;

             EntityUid sEntityUid = default!;
             EntityUid sItemUid = default!;
             NetEntity netEnt = default;

             await server.WaitAssertion(() =>
             {
                 var containerSys = sEntManager.System<SharedContainerSystem>();

                 mapId = sMapManager.CreateMap();
                 mapPos = new MapCoordinates(new Vector2(0, 0), mapId);

                 sEntityUid = sEntManager.SpawnEntity(null, mapPos);
                 sEntManager.GetComponent<MetaDataComponent>(sEntityUid).EntityName = "Container";
                 containerSys.EnsureContainer<Container>(sEntityUid, "dummy");

                 // Setup PVS
<<<<<<< HEAD
                 entMan.AddComponent<EyeComponent>(entityUid);
                 var player = playerMan.ServerSessions.First();
                 player.AttachToEntity(entityUid);
=======
                 sEntManager.AddComponent<Robust.Server.GameObjects.EyeComponent>(sEntityUid);
                 var player = sPlayerManager.ServerSessions.First();
                 player.AttachToEntity(sEntityUid);
>>>>>>> 5486bc76
                 player.JoinGame();
             });

             for (int i = 0; i < 10; i++)
             {
                 await server.WaitRunTicks(1);
                 await client.WaitRunTicks(1);
             }

             await server.WaitAssertion(() =>
             {
                 var containerSys = sEntManager.System<SharedContainerSystem>();

                 sItemUid = sEntManager.SpawnEntity(null, mapPos);
                 netEnt = sEntManager.GetNetEntity(sItemUid);
                 sEntManager.GetComponent<MetaDataComponent>(sItemUid).EntityName = "Item";
                 var container = containerSys.GetContainer(sEntityUid, "dummy");
                 container.Insert(sItemUid);

                 // Move item out of PVS so that it doesn't get sent to the client
                 sEntManager.GetComponent<TransformComponent>(sItemUid).LocalPosition = new Vector2(100000, 0);
             });

            await server.WaitRunTicks(1);

            while (clientTime.LastRealTick < serverTime.CurTick - 1)
            {
                await client.WaitRunTicks(1);
            }

            var cUid = cEntManager.GetEntity(sEntManager.GetNetEntity(sEntityUid));

             await client.WaitAssertion(() =>
             {
                 if (!cEntManager.TryGetComponent<ContainerManagerComponent>(cUid, out var containerManagerComp))
                 {
                     Assert.Fail();
                     return;
                 }

                 var container = containerManagerComp.GetContainer("dummy");
                 Assert.That(container.ContainedEntities.Count, Is.EqualTo(0));
                 Assert.That(container.ExpectedEntities.Count, Is.EqualTo(1));

                 var containerSystem = cEntManager.System<ContainerSystem>();
                 Assert.That(containerSystem.ExpectedEntities.ContainsKey(netEnt));
                 Assert.That(containerSystem.ExpectedEntities.Count, Is.EqualTo(1));
             });

             await server.WaitAssertion(() =>
             {
                 var containerSystem = sEntManager.System<SharedContainerSystem>();

                 // If possible it'd be best to only have the DeleteEntity, but right now
                 // the entity deleted event is not played on the client if the entity does not exist on the client.
                 if (sEntManager.EntityExists(sItemUid)
                     // && itemUid.TryGetContainer(out var container))
                     && containerSystem.TryGetContainingContainer(sItemUid, out var container))
                 {
                     container.ForceRemove(sItemUid);
                 }

                 sEntManager.DeleteEntity(sItemUid);
             });

             await server.WaitRunTicks(1);
             await client.WaitRunTicks(4);

             await client.WaitAssertion(() =>
             {
                 if (!cEntManager.TryGetComponent<ContainerManagerComponent>(cUid, out var containerManagerComp))
                 {
                     Assert.Fail();
                     return;
                 }

                 var container = containerManagerComp.GetContainer("dummy");
                 Assert.That(container.ContainedEntities.Count, Is.EqualTo(0));
                 Assert.That(container.ExpectedEntities.Count, Is.EqualTo(0));

                 var containerSystem = cEntManager.System<ContainerSystem>();
                 Assert.That(!containerSystem.ExpectedEntities.ContainsKey(netEnt));
                 Assert.That(containerSystem.ExpectedEntities.Count, Is.EqualTo(0));
             });
        }

        /// <summary>
        /// Sets up a new container, initializes map, saves the map, then loads it again on another map. The contained entity should still
        /// be inside the container.
        /// </summary>
        [Test]
        public async Task Container_DeserializeGrid_IsStillContained()
        {
            var server = StartServer();

            await Task.WhenAll(server.WaitIdleAsync());

            var sEntManager = server.ResolveDependency<IEntityManager>();
            var mapManager = server.ResolveDependency<IMapManager>();

            await server.WaitAssertion(() =>
            {
                var containerSys = sEntManager.EntitySysManager.GetEntitySystem<Robust.Server.Containers.ContainerSystem>();

                // build the map
                var mapIdOne = mapManager.CreateMap();
                Assert.That(mapManager.IsMapInitialized(mapIdOne), Is.True);

                var containerEnt = sEntManager.SpawnEntity(null, new MapCoordinates(1, 1, mapIdOne));
                sEntManager.GetComponent<MetaDataComponent>(containerEnt).EntityName = "ContainerEnt";

                var containeeEnt = sEntManager.SpawnEntity(null, new MapCoordinates(2, 2, mapIdOne));
                sEntManager.GetComponent<MetaDataComponent>(containeeEnt).EntityName = "ContaineeEnt";

                var container = containerSys.MakeContainer<Container>(containerEnt, "testContainer");
                container.OccludesLight = true;
                container.ShowContents = true;
                container.Insert(containeeEnt);

                // save the map
                var mapLoader = sEntManager.EntitySysManager.GetEntitySystem<MapLoaderSystem>();

                mapLoader.SaveMap(mapIdOne, "container_test.yml");
                mapManager.DeleteMap(mapIdOne);
            });

            // A few moments later...
            await server.WaitRunTicks(10);

            await server.WaitAssertion(() =>
            {
                var mapLoader = sEntManager.System<MapLoaderSystem>();
                var mapIdTwo = mapManager.CreateMap();

                // load the map
                mapLoader.Load(mapIdTwo, "container_test.yml");
                Assert.That(mapManager.IsMapInitialized(mapIdTwo), Is.True); // Map Initialize-ness is saved in the map file.
            });

            await server.WaitRunTicks(1);

            await server.WaitAssertion(() =>
            {
                // verify container
                var containerQuery = sEntManager.EntityQuery<ContainerManagerComponent>();
                var containerComp = containerQuery.First();
                var containerEnt = containerComp.Owner;

                Assert.That(sEntManager.GetComponent<MetaDataComponent>(containerEnt).EntityName, Is.EqualTo("ContainerEnt"));

                Assert.That(containerComp.Containers.ContainsKey("testContainer"));

                var baseContainer = containerComp.GetContainer("testContainer");
                Assert.That(baseContainer.ContainedEntities, Has.Count.EqualTo(1));

                var containeeEnt = baseContainer.ContainedEntities[0];
                Assert.That(sEntManager.GetComponent<MetaDataComponent>(containeeEnt).EntityName, Is.EqualTo("ContaineeEnt"));
            });
        }
    }
}<|MERGE_RESOLUTION|>--- conflicted
+++ resolved
@@ -70,13 +70,8 @@
                  containerSys.EnsureContainer<Container>(entityUid, "dummy");
 
                  // Setup PVS
-<<<<<<< HEAD
-                 entMan.AddComponent<EyeComponent>(entityUid);
-                 var player = playerMan.ServerSessions.First();
-=======
                  sEntManager.AddComponent<Robust.Server.GameObjects.EyeComponent>(entityUid);
                  var player = sPlayerManager.ServerSessions.First();
->>>>>>> 5486bc76
                  player.AttachToEntity(entityUid);
                  player.JoinGame();
              });
@@ -205,15 +200,9 @@
                  containerSys.EnsureContainer<Container>(sEntityUid, "dummy");
 
                  // Setup PVS
-<<<<<<< HEAD
-                 entMan.AddComponent<EyeComponent>(entityUid);
-                 var player = playerMan.ServerSessions.First();
-                 player.AttachToEntity(entityUid);
-=======
                  sEntManager.AddComponent<Robust.Server.GameObjects.EyeComponent>(sEntityUid);
                  var player = sPlayerManager.ServerSessions.First();
                  player.AttachToEntity(sEntityUid);
->>>>>>> 5486bc76
                  player.JoinGame();
              });
 
