# Release notes for RobustToolbox.

<!--
NOTE: automatically updated sometimes by version.py.
Don't change the format without looking at the script!
-->

<!--START TEMPLATE
## Master

### Breaking changes

*None yet*

### New features

*None yet*

### Bugfixes

*None yet*

### Other

*None yet*

### Internal

*None yet*


END TEMPLATE-->

## Master

### Breaking changes

*None yet*

### New features

* Added stack-like functions to `ValueList<T>` and added an `AddRange(ReadOnlySpan<T>)` overload.
<<<<<<< HEAD
* Added a new RayCastSystem with the latest Box2D raycast + shapecasts implemented.
=======
* Added new `AssetPassFilterDrop`.
>>>>>>> 7982aa23

### Bugfixes

* Fixed `IPrototypeManager.TryGetKindFrom()` not working for prototypes with automatically inferred kind names.

### Other

* Sandbox error reference locator now works with generic method calls.

### Internal

*None yet*


## 237.2.0

### Breaking changes

* `SharedEyeSystem..SetTarget()` will now also automatically remove the old target from the session's ViewSubscriptions

### New features

* `ImmutableArray<T>` can now be serialized by `RobustSerializer`.
* `RequiresLocationAttribute`, used by `ref readonly`, is now allowed by the sandbox.
* Added `DAT-OBJ()` localization function, for the dative case in certain languages.
* Client builds for FreeBSD are now made.
* Added `FormattedMessage.TrimEnd()`.
* Added Toolshed `with` for `ProtoId<T>`.

### Bugfixes

* Fix `UniqueIndex<,>.RemoveRange()` and`UniqueIndexHkm<,>.RemoveRange()` clearing the whole set instead of just removing the specified values.
* Avoid server crashes on some weird console setups (notably Pterodactyl).
* Avoid unhandled exceptions during server shutdown getting swallowed due logging into a disposed logger.
* Fix sandbox definitions for `Regex` functions returning `MatchCollection`.
* Fix minor layout bugs with `SplitContainer` and `BoxContainer`.

### Other

* Changed how multi-window rendering presents to the screen with a new CVar `display.thread_unlock_before_swap`. This is an experiment to see if it solves some synchronization issues.
* View Variables no longer clears the window on refresh while waiting on response from server.
* `SpinBox` buttons now have a `+` prefix for the positive ones.
* Improve Toolshed type intersection mechanism

### Internal

* Warning cleanup.

## 237.1.0

### New features

* csi's auto import-system can now handle generic types.
* csi's reflection helpers (like `fld()`) handle private members up the inheritance chain.

### Bugfixes

* Fix `UniqueIndexHkm<,>` and, by extension, entity data storage memory leaking.
* Fix bugs related to UIScale on `OSWindow`s.


## 237.0.0

### Breaking changes

* `IClydeWindow.Size` is now settable, allowing window sizes to be changed after creation.

### New features

* The game server's `/update` endpoint now supports passing more information on why an update is available.
  * This information is accessible via `IWatchdogApi.RestartRequested`.
  * Information can be specified by passing a JSON object with a `Reason` code and `Message` field.
* Added an "Erase" button to the tile spawn menu.
* Added `OSWindow.Create()`, which allows OS windows to be created & initialised without immediately opening/showing them.

### Other

* Made `WatchdogApi` and some members of `IWatchdogApi` private. These symbols should never have been accessed by content.


## 236.1.0

### New features

* `RequiredMemberAttribute` and `SetsRequiredMembersAttribute` have been added to the sandbox whitelist. I.e., you can now use the `required` keyword in client/shared code.
* Added `SwitchExpressionException` to sandbox. This type gets used if you have a `switch` expression with no default case.
* Added `LineEdit.SelectAllOnFocus`.
* `GameTitle`, `WindowIconSet` and `SplashLogo` are exposed in `IGameController`. These will return said information set in game options or whatever is set in `manifest.yml`.
* `BoundUserInterface` inheritors now have access to `PlayerManager`.
* Added `MuteSounds` bool to `BaseButton`.
* The engine has a new future-proof HWID system.
  * The auth server now manages HWIDs. This avoids HWID impersonation attacks.
  * The auth server can return multiple HWIDs. They are accessible in `NetUserData.ModernHWIds`.
  * The auth server also returns a trust score factor, accessible as `NetUserData.Trust`.
  * HWID can be disabled client side (`ROBUST_AUTH_ALLOW_HWID` env var) or server side (`net.hwid` cvar).
  * The old HWID system is still in place. It is intended that content switches to placing new bans against the new HWIDs.
  * Old HWIDs no longer work if the connection is not authenticated.
* `launchauth` command now recognizes `SS14_LAUNCHER_APPDATA_NAME`.
* Added new overload to `EntityLookupSystem.GetEntitiesIntersecting`.
* Added `Control.RemoveChild(int childIndex)`.
* `build.entities_category_filter` allows filtering the entity spawn panel to a specific category.

### Bugfixes

* Fixed `SpriteView` offset calculations when scaled.

### Other

* Sprite flicks are applied immediately when started.
* More warning fixes.
* If the server gets shut down before finishing startup, the reason is now logged properly.


## 236.0.0

### Breaking changes

* Revert IsTouching only being set to true if the contact were laready touching in clientside physics prediction.
* Don't touch IsTouching if both bodies are asleep for clientside physics contacts. This change and the one above should fix a lot of clientside contact issues, particularly around repeated incorrect clientside contact events.

### New features

* Added an analyzer to detect duplicate Dependency fields.

### Bugfixes

* Auto-networked dictionaries now use `TryAdd()` to avoid duplicate key errors when a dictionary contains multiple unknown networked entities.
* Fixed `ICommonSession.Ping` always returning zero instead of the ping. Note that this will still return zero for client-side code when trying to get the ping of other players.
* Hot reload XAML files on rename to fix them potentially not being reloaded with Visual Studio.
* Fix TabContainer click detection for non-1.0 UI scales.

### Other

* Obsolete some static localization methods.
* Tried to improve PVS tolerance to exceptions occurring.


## 235.0.0

### Breaking changes

* Several different `AudioSystem` methods were incorrectly given a `[return: NotNullIfNotNull]` attribute. Content code that uses these methods needs to be updated to perform null checks.
* noSpawn is no longer obsolete and is now removed in lieu of the EntityCategory HideSpawnMenu.

### Bugfixes

* physics.maxlinvelocity is now a replicated cvar.
* Fix DistanceJoint debug drawing in physics not using the local anchors.
* Fixed filtered AudioSystem methods playing a sound for all players when given an empty filter.
* Fixed equality checks for `MarkupNode` not properly handling attributes.
* Fixed `MarkupNode` not having a `GetHashCode()` implementation.
* Fixed a PVS error that could occur when trying to delete the first entity that gets created in a round.
* Fixed the "to" and "take" toolshed commands not working as intended.
* Rich text controls within an `OutputPanel` control will now become invisible when they are out of view.

### Other

* Improve precision for Quaternion2D constructor from angles.


## 234.1.0

### New features

* SharedAudioSystem now has PlayLocal which only runs audio locally on the client.

### Bugfixes

* Fix AudioParams not being passed through on PlayGlobal methods.


## 234.0.0

### Breaking changes

* Remove a lot of obsoleted code that has been obsoleted for a while.

### New features

* Add another GetLocalEntitiesIntersecting override.

### Other

* Mark large replays as requiring Server GC.
* Obsolete some IResourceCache proxies.


## 233.1.0

### New features

* Add GetGridEntities and another GetEntitiesIntersecting overload to EntityLookupSystem.
* `MarkupNode` is now `IEquatable<MarkupNode>`. It already supported equality checks, now it implements the interface.
* Added `Entity<T>` overloads to the following `SharedMapSystem` methods: `GetTileRef`, `GetAnchoredEntities`, `TileIndicesFor`.
* Added `EntityUid`-only overloads to the following `SharedTransformSystem` methods: `AnchorEntity`, `Unanchor`.

### Bugfixes

* Fixed equality checks for `MarkupNode` not properly handling attributes.
* Fixed toolshed commands failing to generate error messages when working with array types
* Fixed `MarkupNode` not having a `GetHashCode()` implementation.

### Other

* If `EntityManager.FlushEntities()` fails to delete all entities, it will now attempt to do so a second time before throwing an exception.


## 233.0.2

### Bugfixes

* Fix exceptions in client game state handling for grids. Now they will rely upon the networked fixture data and not try to rebuild in the grid state handler.


## 233.0.1

### Bugfixes

* Fix IsHardCollidable component to EntityUid references.


## 233.0.0

### Breaking changes

* Made EntityRenamed a broadcast event & added additional args.
* Made test runs parallelizable.
* Added a debug assert that other threads aren't touching entities.

### Bugfixes

* Fix some entitylookup method transformations and add more tests.
* Fix mousehover not updating if new controls showed up under the mouse.

### Internal

* `ClientGameStateManager` now only initialises or starts entities after their parents have already been initialized. There are also some new debug asserts to try ensure that this rule isn't broken elsewhere.
* Engine version script now supports dashes.


## 232.0.0

### Breaking changes

* Obsolete method `AppearanceComponent.TryGetData` is now access-restricted to `SharedAppearanceSystem`; use `SharedAppearanceSystem.TryGetData` instead.

### New features

* Added `SharedAppearanceSystem.AppendData`, which appends non-existing `AppearanceData` from one `AppearanceComponent` to another.
* Added `AppearanceComponent.AppearanceDataInit`, which can be used to set initial `AppearanceData` entries in .yaml.

### Bugfixes

* Fix BUI interfaces not deep-copying in state handling.
* Add Robust.Xaml.csproj to the solution to fix some XAML issues.

### Other

* Serialization will now add type tags (`!type:<T>`) for necessary `NodeData` when writing (currently only for `object` nodes).

### Internal

* Added `ObjectSerializer`, which handles serialization of the generic `object` type.


## 231.1.1

### Bugfixes

* Fixed a bug where the client might not add entities to the broadphase/lookup components.
* Fixed  various toolshed commands not working, including `sort`, `sortdown` `join` (for strings), and `emplace`

### Other

* Toolshed command blocks now stop executing if previous errors were not handled / cleared.


## 231.1.0

### New features

* Network `InterfaceData` on `UserInterfaceComponent`.
* Added `System.Decimal` to sandbox.
* Added XAML hot reloading.
* Added API for content to write custom files into replay through `IReplayFileWriter`.

### Other

* Optimized `EntityLookup` and other physics systems.

### Internal

* Added more tests related to physics.


## 231.0.1

### Other

* Add better logging to failed PVS sends.


## 231.0.0

### Breaking changes

* ViewSubscriber has been moved to shared; it doesn't actually do anything on the client but makes shared code easier.

### New features

* ContactEnumreator exists to iterate the contacts of a particular entity.
* Add FixturesChangeComponent as a generic way to add and remove fixtures easily.
* PointLightComponent enabling / disabling now has an attempt event if you wish to block it on content side.
* There's an OpenScreenAt overload for screen-relative coordinates.
* SpriteSystem has methods to get an entity's position in sprite terms.
* EntityManager and ComponentFactory now have additional methods that interact with ComponentRegistry and ComponentRegistryEntry.

### Bugfixes

* Fix PrototypeFlags Add not actually working.
* Fix BUIs going BRRT opening and closing repeatedly upon prediction. The closing now gets deferred to the update loop if it's still closed at the end of prediction.


## 230.2.0

### New features

* Add ProcessNow for IRobustJob as a convenience method where you may not want to run a job in the background sometimes.
* Add Vector2i helpers to all 8 neighbouring directions.

### Other

* Remove IThreadPoolWorkItem interface from IRobustJob.


## 230.1.0

### New features

* You can now pass `bool[]` parameters to shaders.
* Added `toolshed.nearby_entities_limit` CVar.
* Fix `RichTextLabel.Text` to clear and reset the message properly in all cases.
* `scene` command has tab completion now.
* `devwindow` UI inspector property catches exceptions for read properties.
* `SplitContainer.Flip()`

### Bugfixes

* Fix tile enlargement not being applied for some EntityLookup queries.
* `LocalizedEntityCommands` are now not initialized inside `RobustUnitTest`, fixing guaranteed test failures.
* Fixed issues with broadphase init breaking replays frequently.
* Fix uploaded prototypes and resources for clients connecting to a server.

### Other

* Improved error reporting for DataField analyzer.


## 230.0.1


## 230.0.0

### New features

* Added `InterpolatedStringHandlerArgumentAttribute` to the sandbox whitelist.
* `IUserInterfaceManager.Popup()` popups now have a copy to clipboard button.

### Bugfixes

* Security fixes
* Fix exception in `TimedDespawnComponent` spawning another `TimedDespawnComponent`.
* Fixed pool memory leak in physics `SolveIsland`.


## 229.1.2

### Bugfixes

* Fixed a bug where the client might not add entities to the broadphase/lookup components.


## 229.1.1

### Bugfixes

* Fix some teleportation commands not working in singleplayer or replays

### Other

* Audio entity names now include the filepath of the audio being played if relevant for debugging.


## 229.1.0

### Bugfixes

* Fix multithreading bug in ParallelTracker that caused the game to crash randomly.
* Fixed IPv6-only hosts not working properly with built-in HTTP clients.

### Other

* Added obsoletion warning for `Control.Dispose()`. New code should not rely on it.
* Reduced the default tickrate to 30 ticks.
* Encryption of network messages is now done concurrently to avoid spending main thread time. In profiles, this added up to ~8% of main thread time on RMC-14.


## 229.0.0

### Breaking changes

* Fixes large entities causing entity spawn menu to break.
* Made PhysicsHull an internal ref struct for some PolygonShape speedup.

### New features

* Audio ticks-per-second is now capped at 30 by default and controlled via `audio.tick_rate` cvar.
* Add CreateWindow and CreateDisposableControl helpers for BUIs.
* Add OnProtoReload virtual method to BUIs that gets called on prototype reloads.
* Add RemoveData to AppearanceSystem data.


## 228.0.0

### Breaking changes

* The `Color` struct's equality methods now check for exact equality. Use `MathHelper.CloseToPercent(Color, Color)` for the previous functionality.
* Added a toolshed.nearby_limit cvar to limit the maximum range of the nearby command. Defaults to 200.

### New features

* Added command usage with types to Toolshed command help.
* Add Text property to RichTextLabel.
* Whitelist System.Net.IPEndPoint.
* Add event for mass & angular inertia changes.
* Add SpriteSystem.IsVisible for layers.
* Add TryQueueDeleteEntity that checks if the entity is already deleted / queuedeleted first.

### Bugfixes

* Clients connecting to a server now always load prototype uploads after resource uploads, fixing ordering bugs that could cause various errors.


## 227.0.0

### Breaking changes

* Add a `loop` arg to SpriteSystem.GetFrame in case you don't want to get a looping animation.
* Remove obsolete VisibileSystem methods.

### New features

* Added `LocalizedEntityCommands`, which are console commands that have the ability to take entity system dependencies.
* Added `BeginRegistrationRegion` to `IConsoleHost` to allow efficient bulk-registration of console commands.
* Added `IConsoleHost.RegisterCommand` overload that takes an `IConsoleCommand`.
* Added a `Finished` boolean to `AnimationCompletedEvent` which allows distinguishing if an animation was removed prematurely or completed naturally.
* Add GetLocalTilesIntersecting for MapSystem.
* Add an analyzer for methods that should call the base implementation and use it for EntitySystems.

### Bugfixes

* Fix loading replays if string package is compressed inside a zip.

### Other

* Tab completions containing spaces are now properly quoted, so the command will actually work properly once entered.
* Mark EntityCoordinates.Offset as Pure so it shows as warnings if the variable is unused.
* Networked events will always be processed in order even if late.


## 226.3.0

### New features

* `System.Collections.IList` and `System.Collections.ICollection` are now sandbox safe, this fixes some collection expression cases.
* The sandboxing system will now report the methods responsible for references to illegal items.


## 226.2.0

### New features

* `Control.VisibilityChanged()` virtual function.
* Add some System.Random methods for NextFloat and NextPolarVector2.

### Bugfixes

* Fixes ContainerSystem failing client-side debug asserts when an entity gets unanchored & inserted into a container on the same tick.
* Remove potential race condition on server startup from invoking ThreadPool.SetMinThreads.

### Other

* Increase default value of res.rsi_atlas_size.
* Fix internal networking logic.
* Updates of `OutputPanel` contents caused by change in UI scale are now deferred until visible. Especially important to avoid updates from debug console.
* Debug console is now limited to only keep `con.max_entries` entries.
* Non-existent resources are cached by `IResourceCache.TryGetResource`. This avoids the game constantly trying to re-load non-existent resources in common patterns such as UI theme texture fallbacks.
* Default IPv4 MTU has been lowered to 700.
* Update Robust.LoaderApi.

### Internal

* Split out PVS serialization from compression and sending game states.
* Turn broadphase contacts into an IParallelRobustJob and remove unnecessary GetMapEntityIds for every contact.


## 226.1.0

### New features

* Add some GetLocalEntitiesIntersecting methods for `Entity<T>`.

### Other

* Fix internal networking logic


## 226.0.0

### Breaking changes

* `IEventBus.RaiseComponentEvent` now requires an EntityUid argument.
* The `AddedComponentEventArgs` and `RemovedComponentEventArgs` constructors are now internal

### New features

* Allow RequestScreenTexture to be set in overlays.

### Bugfixes

* Fix AnimationCompletedEvent not always going out.


## 225.0.0

### Breaking changes

* `NetEntity.Parse` and `TryParse` will now fail to parse empty strings.
* Try to prevent EventBus looping. This also caps the amount of directed component subscriptions for a particular component to 256.

### New features

* `IPrototypeManager.TryIndex` will now default to logging errors if passed an invalid prototype id struct (i,e., `EntProtoId` or `ProtoId<T>`). There is a new optional bool argument to disable logging errors.
* `Eye` now allows its `Position` to be set directly. Please only do this with the `FixedEye` child type constructed manually.
* Engine now respects the hub's `can_skip_build` parameter on info query, fixing an issue where the first hub advertisement fails due to ACZ taking too long.
* Add GetSession & TryGetSession to ActorSystem.
* Raise an event when an entity's name is changed.

### Bugfixes

* The `ent` toolshed command now takes `NetEntity` values, fixing parsing in practical uses.
* Fix ComponentFactory test mocks.
* Fix LookupFlags missing from a couple of EntityLookupSystem methods.

### Other

* Improved engine's Happy Eyeballs implementation, should result in more usage of IPv6 for HTTP APIs when available.
* Remove CompIdx locks to improve performance inside Pvs at higher player counts.
* Avoid a read lock in GetEntityQuery to also improve performance.
* Mark `EntityManager.System<T>` as Pure.


## 224.1.1

### Bugfixes

* Fixed UserInterfaceSystem sometimes throwing a key-not-found exception when trying to close UIs.


## 224.1.0

### New features

* `ServerIntegrationInstance` has new methods for adding dummy player sessions for tests that require multiple players.
* Linguini has been updated to v0.8.1. Errors will now be logged when a duplicate localization key is found.
* Added `UserInterfaceSystem.SetUi()` for modifying the `InterfaceData` associated with some BUI.
* Added the `EntityPrototypeView` control for spawning & rendering an entity prototype.

### Bugfixes

* Fix `UserInterfaceSystem` spamming client side errors when entities with UIs open are deleted while outside of PVS range.
* Fix Toolshed's EnumTypeParse not working enum values with upercase characters.
* Fixed `incmd` command not working due to an invalid cast.

### Other

* There have been various performance improvements to replay loading & playback.

### Internal

* Added `DummySession` and `DummyChannel` classes for use in integration tests and benchmarks to fool the server into thinking that there are multiple players connected.
* Added `ICommonSessionInternal` and updated `CommonSession` so that the internal setters now go through that interface.

## 224.0.1

### Bugfixes

* Fixes PVS throwing exceptions when invalid entities are passed to `ExpandPvsEvent`. Now it just logs an error.
* Fixes BUIs not properly closing, resulting in invalid entities in `UserInterfaceUserComponent.OpenInterfaces`
* Fixes an unknown/invalid prototype exception sometimes being thrown when running ``IPrototypeManager.ResolveResults()`


## 224.0.0

### Breaking changes

* `Matrix3` has been replaced with `System.Numerics.Matrix3x2`. Various Matrix related methods have been turned into extension methods in the `Matrix3Helpers` class.
* Engine `EntityCategory` prototype IDs have been changed to use CamelCase. I.e., `hideSpawnMenu` -> `HideSpawnMenu`
* Prototypes can now be implicitly cast `ProtoId<T>` or `EntProtoId` ID structs. The new implicit cast might cause previous function calls to be ambiguous.

### New features

* `Array.Clear(Array)` is now available in the sandbox.
* BUIs now use `ExpandPvsEvent`. I.e., if a player has a UI open, then the entity associated with that UI will always get sent to the player by the PVS system.
* Added `cvar_subs` command for listing all subscribers to cvar changes
* Entity categories have been reworked
  * Each category now has a `HideSpawnMenu` field. The old `HideSpawnMenu` category is now just a normal category with that field set to true.
  * Reworked category inheritance. Inheritance can now be disabled per category using a `Inheritable` field.
  * Entity prototypes can now be automatically added to categories based on the components that they have, either by specifying components when defining the category in yml, or by adding the EntityCategoryAttribute to the component class.

### Bugfixes

* Fixed client-side BUI error log spam if an unknown entity has a UI open.
* Fixed placement manager spawning entities with incorrect rotations.

### Other

* Added a try-catch block to BUI constructors, to avoid clients getting stuck in error loops while applying states.
* Attempting to play sounds on terminating entities no longer logs an error.


## 223.3.0

### New features

* Better exception logging for IRobustJob.
* Add SetGridAudio helper for SharedAudioSystem.

### Bugfixes

* Fix placement manager not setting entity rotation correctly.
* Fix grid-based audio not playing correctly.


## 223.2.0

### New features

* Added several new `FormattedMessage` methods for better exception tolerance when parsing markup. Several existing methods have been marked as obsolete, with new renamed methods taking their place.


## 223.1.2

### Bugfixes

* `MapGridComponent.LastTileModifiedTick` is now actually networked to clients.


## 223.1.1

### Bugfixes

* Fixed an exception caused by enum cvars using integer type values instead of enum values


## 223.1.0

### Other

* Various `ContainerSystem` methods have been obsoleted in favour of overrides that take in an `Entity` struct instead of `EntityUid`
* Various `EntityCoordinates` methods have been obsoleted with replacements added  to `SharedTransformSystem`


## 223.0.0

### Breaking changes

* The `ComponentState` class is now abstract. Networked components that don't have state information now just return a null state.
* The way that delta component states work has changed. It now expects there to be two different state classes, only one of which should implement `IComponentDeltaState<TFullState>`

### New features

* A new `replay.checkpoint_min_interval` cvar has been added. It can be used to limit the frequency at which checkpoints are generated when loading a replay.
* Added `IConfigurationManager.OnCVarValueChanged`. This is a c# event that gets invoked whenever any cvar value changes.

### Bugfixes

* `IEyeManager.GetWorldViewbounds()` and `IEyeManager.GetWorldViewbounds()` should now return the correct bounds if the main viewport does not take up the whole screen.

### Other

* The default values of various replay related cvars have been changed to try and reduce memory usage.


## 222.4.0

### New features

* Added the following types from `System.Numerics` to the sandbox: `Complex`, `Matrix3x2`, `Matrix4x4`, `Plane`, `Quaternion`, `Vector3`, `Vector4`.


## 222.3.0

### New features

* `ITileDefinition.EditorHidden` allows hiding a tile from the tile spawn panel.
* Ordered event subscriptions now take child types into account, so ordering based on a shared type will work.

### Bugfixes

* Cross-map BUI range checks now work.
* Paused entities update on prototype reload.

### Other

* Fixed build compatibility with .NET 8.0.300 SDK, due to changes in how Central Package Management behaves.
* Physics component has delta states to reduce network usage.


## 222.2.0

### New features

* Added `EntityQuery.Comp()` (abbreviation of `GetComponent()`)

### Bugfixes

* Fix `SerializationManager.TryGetVariableType` checking the wrong property.
* Fixed GrammarSystem mispredicting a character's gender

### Other

* User interface system now performs range checks in parallel


## 222.1.1

### Bugfixes

* Fixed never setting BoundUserInterface.State.

### Other

* Add truncate for filesaving.
* Add method for getting the type of a data field by name from ISerializationManager.


## 222.1.0

### New features

* Added `BoundKeyEventArgs.IsRepeat`.
* Added `net.lidgren_log_warning` and `net.lidgren_log_error` CVars.

### Bugfixes

* Fix assert trip when holding repeatable keybinds.

### Other

* Updated Lidgren to v0.3.1. This should provide performance improvements if warning/error logs are disabled.


## 222.0.0

### Breaking changes

* Mark IComponentFactory argument in EntityPrototype as mandatory.

### New features

* Add `EntProtoId<T>` to check for components on the attached entity as well.

### Bugfixes

* Fix PVS iterating duplicate chunks for multiple viewsubscriptions.

### Other

* Defer clientside BUI opens if it's the first state that comes in.


## 221.2.0

### New features

* Add SetMapAudio helper to SharedAudioSystem to setup map-wide audio entities.
* Add SetWorldRotNoLerp method to SharedTransformSystem to avoid client lerping.

### Bugfixes

* `SpriteComponent.CopyFrom` now copies `CopyToShaderParameters` configuration.


## 221.1.0


## 221.0.0

### Breaking changes

* `EntParentChangedMessage.OldMapId` is now an `EntityUid` instead of `MapId`
* `TransformSystem.DetachParentToNull()` is being renamed to `DetachEntity`
* The order in which `MoveEvent` handlers are invoked has been changed to prioritise engine subscriptions

### New features

* Added `UpdateHovered()` and `SetHovered()` to `IUserInterfaceManager`, for updating or modifying the currently hovered control.
* Add SwapPositions to TransformSystem to swap two entity's transforms.

### Bugfixes

* Improve client gamestate exception tolerance.

### Other

* If the currently hovered control is disposed, `UserInterfaceManager` will now look for a new control, rather than just setting the hovered control to null.

### Internal

* Use more `EntityQuery<T>` internally in EntityManager and PhysicsSystem.


## 220.2.0

### New features

* RSIs can now specify load parameters, mimicking the ones from `.png.yml`. Currently only disabling sRGB is supported.
* Added a second UV channel to Clyde's vertex format. On regular batched sprite draws, this goes 0 -> 1 across the sprite quad.
* Added a new `CopyToShaderParameters` system for `SpriteComponent` layers.


## 220.1.0

### Bugfixes

* Fix client-side replay exceptions due to dropped states when recording.

### Other

* Remove IP + HWId from ViewVariables.
* Close BUIs upon disconnect.


## 220.0.0

### Breaking changes

* Refactor UserInterfaceSystem.
  - The API has been significantly cleaned up and standardised, most noticeably callers don't need to worry about TryGetUi and can rely on either HasUi, SetUiState, CloseUi, or OpenUi to handle their code as appropriate.
  - Interface data is now stored via key rather than as a flat list which is a breaking change for YAML.
  - BoundUserInterfaces can now be completely handled via Shared code. Existing Server-side callers will behave similarly to before.
  - BoundUserInterfaces now properly close in many more situations, additionally they are now attached to the entity so reconnecting can re-open them and they can be serialized properly.


## 219.2.0

### New features

* Add SetMapCoordinates to TransformSystem.
* Improve YAML Linter and validation of static fields.

### Bugfixes

* Fix DebugCoordsPanel freezing when hovering a control.

### Other

* Optimise physics networking to not dirty every tick of movement.


## 219.1.3

### Bugfixes

* Fix map-loader not pausing pre-init maps when not actively overwriting an existing map.


## 219.1.2

### Bugfixes

* Fix map-loader not map-initialising grids when loading into a post-init map.


## 219.1.1

### Bugfixes

* Fix map-loader not map-initialising maps when overwriting a post-init map.


## 219.1.0

### New features

* Added a new optional arguments to various entity spawning methods, including a new argument to set the entity's rotation.

### Bugfixes

* Fixes map initialisation not always initialising all entities on a map.

### Other

* The default value of the `auth.mode` cvar has changed


## 219.0.0

### Breaking changes

* Move most IMapManager functionality to SharedMapSystem.


## 218.2.0

### New features

* Control layout properties such as `Margin` can now be set via style sheets.
* Expose worldposition in SpriteComponent.Render
* Network audio entity Play/Pause/Stop states and playback position.
* Add `Disabled` functionality to `Slider` control.


## 218.1.0

### New features

* Add IEquatable.Equals to the sandbox.
* Enable roslyn extensions tests in CI.
* Add a VerticalTabContainer control to match the horizontal one.

### Bugfixes

* Fix divison remainder issue for Colors, fixing purples.

### Other

* Default hub address (`hub.hub_urls`) has been changed to `https://hub.spacestation14.com/`.


## 218.0.0

### Breaking changes

* `Robust.Shared.Configuration.EnvironmentVariables` is now internal and no longer usable by content.

### New features

* Add TryGetRandom to EntityManager to get a random entity with the specified component and TryGetRandom to IPrototypeManager to return a random prototype of the specified type.
* Add CopyData to AppearanceSystem.
* Update UI themes on prototype reloads.
* Allow scaling the line height of a RichTextLabel.
* You can now specify CVar overrides via environment variable with the `ROBUST_CVAR_*` prefix. For example `ROBUST_CVAR_game__hostname=foobar` would set the appropriate CVar. Double underscores in the environment variable name are replaced with ".".
* Added non-generic variant of `GetCVar` to `IConfigurationManager`.
* Add type tracking to FieldNotFoundErrorNode for serialization.
* Distance between lines of a `RichTextLabel` can now be modified with `LineHeightScale`.
* UI theme prototypes are now updated when reloaded.
* New `RA0025` analyzer diagnostic warns for manual assignment to `[Dependency]` fields.

### Bugfixes

* Request headers in `IStatusHandlerContext` are now case-insensitive.
* SetWorldPosition rotation now more closely aligns with prior behavior.
* Fix exception when inspecting elements in some cases.
* Fix HTTP errors on watchdog ping not being reported.

### Other

* Add an analyzer for redundantly assigning to dependency fields.

### Internal

* Remove redundant Exists checks in ContainerSystem.
* Improve logging on watchdog pings.


## 217.2.1

### Bugfixes

* Fix LineEdit tests on engine.

### Internal

* Make various ValueList enumerators access the span directly for performance.


## 217.2.0

### New features

* Added `AddComponents` and `RemoveComponents` methods to EntityManager that handle EntityPrototype / ComponentRegistry bulk component changes.
* Add double-clicking to LineEdit.

### Bugfixes

* Properly ignore non-hard fixtures for IntersectRayWithPredicate.
* Fix nullable TimeSpan addition on some platforms.


## 217.1.0

### New features

* Added `IRobustRandom.GetItems` extension methods for randomly picking multiple items from a collections.
* Added `SharedPhysicsSystem.EffectiveCurTime`. This is effectively a variation of `IGameTiming.CurTime` that takes into account the current physics sub-step.

### Bugfixes

* Fix `MapComponent.LightingEnabled` not leaving FOV rendering in a broken state.

### Internal

* `Shuffle<T>(Span<T>, System.Random)` has been removed, just use the builtin method.


## 217.0.0

### Breaking changes

* TransformSystem.SetWorldPosition and SetWorldPositionRotation will now also perform parent updates as necessary. Previously it would just set the entity's LocalPosition which may break if they were inside of a container. Now they will be removed from their container and TryFindGridAt will run to correctly parent them to the new position. If the old functionality is desired then you can use GetInvWorldMatrix to update the LocalPosition (bearing in mind containers may prevent this).

### New features

* Implement VV for AudioParams on SoundSpecifiers.
* Add AddUi to the shared UI system.

### Bugfixes

* Fix the first measure of ScrollContainer bars.


## 216.0.0

### Breaking changes

* The `net.low_lod_distance` cvar has been replaced with a new `net.pvs_priority_range`. Instead of limiting the range at which all entities are sent to a player, it now extends the range at which high priorities can be sent. The default value of this new cvar is 32.5, which is larger than the default `net.pvs_range` value of 25.

### New features

* You can now specify a component to not be saved to map files with `[UnsavedComponent]`.
* Added `ITileDefinitionManager.TryGetDefinition`.
* The map loader now tries to preserve the `tilemap` contents of map files, which should reduce diffs when re-saving a map after the game's internal tile IDs have changed.

### Bugfixes

* Fix buffered audio sources not being disposed.


## 215.3.1

### Bugfixes

* Revert zstd update.


## 215.3.0

### New features

* `EntityQuery<T>` now has `HasComp` and `TryComp` methods that are shorter than its existing ones.
* Added `PlacementInformation.UseEditorContext`.
* Added `Vector2Helpers` functions for comparing ranges between vectors.

### Bugfixes

* `Texture.GetPixel()`: fixed off-by-one with Y coordinate.
* `Texture.GetPixel()`: fix stack overflow when reading large images.
* `Texture.GetPixel()`: use more widely compatible OpenGL calls.

### Other

* Disabled `net.mtu_expand` again by default, as it was causing issues.
* Updated `SharpZstd` dependency.


## 215.2.0

### New features

* Implement basic VV for SoundSpecifiers.

### Bugfixes

* Fix QueueDel during EndCollideEvents from throwing while removing contacts.


## 215.1.0

### New features

* Add a CompletionHelper for audio filepaths that handles server packaging.
* Add Random.NextAngle(min, max) method and Pick for `ValueList<T>`.
* Added an `ICommonSession` parser for toolshed commands.

### Bugfixes


## 215.0.0

### Breaking changes

* Update Lidgren to 0.3.0

### New features

* Made a new `IMetricsManager` interface with an `UpdateMetrics` event that can be used to update Prometheus metrics whenever they are scraped.
  * Also added a `metrics.update_interval` CVar to go along with this, when metrics are scraped without usage of Prometheus directly.
* IoC now contains an `IMeterFactory` implementation that you can use to instantiate metric meters.
* `net.mtu_ipv6` CVar allows specifying a different MTU value for IPv6.
* Allows `player:entity` to take a parameter representing the player name.
* Add collection parsing to the dev window for UI.
* Add a debug assert to Dirty(uid, comp) to catch mismatches being passed in.

### Bugfixes

* Support transform states with unknown parents.
* Fix serialization error logging.
* Fix naming of ResizableMemoryRegion metrics.
* Fix uncaught overflow exception when parsing NetEntities.

### Other

* The replay system now allows loading a replay with a mismatching serializer type hash. This means replays should be more robust against future version updates (engine security patches or .NET updates).
* `CheckBox`'s interior texture is now vertically centered.
* Lidgren.Network has been updated to [`v0.3.0`](https://github.com/space-wizards/SpaceWizards.Lidgren.Network/blob/v0.3.0/RELEASE-NOTES.md).
* Lowered default IPv4 MTU to 900 (from 1000).
* Automatic MTU expansion (`net.mtu_expand`) is now enabled by default.

### Internal

* Cleanup some Dirty component calls internally.


## 214.2.0

### New features

* Added a `Undetachable` entity metadata flag, which stops the client from moving an entity to nullspace when it moves out of PVS range.

### Bugfixes

* Fix tooltips not clamping to the left side of the viewport.
* Fix global audio property not being properly set.

### Internal

* The server game state / PVS code has been rewritten. It should be somewhat faster now, albeit at the cost of using more memory. The current engine version may be unstable.


## 214.1.1

### Bugfixes

* Fixed connection denial always causing redial.


## 214.1.0

### New features

* Added the `pvs_override_info` command for debugging PVS overrides.

### Bugfixes

* Fix VV for prototype structs.
* Fix audio limits for clientside audio.


## 214.0.0

### Breaking changes

* `NetStructuredDisconnectMessages` has received a complete overhaul and has been moved to `NetDisconnectMessage`. The API is no longer designed such that consumers must pass around JSON nodes, as they are not in sandbox (and clunky).

### New features

* Add a basic default concurrent audio limit of 16 for a single filepath to avoid overflowing audio sources.
* `NetConnectingArgs.Deny()` can now pass along structured data that will be received by the client.

### Bugfixes

* Fixed cursor position bugs when an empty `TextEdit` has a multi-line place holder.
* Fixed empty `TextEdit` throwing exception if cursor is moved left.


## 213.0.0

### Breaking changes

* Remove obsoleted BaseContainer methods.

### New features

* Add EntityManager.RaiseSharedEvent where the event won't go to the attached client but will be predicted locally on their end.
* Add GetEntitiesInRange override that takes in EntityCoordinates and an EntityUid hashset.

### Bugfixes

* Check if a sprite entity is deleted before drawing in SpriteView.


## 212.2.0

### New features

* Add IsHardCollidable to SharedPhysicsSystem to determine if 2 entities would collide.

### Other

* Double the default maximum replay size.


## 212.1.0

### New features

* Add nullable methods for TryIndex / HasIndex on IPrototypeManager.

### Bugfixes

* Fix TextureRect alignment where the strech mode is KeepCentered.


## 212.0.1

### Bugfixes

* Fix passing array by `this` instead of by `ref`.


## 212.0.0

### Breaking changes

* Change Collapsible controls default orientations to Vertical.

### New features

* Expose the Label control for Collapsible controls.
* Add GetGridPosition that considers physics center-of-mass.
* Add TileToVector methods to get the LocalPosition of tile-coords (taking into account tile size).
* Add some more helper methods to PVS filters around EntityUids.
* Add support for Dictionary AutoNetworkedFields.
* Add EnsureLength method for arrays.
* Add PushMarkup to FormattedMessage.
* Add DrawPrimitives overload for `List<Vector2>`
* Add more ValueList ctors that are faster.
* Add ToMapCoordinates method for NetCoordinates.

### Other

* Remove ISerializationHooks obsoletion as they are useful in some rare cases.

### Internal

* Bump max pool size for robust jobs.


## 211.0.2

### Bugfixes

* Fix TextureRect scaling not handling UIScale correctly.


## 211.0.1

### Bugfixes

* Fix GridChunkEnumerator on maps.


## 211.0.0

### Breaking changes

* Moved ChunkIndicesEnumerator to engine and to a re-useable namespace at Robust.Shared/Maps.

### New features

* Added an Enlarged method for Box2Rotated.

### Internal

* Significantly optimise ChunkEnumerator / FindGridsIntersecting in certain use cases by intersecting the grid's AABB with the local AABB to avoid iterating dummy chunks.


## 210.1.1

### Bugfixes

* Fixed multiple recent bugs with key binding storage.

### Other

* Change default of `ButtonGroup.IsNoneSetAllowed` to `true`. This makes it default again to the previous (unintentional) behavior.


## 210.1.0

### New features

* `NetUserId` implements `ISelfSerialize` so can be used in data fields.
* `ButtonGroup.IsNoneSetAllowed` to allow a button group to have no buttons pressed by default.


## 210.0.3


## 210.0.2

### Bugfixes

* Revert changes to `TextureRect` too.


## 210.0.1

### Bugfixes

* Revert changes to `TextureButton` that broke style property handling.


## 210.0.0

### New features

* Controls can now hook before, after, and during rendering of their children.
* IRenderHandle is now a public API, with the caveat that it's properties and methods are unstable.
* ButtonGroup now exposes what buttons it contains, alongside which is currently pressed.
* OptionButton has additional styleclasses, and has a hook for modifying it's internal buttons.
* PanelContainer.GetStyleBox() is now protected rather than private.
* TextureButton now uses a TextureRect instead of custom drawing code.
* TextureRect has additional style properties exposed.
    * A new property, TextureSizeTarget, was added, which allows specifying a size in virtual pixels that the control should attempt to draw at.
    * Stretch mode is now a style property.
    * Scale is now a style property.
* Avalonia.Metadata.XmlnsDefinitionAttribute is now permitted by the sandbox.
* Add MaxDimension property to Box2 to return the higher of the Width or Height.
* Add GetLocalPosition to convert ScreenCoordinates to coordinates relative to the control. Ignores window.
* Add GlobalRect and GlobalPixelRect for controls to get their UIBox2i in screen terms.
* Add dotted line drawing to DrawingHandleScreen.
* You can use `Subs.CVar()` from an entity systems to subscribe to CVar changes. This is more convenient than `IConfigurationManager.OnValueChanged` as it automatically unsubscribes on system shutdown.
* There is now a built-in type serializer for `DateTime`, so you can put `DateTime`s in your data fields.
* `System.Text.Unicode.UnicodeRange` and `UnicodeRanges` are now available in the sandbox.

### Bugfixes

* UI drawing now properly accounts for a control's draw routine potentially mangling the current matrix.
* UI roots now properly update when the global stylesheet is changed. They previously only did so if they had a dedicated stylesheet (which is the one case where they would be unaffected by a global sheet update.


## 209.0.1

### Bugfixes

* Fix missed import from 209.0.0.


## 209.0.0

### Breaking changes

* `replay.max_compressed_size` and `replay.max_uncompressed_size` CVars are now `long`.
* Remove obsolete CoordinatesExtension for ToEntityCoordinates from GridUid / Vector2i.

### New features

* Add GetEntitiesOnMap / GetChildEntities to EntityLookupSystem to return components on the specified map and components with the specified parent respectively.
* Add MaxDimension property to Box2 to return the higher of the Width or Height.
* Add GetLocalPosition to convert ScreenCoordinates to coordinates relative to the control. Ignores window.
* Add GlobalRect and GlobalPixelRect for controls to get their UIBox2i in screen terms.
* Add dotted line drawing to DrawingHandleScreen.
* `IConfigurationManager.LoadDefaultsFromTomlStream` properly does type conversions. This fixes scenarios like loading of `long` CVars.
* Add helper methods for TileRef / Vector2i to SharedMapSystem for ToCenterCoordinates (tile center EntityCoordinates) and ToCoordinates (tile origin to EntityCoordinates).
* Copy some of the coordinates extensions to SharedTransformSystem.

### Bugfixes

* Fixed integer overflows in replay max size calculation.
* Explicitly capped `replay.replay_tick_batchSize` internally to avoid high values causing allocation failures.

### Other

* Important MIDI performance improvements.


## 208.0.0

### Breaking changes

* Metadata flags are no longer serialized as they get rebuilt on entity startup.

### Bugfixes

* Log failing to load user keybinds and handle the exception.


## 207.1.0

### New features

* Add the ability to merge grids via GridFixtureSystem.


## 207.0.0

### Breaking changes

* Update EntityLookup internally so non-approximate queries use the GJK solver and are much more accurate. This also means the approximate flag matters much more if you don't need narrowphase checks.
* Add shape versions of queries for both EntityLookup and MapManager.

### Bugfixes

* Fix PVS full state updates not clearing session entities and causing exceptions.

### Other

* Integration tests now run `NetMessage`s through serialization rather than passing the objects between client and server. This causes tests that missed `[NetSerializer]` attributes on any objects that need them to fail.

### Internal

* Remove a lot of duplicate code internally from EntityLookup and MapManager.


## 206.0.0

### Breaking changes

* tpto will teleport you to physics-center instead of transform center instead.
* Rename local EntityLookup methods to reflect they take local AABBs and not world AABBs.

### New features

* Add some additional EntityLookup methods for local queries.
* Add support to PrototypeManager for parsing specific files / directories as abstract.

### Bugfixes

* Fix tpto short-circuiting if one of the listed entities isn't found.
* Fix tpto not allowing grids as targets.

### Other

* Reduce MIDI source update rate from 10hz to 4hz.

### Internal

* Remove some duplicate internal code in EntityLookupSystem.
* Skip serialization sourcegen in GLFW and Lidgren.


## 205.0.0

### Breaking changes

* The unused `Robust.Physics` project has been deleted.
* The project now uses [Central Package Management](https://learn.microsoft.com/en-us/nuget/consume-packages/central-package-management).
* (Almost) all the NuGet packages have been updated. This causes many problems. I am so sorry.
* Cleaned up some unused packages as well.


## 204.1.0

### New features

* New `EntitySystem` subscription helper for working with Bound User Interface events. You can find them by doing `Subs.BuiEvents<>()` in a system.
* The `EntityManager.Subscriptions` type (for building helper extension methods) now uses

### Bugfixes

* Avoid loading assemblies from content `/Assemblies` if Robust ships its own copy. This avoid duplicate or weird mismatching version issues.

### Other

* Removed glibc version check warning.


## 204.0.0

### Breaking changes

* Make EntityManager abstract and make IEntityManager.EntityNetManager not nullable.
* Make VVAccess.ReadWrite default for all Datafields instead of VVAccess.ReadOnly

### New features

* `TextEdit.OnTextChanged`
* Add Pick and PickAndTake versions for System.Random for ICollections.

### Bugfixes

* Fix `IClipboardManager.GetText()` returning null in some cases.
* Fix possible NRE in server-side console command completion code.
* Fix possible NRE on DebugConsole logs.
* Fix exception when VVing non-networked components.

### Other

* Remove "Do not use from content" from IComponent.


## 203.0.0

### Breaking changes

* `IComponentFactory.RegisterIgnore()` no longer supports overwriting existing registrations, components should get ignored before they are registered.
* Event bus subscriptions are now locked after `IEntityManager` has started, instead of after the first component gets added. Any event subscriptions now need to happen before startup (but after init).
* Event bus subscriptions must now be locked before raising any events.
* Delete FodyWeavers.xsd as it hasn't been used for a long time.
* Remove physics sleep cancelling as it was, in hindsight, a bad idea.

### New features

* `RobustUnitTest` now has a `ExtraComponents` field for automatically registering additional components.
* `IComponentFactory.RegisterIgnore()` now accepts more than one string.
* Added `IComponentFactory.RegisterTypes` for simultaneously registering multiple components.

### Bugfixes

* Clamp volume calculations for audio rather than throwing.


## 202.1.1

### Bugfixes

* Reverted some map/grid initialisation changes that might've been causing broadphase/physics errors.
* Fixed PVS sometimes sending entities without first sending their children.
* Fixed a container state handling bug caused by containers not removing expected entities when shutting down.
* Fixed a `EnsureEntity<T>` state handling bug caused by improper handling of entity deletions.
* Fixed a bad NetSyncEnabled debug assert.


## 202.1.0

### New features

* Add GetLocalEntitiesIntersecting overload that takes in a griduid and a Vector2i tile.


## 202.0.0

### Breaking changes

* Various entity manager methods now have a new `where T : IComponent` constraint.
* The `IComponentFactory.ComponentAdded` event has been renamed to `ComponentsAdded` and now provides an array of component registrations.
* `IComponentFactory.RegisterIgnore()` no longer supports overwriting existing registrations, components should get ignored before they are registered.

### New features

* Added `IComponentFactory.GetAllRegistrations()`
* Add IComponentState interface support for component states so structs can be used in lieu of classes.


## 201.0.0

### Breaking changes

* The `zCircleGradient` shader function arguments have changed. It now requires a pixel-size to ensure that the gradient is properly entered.

### Bugfixes

* Fixed some PVS null reference errors.


## 200.0.0

### Breaking changes

* MappingDataNode is now ordered.
* Make invalid AutoNetworkedFields compiler errors.

### New features

* `OSWindowStyles.NoTitleBar` (supported only on Linux X11 for now).

### Bugfixes

* Avoid calling DirtyEntity when a component's last modified tick is not current.
* Fix `tpgrid` allowing moving grids to nullspace.

### Other

* `OSWindowStyles.NoTitleOptions` is now supported on Linux X11.


## 199.0.0

### Breaking changes

* Various `IEntityManager` C# events now use `Entity<MetadataComponent>` instead of `EntityUid`
* Entity visibility masks now use a ushort instead of an integer.
* Run grid traversal on entity spawn.

### New features

* Added two new `IEntityManager` C# events that get raiseed before and after deleting ("flushing") all entities.
* Added a new `DeleteEntity()` override that takes in the entity's metadata and transform components.
* Add better audio logs.
* Expand z-library shader.
* Add a Box2i union for Vector2i and add a Contains variant that assumes the Vector2i is a tile and not a point.

### Bugfixes

* Try to prevent some NREs in PVS.
* More PVS fixes and cleanup.


## 198.1.0

### New features

* `IClydeViewport` now provides access to the light render target.
* Added a style-class to the `MenuBar` popup control.
* Added `NextGaussian()` extension method for `System.Random`.
* Added per-session variant of `PvsOverrideSystem.AddForceSend()`.

### Bugfixes

* Stopped the client from logging errors when attempting to delete invalid entities.

### Other

* The `DevWindow` UI inspector has been improved a bit and it now groups properties by their defining type.


## 198.0.1

### Bugfixes

* Fix preprocessor flag for FULL_RELEASE preventing building.


## 198.0.0

### Breaking changes

* Disable DefaultMagicAczProvider for FULL_RELEASE as it's only meant for debugging.

### New features

* Automatic UI scale is disabled by default for non-main windows. If desired, it can be re-enabled per window by changing `WindowRoot.DisableAutoScaling`.
* Add UI click and hover sound support via IUserInterfaceManager.SetClickSound / .SetHoverSound

### Bugfixes

* Fix GetEntitiesIntersecting for map entities without grids.

### Other

* Print more diagnostics on server startup.


## 197.1.0

### New features

* ACZ improvements: `IStatusHost.InvalidateAcz()` and `IStatusHost.SetFullHybridAczProvider()`.

### Bugfixes

* Fixes a PVS bug that happens when grids moved across maps.
* Fixes sprite animations not working properly


## 197.0.0

### Breaking changes

* PvsOverrideSystem has been reworked:
  * Session and global overrides now default to always being recursive (i.e., sending all children).
  * Session & global overrides will always respect a client's PVS budgets.
  * Entities with an override will now still be sent in the same way as other entities if they are within a player's view. If you want to prevent them from being sent, you need to use visibility masks.
  * Entities can have more than one kind of override (i.e., multiple sessions).

### New features

* Added a `PvsSize ` field to `EyeComponent`, which can be used to modify the PVS range of an eye.
* Added a new `NetLowLodRange` cvar for reducing the number of distant entities that get sent to a player. If a PVS chunk is beyond this range (but still within PVS range), then only high-priority entities on that chunk will get sent.
* Added a new metadata flag for tagging an entity as a "high prority" entity that should get sent even on distant chunks. This only works for entities that are directly attached to a grid or map. This is currently used by lights & occluders.

### Other

* PVS has been reworked again, and should hopefully be noticeable faster.
* PVS now prioritizes sending chunks that are closer to a player's eyes.


## 196.0.0

### Breaking changes

* Dirtying a non-networked component will now fail a debug assert.
* The `IInvocationContext` interface for toolshed commands now requires a UserId field. The session field should be cleared if a player disconnects.

### New features

* `LocalizationManager` now supports multiple fallback cultures
* SpriteView now supports using a `NetEntity` to select an entity to draw.
* Added methods for simultaneously dirtying several components on the same entity.
* Animated sprite layers now have a "Cycle" option that will reverse an animation when it finishes.

### Bugfixes

* Fixed a recursion/stack-overflow in `GridTraversalSystem`
* Ensure `Robust.Client.WebView` processes get shut down if game process exits uncleanly.
* Fixed Toolshed commands not properly functioning after disconnecting and reconnecting.

### Other

* Console command completions no longer suggest toolshed commands for non-toolshed commands.



## 195.0.1

### Bugfixes

* Fixes playing audio using audio streams
* Fixes placement manager exceptions when placing self deleting / spawner entities
* Fixed `IPrototypeManager.EnumeratePrototypes<T>` throwing an exception when there are no instances.


## 195.0.0

### New features

* Generic versions of `DebugTools.AssertEquals()` functions.
* `[Prototype]` now does not need to have a name specified, the name is inferred from the class name.

### Bugfixes

* Fixes a physics bug that could cause deleted entities to remain on the physics map.
* Fixes a bug in entity lookup code that could cause clients to get stuck in an infinite loop.

### Other

* `Robust.Client.WebView` has been brought alive again.
* The addition of physics joints is no longer deferred to the next tick.
* Grid traversal is no longer deferred to the next tick.
* Integration tests now fail when console commands log errors.


## 194.1.0

### New features

* `IAudioManager` has APIs to directly load `AudioStream`s from data streams.
* `AudioSystem` has new `Play*` methods.
* `EntityCoordinates.TryDelta()`
* `EntityLookupSystem.GetEntitiesInRange()` untyped hashset overload has `flags` parameter.


## 194.0.2

### Internal

* Added some null-checks to PVS to try reduce the error spam.


## 194.0.1

### Bugfixes

* Fixed `Control.SetPositionInParent` failing to move an entity to the last position.
* Fixed audio occlusion not working.

### Internal

* Added some logs for grid/map deletion and movement to debug some map loading issues.
* Refactored some parts of PVS. It should be slightly faster, though the game may be unstable for a bit.

## 194.0.0

### Breaking changes

* MoveEvent is no longer raised broadcast, subscribe to the SharedTransformSystem.OnGlobalMoveEvent C# event instead

### Bugfixes

* Fixed the game sometimes freezing while trying to load specific audio files.


## 193.2.0

### Other

* Added more PVS error logs


## 193.1.1

### Bugfixes

* Fixed an exception when building in FULL_RELEASE


## 193.1.0

### New features

* Added FrozenDictionary and FrozenHashSet to sandbox whitelist
* Added yaml type serializers for FrozenDictionary and FrozenHashSet
* Added `IPrototypeManager.GetInstances<T>()`
* `IPrototypeManager` now also raises `PrototypesReloadedEventArgs` as a system event.

### Bugfixes

* Might fix some PVS bugs added in the last version.

### Internal

* Various static dictionaries have been converted into FrozenDictionary.


## 193.0.0

### Breaking changes

* The `TransformChildrenEnumerator`'s out values are now non-nullable

### New features

* Added `IPrototypeManager.TryGetInstances()`, which returns a dictionary of prototype instances for a given prototype kind/type.

### Bugfixes

* Fixed `BaseAudioSource.SetAuxiliary()` throwing errors on non-EFX systems

### Internal


* The internals of PVS system have been reworked to reduce the number of dictionary lookups.
* `RobustMappedStringSerializer` now uses frozen dictionaries
* `IPrototypeManager` now uses frozen dictionaries


## 192.0.0

### Breaking changes

* `EntitySystem.TryGetEntity` is now `protected`.

### Internal

* PVS message ack processing now happens asynchronously
* Dependency collections now use a `FrozenDictionary`


## 191.0.1

### Bugfixes

.* Fix sandbox being broken thanks to .NET 8.


## 191.0.0

### Breaking changes

* Robust now uses **.NET 8**. Nyoom.

### Bugfixes

* `IResourceCache.TryGetResource<T>` won't silently eat all exceptions anymore.


## 190.1.1

### Bugfixes

* Revert broadphase job to prevent OOM from logs.


## 190.1.0

### New features

* Add OnGrabbed / OnReleased to slider controls.
* Add Rotation method for matrices and also make the precision slightly better when angles are passed in by taking double-precision not single-precision floats.

### Bugfixes

* Fix some grid setting asserts when adding gridcomponent to existing maps.


## 190.0.0

### New features

* Add color gradients to sliders.

### Bugfixes

* Fix HSV / HSL producing black colors on 360 hue.
* Stop terminating entities from prematurely detaching to nullspace.
* Ensure shader parameters update when swapping instances.

### Other

* Add more verbose logging to OpenAL errors.

### Internal

* Change NetSyncEnabled to an assert and fix instances where it slips through to PVS.


## 189.0.0

### Breaking changes

* Use the base AudioParams for networking not the z-offset adjusted ones.
* Modulate SpriteView sprites by the control's color modulation.

### New features

* Improve YAML linter error messages for parent nodes.
* ExpandPvsEvent will also be raised directed to the session's attached entity.

### Bugfixes

* Client clientside entity error spam.

### Internal

* Set priorGain to 0 where no EFX is supported for audio rather than 0.5.
* Try to hotfix MIDI lock contention more via a semaphore.


## 188.0.0

### Breaking changes

* Return null buffered audio if there's an exception and use the dummy instance internally.
* Use entity name then suffix for entity spawn window ordering.
* Change MidiManager volume to gain.
* Remove EntityQuery from the MapVelocity API.

### Bugfixes

* Potentially fix some audio issues by setting gain to half where EFX not found and the prior gain was 0.
* Log errors upon trying to spawn audio attached to deleted entities instead of trying to spawn them and erroring later.
* Fixed predicted audio spawns not applying the adjusted audio params.
* Fix GetDimensions for the screenhandle where the text is only a single line.


## 187.2.0

### New features

* Added a cancellable bool to physics sleeping events where we may wish to cancel it.

### Bugfixes

* Fix corrupted physics awake state leading to client mispredicts.


## 187.1.2

### Bugfixes

* Hotfix contact nullrefs if they're modified during manifold generation.


## 187.1.1

### Bugfixes

* Revert physics solver job to fix crashes until box2d v3 rolls around.
* Don't RegenerateContacts if the body isn't collidable to avoid putting non-collidable proxies on the movebuffer.


## 187.1.0

### Bugfixes

* Apply default audio params to all audio sources not just non-buffered ones.
* Avoid re-allocating broadphase job every tick and maybe fix a rare nullref for it.


## 187.0.0

### New features

* Improved error message for network failing to initialize.

### Bugfixes

* Fix not being able to add multiple PVS session overrides in a single tick without overwriting each one. This should fix issues with audio filters.

### Other

* Changed toolshed initialisation logs to verbose.


## 186.1.0

### New features

* Add public method to get PVS session overrides for a specific session.

### Internal

* Add temporary audio debugging.


## 186.0.0

### Breaking changes

* Global audio is now stored on its own map to avoid contamination issues with nullspace.

### Bugfixes

* Fix MIDIs playing cross-map
* Only dispose audio on game closure and don't stop playing if it's disposed elsewhere i.e. MIDIs.


## 185.2.0

### Bugfixes

* Bandaid deleted MIDI source entities spamming velocity error logs.

### Other

* Reverted MIDI audio not updating every frame due to lock contention with the MIDI renderer for now.


## 185.1.1

### Bugfixes

* Fix Z-Offset for audio not being applied on initialization.

### Internal

* Flag some internal queries as approximate to avoid unnecessary AABB checks. Some of these are already covered off with TestOverlap calls and the rest will need updating to do so in a future update.


## 185.1.0

### New features

* Audio listener's velocity is set using the attached entity's velocity rather than ignored.

### Bugfixes

* Fix imprecision on audio position


## 185.0.0

### Breaking changes

* Added a flag for grid-based audio rather than implicitly doing it.

### New features

* Added IRobustJob and IParallelRobustJob (which splits out into IRobustJob). These can be passed to ParallelManager for work to be run on the threadpool without relying upon Task.Run / Parallel.For which can allocate significantly more. It also has conveniences such as being able to specify batch sizing via the interface implementation.


## 184.1.0

### New features

* Add API to get gain / volume for a provided value on SharedAudioSystem.
* Make GetOcclusion public for AudioSystem.
* Add SharedAudioSystem.SetGain to complement SharedAudioSystem.SetVolume


## 184.0.1

### Bugfixes

* Update MIDI position and occlusion every frame instead of at set intervals.
* Fix global audio not being global.


## 184.0.0

### Internal

* Add RobustMemoryManager with RecyclableIOMemoryStream to significantly reduce MsgState allocations until better memory management is implemented.


## 183.0.0

### Breaking changes

* Audio rework has been re-merged now that the issues with packaging on server have been rectified (thanks PJB!)
* Reverted Arch pending further performance work on making TryGetComponent competitive with live.


## 182.1.1

### Internal

* Remove AggressiveInlining from Arch for debugging.


## 182.1.0

### New features

* Add IRobustRandom.SetSeed

### Other

* Add Arch.TrimExcess() back to remove excess archetypes on map load / EntityManager flush.


## 182.0.0

### Breaking changes

* Add EntityUid's generation / version to the hashcode.


## 181.0.2

### Bugfixes

* Fix exceptions from having too many lights on screen and causing the game to go black.
* Fix components having events raised in ClientGameStateManager before fully set and causing nullable reference exceptions.
* Replace tile intersection IEnumerables with TileEnumerator internally. Also made it public for external callers that wish to avoid IEnumerable.


## 181.0.1

### Bugfixes

* Fix the non-generic HasComp and add a test for good measure.


## 181.0.0

### Breaking changes

- Arch is merged refactoring how components are stored on engine. There's minimal changes on the API end to facilitate component nullability with much internal refactoring.


## 180.2.1


## 180.2.0

### New features

* Add EnsureEntity variants that take in collections.
* Add more MapSystem helper methods.

### Internal

* Cache some more PVS data to avoid re-allocating every tick.


## 180.1.0

### New features

* Add the map name to lsmap.
* Add net.pool_size to CVars to control the message data pool size in Lidgren and to also toggle pooling.

### Bugfixes

* Fix physics contraints causing enormous heap allocations.
* Fix potential error when writing a runtime log.
* Fix shape lookups for non-hard fixtures in EntityLookupSystem from 180.0.0


## 180.0.0

### Breaking changes

* Removed some obsolete methods from EntityLookupSystem.

### New features

* PhysicsSystem.TryGetNearest now supports chain shapes.
* Add IPhysShape methods to EntityLookupSystem rather than relying on AABB checks.
* Add some more helper methods to SharedTransformSystem.
* Add GetOrNew dictionary extension that also returns a bool on whether the key existed.
* Add a GetAnchoredEntities overload that takes in a list.

### Other

* Use NetEntities for the F3 debug panel to align with command usage.


## 179.0.0

### Breaking changes

* EyeComponent.Eye is no longer nullable

### New features

* Light rendering can now be enabled or disable per eye.

### Bugfixes

* Deserializing old maps with empty grid chunks should now just ignore those chunks.

### Other

* UnknownPrototypeException now also tells you the prototype kind instead of just the unkown ID.
* Adding or removing networked components while resetting predicted entities now results in a more informative exception.


## 178.0.0

### Breaking changes

* Most methods in ActorSystem have been moved to ISharedPlayerManager.
* Several actor/player related components and events have been moved to shared.

### New features

* Added `NetListAsArray<T>.Value` to the sandbox whitelist


## 177.0.0

### Breaking changes

* Removed toInsertXform and added containerXform in SharedContainerSystem.CanInsert.
* Removed EntityQuery parameters from SharedContainerSystem.IsEntityOrParentInContainer.
* Changed the signature of ContainsEntity in SharedTransformSystem to use Entity<T>.
* Removed one obsoleted SharedTransformSystem.AnchorEntity method.
* Changed signature of SharedTransformSystem.SetCoordinates to use Entity<T>.

### New features

* Added more Entity<T> query methods.
* Added BeforeApplyState event to replay playback.

### Bugfixes

* Fixed inverted GetAllMapGrids map id check.
* Fixed transform test warnings.
* Fixed PlacementManager warnings.
* Fixed reparenting bug for entities that are being deleted.

### Other

* Changed VerticalAlignment of RichTextLabel to Center to be consistent with Label.
* Changed PVS error log to be a warning instead.
* Marked insert and remove container methods as obsolete, added container system methods to replace them.
* Marked TransformComponent.MapPosition as obsolete, added GetMapCoordinates system method to replace it.

### Internal

* Moved TryGetUi/TryToggleUi/ToggleUi/TryOpen/OpenUi/TryClose/CloseUi methods from UserInterfaceSystem to SharedUserInterfaceSystem.


## 176.0.0

### Breaking changes

* Reverted audio rework temporarily until packaging is fixed.
* Changes to Robust.Packaging to facilitate Content.Packaging ports from the python packaging scripts.

### New features

* Add a cvar for max game state buffer size.
* Add an overload for GetEntitiesInRange that takes in a set.

### Bugfixes

* Fix PVS initial list capacity always being 0.
* Fix replay lerp error spam.


## 175.0.0

### Breaking changes

* Removed static SoundSystem.Play methods.
* Moved IPlayingAudioStream onto AudioComponent and entities instead of an abstract stream.
* IResourceCache is in shared and IClientResourceCache is the client version to use for textures.
* Default audio attenuation changed from InverseDistanceClamped to LinearDistanceClamped.
* Removed per-source audio attenuation.

### New features

* Add preliminary support for EFX Reverb presets + auxiliary slots; these are also entities.
* Audio on grid entities is now attached to the grid.

### Bugfixes

* If an audio entity comes into PVS range its track will start at the relevant offset and not the beginning.
* Z-Axis offset is considered for ReferenceDistance / MaxDistance for audio.
* Audio will now pause if the attached entity is paused.

### Other

* Changed audio Z-Axis offset from -5m to -1m.


## 174.0.0

### Breaking changes

* ActorComponent has been moved to `Robust.Shared.Player` (namespace changed).

### New features

* Added `SpriteSystem.GetFrame()` method, which takes in an animated RSI and a time and returns a frame/texture.
* Added `IRobustRandom.NextAngle()`


## 173.1.0

### New features

* Add physics chain shapes from Box2D.


## 173.0.0

### Breaking changes

* Remove GridModifiedEvent in favor of TileChangedEvent.

### Bugfixes

* Fix some grid rendering bugs where chunks don't get destroyed correctly.


## 172.0.0

### Breaking changes

* Remove TryLifestage helper methods.
* Refactor IPlayerManager to remove more IPlayerSession, changed PlayerAttachedEvent etc on client to have the Local prefix, and shuffled namespaces around.

### New features

* Add EnsureComponent(ref Entity<\T?>)

### Bugfixes

* Re-add force ask threshold and fix other PVS bugs.


## 171.0.0

### Breaking changes

* Change PlaceNextTo method names to be more descriptive.
* Rename RefreshRelay for joints to SetRelay to match its behaviour.

### Bugfixes

* Fix PVS error spam for joint relays not being cleaned up.

### Other

* Set EntityLastModifiedTick on entity spawn.


## 170.0.0

### Breaking changes

* Removed obsolete methods and properties in VisibilitySystem, SharedContainerSystem and MetaDataComponent.

### Bugfixes

* Fixed duplicate command error.
* Fixed not being able to delete individual entities with the delete command.

### Other

* FileLogHandler logs can now be deleted while the engine is running.


## 169.0.1

### Other

* The client now knows about registered server-side toolshed commands.

## 169.0.0

### Breaking changes

* Entity<T> has been introduced to hold a component and its owning entity. Some methods that returned and accepted components directly have been removed or obsoleted to reflect this.

### Other

* By-value events may now be subscribed to by-ref.
* The manifest's assemblyPrefix value is now respected on the server.


## 168.0.0

### Breaking changes

* The Component.OnRemove method has been removed. Use SubscribeLocalEvent<TComp, ComponentRemove>(OnRemove) from an EntitySystem instead.


## 167.0.0

### Breaking changes

* Remove ComponentExtensions.
* Remove ContainerHelpers.
* Change some TransformSystem methods to fix clientside lerping.

### Bugfixes

* Fixed PVS bugs from dropped entity states.

### Other

* Add more joint debug asserts.


## 166.0.0

### Breaking changes

* EntityUid-NetEntity conversion methods now return null when given a null value, rather than returning an invalid id.
* ExpandPvsEvent now defaults to using null lists to reduce allocations.
* Various component lifestage related methods have been moved from the `Component` class to `EntityManager`.
* Session/client specific PVS overrides are now always recursive, which means that all children of the overriden entity will also get sent.

### New features

* Added a SortedSet yaml serializer.

### Other

* AddComponentUninitialized is now marked as obsolete and will be removed in the future.
* DebugTools.AssertOwner() now accepts null components.


## 165.0.0

### Breaking changes

* The arguments of `SplitContainer`s resize-finished event have changed.

### New features

* The YAML validator now checks the default values of ProtoId<T> and EntProtoId data fields.

### Bugfixes

* The minimum draggable area of split containers now blocks mouse inputs.


## 164.0.0

### Breaking changes

* Make automatic component states infer cloneData.
* Removed cloneData from AutoNetworkedFieldAttribute. This is now automatically inferred.

### Internal

* Reduce Transform GetComponents in RecursiveDeleteEntity.


## 163.0.0

### Breaking changes

* Moved TimedDespawn to engine for a component that deletes the attached entity after a timer has elapsed.

### New features

* Add ExecuteCommand for integration tests.
* Allow adding / removing widgets of cub-controls.
* Give maps / grids a default name to help with debugging.
* Use ToPrettyString in component resolve errors to help with debugging.

### Bugfixes

* Fix console backspace exception.
* Fix rendering invalid maps spamming exceptions every frame.

### Internal

* Move ClientGameStatemanager local variables to fields to avoid re-allocating every tick.


## 162.2.1


## 162.2.0

### New features

* Add support for automatically networking entity lists and sets.
* Add nullable conversion operators for ProtoIds.
* Add LocId serializer for validation.

### Bugfixes

* Fix deleting a contact inside of collision events throwing.
* Localize VV.

### Internal

* Use CollectionsMarshal in GameStateManager.


## 162.1.1

### Bugfixes

* Fixes "NoSpawn" entities appearing in the spawn menu.


## 162.1.0

### New features

* Mark ProtoId as NetSerializable.

### Bugfixes

* Temporarily revert NetForceAckThreshold change as it can lead to client stalling.
* Fix eye visibility layers not updating on children when a parent changes.

### Internal

* Use CollectionsMarshal in RobustTree and AddComponentInternal.


## 162.0.0

### New features

* Add entity categories for prototypes and deprecate the `noSpawn` tag.
* Add missing proxy method for `TryGetEntityData`.
* Add NetForceAckThreshold cvar to forcibly update acks for late clients.

### Internal

* Use CollectionMarshals in PVS and DynamicTree.
* Make the proxy methods use MetaQuery / TransformQuery.


## 161.1.0

### New features

* Add more DebugTools assert variations.

### Bugfixes

* Don't attempt to insert entities into deleted containers.
* Try to fix oldestAck not being set correctly leading to deletion history getting bloated for pvs.


## 161.0.0

### Breaking changes

* Point light animations now need to use different component fields in order to animate the lights. `Enabled` should be replaced with `AnimatedEnable` and `Radius` should be replaced with `AnimatedRadius`

### New features

* EntProtoId is now net-serializable
* Added print_pvs_ack command to debug PVS issues.

### Bugfixes

* Fixes AngleTypeParser not using InvariantCulture
* Fixed a bug that was causing `MetaDataComponent.LastComponentRemoved` to be updated improperly.

### Other

* The string representation of client-side entities now looks nicer and simply uses a 'c' prefix.


## 160.1.0

### New features

* Add optional MetaDataComponent args to Entitymanager methods.

### Internal

* Move _netComponents onto MetaDataComponent.
* Remove some component resolves internally on adding / removing components.


## 160.0.2

### Other

* Transform component and containers have new convenience fields to make using VIewVariables easier.


## 160.0.0

### Breaking changes

* ComponentReference has now been entirely removed.
* Sensor / non-hard physics bodies are now included in EntityLookup by default.


## 159.1.0


## 159.0.3

### Bugfixes

* Fix potentially deleted entities having states re-applied when NetEntities come in.


## 159.0.2

### Bugfixes

* Fix PointLight state handling not queueing ComponentTree updates.


## 159.0.1

### Bugfixes

* Fix pending entity states not being removed when coming in (only on entity deletion).

### Internal

* Remove PhysicsComponent ref from Fixture.


## 159.0.0

### Breaking changes

* Remove ComponentReference from PointLights.
* Move more of UserInterfaceSystem to shared.
* Mark some EntitySystem proxy methods as protected instead of public.

### New features

* Make entity deletion take in a nullable EntityUid.
* Added a method to send predicted messages via BUIs.

### Other

* Add Obsoletions to more sourcegen serv4 methods.
* Remove inactive reviewers from CODEOWNERs.


## 158.0.0

### Breaking changes

* Remove SharedEyeComponent.
* Add Tile Overlay edge priority.


## 157.1.0

### New features

* UI tooltips now use rich text labels.


## 157.0.0

### Breaking changes

* Unrevert container changes from 155.0.0.
* Added server-client EntityUid separation. A given EntityUid will no longer refer to the same entity on the server & client.
* EntityUid is no longer net-serializable, use NetEntity instead, EntityManager & entity systems have helper methods for converting between the two,


## 156.0.0

### Breaking changes

* Revert container changes from 155.0.0.


## 155.0.0

### Breaking changes

* MapInitEvent now gets raised for components that get added to entities that have already been map-initialized.

### New features

* VirtualWritableDirProvider now supports file renaming/moving.
* Added a new command for toggling the replay UI (`replay_toggleui`).

### Bugfixes

* Fixed formatting of localization file errors.
* Directed event subscriptions will no longer error if the corresponding component is queued for deletion.


## 154.2.0



### New features

* Added support for advertising to multiple hubs simultaneously.
* Added new functions to ContainerSystem that recursively look for a component on a contained entity's parents.

### Bugfixes

* Fix Direction.TurnCw/TurnCcw to South returning Invalid.


## 154.1.0

### New features

* Add MathHelper.Max for TimeSpans.

### Bugfixes

* Make joint initialisation only log under IsFirstTimePredicted on client.

### Other

* Mark the proxy Dirty(component) as obsolete in line with EntityManager (Dirty(EntityUid, Component) should be used in its place).


## 154.0.0

### Breaking changes

* Change ignored prototypes to skip prototypes even if the prototype type is found.
* Moved IPlayerData interface to shared.

### New features

* Added a multiline text submit keybind function.

### Bugfixes

* Fixed multiline edits scrollbar margins.

### Internal

* Added more event sources.
* Made Toolshed types oneOff IoC injections.


## 153.0.0

### Breaking changes

* Removed SharedUserInterfaceComponent component references.
* Removed EntityDeletedMessage.

### Other

* Performance improvements for replay recording.
* Lidgren has been updated to [v0.2.6](https://github.com/space-wizards/SpaceWizards.Lidgren.Network/blob/v0.2.6/RELEASE-NOTES.md).
* Make EntityManager.AddComponent with a component instance set the owner if its default, add system proxy for it.

### Internal

* Added some `EventSource` providers for PVS and replay recording: `Robust.Pvs` and `Robust.ReplayRecording`.
* Added RecursiveMoveBenchmark.
* Removed redundant prototype resolving.
* Removed CollisionWake component removal subscription.
* Removed redundant DebugTools.AssertNotNull(netId) in ClientGameStateManager


## 152.0.0

### Breaking changes

* `Robust.Server.GameObjects.BoundUserInterface.InteractionRangeSqrd` is now a get-only property. Modify `InteractionRange` instead if you want to change it on active UIs.
* Remove IContainerManager.
* Remove and obsolete ComponentExt methods.
* Remove EntityStarted and ComponentDeleted C# events.
* Convert Tile.TypeId to an int. Old maps that were saved with TypeId being an ushort will still be properly deserialized.

### New features

* `BoundUserInterfaceCheckRangeEvent` can be used to implement custom logic for BUI range checks.
* Add support for long values in CVars.
* Allow user code to implement own logic for bound user interface range checks.

### Bugfixes

* Fix timers counting down slower than real time and drifting.
* Add missing System using statement to generated component states.
* Fix build with USE_SYSTEM_SQLITE.
* Fix prototype manager not being initialized in robust server simulation tests.
* Fix not running serialization hooks when copying non-byref data definition fields without a custom type serializer.

### Other

* Remove warning for glibc 2.37.
* Remove personally-identifiable file paths from client logs.

### Internal

* Disable obsoletion and inherited member hidden warnings in serialization source generated code.
* Update CI workflows to use setup-dotnet 3.2.0 and checkout 3.6.0.
* Fix entity spawn tests having instance per test lifecycle with a non static OneTimeTearDown method.
* Add new PVS test to check that there is no issue with entity states referencing other entities that the client is not yet aware of.


## 151.0.0


## 150.0.1

### Bugfixes

* Fix some partial datadefs.


## 150.0.0

### Breaking changes

* Remove the Id field from Fixtures as the Id is already stored on FixturesComponent.

### New features

* Add AbstractDictionarySerializer for abstract classes.
* Add many new spawn functions for entities for common operations.


## 149.0.1

### Bugfixes

* Fix serialization sharing instances when copying data definitions and not assigning null when the source is null.
* Fixed resizing a window to be bigger than its set maxsize crashing the client.


## 149.0.0

### Breaking changes

* Data definitions must now be partial, their data fields must not be readonly and their data field properties must have a setter.

### Internal

* Copying data definitions through the serialization manager is now faster and consumes less memory.


## 148.4.0

### New features

* Add recursive PVS overrides and remove IsOverride()


## 148.3.0

### New features

* Happy eyeballs delay can be configured.
* Added more colors.
* Allow pre-startup components to be shut down.
* Added tile texture reload command.
* Add implementation of Random.Pick(ValueList<T> ..).
* Add IntegrationInstance fields for common dependencies.

### Bugfixes

* Prevent invalid prototypes from being spawned.
* Change default value of EntityLastModifiedTick from zero to one.
* Make DiscordRichPresence icon CVars server-side with replication.


## 148.2.0

### New features

* `SpinBox.LineEditControl` exposes the underlying `LineEdit`.
* Add VV attributes to various fields across overlay and sessions.
* Add IsPaused to EntityManager to check if an entity is paused.

### Bugfixes

* Fix SetActiveTheme not updating the theme.


## 148.1.0

### New features

* Added IgnoreUIChecksComponent that lets entities ignore bound user interface range checks which would normally close the UI.
* Add support for F16-F24 keybinds.

### Bugfixes

* Fix gamestate bug where PVS is disabled.

### Other

* EntityQuery.HasComponent override for nullable entity uids.


## 148.0.0

### Breaking changes

* Several NuGet dependencies are now private assets.
* Added `IViewportControl.PixelToMap()` and `PixelToMapEvent`. These are variants of the existing screen-to-map functions that should account for distortion effects.

### New features

* Added several new rich-text tags, including italic and bold-italic.

### Bugfixes

* Fixed log messages for unknown components not working due to threaded IoC issues.
* Replay recordings no longer record invalid prototype uploads.


## 147.0.0

### Breaking changes

* Renamed one of the EntitySystem.Dirty() methods to `DirtyEntity()` to avoid confusion with the component-dirtying methods.

### New features

* Added debug commands that return the entity system update order.

### Bugfixes

* Fixed a bug in MetaDataSystem that was causing the metadata component to not be marked as dirty.


## 146.0.0

### Breaking changes

* Remove readOnly for DataFields and rename some ShaderPrototype C# fields internally to align with the normal schema.

### Bugfixes

* Add InvariantCulture to angle validation.

### Internal

* Add some additional EntityQuery<T> usages and remove a redundant CanCollide call on fixture shutdown.


## 145.0.0

### Breaking changes

* Removed some old SpriteComponent data-fields ("rsi", and "layerDatums").

### New features

* Added `ActorSystem.TryGetActorFromUserId()`.
* Added IPrototypeManager.EnumerateKinds().

### Bugfixes

* Fixed SpriteSpecifierSerializer yaml validation not working properly.
* Fixed IoC/Threading exceptions in `Resource.Load()`.
* Fixed `TransformSystem.SetCoordinates()` throwing uninformative client-side errors.
* Fixed `IResourceManager.ContentFileExists()` and `TryContentFileRead()` throwing exceptions on windows when trying to open a directory.


## 144.0.1

### Bugfixes

* Fix some EntityLookup queries incorrectly being double transformed internally.
* Shrink TileEnlargement even further for EntityLookup default queries.


## 144.0.0

### Breaking changes

* Add new args to entitylookup methods to allow for shrinkage of tile-bounds checks. Default changed to shrink the grid-local AABB by the polygon skin to avoid clipping neighboring tile entities.
* Non-hard fixtures will no longer count by default for EntityLookup.

### New features

* Added new EntityLookup flag to return non-hard fixtures or not.


## 143.3.0

### New features

* Entity placement and spawn commands now raise informative events that content can handle.
* Replay clients can now optionally ignore some errors instead of refusing to load the replay.

### Bugfixes

* `AudioParams.PlayOffsetSecond` will no longer apply an offset that is larger then the length of the audio stream.
* Fixed yaml serialization of arrays of virtual/abstract objects.


### Other

* Removed an incorrect gamestate debug assert.


## 143.2.0

### New features

* Add support for tests to load extra prototypes from multiple sources.

### Bugfixes

* Fix named toolshed command.
* Unsubscribe from grid rendering events on shutdown.

### Other

* Remove unnecessary test prototypes.


## 143.1.0

### New features

* Add locale support for grammatical measure words.

### Bugfixes

* Don't raise contact events for entities that were QueueDeleted during the tick.
* Exception on duplicate broadcast subscriptions as this was unsupported behaviour.

### Other

* Add VV ReadWrite to PhysicsComponent BodyStatus.


## 143.0.0

### New features


- Toolshed, a tacit shell language, has been introduced.
  - Use Robust.Shared.ToolshedManager to invoke commands, with optional input and output.
  - Implement IInvocationContext for custom invocation contexts i.e. scripting systems.


## 142.1.2

### Other

* Don't log an error on failing to resolve for joint relay refreshing.


## 142.1.1

### Bugfixes

* Fixed a bad debug assert in `DetachParentToNull()`


## 142.1.0

### New features

* `IHttpClientHolder` holds a shared `HttpClient` for use by content. It has Happy Eyeballs fixed and an appropriate `User-Agent`.
* Added `DataNode.ToString()`. Makes it easier to save yaml files and debug code.
* Added some cvars to modify discord rich presence icons.
* .ogg files now read the `Artist` and `Title` tags and make them available via new fields in `AudioStream`.
* The default fragment shaders now have access to the local light level (`lowp vec3 lightSample`).
* Added `IPrototypeManager.ValidateAllPrototypesSerializable()`, which can be used to check that all currently loaded prototypes can be serialised & deserialised.

### Bugfixes

* Fix certain debug commands and tools crashing on non-SS14 RobustToolbox games due to a missing font.
* Discord rich presence strings are now truncated if they are too long.
* Fixed a couple of broadphase/entity-lookup update bugs that were affecting containers and entities attached to other (non-grid/map) entities.
* Fixed `INetChannel.Disconnect()` not properly disconnecting clients in integration tests.

### Other

* Outgoing HTTP requests now all use Happy Eyeballs to try to prioritize IPv6. This is necessary because .NET still does not support this critical feature itself.
* Made various physics related component properties VV-editable.
* The default EntitySystem sawmill log level now defaults to `Info` instead of `Verbose`. The level remains verbose when in debug mode.

### Internal

* The debug asserts in `DetachParentToNull()` are now more informative.


## 142.0.1

### Bugfixes

* Fix Enum serialization.


## 142.0.0

### Breaking changes

* `EntityManager.GetAllComponents()` now returns a (EntityUid, Component) tuple

### New features

* Added `IPrototypeManager.ValidateFields()`, which uses reflection to validate that the default values of c# string fields correspond to valid entity prototypes. Validates any fields with a `ValidatePrototypeIdAttribute`  and any data-field that uses the PrototypeIdSerializer custom type serializer.

### Other

* Replay playback will now log errors when encountering unhandled messages.
* Made `GetAssemblyByName()` throw descriptive error messages.
* Improved performance of various EntityLookupSystem functions


## 141.2.1

### Bugfixes

* Fix component trait dictionaries not clearing on reconnect leading to bad GetComponent in areas (e.g. entire game looks black due to no entities).


## 141.2.0

### Other

* Fix bug in `NetManager` that allowed exception spam through protocol abuse.


## 141.1.0

### New features

* MapInitEvent is run clientside for placementmanager entities to predict entity appearances.
* Add CollisionLayerChangeEvent for physics fixtures.


## 141.0.0

### Breaking changes

* Component.Initialize has been fully replaced with the Eventbus.

### Bugfixes

* Fixed potential crashes if buffered audio sources (e.g. MIDI) fail to create due to running out of audio streams.

### Other

* Pressing `^C` twice on the server will now cause it to hard-exit immediately.
* `Tools` now has `EXCEPTION_TOLERANCE` enabled.


## 140.0.0

### Breaking changes

* `IReplayRecordingManager.RecordingFinished` now takes a `ReplayRecordingFinished` object as argument.
* `IReplayRecordingManager.GetReplayStats` now returns a `ReplayRecordingStats` struct instead of a tuple. The units have also been normalized

### New features

* `IReplayRecordingManager` can now track a "state" object for an active recording.
* If the path given to `IReplayRecordingManager.TryStartRecording` is rooted, the base replay directory is ignored.

### Other

* `IReplayRecordingManager` no longer considers itself recording inside `RecordingFinished`.
* `IReplayRecordingManager.Initialize()` was moved to an engine-internal interface.


## 139.0.0

### Breaking changes

* Remove Component.Startup(), fully replacing it with the Eventbus.


## 138.1.0

### New features

* Add rotation methods to TransformSystem for no lerp.

### Bugfixes

* Fix AnimationCompleted ordering.


## 138.0.0

### Breaking changes

* Obsoleted unused `IMidiRenderer.VolumeBoost` property. Use `IMidiRenderer.VelocityOverride` instead.
* `IMidiRenderer.TrackedCoordinates` is now a `MapCoordinates`.

### New features

* Added `Master` property to `IMidiRenderer`, which allows it to copy all MIDI events from another renderer.
* Added `FilteredChannels` property to `IMidiRenderer`, which allows it to filter out notes from certain channels.
* Added `SystemReset` helper property to `IMidiRenderer`, which allows you to easily send it a SystemReset MIDI message.

### Bugfixes

* Fixed some cases were `MidiRenderer` would not respect the `MidiBank` and `MidiProgram.
* Fixed user soundfonts not loading.
* Fixed `ItemList` item selection unselecting everything when in `Multiple` mode.


## 137.1.0

### New features

* Added BQL `paused` selector.
* `ModUpdateLevel.PostInput` allows running content code after network and async task processing.

### Other

* BQL `with` now includes paused entities.
* The game loop now times more accurately and avoids sleeping more than necessary.
* Sandboxing (and thus, client startup) should be much faster when ran from the launcher.


## 137.0.0

### Breaking changes

* Component network state handler methods have been fully deprecated and replaced with the eventbus event equivalents (ComponentGetState and ComponentHandleState).


## 136.0.1

### Bugfixes

* Fixed debugging on Linux when CEF is enabled.


## 136.0.0

### New features

* Several more style box properties now scale with UI scale. Signature of some stylebox methods have been changed.

### Bugfixes

* Fixed OutputPanel scroll-bar not functioning properly.


## 135.0.0

### Breaking changes

* Style boxes now scale with the current UI scale. This affects how the the margins, padding, and style box textures are drawn and how controls are arranged. Various style box methods now need to be provided with the current UI scale.


## 134.0.0

### Breaking changes

* Several methods were moved out of the `UserInterface` components and into the UI system.
* The BUI constructor arguments have changed and now require an EntityUid to be given instead of a component.


## 133.0.0

### Breaking changes

* Replace Robust's Vector2 with System.Numerics.Vector2.

### New features

* `AssetPassPipe` has a new `CheckDuplicates` property that makes it explicitly check for and drop duplicate asset files passed through.

### Bugfixes

* Static entities that are parented to other entities will no longer collide with their parent.
* Fix some miscellaneous doc comments and typos (e.g. PvsSystem and EntityManager).
* Fix ContentGetDirectoryEntries.


## 132.2.0

### New features

* Add method to clear all joints + relayed joints on an entity.

### Other

* Lower default MTU to `1000`.

### Internal

* Resolved some warnings and unnecessary component resolves.


## 132.1.0

### New features

* `Robust.Shared.Physics.Events.CollisionChangeEvent` now has the `EntityUid` of the physics body.

### Other

* Paused entities now pause their animations. There's no guarantee they'll resume at the same point (use SyncSprite instead).

### Internal

* Fix ComponentTreeSystem warnings.
* Fix some miscellaneous other warnings.


## 132.0.1

### Bugfixes

* Return maps first from FindGridsIntersecting which fixes rendering order issues for grids.


## 132.0.0

### Breaking changes

* TimeOffsetSerializer now always reads & writes zeros unless it is reading/writing an initialized map. EntityPrototypes with TimeOffsetSerializer data-fields need to default to zero.\
* TimeOffsetSerializer now only applies a time offset when reading from yaml, not when copying.

### New features

* Added a function to count the number of prototypes of a given kind. See `IPrototypeManager.Count<T>()`.

### Bugfixes

* Fixed a bug in `IPrototypeManager.EnumerateParents()` that was causing it to not actually return the parent prototypes.

### Other

* Map serialisation will now log errors when saving an uninitialized map that contains initialized entities.


## 131.1.0

### New features

* Add NextByte method to random.
* Add method to get a random tile variant.

### Bugfixes

* Fix replay component state bug.

### Internal

* Remove some AggressiveOptimization attributes.


## 131.0.0

### Breaking changes

* `IWritableDirProvider` async functions have been removed.
* Replay recording & load API has been reworked to operate on zip files instead.
* Constants on `IReplayRecordingManager` have been moved to a new `ReplayConstants` class, renamed and values changed.

### New features

* Added `ISawmill.Verbose()` log functions.
* Replays are now written as `.zip` files. These will be [content bundles](https://docs.spacestation14.io/en/launcher/content-bundles) directly executable by the launcher if the server has the necessary build information.
* Client replays now use local time rather than UTC as default file name.


## 130.0.0

### Breaking changes

* Engine versions will no longer start with a leading 0.


## 0.129.0.1


## 129.0.0

### Breaking changes

* `AnchorSystem.Attach()` now behaves more like the obsolete `AttachToEntity()` methods as it will automatically detach a player from their current entity first.
* A chunk of server- and client-side `PrototypeLoadManager` code has been moved to shared.
* Replay recording and playback now supports client-side replays. Many replay related functions, cvars, and commands have changed.

### New features

* Richtext tags can now be overridden by content
* The LineEdit control now has a field to override the StyleBox
* `IWritableDirProvider` has new methods for async file writing.

### Bugfixes

* Updated Lidgren, fixing a bug where socket errors were not reported properly on Linux.

### Other

* The `Dirty()` method for networked components now has an override that takes  in an EntityUid. The old IEntityManager method being obsoleted.



## 0.128.0.0

### Breaking changes

* Add ILocalizationManager as a dependency on systems as `Loc`.


## 0.127.1.0

### New features

* Add SpriteSystem.Frame0 method for entity prototypes.


## 0.127.0.0

### Breaking changes

* Rename PVSSystem to PvsSystem.

### New features

* Added `launch.launcher` and `launch.content_bundle` CVars. These are intended to eventually replace the `InitialLaunchState` values.
* Allow `System.Net.IPAdress` through sandbox _properly_, add `System.Net.Sockets.AddressFamily` too.
* Systems now have their own logger sawmills automatically and can be access via `Log`.

### Bugfixes

* Make BoxContainer's MeasureOverride account for stretching.
* Fix IPAddress sandboxing.
* Revert physics contact getcomponents and also fix ShouldCollide ordering for PreventCollideEvent.


## 0.126.0.0

### Breaking changes

* Several `MapManager` methods were moved to `MapSystem`.
* The signature of grid lookup queries has changed, with a new optional `includeMap` bool added in-between other optional bools.

### New features

* `System.Net.IPAddress` is now accessible from the sandbox.

### Bugfixes

* Fixed RichText not rendering some tags properly for some UI scales.
* Text inside of `OutputPanel` controls should no longer overlap with the scrollbar.

### Other

* Obsoleted the following methods from `IPlayerSession`: `AttachToEntity`, `DetachFromEntity`. Use the methods in `ActorSystem` instead.
* Static Loggers (e.g., `Logger.Log()` are now obsoleted. Get a sawmill from ILogManager instead.
* Several `MetadataComponent` setters have been marked as obsolete. Use `MetaDataSystem` methods instead.

### Internal

* Removed several static logging calls.


## 0.125.0.1

### Other

* Use a logger sawmill in MapManager rather than the static logger.


## 0.125.0.0

### Breaking changes

* Several replay related cvars and commands have been renamed.

### New features

* Added support for basic replay playback. The API is likely to change in the next version or two.


## 0.124.0.1

### New features

* Added `CompletionHelper.ContentDirPath()`.
* Added `vfs_ls` command to list VFS contents.
* The resource manifest (`manifest.yml`) now accepts a `clientAssemblies` key. When given, only the assembly names listed will be loaded from `/Assemblies/` rather than automatically loading all assemblies found.

### Bugfixes

* Fix exception if running the `>` command (remote execute) without even a space after it.
* `ResPath.RelativeTo()` now considers non-rooted paths relative to `.`.
  * This fixes some things like `MemoryContentRoot`'s `FindFiles()` implementation.
* Fix `IContentRoot.GetEntries()` default implementation (used by all content roots except `DirLoader`) not working at all.
* Made `ResourceManager.ContentGetDirectoryEntries()` report content root mount paths as directories.

### Internal

* Made `ConfigurationManager` not-abstract anymore so we can instantiate it from tests.
* Added new tests for `ResourceManager`.


## 0.124.0.0

### Breaking changes

* PreventCollideEvent changes to align it with the other physics events.


## 0.123.1.1

### Bugfixes

* Also clone warmstarting data for joints in the physics solver.


## 0.123.1.0

### New features

* Add Box2.Rounded(int digits) method.
* Add Pure attributes to Box2 methods.


## 0.123.0.0

### New features

* Added `ValueList.RemoveSwap()`
* The Centroid property on polygon shapes is now available to content.

### Bugfixes

* Fixed keyboard events always propagating to the default viewport if `devwindow` is open.
* Fixed some map-manager queries not properly using the `approx` argument.

### Other

* Several build/version cvars are now replicated to clients, instead of being server exclusive.


## 0.122.0.0

### Breaking changes

* Obsolete some MapManager queries.
* Add EntityUid to some MapManager queries.


## 0.121.0.0

### Breaking changes

* Add replaying loading / reading.

### New features

* Add setter for PlayingStream that also updates source.
* Add IWritableDirProvider.OpenOSWindow.

### Bugfixes

* Fix component lookups not considering whether an entity is in a container and the flag is set.


## 0.120.0.0

### Breaking changes

* Relay contained joints to parents and no longer implicitly break them upon container changes.

### Bugfixes

* Fix upload folder command.
* Fix SpriteView scaling for aspect ratios.

### Internal

* Cleanup MapManager slightly.


## 0.119.0.1

### Bugfixes

* Fix non-hard kinematiccontroller fixtures not colliding.


## 0.119.0.0

### Breaking changes

* Move prototype upload commands to the engine.

### New features

* Add IContentRoot.FileExists(ResPath).


## 0.118.0.0

### Breaking changes

* ComponentRegistry has been re-namespaced.

### New features

* You can now provide a ComponentRegistry to SpawnEntity to override some components from the prototype.


## 0.117.0.0

### Breaking changes

* Deprecate some sprite methods and cleanup IconComponent.
* YAML Linter supports inheritance.


## 0.116.0.0

### Breaking changes

* Removed AppearanceVisualizers.
* Modify replay record directory selection.


## 0.115.0.0

### Breaking changes

* The signature and behaviour of `IClientGameStateManager.PartialStateReset()` has changed. By default it will no longer delete client-side entities, unless they are parented to a networked entity that is being deleted during the reset.


## 0.114.1.0

### New features

* Add a new method for physics joint removal.

### Other

* Slightly speedup entity deletion.

### Internal

* Remove static logs from EntityManager.


## 0.114.0.0

### Breaking changes

* The way that UI themes resolve textures has changed. Absolute texture paths will simply be read directly, while relative paths will attempt to find a theme specific texture before falling back to simply trying to read the given file path.
* The signature of public UI theme methods have changed, and some new methods have been added.

### New features

* Added non-generic versions of various component/entity lookup queries.

### Bugfixes

* Fixed an erroneous error that would get logged when clients reconnect to a server.
* Fixed a UI bug that was preventing some controls from being disposed and was causing the UI to become laggy.


## 0.113.0.3

### Bugfixes

* Fix PVS error log threading issue.


## 0.113.0.2

### Bugfixes

* Removed or fixed some erroneous debug asserts
* Fixed entity-deletion not being properly sent to clients


## 0.113.0.1

### Bugfixes

* Use ThemeResolve for TextureButton texture normals.


## 0.113.0.0

### Breaking changes

* Move JobQueue<T> from content to engine.

### New features

* Make InitializeEntity and StartEntity public. InitializeAndStartEntity was already public.

### Bugfixes

* Add padding to font glyphs in the atlas.
* Fix log for duplicate component references.
* Make Map-Grids set GridUid earlier.
* Fix hidden action numbers when updating UI theme.
* Fix joint change events subscribing to predictedphysics instead of just physics.

### Other

* Remove joint log as it's never been read and caused threading issues.
* Decouple vvwrite / vvread / vvinvoke perms slightly from vv so vv no longer implicitly grants the others.
* Add start line to duplicate prototype yaml error.
* Fix debug sprite assert.
* Fix some joint bugs


## 0.112.0.1


## 0.112.0.0

### Breaking changes

* Move default theme directory to /Interface/ from /UserInterface/
* Try to fix contact mispredicts with PredictedPhysicsComponent.

### Bugfixes

* Fix JSON Serialization of ResPath.

### Other

* Change prof tree style & add basic stylesheet support.


## 0.111.0.0

### Breaking changes

* Add default stylesheet for engine + debug connect screen.


## 0.110.0.0

### Breaking changes

* Remove name + authors from map files as these were unused and overwritten on every mapfile write.

### Bugfixes

* Fix Omnisharp failing to analyze the client by default.
* Fix EntityLookup not properly adding nested container entities.

### Other

* Sort NetSerializable types.
* Remove obsolete Fixture.Body references.


## 0.109.1.0

### New features

* Add "IsDefault" to EntityManager for basic checks on whether an entity has default prototype data.


## 0.109.0.0

### Breaking changes

* `BeforeSaveEvent` has been moved from `Robust.Server.Maps` to `Robust.Shared.Map.Events`

### New features

* Added `IMidiRenderer.ClearAllEvents()`, a new method that clears all scheduled midi events.
* Added a new event (`BeforeSaveEvent`) which gets raised before a map/entity gets serialized to yaml.
* Added a new `ROBUST_SOUNDFONT_OVERRIDE` environmental variable that can be used to override system soundfonts.

### Bugfixes

* Fixed `EndCollideEvent` not setting the EntityUid fields.
* Fixed a bug that would cause screen-space overlays to sometimes not be drawn.


## 0.108.0.0

### Breaking changes

* Physics fixtures are now serialized by id, fixture rather than as a list with ids attached.


## 0.107.0.1

### Bugfixes

* Fix bad logs on maploader not listing out bad prototypes.


## 0.107.0.0

### Breaking changes

* Pass in dependencies to LocalPlayer AttachEntity (was anyone even using this method?)

### Internal

* Light query changes for some optimisation.
* Remove Texture.White IoC resolves in a lot of rendering areas.


## 0.106.1.0

### New features

* Screen-space overlays now use call `BeforeDraw()` and can use the `RequestScreenTexture` and `OverwriteTargetFrameBuffer` options.
* Added the `LoadedMapComponent`. It can be used to identify maps created by loading them from a yml file.


### Other

* `GameShared` no longer has a finalizer that triggers in some cases like tests.


## 0.106.0.0

### Breaking changes

* Update map file schema validator for new format.
* TimeOffsetSerializer fixes to use serv3 copying.

### Bugfixes

* Fix ResPath null errors.
* Fix queued deletion error log on entitymanager shutdown.

### Other

* Added transform recursion check in debug.


## 0.105.1.0

### New features

* Add CompOrNull to the EntityQuery struct.
* Add basic maploader support for entity renaming.


## 0.105.0.0

### Breaking changes

* Removed server and shared sprite components.

### New features

* Add LayerExists to sprites for object keys (previously it was only integer keys).

### Bugfixes

* Fix placement overlay error and add exception tolerance to it.


## 0.104.1.0

### New features

* VV now automatically dirties components.

### Bugfixes

* Fix CompletionHelper paths having double // on the end.


## 0.104.0.0

### Breaking changes

* API Changes to SpriteView control to generalize it.


## 0.103.0.0

### Breaking changes

* Maps are now saved by prototype -> entities rather than as just entities. Maps are currently backwards compatible but this is liable to change.

### New features

* RobustServerSimulation is public and usable by content for tests or benchmarking.
* Add sf3 extension support to midis.

### Bugfixes

* Fix random.Prob inequality.

### Other

* Adjust centerpoint for spriteview sprites.
* Mark ComponentReference as obsolete.


## 0.102.1.0

### New features

* `echo` console command to echo things.
* Add some public methods to physics system for applying force/torque.

### Bugfixes

* Fix a NRE when no window icon is specified.

### Other

* Set console code page to UTF-8 explicitly on Windows to fix output of non-ASCII characters.


## 0.102.0.0

### Breaking changes

* Loading  maps with invalid entity UIDs should now log errors.

### New features

* The yaml linter should now error on duplicate entity prototypes

### Bugfixes

* Fix a PVS bug that could put one entity into two different PVS chunks.

### Other

* EntityUid indexing should now start at 1 when saving maps.


## 0.101.1.1

### Bugfixes

* Fix polygon deserialization leading to the last vert being 0,0.


## 0.101.1.0

### New features

* Added a mode to entity placement to allow replacing any existing entities on a tile.

### Other

* Re-order initialization so BroadcastRunLevel is run after userinterfacemanager PostInitialize.


## 0.101.0.0

### Breaking changes

* Port Quickhull from Box2D and replace GiftWrapping.
* Removed a lot of unused physics code.

### Bugfixes

* Fix damping for mouse joint.
* Fix Distance outputs for overlapping circles.


## 0.100.0.0

### Breaking changes

* `ILookupWorldBox2Component` has been removed. If an entity does not have fixtures/physics a `WorldAABBEvent` will now be raised.

### Bugfixes

* Fixes a concurrent hashset modification exception in PVS


## 0.99.0.0

### Breaking changes

* Revert the reversion of the ResPath removal from 0.98.0.0

### New features

* StartCollideEvent, EndCollideEvent, and physics contacts now have the relevant EntityUids.

### Bugfixes

* Remove initialization code that forced transform and physics components first.


## 0.98.0.0

### Breaking changes

* Revert bulk ResPath refactor due to instability.


## 0.97.1.1

### Bugfixes

* Fixed assembly paths being used having double //


## 0.97.1.0

### New features

* FastNoiseLite is now netserializable.
* PVS ack processing is now parallel and also improved grafana metrics for PVS.

### Other

* Add invalid broadphase check to EntityLookupSystem.
* Made NetGraph logarithmic.


## 0.97.0.0

### Breaking changes

* Fully replace ResourcePath (class) with ResPath (struct).

### Other

* Add stacktrace to transform logs.


## 0.96.9.0

### New features

* `RobustIntegrationTest` now has a `DoGuiEvent()` method that can directly pass `GUIBoundKeyEventArgs` to a control.


## 0.96.8.2

### New features

* The `LayerSetData()` function can now be used to clear a sprite layer's shader.

### Bugfixes

* Fixed sandboxing verifying against `Robust.` assemblies inside `Robust.Client.WebView`, causing an older assembly to be verified against.


## 0.96.8.1

### Bugfixes

* Fix MapInit not being run on entities in some instances.


## 0.96.8.0

### Bugfixes

* Create entities before applying entity states. This fixes parenting issues in some instances, for example on a freshly split grid the client would give an exception.

### Other

* Entities have their paused state set before initialisation rather than after.

### Internal

* Added a BroadphaseNetworkingTest.


## 0.96.7.0

### New features

* `IDynamicTypeFactory.CreateInstance` now has the option to not perform dependency injection.
* Added normal blend mode for shaders
* Added a new ResPath struct that is intended to eventually replace ResourcePath

### Bugfixes

* Hopefully fixed an IndexOutOfRange exception in AudioSystem
* Fixed a potential IndexOutOfRange exception in ContainerSystem


## 0.96.6.0

### New features

* Added overrides to shuffle Span<T> and ValueList<T> in IRobustRandom.
* Added hotkeys to close the most recent window and all windows.

### Other

* Improved some container assert messages.


## 0.96.5.0

### New features

* Added source generator for automatically generating component state getting & handling code. Significantly reduces boilerplate when creating networked components.


## 0.96.4.0

### Bugfixes

* Component delta states can now have an initial full state inferred by clients.


## 0.96.3.0

### Other

* Updated server SQLitePCLRaw to 2.1.4.


## 0.96.2.0


## 0.96.1.0

### New features

* Implemented deleting a full word at a time.

### Bugfixes

* Fixed `ContainerSystem.EmptyContainer` sometimes failing to empty containers.
* Fixed container state handling sometimes failing to insert or remove entities.
* Fix content test workflow.
* Text contents won't draw over the scrollbar for OutputPanel controls anymore.
* Invalidate OutputPanel entries upon it entering the UI tree. This fixes some bugs where text is added while it's outside of the tree without the UI scale cvar being set causing separate sizings in entries.


## 0.96.0.4

### Bugfixes

* Revert InRange entity lookup range change due to content bugs.
* Fix implicit appearance state data.


## 0.96.0.3

### Bugfixes

* Fix sprite error log to report the key not the layer.
* Fix log length for physics contact error.
* Fix discord null errors.
* Adjust InRange lookups to check if the centre of body is in range.

### Other

* Add more audio logs.


## 0.96.0.2

### Bugfixes

* Fix adding MapGridComponent to a map with pre-existing child entities.


## 0.96.0.1

### Other

* Set blend function for shaders with ShaderBlendMode.None
* Add logs around fixture lengths in contact updates.
* Revert previous contact changes to try to make physics slightly more stable until Box2D 3.0.
* Adjusted QueueDeleteEntity log on client to care if the entity is deleted in prediction.


## 0.96.0.0

### Breaking changes

* Removed `MapId` serializer. Serialize the map's EntityUid instead.
* Renamed `MapComponent.WorldMap` to `MapComponent.MapId`.

### New features

* Added showrot command as a counterpart to showpos.

### Other

* Added error logs when QueueDel is called on the client for networked entities.
* Added logs around physics contact errors that have been happening.


## 0.95.0.0

### Bugfixes

* Reverted making `MetaDataComponent.PauseTime` a yaml data-field, as it caused issues when saving uninitialised maps.

### Internal

* `TextEdit`'s `NextWordPosition` has been replaced with `EndWordPosition`


## 0.94.0.0

### Breaking changes

* `IGameTiming.IsFirstTimePredicted` is now false while applying game states.

### Bugfixes

* `MetaDataComponent.PauseTime` is now a yaml data-field
* The client-side `(un)pausemap` command is now disabled while connected to a server.

### Internal

* Use a List<Contact> for contacts instead of a shared arraypool to try to fix the contact indexing exception.
* Moved IoC dependencies off of physics contacts.


## 0.93.3.0

### New features

* Unnecessary tiles are no longer written to map file tilemaps.
* Added the ability to enable or disable grid splitting per grid.

### Other

* Added additional logs around contact issue


## 0.93.2.0

### New features

* Add CompletionHelpers for components and entityuids.


## 0.93.1.0

### New features

* Add PlayPredicted audio method for EntityCoordinates.

## 0.93.0.0

### Breaking changes

* Arguments of ContainerSystem's `EmptyContainer()` have changed. It now also returns removed entities.

### New features

* Added a TerminatingOrDeleted() helper function
* Added a `hub_advertise_now` command.

### Bugfixes

* Fixed some multi-threading IoC errors in the audio system.
* The map validator now allows entities to specify missing components.
* Fixed a potential stack overflow in the colour slider control.
* Fixed sprites sometimes not updating `IsInert`.

### Other

* `TransformComponentAttachToGridOrMap()` is now obsoleted. use the newly added system method instead.
* Made RSI preloading more error toletant.
* Added some new benchmarks for testing archetype ECS.


## 0.92.2.1

### Bugfixes

* Revert tile bound shrinkage as it was causing erroneous test failures on content.


## 0.92.2.0

### New features

* Added Box2iEdgeEnumerator for iterating its bounds.
* Added a CompletionResult helper for MapIds
* Added some helper methods for System.Random (useful for seeded RNG)

### Bugfixes

* Shrink tile bounds by 0.05. In some cases the polygon skin radius was causing overlap on other tiles and leading to erroneous lookup r
* Use preset matrixes for certain Matrix3 angles to avoid imprecision issues with transformations.


## 0.92.1.0

### New features

* Add option to SplitContainer for which split expands on parent resize

### Internal

* Updated Lidgren to v0.2.4.


## 0.92.0.0

### New features

* Exposed more properties on `FastNoiseLite`.
* Added fallback culture for localization.

### Bugfixes

* Fixed noise DD.

### Other

* Added new `DebugOpt` and `Tools` build configurations. These must be added to your solution file and apply to all projects importing `Robust.Properties.targets`.
  * `DebugOpt` is "`Debug` with optimizations enabled".
  * `Tools` has development tools (e.g. `launchauth` command) that release builds don't, while still having asserts (`DEBUG`) off and optimizations on.
* All configurations except `Release` now define `TOOLS`.
* `Release` is now intended to be "as close to published release as possible" with game configuration. Use `Tools` as build configuration instead for scenarios such as mapping.
* `Robust.Properties.targets` should now be included at the end of project files. `Robust.Analyzers.targets` and `Robust.DefineConstants.targets` are now included by it automatically.

### Internal

* General cleanup to MSBuild files.

## 0.91.0.0

### Breaking changes

* `ColorSelectorSliders` now uses SpinBox instead of FloatSpinBox.

### New features

* `IntegrationOptions` now allows changing the `ILogHandler` used by the integration test via `OverrideLogHandler`.

### Bugfixes

* Default integration test log output should more reliably capture `TestContext.Out` now.


## 0.90.0.0

### Breaking changes

* Add tile edge rendering support.

### New features

* Add .AsUint() for ValueDataNode.

### Bugfixes

* Fix AnchorEntity replication when the coordinate doesn't change
* Fix some PVS bugs.
* Fix rounding in GetGridOrMapTilePosition.


## 0.89.1.0

### New features

* `web.headless` CVar can now be used to avoid loading CEF with graphical client.

### Bugfixes

* `web.user_agent` CVar can now be overriden by content before WebView is initialized.

### Other

* WebView works again and is properly available from the launcher.

### Internal

* Clean up WebView initialization logic to avoid static `IoCManager`.


## 0.89.0.0

### Breaking changes

* Add EntityUid as an arg to SharedTransformSystem and remove more .Owner calls.

### New features

* Add by-ref event analyzer.
* Add option to hide scrollbars for ScrollContainers.
* Add an out EntityUid overload to EntityQueryEnumerator<T>.

### Bugfixes

* Fix exception on server shutdown.
* Fix concurrent update error in byref registrations for serializationmanager.
* New grids created from placement manager start at 0,0 rather than -1,-1.

### Other

* `dump_netserializer_type_map` command to debug desynchronization issues with NetSerializer's type map.


## 0.88.1.0

### New features

* Added a new OnScreenChanged event that gets invoked when `IUserInterfaceManager.ActiveScreen` changes.
* UI state interfaces such as `IOnStateEntered<TState>` now also get invoked whenever the current state inherits from `TState`.

### Bugfixes

* Fixed `WritableDirProvider.Find()`. This fixes custom MIDI soundfonts on Windows.
* Fixed server startup crash with string serializer length checks.
* Fixed `CS8981` errors in `Robust.Benchmarks`.
* Fixed C# interactive errors when engine started without content-start.
* Fixed FormattedMessage.IsEmpty() returning the wrong result.

### Other

* Map pausing now gets properly networked
* SplitContainers controls now have a minimum draggable area, so that they can function without any padding.

### Internal

* Fixed `CS8981` errors in `Robust.Benchmarks`.


## 0.88.0.0

### Breaking changes

* A `Default` font prototype is now required. I.e.:
    ```yaml
    - type: font
      id: Default
      path: /Fonts/NotoSans/NotoSans-Regular.ttf
    ```

### New features
* `FormattedText.MarkupParser` got refactored to be more robust and support arbitrary tags.
* New rich text tags can be added by implementing `IMarkupTag`



## 0.87.1.1

### Bugfixes

* Fixed source of PVS assert tripping in debug.


## 0.87.1.0

### Bugfixes

* Fixed a PVS bug that would sometimes cause it to attempt to send deleted entities.
* Fixed server commands not getting sent to clients after disconnecting and reconnecting.
* Fixed a text input error when using the right arrow key while at the second to last character.


### Other

* Sprite view controls now use the sprite's offset when rendering.
* The sprite system should now animate any rendered sprites with RSI animations, instead of only animating those visible in the main viewport and sprite view controls.


## 0.87.0.0

### Breaking changes

* `UIScreen.GetOrNewWidget()` has been replaced with `GetOrAddWidget()`.

### New features

* Added `IWritableDirProvider.OpenSubdirectory()`, which returns a new `IWritableDirProvider` with the root set to some subdirectory.
* Added `UiScreen.TryGetWidget()`
* Added a virtual `Shutdown()` method for game/module entry points.

### Bugfixes

* Fixed SyncSpriteComponent not properly syncing entities that are out of view.
* Fixed a bug preventing client-side commands from being properly registered.
* Fixed a bug causing PVS to unnecessarily send extra data.


## 0.86.0.0

### Breaking changes

* Undid `*.yaml` prototype loading change from previous version.
* `IConsoleHost`'s `RegisteredCommands` field has been renamed to `AvailableCommands`.
* Several light related cvars have been renamed. E.g., "display.softshadows" is now "light.softshadows".
* The "display.lightmapdivider" integer cvar has been replaced with a float multiplier named "light.resolution_scale".


### New features

* Command definitions have a new bool that restricts them to only be executable by the server or in single player mode. Several "server only" commands have been moved to to shared code and now use this option.
* The FOV color is now configurable via the "render.fov_color" cvar

### Bugfixes

* SDL2 backend now works if the client is started with fullscreen.

### Other

* SDL2 backend now handles quit events (⌘+Q on macOS).
* SDL2 backend now logs video driver backend used on initialization.
* The engine will now warn on startup if `*.yaml` files are found in resources, as this most likely indicates an accident.
* Added entity, occluder and shadow-casting light counts to the clyde debug panel.
* The HistoryLineEdit control now invokes `OnTextChanged` events when selecting history items

### Internal

* Changed thread safety around `ResourceManager`'s VFS roots, removing the use of error prone reader-writer locks.
* SDL2 log now shows log category.
* Removed OpenTK DllMap code.


## 0.85.2.0

### New features

* Threaded windowing API usage is now behind a CVar, disabled by default on macOS to avoid crashes.
* Box2i, ImmutableHashSet, ISet, and IReadonlySet can now be serialized.
* Added helpers for Box2i Center / Vector2i Up-Down-Left-Right.
* Implement blend modes for rendering.

### Bugfixes

* MacOS with the SDL2 backend now has DPI scaling enabled.
    * Fixed DPI scaling calculations on platforms outside Windows.
* Grids on top of maps that are also grids should render correctly now.
* Fixed bug in ScrollContainer that could cause permanent loops.
* Fixed occluder tree error.
* Fixed Texture.GetPixel.

### Other

* System F3 panel now correctly fetches processor model on Apple Silicon devices.
* UI content scale is now listed in the F3 coordinates panel.
* SDL2 backend is now wired up to update key names dynamically on keyboard mode change.
* The prototype reload event is no longer wrapped under #if !FULL_RELEASE.
* The engine now loads `*.yaml` files (previously loading only `*.yml`) for prototypes.

### Internal

* `keyinfo` command has enum completions.

## 0.85.1.1

### Bugfixes

* Fixed GameStateManager error when resetting client-side prediction


## 0.85.1.0

### New features

* RSI's now get combined into a large atlas.

### Bugfixes

* Removed bad PlayAudioPositionalMessage error log & fixed fallback coordinate check.
* Fixed MouseJoint parallelisation exception.

### Internal

* Fixed some warnings in GameStateManager


## 0.85.0.1

### Bugfixes

* Fix fixture client state handling not removing the existing fixture.
* Use a dummy entity for placement manager preview so offsets are applied correctly.


## 0.85.0.0

### Breaking changes

* Component.Shutdown() has now been removed and the eventbus should be used in its place.
* Component.Name has now been removed and IComponentFactory.GetComponentName(Type) should be used in its place.

### Bugfixes

* Ensure fixture contacts are destroyed even if no broadphase is found.
* Ensure fixtures are re-created in client state handling. There was a subtle bug introduced by updating existing ones where contacts were incorrectly being retained across prediction. This was most obvious with slipping in SS14.


## 0.84.0.0

### Breaking changes

* EffectSystem has been removed.

### New features

* Added Pidgin parser to the sandbox whitelisted.

### Bugfixes

* Fixed physics ignoring parallelisation cvars
* Global audio volume is no longer overridden every tick.
* Fix `SpriteComponent.CopyFrom()` not working properly.
* Fix cvar TOML parsing failing to read some numeric cvars.

### Other

* Improved physics joint logging.


## 0.83.0.0

### Breaking changes

* Physics has been ECSd with large API changes:
- Shapes can be updated via the system rather than requiring the caller to handle it.
- Access attributes have been added.
- Implemented IEquatable for Fixture Shapes
- Removed obsolete PhysicsComponent APIs.
- Removed usage of Component.Owner internally.


## 0.82.0.0

### Breaking changes

* `Box2Rotated.Centre` has been renamed to `.Center`
* `ISpriteComponent` has been removed. Just use `SpriteComponent` instead.

### Bugfixes

* Fixed prototype reloading/uploading.
* Fixed UI tooltips sometimes causing a null reference exception.

### Other

* Map/world velocity calculations should be slightly faster.
* `EnsureComp` will now re-add a component if it has been queued for removal.


## 0.81.0.0

### Breaking changes

* TransformComponent,Parent has been removed. Use the ParentUid & get the component manually.

### New features

* The Popup control now has an OnPopupOpen event.

### Other

* Various transform methods are now obsolete. Use the methods provided by the transform system instead.
* TransformComponent.MapUid is now cached (previously required a dictionary lookup)


## 0.80.2.0

### New features

* Tooltips now provide the option to track the mouse cursor.


## 0.80.1.0

### New features

* Added location of compile errors to XAML UI.
* Add CC-BY to RSI.json
* Allow customising radio buttons for RadioOptions.
* Added CVar to override CEF useragent.

### Bugfixes

* Fix incorrect size of second window in split container.
* Fix PreventCollideEvent fixture ordering.

### Other

* Obsoleted .Owner for future work in removing components storing a reference to their entityuid.


## 0.80.0.0

### Breaking changes

* Moved ConvexHullPolygons and MaxPolygonVertices cvars to constants.
* Moved the PhysicsMap Gravity property to its own controller.
* Made some layout changes to Split Container.

### New features

* Added the colliding fixtures to PreventCollideEvent.

### Bugfixes

* Grids overlapping entities will now flag the entity for grid traversal.

### Other

* The split container `Measure()` override now more accurately reflects the space available to children. Additionally, the split position is now publicly settable.

### Internal

* Removed manual component registrations.


## 0.79.0.1

### New features

* Add helper GetDirection to SharedMapSystem that offsets a Vector2i in the specified direction by the specified distance.
* UIController now implements IEntityEventSubscriber

### Bugfixes

* The fast TryFindGridAt overload will now also return the queried map's MapGridComponent if it exists.

### Other

* Updated window dragging movement constraints. By default windows can now be partially dragged off-screen to the left. This is configurable per window. This also fixes a bug where windows could become unreachable.

### Internal

* Remove 2 TryGetComponents per physics contact per tick.


## 0.79.0.0

### Breaking changes

* EntityInitializedMessage has been removed; the C# event invoked on EntityManager (EntityInitialized) should be used in its place.
* TileChangedEventArgs has been removed.

### Bugfixes

* Fix tooltip panels being incorrectly sized for their first frame.
* Client will no longer predict physics sleeping on bodies that are unable to sleep.
* Style box texture scaling has been fixed.

### Other

* Added TaskCompletionSource to the sandbox.

### Internal

* IPhysManager has been removed for a slight physics contacts optimisation.
* Optimise TryFindGridAt, particularly for grid traversals.
* MapGridComponent now uses delta component states.
* Removed some TryGetComponent from IsMapPaused, speeding up entity initialization in some instances.


## 0.78.0.0

### Breaking changes

* Removed the obsoleted `GlobalLinearVelocity()` EntityUid helper method.
* INetConfigurationManager now has client & server side variants. Clients can now properly set server authoritative cvars when in singleplayer mode
* IPhysBody has been removed. Just use the physics component.
* Physics joints haven been slightly refactored and some method signatures have changed.

### New features

* Added a new cvar to limit audio occlusion raycast lengths ("audio.raycast_length").
* IRobustSerializer has new public methods for getting hashes and setting string serializer data.

### Bugfixes

* Fixed broken click bound checks in the `Tree` UI Control.
* Removed erroneous debug assert in render code that was causing issued in debug mode.
* Fixed some instances where rotation-less entities were gaining non-zero local rotation.

### Other

* Tickrate is now shown in the f3 debug monitors


## 0.77.0.2

### New features

* Scroll containers now have public methods to get & set their scroll positions.

### Bugfixes

* Fixed entity spawn menu sometimes not properly updating when filtering entities.

### Other

* Physics contacts are now stored per-world rather than per-map. This allows the multi-threading to be applicable to every contact rather than per-map.
* Contacts will no longer implicitly be destroyed upon bodies changing maps.


## 0.77.0.1

### Bugfixes

* Fix AttachToGridOrMap not retaining an entity's map position.


## 0.77.0.0

### Breaking changes

* ClientOccluderComponent has been removed & OccluderComponent component functions have been moved to the occluder system.
* The OccluderDirectionsEvent namespace and properties have changed.
* The rendering and occluder trees have been refactored to use generic render tree systems.
* Several pointlight and occluder component properties now need to be set via system methods.
* SharedPhysicsMap and PhysicsMap have been combined.
* RunDeferred has been removed from transformcomponent and updates are no longer deferred.

## 0.76.0.0

### Breaking changes

* Physics contact multi-threading cvars have been removed as the parallelism is now handled by IParallelManager.

### New features

* Physics now supports substepping, this is under physics.target_minimum_tickrate. This means physics steps will run at a constant rate and not be affected by the server's tickrate which can reduce the prevalence of tunneling.
* FastNoise API is now public.

### Other

* UPnP port forwarding now has better logging.
* Physics solver has been refactored to take more advantage of parallelism and ECS some internal code.
* Sprite processing & bounding box calculations should be slightly faster now.
* Nullspace maps no longer have entities attached.


## 0.75.1.0

### New features

* Serv4's notNullableOverride parameter is now enforced by analyzer. For more info, see [the docs](https://docs.spacestation14.io/en/engine/serialization).
* Added command to dump injector cache list.

### Bugfixes

* Fix generic visualisers not working because of recent appearance system changes in v0.75.0.0
* Fix physics not working properly on moving grids (transform matrix deferral).

### Other

* Transform matrix dirtying is deferred again (undo change in v0.75.0.0
* Added two new serv3 analysers (NotNullableFlagAnalyzer and PreferGenericVariantAnalyzer)


## 0.75.0.0

### Breaking changes

* Changed default for `net.buffer_size` to `2`.
* Changed default for `auth.mode` to `Required`. On development builds, the default is overriden to remain at `Optional`, so this only affects published servers.
* The default value for the `outsidePrediction` argument of the `InputCmdHandler.FromDelegate()`  has changed from false to true.

### New features

* Appearance system now has generic `TryGetData<T>()` functions.

### Bugfixes

* Mapped string serializer once again is initialized with prototype strongs, reducing bandwidth usage.
* Fixed various keybindings not working while prediction was disabled.
* Fixed a bug causing rendering trees to not properly recursively update when entities move.

### Other

* Transform matrix dirtying is no longer deferred.
* Cleaned up some `FULL_RELEASE` CVar default value overrides into `CVarDefaultOverrides.cs`.
* VVRead now attempts to serialize data to yaml


## 0.74.0.0

### Breaking changes

* `ITypeReader<,>.Read(...)` and `ITypeCopier<>.Copy(...)` have had their `bool skipHook` parameter replaced with a `SerializationHookContext` to facilitate multithreaded prototype loading.
* Prototypes are now loaded in parallel across multiple threads. Type serializers, property setters, etc... must be thread safe and not rely on an active IoC instance.

### Bugfixes

* Mapped string serializer once again is initialized with prototype strongs, reducing bandwidth usage.

### Other

* Drastically improved startup time by running prototype loading in parallel.
  * `AfterDeserialization` hooks are still ran on the main thread during load to avoid issues.
* Various systems in the serialization system such as `SerializationManager` or `ReflectionManager` have had various methods made thread safe.
* `TileAliasPrototype` no longer has a load priority set.
* Straightened out terminology in prototypes: to refer to the type of a prototype (e.g. `EntityPrototype` itself), use "kind".
  * This was previously mixed between "type" and "variant".

### Internal

* `SpanSplitExtensions` has been taken behind the shed for being horrifically wrong unsafe code that should never have been entered into a keyboard ever. A simpler helper method replaces its use in `Box2Serializer`.
* `PrototypeManager.cs` has been split apart into multiple files.

## 0.73.0.0

### Breaking changes

* The entity lookup flag `LookupFlags.Anchored` has been replaced with `LookupFlags.Static`.
* We are now using **.NET 7**.
* `IDependencyCollection`/`IoCManager` `RegisterInstance` does not automatically add the instance to object graph, so `BuildGraph()` must now be called to see the new instances.
  * `deferInject` parameteres have been removed.

### New features

* The server will now check for any unknown CVars at startup, to possibly locate typos in your config file.
* `IDependencyCollection` is now thread safe.

### Bugfixes

* Fixed config files not being truncated before write, resulting in corruption.

### Other

* Removed some cruft from the `server_config.toml` default config file that ships with Robust.
* Most usages of x86 SIMD intrinsics have been replaced with cross-platform versions using the new .NET cross-platform intrinsics.
  * This reduces code to maintain and improves performance on ARM.
* Tiny optimization to rendering code.
* `RobustSerializer` no longer needs to be called from threads with an active IoC context.
  * This makes it possible to use from thread pool threads without `IoCManager.InitThread`.
* Removed finalizer dispose from `Overlay`.
* Stopped integration tests watching for prototype reload file changes, speeding stuff up.

### Internal

* Moved `SerializationManager`'s data definition storage over to a `ConcurrentDictionary` to improve GC behavior in integration tests.

## 0.72.0.0

### Breaking changes

* EntityPausedEvent has been split into EntityPausedEvent and EntityUnpausedEvent. The unpaused version now has information about how long an entity has been paused.

## 0.71.1.4

### Bugfixes

* Fixed CVars not being saved correctly to config file.

### Other

* Mark `validate_rsis.py` as `+x` in Git.
* Made config system more robust against accidental corruption when saving.


## 0.71.1.3


## 0.71.1.2

### Bugfixes

* Fixed UI ScrollContainer infinite loop freezing client.


## 0.71.1.1

### Bugfixes

* Fixed client memory leaks and improved performance in integration testing.


## 0.71.1.0

### New features

* Better RSI validator script.
* When a new map file is loaded onto an existing map the entities will be transferred over.
* Add an API to get the hard layer / mask for a particular physics body.

### Bugfixes

* Fixed non-filled circle drawing via world handle.
* Fix max_connections in the default server config.
* Fix removal of PVS states for players without ingame status.
* Fix max rotation from the physics solver.

### Internal

* Wrap window rendering in a try-catch.


## 0.71.0.0

### Breaking changes

* `DebugTimePanel`, `DebugNetPanel` and `DebugNetBandwidthPanel` have been made internal.
* RSIs with trailing commas in the JSON metadata are no longer allowed.

### Bugfixes

* `csi` doesn't throw a `NullReferenceException` anymore.

### Other

* The `game.maxplayers` CVar has been deprecated in favor of the new `net.max_connections` CVar. Functionality is the same, just renamed to avoid confusion. The old CVar still exists, so if `game.maxplayers` is set it will be preferred over the new one.
* The new default for `net.max_connections` is 256.
* Debug monitors (F3) now have margin between them.
* F3 (clyde monitor) now lists the windowing API and version in use.
* Added system monitor to F3 with various info like OS version, .NET runtime version, etc...
* The engine now warns when loading `.png` textures inside a `.rsi`. This will be blocked in the future.


## 0.70.0.0

### New features

* `game.desc` CVar for a server description to show in the launcher.
* New system for exposing links to e.g. a Discord in the launcher.
  * The engine does not have a built-in method for configuring these, but it does now have a `StatusHostHelpers.AddLink` method to correctly format these from content. The idea is that content wires the types of links (with icon names) up itself via `IStatusHost.OnInfoRequest`.
  * See also [the HTTP API documentation](https://docs.spacestation14.io/en/engine/http-api) for reference.
* `GameShared` now has a `Dependencies` property to allow access to the game's `IDependencyCollection`. This makes it possible to avoid using static `IoCManager` in `EntryPoint`-type content code.
* A new define constant `DEVELOPMENT` has been defined, equivalent to `!FULL_RELEASE`. See [the docs](https://docs.spacestation14.io/en/technical-docs/preprocessor-defines) for details.
* `IConfigurationManager` has new functions for reading and writing CVar directly from a TOML file `Stream`.
* New `IConfigurationManager.LoadDefaultsFromTomlStream` to load a TOML file as CVar default overrides.
* Added new serializers to support Queue<T> data-fields.
* Added a `FromParent()` function to `IDependencyCollection`, enabling dependencies to be passed to parallel threads.
* `IClientStateManager` now has a `PartialStateReset()` function to make it easier for content to rewind to previous game states.
* Added `IClientNetManager.DispatchLocalNetMessage()`, which allows a client to raise a local message that triggers networked event subscriptions.

### Bugfixes

* `IPlayerSession.OnConnect()` now actually gets called when players connect.
* `MapLoaderSystem.TryLoad(.., out rootUids)` now properly only returns entities parented to the map.

### Other

* Invalid placement types for the entity spawn menu now log warnings.
* Slightly improved sprite y-sorting performance.

### Internal

* The current physics map that an entity is on is now cached in the transform component alongside other cached broadphase data. This helps to fix some broadphase/lookup bugs.

## 0.69.0.0


## 0.68.0.0

### Breaking changes

* Updated yml schema validator to remove the `grids` node.

### Bugfixes

* Fixed position-less audio playing.
* Stop mapgrids from serializing their fixtures.

### Other

* Removed the `restart` command, since it never worked properly and just confused people.
* Add virtual to some UIScreen methods.
* Add public parameterless ctor to MenuBar.


## 0.67.2.2

### Bugfixes

* Fix double MapGrid chunk subscription.
* Fix grid contacts short-circuiting collision.


## 0.67.2.1

### Bugfixes

* Fix MapChunks not being subscribed to by MapGridComponents in some instances.


## 0.67.2.0

### New features

* Add submenu support to menubar controls.

### Bugfixes

* Fix gridtree returning mapgrid maps twice.


## 0.67.1.3

### Bugfixes

* Fix Map regression so now they can be MapGrids again without the client crashing.


## 0.67.1.2

### Bugfixes

* Fix some mapgrids not being marked as dirty and never being sent to clients (thanks checkraze).


## 0.67.1.1

### Bugfixes

* Fix some merge artifacts from mapgrid support for maps.


## 0.67.1.0

### New features

- Maps can now have MapGridComponent added to them.


## 0.67.0.0

### Breaking changes

* MapGrid is deprecated and has been merged into MapGridComponent. This is subject to further changes as it gets ECSd more in future.
* The `grids` yaml node on map files is deprecated and has been merged onto MapGridComponent. Loading maps is backwards compatible for now but is subject to change in future. Saving maps will save in the new format.


## 0.66.0.0

### Breaking changes

* AudioSystem functions for playing audio have changed. Functions that take in filters now require an additional argument that will determine whether sounds are recorded by replays. Additionally, there are several new overrides that take in a recipient session or entity.

### Bugfixes

* Script globals for C# interactive were not having dependencies injected correctly.
* GetWorldPosition() now returns the correct positions even prior to transform initialization.
* Fix map loading not properly offsetting some entities that were directly parented to the map.

### Internal

* Added lookup/broadphase re-parenting tests.


## 0.65.2.1

### Bugfixes

* Fix empty MetaData components being serialized to map files.
* Fix saving a grid as a map not marking it as pre-mapinit.

### Other

* Set `ValidateExecutableReferencesMatchSelfContained` in the server project, which may help with publishing issues. I hope.
* Move pinned font data over to Pinned Object Heap.
* Improved shader code generation for uniform arrays to be more compatible.
* Server now has server GC enabled by default.

### Internal

* Remove some unnecessary dependency resolves from filters making audio much more performant.


## 0.65.2.0

### New features

* Added ClydeAudio.StopAllAudio()
* Expose more tick logic to content.

### Bugfixes

* Fix bad reference in WebView.

### Internal

* Add Robust.Packaging to solution.
* Add WebView to solution.
* Physics contacts are now parallel and much faster.

## 0.65.1.0

### New features

* Implement value prototype id dictionary serializer.

### Bugfixes

* Fixes lerping clean up issue added in #3472.

### Internal

* Add test for (de)serializing data record structs.


## 0.65.0.1

### Bugfixes

- Fix SetLocalPositionRotation raising 2 moveevents. This should help physics performance significantly.
- Fix tpgrid responses and command error.


## 0.65.0.0

### Breaking changes

* Rename transform lerping properties alongside other minor internal changes.

### Bugfixes

* Fix physics testbeds.
* Force grids to always be collidable for now and stop them clipping.

### Other

* Slight optimization to `OutputPanel`'s handling of internal `RichTextEntry`s.
* Force non-collidable contacts to be destroyed. Previously these hung around until both entities became collidable again.

### Internal

* `Tools/version.py` has been updated to automatically update `RELEASE-NOTES.md`.
* General cleanup to `Tools/version.py`.

## 0.64.1.0

### Bugfixes

* Word-wrapping in `OutputPanel` and `RichTextLabel` has been fixed.

## 0.64.0.0

### Breaking changes

* IMapLoader has been refactored into MapLoaderSystem. The API is similar for now but is subject to change in the future.

## 0.63.0.0

### Breaking changes

* Thanks to new IME support with SDL2, `IClyde.TextInputStart()` and `IClyde.TextInputStop()` must now be appropriately called to start/stop receiving text input when focusing/unfocusing a UI control. This restriction is applied even on the (default) GLFW backend, to enforce consistent usage of these APIs.
* `[GUI]TextEventArgs` have been renamed to `[GUI]TextEnteredEventArgs`, turned into records, and made to carry a `string` rather than a single text `Rune`.
* IoC and `DependencyCollection` `Register` methods now have a `TInterface : class` constraint.
* [ABI] `IoCManager.InitThread` now returns the `IDependencyCollection`.

### New features

* Fixes for compiling & running on .NET 7. You'll still have to edit a bunch of project files to enable this though.
* `FormattedMessage.EnumerateRunes()`
* `OSWindow.Shown()` virtual function for child classes to hook into.
* `IUserInterfaceManager.DeferAction(...)` for running UI logic "not right now because that would cause an enumeration exception".
* New `TextEdit` control for multi-line editable text, complete with word-wrapping!
* `Rope` data structure for representing large editable text, used by the new `TextEdit`.
* Robust now has IME support matching SDL2's API. This only works on the SDL2 backend (which is not currently enabled by default) but the API is there:
    * `IClyde.TextInputStart()`, `IClyde.TextInputStop()`, `IClyde.TextInputSetRect()` APIs to control text input behavior.
    * `TextEditing` events for reporting in-progress IME compositions.
    * `LineEdit` and `TextEdit` have functional IME support when the game is running on SDL2. If you provide a font file with the relevant glyphs, CJK text input should now be usable.
* `Register<T>` (single type parameter) extension method for `IDependencyCollection`.

### Bugfixes

* Fixes erroneous literal "\\n" inside the Clyde debug panel.
* Fixed Lidgren connection status changes potentially getting mislogged.
* Fixed missing components not being correctly saved for maps
* Fixed map saving sometimes not including new components.
* Fix hot reload unit tests.

### Other

* Properly re-use `HttpClient` in `NetManager` meaning we properly pool connections to the auth server, improving performance.
* Hub advertisements have extended keep-alive pool timeout, so the connection can be kept active between advertisements.
* All HTTP requests from the engine now have appropriate `User-Agent` header.
* `bind` command has been made somewhat more clear thanks to a bit of help text and some basic completions.
* `BoundKeyEventArgs` and derivatives now have a `[DebuggerDisplay]`.
* Text cursors now have a fancy blinking animation.
* `SDL_HINT_MOUSE_FOCUS_CLICKTHROUGH` is set on the SDL2 windowing backend, so clicking on the game window to focus it will pass clicks through into the game itself, matching GLFW's behavior.
* Windows clipboard history paste now works.
* Improved multi-window UI keyboard focusing system: a single focused control is now tracked per UI root (OS window), and is saved/restored when switching between focused window. This means that you (ideally) only ever have a UI control focused on the current OS window.

### Internal

* `uitest2` is a new command that's like `uitest` but opens an OS window instead. It can also be passed an argument to open a specific tab immediately.
* Word-wrapping logic has been split off from `RichTextEntry`, into a new helper struct `WordWrap`.
* Some internal logic in `LineEdit` has been shared with `TextEdit` by moving it to a new `TextEditShared` file.
* SDL2 backend now uses `[UnmanagedCallersOnly]` instead of `GetFunctionPointerForDelegate`-style P/Invoke marshalling.
* Entity prototype reloading logic has been moved out of `PrototypeManager` and into a new `PrototypeReloadSystem`.
* Most usages of `IoCManager.` statically have been removed in favor of dependency injection.

## 0.62.1.0

### Bugfixes

* Fixed a PVS issue causing entities to be sent to clients without first sending their parents.
* Improved client-side state handling exception tolerance.

### Other

* Removed null-space map entities.

### Internal

* Added some more anchoring tests.

## 0.62.0.1

### Bugfixes

* Fixed sprites not animating when directly toggling layer visibility,
* Fixed anchored entities not being added to the anchored lookups.

## 0.62.0.0

### Breaking changes

* Removed some obsolete map event handlers.

### New features

* Added entity query struct enumerators

### Bugfixes

* Improved error tolerance during client state application.
* Added better error logs when a client deletes a predicted entity.
* Fixes command permissions not getting sent to clients.
* Fixes a broad-phase bug were entities were not properly updating their positions.

### Other

* Added the LocalizedCommands class, which automatically infer help and description loc strings from the commands name.

## 0.61.0.0

### Breaking changes

* IMap and IMapGrid have been removed. Just use the associated components directly.

### Other

* AudioSystem has been refactored.

## 0.60.0.0

### Breaking changes

* ISerializationHooks.BeforeSerialization() has been removed. Use custom type serializers instead.

### New features

* Added function to UserInterfaceSystem that returns list of BUIs that a client has open.

### Bugfixes

* Fixed various container related broadphase bugs which could result in entities getting stuck with a null-broadphase.
* Fixed client fixture state handling bug that caused the client to incorrectly disable collision.

### Other

* Misc PVS optimisations

### Internal

* Removed redundant grid-init physics logic
* Modified garbage collection for entity spawning profiling.

## 0.59.0.0

### Breaking changes

* Various transform related methods have been removed from MapGrids
* TransformSystem.SetCoordinates() arguments have changed and now allow an entity to be sent to nullspace

### Bugfixes

* Fixed an entity lookup bug that sometimes failed to return entities in StaticSundriesTrees

### Other

* The EntitySystem.Resolve<> methods have been change to protected

## 0.58.1.1

### Bugfixes

* Fixed some container shutdown errors
* Fixed LookupFlags.Static not acting as a full replacement for LookupFlags.Anchored

## 0.58.1.0

### Other

* Physics collision changed and body type changed events no longer get raised before initialisation

## 0.58.0.0

### Breaking changes

* Some TransformComponent functions have been moved to the system.
* Container insert, remove, and shutdown function arguments and functionality has changed.
* Physics entities without fixtures now automatically disable collision.

### New features

* Added command to profile entity spawning

### Bugfixes

* EntityLookup/BroadphaseComponent tracking has been overhauled, which should hopefully fix various broadphase bugs.

### Other

* Component.Owner is now marked as obsolete.

## 0.57.0.4

### Bugfixes

* Made entity deletion more resilient against exceptions. Should fix several bugs.

## 0.57.0.2 and 0.57.0.3

### Bugfixes

* Fixed more entity-lookup bugs.

## 0.57.0.1

### Bugfixes

* Fixed entity lookup bug that was causing crashes.

### 0.57.0.0

### Breaking changes

* EntityLookupComponent has been merged into BroadphaseComponent. The data that was previously stored in this tree is now stored across the 3 trees on BroadphaseComponent.

### New features

* EntityLookup has had its flags updated to reflect the merge of EntityLookupComponent and BroadphaseComponent, with the new flags reflecting each tree: Dynamic, Static, and Sundries. Dynamic and Static store physics bodies that are collidable and Sundries stores everything else (apart from grids).

### Internal

* EntityLookup and Broadphase have had their data de-duplicated, dropping the AABBs stored on the server by half. This also means MoveEvent updates will be much faster.
* PVS mover updates has had their performance improved slightly.
* Physics LinkedList nodes for contacts will no longer be re-made for every contact and will just be cleared when re-used.
* Sprite / Light dynamictree allocations on the client have been dropped by using static lambdas.
* The physics contact buffer for each FixtureProxy is now pooled.

## 0.56.1.1

### Bugfixes

* Fix PVS sometimes not sending an entity's parents.
* Fix velocity preservation on parenting changes.

## 0.56.1.0

### New features

* Update pt-BR locale with more localizations
* Separated PVS entity budget into an entity creation budget and a pvs-entry budget.

### Bugfixes

* Fix VV type handler removal.
* System errors during component removal should no longer result in undeletable entities.

### Other

* The ordering of component removals and shutdowns during entity deltion has changed (see #3355).
* Improved Box2Serializer
* Removed uses IEnumerables from EntityLookupSystem.
* Optimized client entity spawning by 15%.
* Modified how the rendering tree handles entity movement.
* Improved grid enumeration allocs.
* Fixed a bunch of build warnings (see #3329 and #3289 for details)

## 0.56.0.2

### Bugfixes

* Rename \_lib.ftl to \_engine_lib.ftl to avoid overwriting

## 0.56.0.1

### Bugfixes

* Fix instantiation of data records containing value types

## 0.56.0.0

### Breaking changes

* `CastShadows` moved to `SharedPointLightComponent` from clientside, now networked

### New features

* New type handler helpers added to V^3
* Added pt-BR locale

### Bugfixes

* Fixed audio fallback coords

### Other

* Improved PVS performance by using `for` over `forEach`
* Improved Vec2 inverse allocations

## 0.55.5.0

### New features

* Added a method to pass in physics transforms for getting nearest point.

### Bugfixes

* Prevent singular sprite matrices.
* Fix obsolete warnings in tests.

### Other

* Significantly reduce physics contact allocations.

## 0.55.4.1

### Breaking changes

* Removed `SI`, `SIoC`, `I`, `IoC`, `SE` and `CE` VV command prefixes.
  * `SI`, `SIoC`, `I` and `IoC` are replaced by VV paths under `/ioc/` and `/c/ioc/`.
  * `SE` and `CE` are replaced by VV paths under `/system/` and `/c/system`.

### New features

* Added CVars to control Lidgren's <abbr title="Maximum Transmission Unit">MTU</abbr> parameters:
  * `net.mtu`
  * `net.mtu_expand`
  * `net.mtu_expand_frequency`
  * `net.mtu_expand_fail_attempts`
* Added a whole load of features to ViewVariables.
  * Added VV Paths, which allow you to refer to an object by a path, e.g. `/entity/1234/Transform/WorldPosition`
  * Added VV Domains, which allow you to add "handlers" for the top-most VV Path segment, e.g. `/entity` is a domain and so is `/player`...
  * Added VV Type Handlers, which allow you to add "custom paths" under specific types, even dynamically!
  * Added VV Path networking, which allows you to read/write/invoke paths remotely, both from server to client and from client to server.
  * Added `vvread`, `vvwrite` and `vvinvoke` commands, which allow you to read, write and invoke VV paths.
  * Added autocompletion to all VV commands.
  * Please note that the VV GUI still remains the same. It will be updated to use these new features in the future.

### Other

* Changed Lidgren to be compiled against `net6.0`. This unlocks `Half` read/write methods.
* Lidgren has been updated to [0.2.2](https://github.com/space-wizards/SpaceWizards.Lidgren.Network/blob/v0.2.2/RELEASE-NOTES.md). Not all the changes since 0.1.0 are new here, since this is the first version where we're properly tracking this in release notes.
* Robust.Client now uses our own [NFluidsynth](https://github.com/space-wizards/SpaceWizards.NFluidsynth) [nuget package](https://www.nuget.org/packages/SpaceWizards.NFluidsynth).

### Internal

* Renamed Lidgren's assembly to `SpaceWizards.Lidgren.Network`.
* Rogue `obj/` folders inside Lidgren no longer break the build.
* Renamed NFluidsynth's assembly to `SpaceWizards.NFluidsynth`<|MERGE_RESOLUTION|>--- conflicted
+++ resolved
@@ -40,11 +40,8 @@
 ### New features
 
 * Added stack-like functions to `ValueList<T>` and added an `AddRange(ReadOnlySpan<T>)` overload.
-<<<<<<< HEAD
+* Added new `AssetPassFilterDrop`.
 * Added a new RayCastSystem with the latest Box2D raycast + shapecasts implemented.
-=======
-* Added new `AssetPassFilterDrop`.
->>>>>>> 7982aa23
 
 ### Bugfixes
 
