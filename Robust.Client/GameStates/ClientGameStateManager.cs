﻿using System;
using System.Collections.Generic;
using Robust.Client.GameObjects.EntitySystems;
using Robust.Client.Interfaces;
using Robust.Client.Interfaces.GameObjects;
using Robust.Client.Interfaces.GameStates;
using Robust.Client.Interfaces.Input;
using Robust.Shared.GameStates;
using Robust.Shared.Interfaces.Network;
using Robust.Shared.IoC;
using Robust.Shared.Network.Messages;
using Robust.Client.Player;
using Robust.Shared.Configuration;
using Robust.Shared.GameObjects;
using Robust.Shared.GameObjects.Systems;
using Robust.Shared.Input;
using Robust.Shared.Interfaces.Configuration;
using Robust.Shared.Interfaces.GameObjects;
using Robust.Shared.Interfaces.Map;
using Robust.Shared.Interfaces.Timing;
using Robust.Shared.Timing;
using Robust.Shared.Utility;

namespace Robust.Client.GameStates
{
    /// <inheritdoc />
    public class ClientGameStateManager : IClientGameStateManager
    {
        private GameStateProcessor _processor = default!;

        private uint _nextInputCmdSeq = 1;
        private readonly Queue<FullInputCmdMessage> _pendingInputs = new Queue<FullInputCmdMessage>();

        private readonly Queue<(uint sequence, GameTick sourceTick, EntitySystemMessage msg, object sessionMsg)>
            _pendingSystemMessages
                = new Queue<(uint, GameTick, EntitySystemMessage, object)>();

        [Dependency] private readonly IClientEntityManager _entities = default!;
        [Dependency] private readonly IPlayerManager _players = default!;
        [Dependency] private readonly IClientNetManager _network = default!;
        [Dependency] private readonly IBaseClient _client = default!;
        [Dependency] private readonly IMapManager _mapManager = default!;
        [Dependency] private readonly IGameTiming _timing = default!;
        [Dependency] private readonly IConfigurationManager _config = default!;
        [Dependency] private readonly IEntitySystemManager _entitySystemManager = default!;
        [Dependency] private readonly IComponentManager _componentManager = default!;

        /// <inheritdoc />
        public int MinBufferSize => _processor.MinBufferSize;

        /// <inheritdoc />
        public int TargetBufferSize => _processor.TargetBufferSize;

        /// <inheritdoc />
        public int CurrentBufferSize => _processor.CalculateBufferSize(CurServerTick);

        public bool Predicting { get; private set; }

        public int PredictSize { get; private set; }

        private uint _lastProcessedSeq;
        private GameTick _lastProcessedTick = GameTick.Zero;

        public GameTick CurServerTick => _lastProcessedTick;

        /// <inheritdoc />
        public event Action<GameStateAppliedArgs>? GameStateApplied;

        /// <inheritdoc />
        public void Initialize()
        {
            _processor = new GameStateProcessor(_timing);

            _network.RegisterNetMessage<MsgState>(MsgState.NAME, HandleStateMessage);
            _network.RegisterNetMessage<MsgStateAck>(MsgStateAck.NAME);
            _client.RunLevelChanged += RunLevelChanged;

            _config.RegisterCVar("net.interp", false, CVar.ARCHIVE, b => _processor.Interpolation = b);
            _config.RegisterCVar("net.interp_ratio", 0, CVar.ARCHIVE, i => _processor.InterpRatio = i);
            _config.RegisterCVar("net.logging", false, CVar.ARCHIVE, b => _processor.Logging = b);
            _config.RegisterCVar("net.predict", true, CVar.ARCHIVE, b => Predicting = b);
            _config.RegisterCVar("net.predict_size", 1, CVar.ARCHIVE, i => PredictSize = i);

            _processor.Interpolation = _config.GetCVar<bool>("net.interp");
            _processor.InterpRatio = _config.GetCVar<int>("net.interp_ratio");
            _processor.Logging = _config.GetCVar<bool>("net.logging");
            Predicting = _config.GetCVar<bool>("net.predict");
            PredictSize = _config.GetCVar<int>("net.predict_size");
        }

        /// <inheritdoc />
        public void Reset()
        {
            _processor.Reset();

            _lastProcessedTick = GameTick.Zero;
            _lastProcessedSeq = 0;
        }

        private void RunLevelChanged(object? sender, RunLevelChangedEventArgs args)
        {
            if (args.NewLevel == ClientRunLevel.Initialize)
            {
                // We JUST left a server or the client started up, Reset everything.
                Reset();
            }
        }

        public void InputCommandDispatched(FullInputCmdMessage message)
        {
            if (!Predicting)
            {
                return;
            }

            message.InputSequence = _nextInputCmdSeq;
            _pendingInputs.Enqueue(message);

            var inputMan = IoCManager.Resolve<IInputManager>();
            inputMan.NetworkBindMap.TryGetKeyFunction(message.InputFunctionId, out var boundFunc);
            //Logger.DebugS("State",
            //    $"CL> SENT tick={_timing.CurTick}, seq={_nextInputCmdSeq}, func={boundFunc.FunctionName}, state={message.State}");
            _nextInputCmdSeq++;
        }

        public uint SystemMessageDispatched<T>(T message) where T : EntitySystemMessage
        {
            if (!Predicting)
            {
                return default;
            }

            DebugTools.AssertNotNull(_players.LocalPlayer);

            var evArgs = new EntitySessionEventArgs(_players.LocalPlayer!.Session);
            _pendingSystemMessages.Enqueue((_nextInputCmdSeq, _timing.CurTick, message,
                new EntitySessionMessage<T>(evArgs, message)));

            return _nextInputCmdSeq++;
        }

        private void HandleStateMessage(MsgState message)
        {
            var state = message.State;

            // We temporarily change CurTick here so the GameStateProcessor gets the right values.
            var lastCurTick = _timing.CurTick;
            _timing.CurTick = _lastProcessedTick + 1;

            _processor.AddNewState(state);

            // we always ack everything we receive, even if it is late
            AckGameState(state.ToSequence);

            // And reset CurTick to what it was.
            _timing.CurTick = lastCurTick;
        }

        /// <inheritdoc />
        public void ApplyGameState()
        {
            _timing.CurTick = _lastProcessedTick + 1;

            if (!_processor.ProcessTickStates(_timing.CurTick, out var curState, out var nextState))
            {
                return;
            }

            // TODO: If Predicting gets disabled *while* the world state is dirty from a prediction,
            // this won't run meaning it could potentially get stuck dirty.
            if (Predicting)
            {
                // Disable IsFirstTimePredicted while re-running HandleComponentState here.
                // Helps with debugging.
                using var resetArea = _timing.StartPastPredictionArea();

                ResetPredictedEntities(_timing.CurTick);
            }

            // Store last tick we got from the GameStateProcessor.
            _lastProcessedTick = _timing.CurTick;

            // apply current state
            var createdEntities = ApplyGameState(curState, nextState);

            MergeImplicitData(createdEntities);

            var inputMan = IoCManager.Resolve<IInputManager>();
            var input = EntitySystem.Get<InputSystem>();

            if (_lastProcessedSeq < curState.LastProcessedInput)
            {
                //Logger.DebugS("State", $"SV> RCV  tick={_timing.CurTick}, seq={_lastProcessedSeq}");
                _lastProcessedSeq = curState.LastProcessedInput;
            }

            // remove old pending inputs
            while (_pendingInputs.Count > 0 && _pendingInputs.Peek().InputSequence <= _lastProcessedSeq)
            {
                var inCmd = _pendingInputs.Dequeue();

                inputMan.NetworkBindMap.TryGetKeyFunction(inCmd.InputFunctionId, out var boundFunc);
                //Logger.DebugS("State",
                //    $"SV>     seq={inCmd.InputSequence}, func={boundFunc.FunctionName}, state={inCmd.State}");
            }

            while (_pendingSystemMessages.Count > 0 && _pendingSystemMessages.Peek().sequence <= _lastProcessedSeq)
            {
                _pendingSystemMessages.Dequeue();
            }

            DebugTools.Assert(_timing.InSimulation);

            if (!Predicting) return;

            using var _ = _timing.StartPastPredictionArea();

            /*
            if (_pendingInputs.Count > 0)
            {
                Logger.DebugS("State", "CL> Predicted:");
            }
            */

            var pendingInputEnumerator = _pendingInputs.GetEnumerator();
            var pendingMessagesEnumerator = _pendingSystemMessages.GetEnumerator();
            var hasPendingInput = pendingInputEnumerator.MoveNext();
            var hasPendingMessage = pendingMessagesEnumerator.MoveNext();

            var ping = _network.ServerChannel.Ping / 1000f; // seconds.
            var targetTick = _timing.CurTick.Value + _processor.TargetBufferSize +
                             (int) Math.Ceiling(_timing.TickRate * ping) + PredictSize;

<<<<<<< HEAD
                var ping = _network.ServerChannel!.Ping / 1000f; // seconds.
                var targetTick = _timing.CurTick.Value + _processor.TargetBufferSize +
                                 (int) Math.Ceiling(_timing.TickRate * ping) + PredictSize;
=======
            //Logger.DebugS("State", $"Predicting from {_lastProcessedTick} to {targetTick}");
>>>>>>> 4d93b0c5

            for (var t = _lastProcessedTick.Value; t <= targetTick; t++)
            {
                var tick = new GameTick(t);
                _timing.CurTick = tick;

                while (hasPendingInput && pendingInputEnumerator.Current.Tick <= tick)
                {
                    var inputCmd = pendingInputEnumerator.Current;

                    inputMan.NetworkBindMap.TryGetKeyFunction(inputCmd.InputFunctionId, out var boundFunc);
                    /*
                    Logger.DebugS("State",
                        $"    seq={inputCmd.InputSequence}, dTick={tick}, func={boundFunc.FunctionName}, " +
                        $"state={inputCmd.State}");
                        */

                    input.PredictInputCommand(inputCmd);

                    hasPendingInput = pendingInputEnumerator.MoveNext();
                }

                while (hasPendingMessage && pendingMessagesEnumerator.Current.sourceTick <= tick)
                {
                    var msg = pendingMessagesEnumerator.Current.msg;

                    _entities.EventBus.RaiseEvent(EventSource.Local, msg);
                    _entities.EventBus.RaiseEvent(EventSource.Local, pendingMessagesEnumerator.Current.sessionMsg);

                    hasPendingMessage = pendingMessagesEnumerator.MoveNext();
                }

                if (t != targetTick)
                {
                    // Don't run EntitySystemManager.Update if this is the target tick,
                    // because the rest of the main loop will call into it with the target tick later,
                    // and it won't be a past prediction.
                    _entitySystemManager.Update((float) _timing.TickPeriod.TotalSeconds);
                    ((IEntityEventBus) _entities.EventBus).ProcessEventQueue();
                }
            }
        }

        private void ResetPredictedEntities(GameTick curTick)
        {
            foreach (var entity in _entities.GetEntities())
            {
                // TODO: 99% there's an off-by-one here.
                if (entity.Uid.IsClientSide() || entity.LastModifiedTick < curTick)
                {
                    continue;
                }

                // Logger.DebugS("State", $"Entity {entity.Uid} was made dirty.");

                var last = _processor.GetLastServerStates(entity.Uid);

                // TODO: handle component deletions/creations.
                foreach (var comp in _componentManager.GetNetComponents(entity.Uid))
                {
                    DebugTools.AssertNotNull(comp.NetID);

                    if (comp.LastModifiedTick < curTick || !last.TryGetValue(comp.NetID!.Value, out var compState))
                    {
                        continue;
                    }

                    // Logger.DebugS("State", $"  And also its component {comp.Name}");
                    // TODO: Handle interpolation.
                    comp.HandleComponentState(compState, null);
                }
            }
        }

        private void MergeImplicitData(List<EntityUid> createdEntities)
        {
            // The server doesn't send data that the server can replicate itself on entity creation.
            // As such, GameStateProcessor doesn't have that data either.
            // We have to feed it back this data by calling GetComponentState() and such,
            // so that we can later roll back to it (if necessary).
            var outputData = new Dictionary<EntityUid, Dictionary<uint, ComponentState>>();

            foreach (var createdEntity in createdEntities)
            {
                var compData = new Dictionary<uint, ComponentState>();
                outputData.Add(createdEntity, compData);

                foreach (var component in _componentManager.GetNetComponents(createdEntity))
                {
                    var state = component.GetComponentState();

                    if (state.GetType() == typeof(ComponentState))
                    {
                        continue;
                    }

                    compData.Add(state.NetID, state);
                }
            }

            _processor.MergeImplicitData(outputData);
        }

        private void AckGameState(GameTick sequence)
        {
            var msg = _network.CreateNetMessage<MsgStateAck>();
            msg.Sequence = sequence;
            _network.ClientSendMessage(msg);
        }

        private List<EntityUid> ApplyGameState(GameState curState, GameState? nextState)
        {
            _mapManager.ApplyGameStatePre(curState.MapData);
            var createdEntities = _entities.ApplyEntityStates(curState.EntityStates, curState.EntityDeletions,
                nextState?.EntityStates);
            _players.ApplyPlayerStates(curState.PlayerStates);
            _mapManager.ApplyGameStatePost(curState.MapData);

            GameStateApplied?.Invoke(new GameStateAppliedArgs(curState));
            return createdEntities;
        }
    }

    public class GameStateAppliedArgs : EventArgs
    {
        public GameState AppliedState { get; }

        public GameStateAppliedArgs(GameState appliedState)
        {
            AppliedState = appliedState;
        }
    }
}<|MERGE_RESOLUTION|>--- conflicted
+++ resolved
@@ -227,17 +227,11 @@
             var hasPendingInput = pendingInputEnumerator.MoveNext();
             var hasPendingMessage = pendingMessagesEnumerator.MoveNext();
 
-            var ping = _network.ServerChannel.Ping / 1000f; // seconds.
+            var ping = _network.ServerChannel!.Ping / 1000f; // seconds.
             var targetTick = _timing.CurTick.Value + _processor.TargetBufferSize +
                              (int) Math.Ceiling(_timing.TickRate * ping) + PredictSize;
 
-<<<<<<< HEAD
-                var ping = _network.ServerChannel!.Ping / 1000f; // seconds.
-                var targetTick = _timing.CurTick.Value + _processor.TargetBufferSize +
-                                 (int) Math.Ceiling(_timing.TickRate * ping) + PredictSize;
-=======
             //Logger.DebugS("State", $"Predicting from {_lastProcessedTick} to {targetTick}");
->>>>>>> 4d93b0c5
 
             for (var t = _lastProcessedTick.Value; t <= targetTick; t++)
             {
