using System;
using System.Collections.Generic;
using System.Diagnostics.CodeAnalysis;
using Robust.Shared.Animations;
using Robust.Shared.GameStates;
using Robust.Shared.IoC;
using Robust.Shared.Map;
using Robust.Shared.Maths;
using Robust.Shared.Serialization.Manager.Attributes;
using Robust.Shared.Utility;
using Robust.Shared.ViewVariables;

namespace Robust.Shared.GameObjects
{
    /// <summary>
    ///     Stores the position and orientation of the entity.
    /// </summary>
    [NetworkedComponent]
    public sealed class TransformComponent : Component, IComponentDebug
    {
        [Dependency] private readonly IEntityManager _entMan = default!;

        [DataField("parent")] internal EntityUid _parent;
        [DataField("pos")] internal Vector2 _localPosition = Vector2.Zero; // holds offset from grid, or offset from parent
        [DataField("rot")] internal Angle _localRotation; // local rotation
        [DataField("noRot")] internal bool _noLocalRotation;
        [DataField("anchored")]
        internal bool _anchored;

        private Matrix3 _localMatrix = Matrix3.Identity;
        private Matrix3 _invLocalMatrix = Matrix3.Identity;

        internal Vector2? _nextPosition;
        internal Angle? _nextRotation;

        internal Vector2 _prevPosition;
        internal Angle _prevRotation;

        // Cache changes so we can distribute them after physics is done (better cache)
        private EntityCoordinates? _oldCoords;
        private Angle? _oldLocalRotation;

        /// <summary>
        ///     While updating did we actually defer anything?
        /// </summary>
        public bool UpdatesDeferred => _oldCoords != null || _oldLocalRotation != null;

        [ViewVariables(VVAccess.ReadWrite)]
        internal bool ActivelyLerping { get; set; }

        [ViewVariables] internal readonly HashSet<EntityUid> _children = new();

        [Dependency] private readonly IMapManager _mapManager = default!;

        /// <summary>
        ///     Returns the index of the map which this object is on
        /// </summary>
        [ViewVariables]
        public MapId MapID { get; internal set; }

        internal bool _mapIdInitialized;

        /// <summary>
        ///     Defer updates to the EntityTree and MoveEvent calls if toggled.
        /// </summary>
        public bool DeferUpdates { get; set; }

        /// <summary>
        ///     Returns the index of the grid which this object is on
        /// </summary>
        [ViewVariables]
        public GridId GridID
        {
            get => _gridId;
            internal set
            {
                if (_gridId.Equals(value)) return;

                _gridId = value;
                var childEnumerator = ChildEnumerator;
                var xformQuery = _entMan.GetEntityQuery<TransformComponent>();

                while (childEnumerator.MoveNext(out var child))
                {
                    xformQuery.GetComponent(child.Value).GridID = value;
                }
            }
        }

        internal GridId _gridId = GridId.Invalid;

        /// <summary>
        ///     Disables or enables to ability to locally rotate the entity. When set it removes any local rotation.
        /// </summary>
        [ViewVariables(VVAccess.ReadWrite)]
        public bool NoLocalRotation
        {
            get => _noLocalRotation;
            set
            {
                if (value)
                    LocalRotation = Angle.Zero;

                _noLocalRotation = value;
                Dirty(_entMan);
            }
        }

        /// <summary>
        ///     Current rotation offset of the entity.
        /// </summary>
        [ViewVariables(VVAccess.ReadWrite)]
        [Animatable]
        public Angle LocalRotation
        {
            get => _localRotation;
            set
            {
                if(_noLocalRotation)
                    return;

                if (_localRotation.EqualsApprox(value))
                    return;

                var oldRotation = _localRotation;

                // Set _nextRotation to null to break any active lerps if this is a client side prediction.
                _nextRotation = null;
                _localRotation = value;
                Dirty(_entMan);

                if (!DeferUpdates)
                {
                    RebuildMatrices();
                    var rotateEvent = new RotateEvent(Owner, oldRotation, _localRotation, this);
                    _entMan.EventBus.RaiseLocalEvent(Owner, ref rotateEvent);
                }
                else
                {
                    _oldLocalRotation ??= oldRotation;
                }
            }
        }

        /// <summary>
        ///     Current world rotation of the entity.
        /// </summary>
        [ViewVariables(VVAccess.ReadWrite)]
        public Angle WorldRotation
        {
            get
            {
                var parent = _parent;
                var xformQuery = _entMan.GetEntityQuery<TransformComponent>();
                var rotation = _localRotation;

                while (parent.IsValid())
                {
                    var parentXform = xformQuery.GetComponent(parent);
                    rotation += parentXform._localRotation;
                    parent = parentXform.ParentUid;
                }

                return rotation;
            }
            set
            {
                var current = WorldRotation;
                var diff = value - current;
                LocalRotation += diff;
            }
        }

        /// <summary>
        ///     Reference to the transform of the container of this object if it exists, can be nested several times.
        /// </summary>
        [ViewVariables]
        public TransformComponent? Parent
        {
            get => !_parent.IsValid() ? null : _entMan.GetComponent<TransformComponent>(_parent);
            internal set
            {
                if (value == null)
                {
                    AttachToGridOrMap();
                    return;
                }

                if (_anchored && (value).Owner != _parent)
                {
                    Anchored = false;
                }

                AttachParent(value);
            }
        }

        /// <summary>
        /// The UID of the parent entity that this entity is attached to.
        /// </summary>
        [ViewVariables(VVAccess.ReadWrite)]
        public EntityUid ParentUid
        {
            get => _parent;
            set
            {
                if (value == _parent) return;
                Parent = _entMan.GetComponent<TransformComponent>(value);
            }
        }

        /// <summary>
        ///     Matrix for transforming points from local to world space.
        /// </summary>
        public Matrix3 WorldMatrix
        {
            get
            {
                var xformQuery = _entMan.GetEntityQuery<TransformComponent>();
                var parent = _parent;
                var myMatrix = _localMatrix;

                while (parent.IsValid())
                {
                    var parentXform = xformQuery.GetComponent(parent);
                    var parentMatrix = parentXform._localMatrix;
                    parent = parentXform.ParentUid;

                    Matrix3.Multiply(ref myMatrix, ref parentMatrix, out var result);
                    myMatrix = result;
                }

                return myMatrix;
            }
        }

        /// <summary>
        ///     Matrix for transforming points from world to local space.
        /// </summary>
        public Matrix3 InvWorldMatrix
        {
            get
            {
                var xformQuery = _entMan.GetEntityQuery<TransformComponent>();
                var parent = _parent;
                var myMatrix = _invLocalMatrix;

                while (parent.IsValid())
                {
                    var parentXform = xformQuery.GetComponent(parent);
                    var parentMatrix = parentXform._invLocalMatrix;
                    parent = parentXform.ParentUid;

                    Matrix3.Multiply(ref parentMatrix, ref myMatrix, out var result);
                    myMatrix = result;
                }

                return myMatrix;
            }
        }

        /// <summary>
        ///     Current position offset of the entity relative to the world.
        ///     Can de-parent from its parent if the parent is a grid.
        /// </summary>
        [Animatable]
        [ViewVariables(VVAccess.ReadWrite)]
        public Vector2 WorldPosition
        {
            get
            {
                if (_parent.IsValid())
                {
                    // parent coords to world coords
                    return Parent!.WorldMatrix.Transform(_localPosition);
                }
                else
                {
                    return Vector2.Zero;
                }
            }
            set
            {
                if (!_parent.IsValid())
                {
                    DebugTools.Assert("Parent is invalid while attempting to set WorldPosition - did you try to move root node?");
                    return;
                }

                // world coords to parent coords
                var newPos = Parent!.InvWorldMatrix.Transform(value);

                // float rounding error guard, if the offset is less than 1mm ignore it
                //if ((newPos - GetLocalPosition()).LengthSquared < 1.0E-3)
                //    return;

                LocalPosition = newPos;
            }
        }

        /// <summary>
        ///     Position offset of this entity relative to its parent.
        /// </summary>
        [ViewVariables(VVAccess.ReadWrite)]
        public EntityCoordinates Coordinates
        {
            get
            {
                var valid = _parent.IsValid();
                return new EntityCoordinates(valid ? _parent : Owner, valid ? LocalPosition : Vector2.Zero);
            }
            // NOTE: This setter must be callable from before initialize (inheriting from AttachParent's note)
            set
            {
                // unless the parent is changing, nothing to do here
                if(value.EntityId == _parent && _anchored)
                    return;

                var sameParent = value.EntityId == _parent;

                if (!sameParent)
                {
                    // Need to set anchored before we update position so that we can clear snapgrid cells correctly.
                    if(_parent != EntityUid.Invalid) // Allow setting Transform.Parent in Prototypes
                        Anchored = false; // changing the parent un-anchors the entity
                }

                var oldPosition = Coordinates;
                _localPosition = value.Position;
                var changedParent = false;

                if (!sameParent)
                {
                    var xformQuery = _entMan.GetEntityQuery<TransformComponent>();
                    changedParent = true;
                    var newParent = xformQuery.GetComponent(value.EntityId);

                    DebugTools.Assert(newParent != this,
                        $"Can't parent a {nameof(TransformComponent)} to itself.");

                    // That's already our parent, don't bother attaching again.

                    var oldParent = _parent.IsValid() ? xformQuery.GetComponent(_parent) : null;
                    var uid = Owner;
                    oldParent?._children.Remove(uid);
                    newParent._children.Add(uid);

                    // offset position from world to parent
                    _parent = value.EntityId;
                    var oldMapId = MapID;
                    ChangeMapId(newParent.MapID, xformQuery);

                    // preserve world rotation
                    if (LifeStage == ComponentLifeStage.Running)
                        LocalRotation += (oldParent?.WorldRotation ?? Angle.Zero) - newParent.WorldRotation;

                    // Cache new GridID before raising the event.
                    GridID = GetGridIndex(xformQuery);

                    var entParentChangedMessage = new EntParentChangedMessage(Owner, oldParent?.Owner, oldMapId, this);
                    _entMan.EventBus.RaiseLocalEvent(Owner, ref entParentChangedMessage);
                }

                // These conditions roughly emulate the effects of the code before I changed things,
                //  in regards to when to rebuild matrices.
                // This may not in fact be the right thing.
                if (changedParent || !DeferUpdates)
                    RebuildMatrices();

                Dirty(_entMan);

                if (!DeferUpdates)
                {
                    //TODO: This is a hack, look into WHY we can't call GridPosition before the comp is Running
                    if (Running)
                    {
                        if (!oldPosition.Equals(Coordinates))
                        {
                            var moveEvent = new MoveEvent(Owner, oldPosition, Coordinates, this);
                            _entMan.EventBus.RaiseLocalEvent(Owner, ref moveEvent);
                        }
                    }
                }
                else
                {
                    _oldCoords ??= oldPosition;
                }
            }
        }

        /// <summary>
        ///     Current position offset of the entity relative to the world.
        ///     This is effectively a more complete version of <see cref="WorldPosition"/>
        /// </summary>
        [ViewVariables(VVAccess.ReadWrite)]
        public MapCoordinates MapPosition => new(WorldPosition, MapID);

        /// <summary>
        ///     Local offset of this entity relative to its parent
        ///     (<see cref="Parent"/> if it's not null, to <see cref="GridID"/> otherwise).
        /// </summary>
        [Animatable]
        [ViewVariables(VVAccess.ReadWrite)]
        public Vector2 LocalPosition
        {
            get => _localPosition;
            set
            {
                if(Anchored)
                    return;

                if (_localPosition.EqualsApprox(value))
                    return;

                // Set _nextPosition to null to break any on-going lerps if this is done in a client side prediction.
                _nextPosition = null;

                var oldGridPos = Coordinates;
                _localPosition = value;
                Dirty(_entMan);

                if (!DeferUpdates)
                {
                    RebuildMatrices();
                    var moveEvent = new MoveEvent(Owner, oldGridPos, Coordinates, this);
                    _entMan.EventBus.RaiseLocalEvent(Owner, ref moveEvent);
                }
                else
                {
                    _oldCoords ??= oldGridPos;
                }
            }
        }

        /// <summary>
        /// Is this transform anchored to a grid tile?
        /// </summary>
        [ViewVariables(VVAccess.ReadWrite)]
        public bool Anchored
        {
            get => _anchored;
            set
            {
                // This will be set again when the transform starts, actually anchoring it.
                if (LifeStage < ComponentLifeStage.Starting)
                {
                    _anchored = value;
                }
                else if (LifeStage == ComponentLifeStage.Starting)
                {
                    if (value && _mapManager.TryFindGridAt(MapPosition, out var grid))
                    {
                        _anchored = _entMan.EntitySysManager.GetEntitySystem<SharedTransformSystem>().AnchorEntity(this, grid);
                    }
                    // If no grid found then unanchor it.
                    else
                    {
                        _anchored = false;
                    }
                }
                else if (value && !_anchored && _mapManager.TryFindGridAt(MapPosition, out var grid))
                {
                    _anchored = _entMan.EntitySysManager.GetEntitySystem<SharedTransformSystem>().AnchorEntity(this, grid);
                }
                else if (!value && _anchored)
                {
                    // An anchored entity is always parented to the grid.
                    // If Transform.Anchored is true in the prototype but the entity was not spawned with a grid as the parent,
                    // then this will be false.
                    _entMan.EntitySysManager.GetEntitySystem<SharedTransformSystem>().Unanchor(this);
                }
            }
        }

        [ViewVariables]
        public IEnumerable<TransformComponent> Children
        {
            get
            {
                if (_children.Count == 0) yield break;

                var xforms = _entMan.GetEntityQuery<TransformComponent>();
                var children = ChildEnumerator;

                while (children.MoveNext(out var child))
                {
                    yield return xforms.GetComponent(child.Value);
                }
            }
        }

        [ViewVariables] public IEnumerable<EntityUid> ChildEntities => _children;

        public TransformChildrenEnumerator ChildEnumerator => new(_children.GetEnumerator());

        [ViewVariables] public int ChildCount => _children.Count;

        [ViewVariables]
        public Vector2? LerpDestination
        {
            get => _nextPosition;
            internal set
            {
                _nextPosition = value;
                ActivelyLerping = true;
            }
        }

        [ViewVariables]
        internal Angle? LerpAngle
        {
            get => _nextRotation;
            set
            {
                _nextRotation = value;
                ActivelyLerping = true;
            }
        }

        [ViewVariables] internal Vector2 LerpSource => _prevPosition;
        [ViewVariables] internal Angle LerpSourceAngle => _prevRotation;

        [ViewVariables] internal EntityUid LerpParent { get; set; }

        internal GridId GetGridIndex(EntityQuery<TransformComponent> xformQuery)
        {
            if (_entMan.HasComponent<IMapComponent>(Owner))
            {
                return GridId.Invalid;
            }

            if (_entMan.TryGetComponent(Owner, out IMapGridComponent? gridComponent))
            {
                return gridComponent.GridIndex;
            }

            if (_parent.IsValid())
            {
                return xformQuery.GetComponent(_parent).GridID;
            }

            return _mapManager.TryFindGridAt(MapID, WorldPosition, out var mapgrid) ? mapgrid.Index : GridId.Invalid;
        }
<<<<<<< HEAD
=======

        protected override void Startup()
        {
            // Re-Anchor the entity if needed.
            if (_anchored && _mapManager.TryFindGridAt(MapPosition, out var grid))
            {
                if (!grid.IsAnchored(Coordinates, Owner))
                {
                    _entMan.EntitySysManager.GetEntitySystem<SharedTransformSystem>().AnchorEntity(this, grid);
                }
            }
            else
                _anchored = false;

            base.Startup();

            // Keep the cached matrices in sync with the fields.
            Dirty(_entMan);
        }

>>>>>>> 0a101701
        /// <summary>
        ///     Run MoveEvent, RotateEvent, and UpdateEntityTree updates.
        /// </summary>
        public void RunDeferred()
        {
            // if we resolved to (close enough) to the OG position then no update.
            if ((_oldCoords == null || _oldCoords.Equals(Coordinates)) &&
                (_oldLocalRotation == null || _oldLocalRotation.Equals(_localRotation)))
            {
                return;
            }

            RebuildMatrices();

            if (_oldCoords != null)
            {
                var moveEvent = new MoveEvent(Owner, _oldCoords.Value, Coordinates, this);
                _entMan.EventBus.RaiseLocalEvent(Owner, ref moveEvent);
                _oldCoords = null;
            }

            if (_oldLocalRotation != null)
            {
                var rotateEvent = new RotateEvent(Owner, _oldLocalRotation.Value, _localRotation, this);
                _entMan.EventBus.RaiseLocalEvent(Owner, ref rotateEvent);
                _oldLocalRotation = null;
            }
        }

        /// <summary>
        /// Detaches this entity from its parent.
        /// </summary>
        public void AttachToGridOrMap()
        {
            bool TerminatingOrDeleted(EntityUid uid)
            {
                return !_entMan.TryGetComponent(uid, out MetaDataComponent? meta)
                       || meta.EntityLifeStage >= EntityLifeStage.Terminating;
            }

            // nothing to do
            if (!_parent.IsValid())
                return;

            var mapPos = MapPosition;
            Logger.InfoS("transform", $"Attempting AttachToGridOrMap for {_entMan.ToPrettyString(Owner)}");

            EntityUid newMapEntity;
            if (_mapManager.TryFindGridAt(mapPos, out var mapGrid) && !TerminatingOrDeleted(mapGrid.GridEntityId))
            {
                newMapEntity = mapGrid.GridEntityId;
            }
            else if (_mapManager.HasMapEntity(mapPos.MapId)
                     && _mapManager.GetMapEntityIdOrThrow(mapPos.MapId) is var mapEnt
                     && !TerminatingOrDeleted(mapEnt))
            {
                newMapEntity = _mapManager.GetMapEntityIdOrThrow(mapPos.MapId);
            }
            else
            {
                DetachParentToNull();
                return;
            }

            // this would be a no-op
            if (newMapEntity == _parent)
            {
                return;
            }

            AttachParent(newMapEntity);

            // Technically we're not moving, just changing parent.
            DeferUpdates = true;
            WorldPosition = mapPos.Position;
            DeferUpdates = false;

            Dirty(_entMan);
        }

        public void DetachParentToNull()
        {
            var oldParent = _parent;

            // Even though they may already be in nullspace we may want to deparent them anyway
            if (!oldParent.IsValid())
            {
                DebugTools.Assert(!Anchored);
                return;
            }

            // TODO: When ECSing this can just pass it into the anchor setter
            if (Anchored && _mapManager.TryGetGrid(GridID, out var grid))
            {
                if (_entMan.GetComponent<MetaDataComponent>(grid.GridEntityId).EntityLifeStage <=
                    EntityLifeStage.MapInitialized)
                {
                    Anchored = false;
                }
            }
            else
            {
                DebugTools.Assert(!Anchored);
            }

            var oldConcrete = _entMan.GetComponent<TransformComponent>(oldParent);
            var uid = Owner;
            oldConcrete._children.Remove(uid);

            _parent = EntityUid.Invalid;
            var oldMap = MapID;
            MapID = MapId.Nullspace;
            GridID = GridId.Invalid;

            var entParentChangedMessage = new EntParentChangedMessage(Owner, oldParent, oldMap, this);
            _entMan.EventBus.RaiseLocalEvent(Owner, ref entParentChangedMessage);

            // Does it even make sense to call these since this is called purely from OnRemove right now?
            // > FWIW, also called pre-entity-delete and when moved outside of PVS range.
            RebuildMatrices();
            Dirty(_entMan);
        }

        /// <summary>
        /// Sets another entity as the parent entity, maintaining world position.
        /// </summary>
        /// <param name="newParent"></param>
        public void AttachParent(TransformComponent newParent)
        {
            //NOTE: This function must be callable from before initialize

            // don't attach to something we're already attached to
            if (ParentUid == newParent.Owner)
                return;

            DebugTools.Assert(newParent != this,
                $"Can't parent a {nameof(TransformComponent)} to itself.");

            // offset position from world to parent, and set
            Coordinates = new EntityCoordinates(newParent.Owner, newParent.InvWorldMatrix.Transform(WorldPosition));
        }

        internal void ChangeMapId(MapId newMapId, EntityQuery<TransformComponent> xformQuery)
        {
            if (newMapId == MapID)
                return;

            var oldMapId = MapID;

            //Set Paused state
            var mapPaused = _mapManager.IsMapPaused(newMapId);
            var metaEnts = _entMan.GetEntityQuery<MetaDataComponent>();
            var metaData = metaEnts.GetComponent(Owner);
            metaData.EntityPaused = mapPaused;

            MapID = newMapId;
            UpdateChildMapIdsRecursive(MapID, mapPaused, xformQuery, metaEnts);
        }

        private void UpdateChildMapIdsRecursive(MapId newMapId, bool mapPaused, EntityQuery<TransformComponent> xformQuery, EntityQuery<MetaDataComponent> metaQuery)
        {
            var childEnumerator = ChildEnumerator;

            while (childEnumerator.MoveNext(out var child))
            {
                //Set Paused state
                var metaData = metaQuery.GetComponent(child.Value);
                metaData.EntityPaused = mapPaused;

                var concrete = xformQuery.GetComponent(child.Value);
                var old = concrete.MapID;

                concrete.MapID = newMapId;

                if (concrete.ChildCount != 0)
                {
                    concrete.UpdateChildMapIdsRecursive(newMapId, mapPaused, xformQuery, metaQuery);
                }
            }
        }

        public void AttachParent(EntityUid parent)
        {
            var transform = _entMan.GetComponent<TransformComponent>(parent);
            AttachParent(transform);
        }

        /// <summary>
        /// Get the WorldPosition and WorldRotation of this entity faster than each individually.
        /// </summary>
        public (Vector2 WorldPosition, Angle WorldRotation) GetWorldPositionRotation()
        {
            // Worldmatrix needs calculating anyway for worldpos so we'll just drop it.
            var (worldPos, worldRot, _) = GetWorldPositionRotationMatrix();
            return (worldPos, worldRot);
        }

        /// <see cref="GetWorldPositionRotation()"/>
        public (Vector2 WorldPosition, Angle WorldRotation) GetWorldPositionRotation(EntityQuery<TransformComponent> xforms)
        {
            var (worldPos, worldRot, _) = GetWorldPositionRotationMatrix(xforms);
            return (worldPos, worldRot);
        }

        /// <summary>
        /// Get the WorldPosition, WorldRotation, and WorldMatrix of this entity faster than each individually.
        /// </summary>
        public (Vector2 WorldPosition, Angle WorldRotation, Matrix3 WorldMatrix) GetWorldPositionRotationMatrix(EntityQuery<TransformComponent> xforms)
        {
            var parent = _parent;
            var worldRot = _localRotation;
            var worldMatrix = _localMatrix;

            // By doing these all at once we can elide multiple IsValid + GetComponent calls
            while (parent.IsValid())
            {
                var xform = xforms.GetComponent(parent);
                worldRot += xform.LocalRotation;
                var parentMatrix = xform._localMatrix;
                Matrix3.Multiply(ref worldMatrix, ref parentMatrix, out var result);
                worldMatrix = result;
                parent = xform.ParentUid;
            }

            var worldPosition = new Vector2(worldMatrix.R0C2, worldMatrix.R1C2);

            return (worldPosition, worldRot, worldMatrix);
        }

        /// <summary>
        /// Get the WorldPosition, WorldRotation, and WorldMatrix of this entity faster than each individually.
        /// </summary>
        public (Vector2 WorldPosition, Angle WorldRotation, Matrix3 WorldMatrix) GetWorldPositionRotationMatrix()
        {
            var xforms = _entMan.GetEntityQuery<TransformComponent>();
            return GetWorldPositionRotationMatrix(xforms);
        }

        /// <summary>
        /// Get the WorldPosition, WorldRotation, and InvWorldMatrix of this entity faster than each individually.
        /// </summary>
        public (Vector2 WorldPosition, Angle WorldRotation, Matrix3 InvWorldMatrix) GetWorldPositionRotationInvMatrix()
        {
            var xformQuery = _entMan.GetEntityQuery<TransformComponent>();
            return GetWorldPositionRotationInvMatrix(xformQuery);
        }

        /// <summary>
        /// Get the WorldPosition, WorldRotation, and InvWorldMatrix of this entity faster than each individually.
        /// </summary>
        public (Vector2 WorldPosition, Angle WorldRotation, Matrix3 InvWorldMatrix) GetWorldPositionRotationInvMatrix(EntityQuery<TransformComponent> xformQuery)
        {
            var (worldPos, worldRot, _, invWorldMatrix) = GetWorldPositionRotationMatrixWithInv(xformQuery);
            return (worldPos, worldRot, invWorldMatrix);
        }

        /// <summary>
        /// Get the WorldPosition, WorldRotation, WorldMatrix, and InvWorldMatrix of this entity faster than each individually.
        /// </summary>
        public (Vector2 WorldPosition, Angle WorldRotation, Matrix3 WorldMatrix, Matrix3 InvWorldMatrix) GetWorldPositionRotationMatrixWithInv()
        {
            var xformQuery = _entMan.GetEntityQuery<TransformComponent>();
            return GetWorldPositionRotationMatrixWithInv(xformQuery);
        }

        /// <summary>
        /// Get the WorldPosition, WorldRotation, WorldMatrix, and InvWorldMatrix of this entity faster than each individually.
        /// </summary>
        public (Vector2 WorldPosition, Angle WorldRotation, Matrix3 WorldMatrix, Matrix3 InvWorldMatrix) GetWorldPositionRotationMatrixWithInv(EntityQuery<TransformComponent> xformQuery)
        {
            var parent = _parent;
            var worldRot = _localRotation;
            var invMatrix = _invLocalMatrix;
            var worldMatrix = _localMatrix;

            // By doing these all at once we can elide multiple IsValid + GetComponent calls
            while (parent.IsValid())
            {
                var xform = xformQuery.GetComponent(parent);
                worldRot += xform.LocalRotation;

                var parentMatrix = xform._localMatrix;
                Matrix3.Multiply(ref worldMatrix, ref parentMatrix, out var result);
                worldMatrix = result;

                var parentInvMatrix = xform._invLocalMatrix;
                Matrix3.Multiply(ref parentInvMatrix, ref invMatrix, out var invResult);
                invMatrix = invResult;

                parent = xform.ParentUid;
            }

            var worldPosition = new Vector2(worldMatrix.R0C2, worldMatrix.R1C2);

            return (worldPosition, worldRot, worldMatrix, invMatrix);
        }

        internal void RebuildMatrices()
        {
            var pos = _localPosition;

            if (!_parent.IsValid()) // Root Node
                pos = Vector2.Zero;

            var rot = (float) _localRotation.Theta;

            _localMatrix = Matrix3.CreateTransform(pos.X, pos.Y, rot);
            _invLocalMatrix = Matrix3.CreateInverseTransform(pos.X, pos.Y, rot);
        }

        public string GetDebugString()
        {
            return $"pos/rot/wpos/wrot: {Coordinates}/{LocalRotation}/{WorldPosition}/{WorldRotation}";
        }

        internal void SetAnchored(bool value, bool issueEvent = true)
        {
            _anchored = value;
            Dirty(_entMan);

            if (issueEvent)
            {
                var anchorStateChangedEvent = new AnchorStateChangedEvent(Owner, value);
                _entMan.EventBus.RaiseLocalEvent(Owner, ref anchorStateChangedEvent);
            }
        }
    }

    /// <summary>
    ///     Raised whenever an entity moves.
    ///     There is no guarantee it will be raised if they move in worldspace, only when moved relative to their parent.
    /// </summary>
    [ByRefEvent]
    public readonly struct MoveEvent
    {
        public MoveEvent(EntityUid sender, EntityCoordinates oldPos, EntityCoordinates newPos, TransformComponent component)
        {
            Sender = sender;
            OldPosition = oldPos;
            NewPosition = newPos;
            Component = component;
        }

        public readonly EntityUid Sender;
        public readonly EntityCoordinates OldPosition;
        public readonly EntityCoordinates NewPosition;
        public readonly TransformComponent Component;
    }

    /// <summary>
    ///     Raised whenever this entity rotates in relation to their parent.
    /// </summary>
    [ByRefEvent]
    public readonly struct RotateEvent
    {
        public RotateEvent(EntityUid sender, Angle oldRotation, Angle newRotation, TransformComponent xform)
        {
            Sender = sender;
            OldRotation = oldRotation;
            NewRotation = newRotation;
            Component = xform;
        }

        public readonly EntityUid Sender;
        public readonly Angle OldRotation;
        public readonly Angle NewRotation;
        public readonly TransformComponent Component;
    }

    public struct TransformChildrenEnumerator : IDisposable
    {
        private HashSet<EntityUid>.Enumerator _children;

        public TransformChildrenEnumerator(HashSet<EntityUid>.Enumerator children)
        {
            _children = children;
        }

        public bool MoveNext([NotNullWhen(true)] out EntityUid? child)
        {
            if (!_children.MoveNext())
            {
                child = null;
                return false;
            }

            child = _children.Current;
            return true;
        }

        public void Dispose()
        {
            _children.Dispose();
        }
    }

    /// <summary>
    /// Raised when the Anchor state of the transform is changed.
    /// </summary>
    [ByRefEvent]
    public readonly struct AnchorStateChangedEvent
    {
        public readonly EntityUid Entity;
        public readonly bool Anchored;

        public AnchorStateChangedEvent(EntityUid entity, bool anchored)
        {
            Entity = entity;
            Anchored = anchored;
        }
    }

    /// <summary>
    /// Raised when an entity is re-anchored to another grid.
    /// </summary>
    [ByRefEvent]
    public readonly struct ReAnchorEvent
    {
        public readonly EntityUid Entity;
        public readonly GridId OldGrid;
        public readonly GridId GridId;

        /// <summary>
        /// Tile on both the old and new grid being re-anchored.
        /// </summary>
        public readonly Vector2i TilePos;

        public ReAnchorEvent(EntityUid uid, GridId oldGrid, GridId gridId, Vector2i tilePos)
        {
            Entity = uid;
            OldGrid = oldGrid;
            GridId = gridId;
            TilePos = tilePos;
        }
    }
}<|MERGE_RESOLUTION|>--- conflicted
+++ resolved
@@ -541,8 +541,6 @@
 
             return _mapManager.TryFindGridAt(MapID, WorldPosition, out var mapgrid) ? mapgrid.Index : GridId.Invalid;
         }
-<<<<<<< HEAD
-=======
 
         protected override void Startup()
         {
@@ -563,7 +561,6 @@
             Dirty(_entMan);
         }
 
->>>>>>> 0a101701
         /// <summary>
         ///     Run MoveEvent, RotateEvent, and UpdateEntityTree updates.
         /// </summary>
