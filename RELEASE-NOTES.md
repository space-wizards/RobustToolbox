# Release notes for RobustToolbox.

<!--
NOTE: automatically updated sometimes by version.py.
Don't change the format without looking at the script!
-->

<!--START TEMPLATE
## Master

### Breaking changes

*None yet*

### New features

*None yet*

### Bugfixes

*None yet*

### Other

*None yet*

### Internal

*None yet*


END TEMPLATE-->

## Master

### Breaking changes

*None yet*

### New features

<<<<<<< HEAD
* `Control.OrderedChildCollection` (gotten from `.Children`) now implements `IReadOnlyList<Control>`, allowing it to be indexed directly.
* `System.WeakReference<T>` is now available in the sandbox.
* `IClydeViewport` now has an `Id` and `ClearCachedResources` event. Together, these allow you to properly cache rendering resources per viewport.
* Added `IReplayFileWriter.WriteYaml()`, for writing yaml documents to a replay zip file.

### Bugfixes

* `ActorComponent` now has the `UnsavedComponentAttribute`
  * Previously it was unintentionally get serialized to yaml, which could result in NREs when deserializing.
=======
* Sprites and Sprite layers have a new `Loop` data field that can be set to false to automatically pause animations once they have finished.

### Bugfixes

* Fixed `CollectionExtensions.TryGetValue` throwing an exception when given a negative list index.
>>>>>>> 318c37e6

### Other

*None yet*

### Internal

*None yet*


## 267.1.0

### New features

* Animation:
  * `AnimationTrackProperty.KeyFrame` can now have easings functions applied.
* Graphics:
  * `PointLightComponent` now has two fields, `falloff` and `curveFactor`, for controlling light falloff and the shape of the light attenuation curve.
  * `IClydeViewport` now has an `Id` and `ClearCachedResources` event. Together, these allow you to properly cache rendering resources per viewport.
* Miscellaneous:
  * Added `display.max_fps` CVar.
  * Added `IGameTiming.FrameStartTime`.
* Sandbox:
  * Added `System.WeakReference<T>`.
  * Added `SpaceWizards.Sodium.CryptoGenericHashBlake2B.Hash()`.
  * Added `System.Globalization.UnicodeCategory`.
* Serialization:
  * Added a new entity yaml deserialization option (`SerializationOptions.EntityExceptionBehaviour`) that can optionally make deserialization more exception tolerant.
* Tooling:
  * `devwindow` now has a tab listing active `IRenderTarget`s, allowing insight into resource consumption.
  * `loadgrid` now creates a map if passed an invalid map ID.
  * Added game version information to F3 overlay.
  * Added completions to more map commands.
* UI system:
  * `Control.OrderedChildCollection` (gotten from `.Children`) now implements `IReadOnlyList<Control>`, allowing it to be indexed directly.
    * Added `WrapContainer` control. This lays out multiple elements along an axis, wrapping them if there's not enough space. It comes with many options and can handle multiple axes.
  * Popups/modals now work in secondary windows. This entails putting roots for these on each UI root.
  * If you are not using `OSWindow` and are instead creating secondary windows manually, you need to call `WindowRoot.CreateRootControls()` manually for this to work.
  * Added `Axis` enum, `IAxisImplementation` interface and axis implementations. These allow writing general-purpose UI layout code that can work on multiple axis at once.
* WebView:
  * Added `web.remote_debug_port` CVar to change Chromium's remote debug port.

### Bugfixes

* Audio:
  * Fix audio occlusion & velocity being calculated with the audio entity instead of the source entity.
* Bound UI:
  * Try to fix an assert related to `UserInterfaceComponent` delta states.
* Configuration:
  * The client no longer tries to send `CLIENT | REPLICATED` CVars when not connected to a server. This could cause test failures.
* Math:
  * Fixed `Matrix3Helpers.TransformBounds()` returning an incorrect result. Now it effectively behaves like `Matrix3Helpers.TransformBox()` and has been marked as obsolete.
* Physics:
  * Work around an undiagnosed crash processing entities without parents.
* Serialization:
  * Fix `[DataRecord]`s with computed get-only properties.
* Resources:
  * Fix some edge case broken path joining in `DirLoader` and `WritableDirProvider`.
* Tests:
  * Fix `PlacementManager.CurrentMousePosition` in integration tests.
* UI system:
  * Animations for the debug console and scrolling are no longer framerate dependent.
  * Fix `OutputPanel.SetMessage` triggering a scrolling animation when editing messages other than the last one.
  * Fix word wrapping with two-`char` runes in `RichTextLabel` and `OutputPanel`.
* WebView:
  * Multiple clients with WebView can now run at the same time, thanks to better CEF cache management.

### Other

* Audio:
  * Improved error logging for invalid file names in `SharedAudioSystem`.
* Configuration:
  * Fix crash if more than 255 `REPLICATED` CVars exist. Also increased the max size of the CVar replication message.
* Entities:
  * Transform:
    * `AnchorEntity` logs instead of using an assert for invalid arguments.
  * Containers:
    * `SharedContainerSystem.CleanContainer` now uses `PredictedDel()` instead.
* Networking:
  * The client now logs an error when attempting to send a network message without server connection. Previously, it would be silently dropped.
  * `net.interp` and `net.buffer_size` CVars are now `REPLICATED`.
* Graphics:
  * The function used for pointlight attenuation has been modified to be c1 continuous as opposed to simply c0 continuous, resulting in smoother boundary behavior.
  * RSI validator no longer allows empty (`""`) state names.
* Packaging:
  * Server packaging now excludes all files in the `Audio/` directory.
  * Server packaging now excludes engine resources `EngineFonts/` and `Midi/`.
  * ACZ explicitly specifies manifest charset as UTF-8.
* Serialization:
  * `CurTime`-relative `TimeSpan` values that are `MaxValue` now deserialize without overflow.
  * `SpriteSpecifier.Texture` will now fail to validate if the path is inside a `.rsi`. Use RSI sprite specifiers instead.
* Resources:
  * `IWritableDirProvider.RootDir` is now null on clients.
* WebView:
  * CEF cache is no longer in the content-accessible user data directory.

### Internal

* Added some debug commands for debugging viewport resource management: `vp_clear_all_cached` & `vp_test_finalize`
* `uitest` command now supports command argument for tab selection, like `uitest2`.
* Rewrote `BoxContainer` implementation to make use of new axis system.
* Moved `uitest2` and `devwindow` to use the `OSWindow` control.
* SDL3 binding has been moved to `SpaceWizards.Sdl` NuGet package.
* `dmetamem` command has been moved from `DEBUG` to `TOOLS`.
* Consolidate `AttachToGridOrMap` with `TryGetMapOrGridCoordinates`.
* Secondary window render targets have clear names specified.
* Updated `SpaceWizards.NFluidsynth` to `0.2.2`.
* `Robust.Client.WebView.Cef.Program` is now internal.
* `download_manifest_file.py` script in repo now always decodes as UTF-8 correctly.
* Added a new debug assert to game state processing.

## 267.0.0

### Breaking changes

* When a player disconnects, the relevant callbacks are now fired *after* removing the channel from `INetManager`.

### New features

* Engine builds are now published for ARM64 & FreeBSD.
* CPU model names are now detected on Windows & Linux ARM64.
* Toolshed's `spawn:in` command now works on entities without `Physics` component.

### Bugfixes

* SDL3 windowing backend fixes:
  * Avoid macOS freezes with multiple windows.
  * Fix macOS rendering breaking when closing secondary windows.
  * File dialogs properly associate parent windows.
  * Fix IME positions not working with UI scaling properly.
  * Properly specify library names for loading native library.

* WinBit threads don't permanently stay stuck when their window closes.
* Checking for the "`null`" literal in serialization is now culture invariant.

### Other

* Compat mode on the client now defaults to on for Windows Snapdragon devices, to work around driver bugs.
* Update various libraries & natives. This enables out-of-the-box ARM64 support on all platforms and is a long-overdue modernization.
* Key name displays now use proper Unicode symbols for macOS ⌥ and ⌘.
* Automated CI for RobustToolbox runs on macOS again.
* Autocompletions for `ProtoId<T>` in Toolshed now use `PrototypeIdsLimited` instead of arbitrarily cutting out if more than 256 of a prototype exists.


## 266.0.0

### Breaking changes

* A new analyzer has been added that will error if you attempt to subscribe to `AfterAutoHandleStateEvent` on a
  component that doesn't have the `AutoGenerateComponentState` attribute, or doesn't have the first argument of that
  attribute set to `true`. In most cases you will want to set said argument to `true`.
* The fields on `AutoGenerateComponentStateAttribute` are now `readonly`. Setting these directly (instead of using the constructor arguments) never worked in the first place, so this change only catches existing programming errors.
* When a player disconnects, `ISharedPlayerManager.PlayerStatusChanged` is now fired *after* removing the session from the `Sessions` list.
* `.rsi` files are now compacted into individual `.rsic` files on packaging. This should significantly reduce file count & improve performance all over release builds, but breaks the ability to access `.png` files into RSIs directly. To avoid this, `"rsic": false` can be specified in the RSI's JSON metadata.
* The `scale` command has been removed, with the intent of it being moved to content instead.

### New features

* ViewVariables editors for `ProtoId` fields now have a Select button which opens a window listing all available prototypes of the appropriate type.
* added **IConfigurationManager**.*SubscribeMultiple* ext. method to provide simpler way to unsubscribe from multiple cvar at once
* Added `SharedMapSystem.QueueDeleteMap`, which deletes a map with the specified MapId in the next tick.
* Added generic version of `ComponentRegistry.TryGetComponent`.
* `AttributeHelper.HasAttribute` has had an overload's type signature loosened from `INamedTypeSymbol` to `ITypeSymbol`.
* Errors are now logged when sending messages to disconnected `INetChannel`s.
* Warnings are now logged if sending a message via Lidgren failed for some reason.
* `.yml` and `.ftl` files in the same directory are now concatenated onto each other, to reduce file count in packaged builds. This is done through the new `AssetPassMergeTextDirectories` pass.
* Added `System.Linq.ImmutableArrayExtensions` to sandbox.
* `ImmutableDictionary<TKey, TValue>` and `ImmutableHashSet<T>` can now be network serialized.
* `[AutoPausedField]` now works on fields of type `Dictionary<TKey, TimeSpan>`.
* `[NotYamlSerializable]` analyzer now detects nullable fields of the not-serializable type.
* `ItemList` items can now have a scale applied for the icon.
* Added new OS mouse cursor shapes for the SDL3 backend. These are not available on the GLFW backend.
* Added `IMidiRenderer.MinVolume` to scale the volume of MIDI notes.
* Added `SharedPhysicsSystem.ScaleFixtures`, to apply the physics-only changes of the prior `scale` command.

### Bugfixes

* `LayoutContainer.SetMarginsPreset` and `SetAnchorAndMarginPreset` now correctly use the provided control's top anchor when calculating the margins for its presets; it previously used the bottom anchor instead. This may result in a few UI differences, by a few pixels at most.
* `IConfigurationManager` no longer logs a warning when saving configuration in an integration test.
* Fixed impossible-to-source `ChannelClosedException`s when sending some net messages to disconnected `INetChannel`s.
* Fixed an edge case causing some color values to throw an error in `ColorNaming`.
* Fresh builds from specific projects should no longer cause errors related to `Robust.Client.Injectors` not being found.
* Stopped errors getting logged about `NoteOff` and `NoteOn` operations failing in MIDI.
* Fixed MIDI players not resuming properly when re-entering PVS range.

### Other

* Updated ImageSharp to 3.1.11 to stop the warning about a DoS vulnerability.
* Prototype YAML documents that are completely empty are now skipped by the prototype loader. Previously they would cause a load error for the whole file.
* `TileSpawnWindow` can now be localized.
* `BaseWindow` uses the new mouse cursor shapes for diagonal resizing.
* `NFluidsynth` has been updated to 0.2.0

### Internal

* Added `uitest` tab for standard mouse cursor shapes.


## 265.0.0

### Breaking changes

* More members in `IntegrationInstance` now enforce that the instance is idle before accessing it.
* `Prototype.ValidateDirectory` now requires that prototype IDs have no spaces or periods in them.
* `IPrototypeManager.TryIndex` no longer logs errors unless using the overload with an optional parameter. Use `Resolve()` instead if error logging is desired.
* `LocalizedCommands` now has a `Loc` property that refers to `LocalizationManager`. This can cause compile failures if you have static methods in child types that referenced static `Loc`.
* `[AutoGenerateComponentState]` now works on parent members for inherited classes. This can cause compile failures in certain formerly silently broken cases with overriden properties.
* `Vector3`, `Vector4`, `Quaternion`, and `Matrix4` have been removed from `Robust.Shared.Maths`. Use the `System.Numerics` types instead.

### New features

* `RobustClientPackaging.WriteClientResources()` and `RobustServerPackaging.WriteServerResources()` now have an overload taking in a set of things to ignore in the content resources directory.
* Added `IPrototypeManager.Resolve()`, which logs an error if the resolved prototype does not exist. This is effectively the previous (but not original) default behavior of `IPrototypeManager.TryIndex`.
* There's now a ViewVariables property editor for tuples.
* Added `ColorNaming` helper functions for getting textual descriptions of color values.
* Added Oklab/Oklch conversion functions for `Color`.
* `ColorSelectorSliders` now displays textual descriptions of color values.
* Added `TimeSpanExt.TryTimeSpan` to parse `TimeSpan`s with the `1.5h` format available in YAML.
* Added `ITestContextLike` and related classes to allow controlling pooled integration instances better.
* `EntProtoId` VV prop editors now don't allow setting invalid prototype IDs, inline with `ProtoId<T>`.
* Custom VV controls can now be registered using `IViewVariableControlFactory`.
* The entity spawn window now shows all placement modes registered with `IPlacementManager`.
* Added `VectorHelpers.InterpolateCubic` for `System.Numerics` `Vector3` and `Vector4`.
* Added deconstruct helpers for `System.Numerics` `Vector3` and `Vector4`.

### Bugfixes

* Pooled integration instances returned by `RobustIntegrationTest` are now treated as non-idle, for consistency with non-pooled startups.
* `SharedAudioSystem.SetState` no longer calls `DirtyField` on `PlaybackPosition`, an unnetworked field.
* Fix loading texture files from the root directory.
* Fix integration test pooling leaking non-reusable instances.
* Fix multiple bugs where VV displayed the wrong property editor for remote values.
* VV displays group headings again in member list.
* Fix a stack overflow that could occur with `ColorSelectorSliders`.
* `MidiRenderer` now properly handles `NoteOn` events with 0 velocity (which should actually be treated as `NoteOff` events).

### Other

* The debug assert for `RobustRandom.Next(TimeSpan, TimeSpan)` now allows for the two arguments to be equal.
* The configuration system will now report an error instead of warning if it fails to load the config file.
* Members in `IntegrationInstance` that enforce the instance is idle now always allow access from the instance's thread (e.g. from a callback).
* `IPrototypeManager` methods now have `[ForbidLiteral]` where appropriate.
* Performance improvements to physics system.
* `[ValidatePrototypeIdAttribute]` has been marked as obsolete.
* `ParallelManager` no longer cuts out exception information for caught job exceptions.
* Improved logging for PVS uninitialized/deleted entity errors.

### Internal

* General code & warning cleanup.
* Fix `VisibilityTest` being unreliable.
* `ColorSelectorSliders` has been internally refactored.
* Added CI workflows that test all RT build configurations.

## 264.0.0

### Breaking changes

* `IPrototypeManager.Index(Type kind, string id)` now throws `UnknownPrototypeException` instead of `KeyNotFoundException`, for consistency with `IPrototypeManager.Index<T>`.

### New features

* Types can now implement the new interface `IRobustCloneable<T>` to be cloned by the component state source generator.
* Added extra Roslyn Analyzers to detect some misuse of prototypes:
  * Network serializing prototypes (tagging them with `[Serializable, NetSerializable]`).
  * Constructing new instances of prototypes directly.
* Add `PrototypeManagerExt.Index` helper function that takes a nullable `ProtoId<T>`, returning null if the ID is null.
* Added an `AlwaysActive` field to `WebViewControl` to make a browser window active even when not in the UI tree.
* Made some common dependencies accessible through `IPlacementManager`.
* Added a new `GENITIVE()` localization helper function, which is useful for certain languages.

### Bugfixes

* Sprite scale is now correctly applied to sprite boundaries in `SpriteSystem.GetLocalBounds`.
* Fixed documentation for `IPrototypeManager.Index<T>` stating that `KeyNotFoundException` gets thrown, when in actuality `UnknownPrototypeException` gets thrown.

### Other

* More tiny optimizations to `DataDefinitionAnalyzer`.
* NetSerializer has been updated. On debug, it will now report *where* a type that can't be serialized is referenced from.

### Internal

* Minor internal code cleanup.


## 263.0.0

### Breaking changes

* Fully removed some non-`Entity<T>` container methods.

### New features

* `IMidiRenderer.LoadSoundfont` has been split into `LoadSoundfontResource` and `LoadSoundfontUser`, the original now being deprecated.
* Client command execution now properly catches errors instead of letting them bubble up through the input stack.
* Added `CompletionHelper.PrototypeIdsLimited` API to allow commands to autocomplete entity prototype IDs.
* Added `spawn:in` Toolshed command.
* Added `MapLoaderSystem.TryLoadGeneric` overload to load from a `Stream`.
* Added `OutputPanel.GetMessage()` and `OutputPanel.SetMessage()` to allow replacing individual messages.

### Bugfixes

* Fixed debug asserts when using MIDI on Windows.
* Fixed an error getting logged on startup on macOS related to window icons.
* `CC-BY-NC-ND-4.0` is now a valid license for the RGA validator.
* Fixed `TabContainer.CurrentTab` clamping against the wrong value.
* Fix culture-based parsing in `TimespanSerializer`.
* Fixed grid rendering blowing up on tile IDs that aren't registered.
* Fixed debug assert when loading MIDI soundfonts on Windows.
* Make `ColorSelectorSliders` properly update the dropdown when changing `SelectorType`.
* Fixed `tpto` allowing teleports to oneself, thereby causing them to be deleted.
* Fix OpenAL extensions being requested incorrectly, causing an error on macOS.
* Fixed horizontal measuring of markup controls in rich text.

### Other

* Improved logging for some audio entity errors.
* Avoided more server stutters when using `csci`.
* Improved physics performance.
* Made various localization functions like `GENDER()` not throw if passed a string instead of an `EntityUid`.
* The generic clause on `EntitySystem.AddComp<T>` has been changed to `IComponent` (from `Component`) for consistency with `IEntityManager.AddComponent<T>`.
* `DataDefinitionAnalyzer` has been optimized somewhat.
* Improved assert logging error message when static data fields are encountered.

### Internal

* Warning cleanup.
* Added more tests for `DataDefinitionAnalyzer`.
* Consistently use `EntitySystem` proxy methods in engine.


## 262.0.0

### Breaking changes

* Toolshed commands will now validate that each non-generic command argument is parseable (i.e., has a corresponding type parser). This check can be disabled by explicitly marking the argument as unparseable via `CommandArgumentAttribute.Unparseable`.

### New features

* `ToolshedManager.TryParse` now also supports nullable value types.
* Add an ignoredComponents arg to IsDefault.

### Bugfixes

* Fix `SpriteComponent.Layer.Visible` setter not marking a sprite's bounding box as dirty.
* The audio params in the passed SoundSpecifier for PlayStatic(SoundSpecifier, Filter, ...) will now be used as a default like other PlayStatic overrides.
* Fix windows not saving their positions correctly when their x position is <= 0.
* Fix transform state handling overriding PVS detachment.


## 261.2.0

### New features

* Implement IEquatable for ResolvedPathSpecifier & ResolvedCollectionSpecifier.
* Add NearestChunkEnumerator.

### Bugfixes

* Fix static entities not having the center of mass updated.
* Fix TryQueueDelete.
* Fix tpto potentially parenting grids to non-map entities.

### Other

* TileChangedEvent is now raised once in clientside grid state handling rather than per tile.
* Removed ITileDefinition.ID as it was redundant.
* Change the lifestage checks on predicted entity deletion to check for terminating.

### Internal

* Update some `GetComponentName<T>` uses to generic.


## 261.1.0

### New features

* Automatically create logger sawmills for `UIController`s similar to `EntitySystem`s.

### Bugfixes

* Fix physics forces not auto-clearing / respecting the cvar.

### Internal

* Cleanup more compiler warnings in unit tests.


## 261.0.0

### Breaking changes

* Remove unused TryGetContainingContainer override.
* Stop recursive FrameUpdates for controls that are not visible.
* Initialize LocMgr earlier in the callstack for GameController.
* Fix FastNoiseLise fractal bounding and remove its DataField property as it should be derived on other properties updating.
* Make RaiseMoveEvent internal.
* MovedGridsComponent and PhysicsMapComponent are now purged and properties on `SharedPhysicsSystem`. Additionally the TransformComponent for Awake entities is stored alongside the PhysicsComponent for them.
* TransformComponent is now stored on physics contacts.
* Gravity2DComponent and Gravity2DController were moved to SharedPhysicsSystem.

### New features

* `IFileDialogManager` now allows specifying `FileAccess` and `FileShare` modes.
* Add Intersects and Enlarged to Box2i in line with Box2.
* Make `KeyFrame`s on `AnimationTrackProperty` public settable.
* Add the spawned entities to a returned array from `SpawnEntitiesAttachedTo`.

### Bugfixes

* Fixed SDL3 file dialog implementation having a memory leak and not opening files read-write.
* Fix GetMapLinearVelocity.

### Other

* `uploadfile` and `loadprototype` commands now only open files with read access.
* Optimize `ToMapCoordinates`.

### Internal

* Cleanup on internals of `IFileDialogManager`, removing duplicate code.
* Fix Contacts not correctly being marked as `Touching` while contact is ongoing.


## 260.2.0

### New features

* Add `StringBuilder.Insert(int, string)` to sandbox.
* Add the WorldNormal to the StartCollideEvent.


## 260.1.0

### New features

* `ComponentFactory` is now exposed to `EntitySystem` as `Factory`

### Other

* Cleanup warnings in PLacementManager
* Cleanup warnings in Clide.Sprite

## 260.0.0

### Breaking changes

* Fix / change `StartCollideEvent.WorldPoint` to return all points for the collision which may be up to 2 instead of 1.

### New features

* Add SpriteSystem dependency to VisualizerSystem.
* Add Vertical property to progress bars
* Add some `EntProtoId` overloads for group entity spawn methods.


## 259.0.0

### Breaking changes

* TileChangedEvent now has an array of tile changed entries rather than raising an individual event for every single tile changed.

### Other

* `Entity<T>` methods were marked as `readonly` as appropriate.


## 258.0.1

### Bugfixes

* Fix static physics bodies not generating contacts if they spawn onto sleeping bodies.


## 258.0.0

### Breaking changes

* `IMarkupTag` and related methods in `MarkupTagManager` have been obsoleted and should be replaced with the new `IMarkupTagHandler` interface. Various engine tags (e.g., `BoldTag`, `ColorTag`, etc) no longer implement the old interface.

### New features

* Add IsValidPath to ResPath and make some minor performance improvements.

### Bugfixes

* OutputPanel and RichTextLabel now remove controls associated with rich text tags when the text is updated.
* Fix `SpriteComponent.Visible` datafield not being read from yaml.
* Fix container state handling not forcing inserts.

### Other

* `SpriteSystem.LayerMapReserve()` no longer throws an exception if the specified layer already exists. This makes it behave like the obsoleted `SpriteComponent.LayerMapReserveBlank()`.


## 257.0.2

### Bugfixes

* Fix unshaded sprite layers not rendering correctly.


## 257.0.1

### Bugfixes

* Fix sprite layer bounding box calculations. This was causing various sprite rendering & render-tree lookup issues.


## 257.0.0

### Breaking changes

* The client will now automatically pause any entities that leave their PVS range.
* Contacts for terminating entities no longer raise wake events.

### New features

* Added `IPrototypeManager.IsIgnored()` for checking whether a given prototype kind has been marked as ignored via `RegisterIgnore()`.
* Added `PoolManager` & `TestPair` classes to `Robust.UnitTesting`. These classes make it easier to create & use pooled server/client instance pairs in integration tests.
* Catch NotYamlSerializable DataFields with an analyzer.
* Optimized RSI preloading and texture atlas creation.

### Bugfixes

* Fix clients unintentionally un-pausing paused entities that re-enter pvs range

### Other

* The yaml prototype id serialiser now provides better feedback when trying to validate an id for a prototype kind that has been ignored via `IPrototypeManager.RegisterIgnore()`
* Several SpriteComponent methods have been marked as obsolete, and should be replaced with new methods in SpriteSystem.
* Rotation events no longer check for grid traversal.


## 256.0.0

### Breaking changes

* `ITypeReaderWriter<TType, TNode>` has been removed due to being unused. Implement `ITypeSerializer<TType, TNode>` instead
* Moved AsNullable extension methods to the Entity struct.

### New features

* Add DevWindow tab to show all loaded textures.
* Add Vector2i / bitmask converfsion helpers.
* Allow texture preload to be skipped for some textures.
* Check audio file signatures instead of extensions.
* Add CancellationTokenRegistration to sandbox.
* Add the ability to serialize TimeSpan from text.
* Add support for rotated / mirrored tiles.

### Bugfixes

* Fix yaml hot reloading.
* Fix a linear dictionary lookup in PlacementManager.

### Other

* Make ItemList not run deselection callback on all items if they aren't selected.
* Cleanup warnings for CS0649 & CS0414.

### Internal

* Move PointLight component states to shared.


## 255.1.0

### New features

* The client localisation manager now supports hot-reloading ftl files.
* TransformSystem can now raise `GridUidChangedEvent` and `MapUidChangedEvent` when a entity's grid or map changes. This event is only raised if the `ExtraTransformEvents` metadata flag is enabled.

### Bugfixes

* Fixed a server crash due to a `NullReferenceException` in PVS system when a player's local entity is also one of their view subscriptions.
* Fix CompileRobustXamlTask for benchmarks.
* .ftl files will now hot reload.
* Fix placementmanager sometimes not clearing.

### Other

* Container events are now documented.


## 255.0.0

### Breaking changes

* `RobustIntegrationTest` now pools server/client instances by default. If a custom settings class is provided, it will still disable pooling unless explicitly enabled.
  * Server/Client instances that are returned to the pool should be disconnected. This might require you to update some tests.
  * Pooled instances also require you to use `RobustIntegrationTest` methods like `WaitPost()` to ensure the correct thread is used.

### Bugfixes

* Fix `EntityDeserializer` improperly setting entity lifestages when loading a post-mapinit map.
* Fix `EntityManager.PredictedDeleteEntity()` not deleting pure client-side entities.
* Fix grid fixtures using a locale dependent id. This could cause some clients to crash/freeze when connected to a server with a different locale.

### Other

* Add logic to block cycles in master MIDI renderers, which could otherwise cause client freezes.


## 254.1.0

### New features

* Add CC ND licences to the RGA validator.
* Add entity spawn prediction and entity deletion prediction. This is currently limited as you are unable to predict interactions with these entities. These are done via the new methods prefixed with "Predicted". You can also manually flag an entity as a predicted spawn with the `FlagPredicted` method which will clean it up when prediction is reset.

### Bugfixes

* Fix tile edge rendering for neighbor tiles being the same priority.

### Other

* Fix SpawnAttachedTo's system proxy method not the rotation arg like EntityManager.


## 254.0.0

### Breaking changes

* Yaml mappings/dictionaries now only support string keys instead of generic nodes
  * Several MappingDataNode method arguments or return values now use strings instead of a DataNode object
  * The MappingDataNode class has various helper methods that still accept a ValueDataNode, but these methods are marked as obsolete and may be removed in the future.
  * yaml validators should use `MappingDataNode.GetKeyNode()` when validating mapping keys, so that errors can print node start & end information
* ValueTuple yaml serialization has changed
  * Previously they would get serialized into a single mapping with one entry (i.e., `{foo : bar }`)
  * Now they serialize into a sequence (i.e., `[foo, bar]`)
  * The ValueTuple serializer will still try to read mappings, but due to the MappingDataNode this may fail if the previously serialized "key" can't be read as a simple string

### New features

* Add cvar to disable tile edges.
* Add GetContainingContainers method to ContainerSystem to recursively get containers upwards on an entity.

### Internal

* Make component lifecycle methods use generics.


## 253.0.0

### New features

* Add a new `SerializationManager.PushComposition()` overload that takes in a single parent instead of an array of parents.
* `BoundUserInterfaceMessageAttempt` once again gets raised as a broadcast event, in addition to being directed.
  * This effectively reverts the breaking part of the changes made in v252.0.0
* Fix CreateDistanceJoint using an int instead of a float for minimum distance.

### Bugfixes

* Fix deferred component removal not setting the component's life stage to `ComponentLifeStage.Stopped` if the component has not yet been initialised.
* Fix some `EntitySystem.Resolve()` overloads not respecting the optional `logMissing` argument.
* Fix screen-space overlays not being useable without first initializing/starting entity manager & systems
* ItemList is now significantly optimized. VV's `AddComponent` window in particular should be much faster.
* Fix some more MapValidator fields.
* Fix popup text overflowing the sides of the screen.
* Improve location reporting for non-writeable datafields via analyzer.

### Other

* TestPoint now uses generics rather than IPhysShape directly.


## 252.0.0

### Breaking changes

* BoundUserInterfaceMessageAttempt is raised directed against entities and no longer broadcast.


## 251.0.0

### Breaking changes

* Localization is now separate between client and server and is handled via cvar.
* Contacting entities no longer can be disabled for CollisionWake to avoid destroying the contacts unnecessarily.

### New features

* Added `DirectionExtensions.AllDirections`, which contains a list of all `Direction`s for easy enumeration.
* Add ForbidLiteralAttribute.
* Log late MsgEntity again.
* Show entity name in `physics shapeinfo` output.
* Make SubscribeLocalEvent not require EntityEventArgs.
* Add autocomplete to `tp` command.
* Add button to jump to live chat when scrolled up.
* Add autocomplete to `savemap` and `savegrid`.

### Bugfixes

* Fix velocity not re-applying correctly on re-parenting.
* Fix Equatable on FormattedMessage.
* Fix SharedTransformSystem methods logging errors on resolves.

### Other

* Significantly optimized tile edge rendering.

### Internal

* Remove duplicate GetMassData method.
* Inline manifold points for physics.


## 250.0.0

### Breaking changes

* The default shader now interprets negative color modulation as a flag that indicates that the light map should be ignored.
  * This can be used to avoid having to change the light map texture, thus reducing draw batches.
  * Sprite layers that are set to use the "unshaded" shader prototype now use this.
  * Any fragment shaders that previously the `VtxModulate` colour modulation variable should instead use the new `MODULATE` variable, as the former may now contain negative values.

### New features

* Add OtherBody API to contacts.
* Make FormattedMessages Equatable.
* AnimationCompletionEvent now has the AnimationPlayerComponent.
* Add entity description as a tooltip on the entity spawn panel.

### Bugfixes

* Fix serialization source generator breaking if a class has two partial locations.
* Fix map saving throwing a `DirectoryNotFoundException` when given a path with a non-existent directory. Now it once again creates any missing directories.
* Fix map loading taking a significant time due to MappingDataNode.Equals calls being slow.

### Other

* Add Pure to some Angle methods.

### Internal

* Cleanup some warnings in classes.


## 249.0.0

### Breaking changes

* Layer is now read-only on VisibilityComponent and isn't serialized.

### New features

* Added a debug overlay for the linear and angular velocity of all entities on the screen. Use the `showvel` and `showangvel` commands to toggle it.
* Add a GetWorldManifold overload that doesn't require a span of points.
* Added a GetVisMaskEvent. Calling `RefreshVisibilityMask` will raise it and subscribers can update the vismask via the event rather than subscribers having to each manually try and handle the vismask directly.

### Bugfixes

* `BoxContainer` no longer causes stretching children to go below their minimum size.
* Fix lights on other grids getting clipped due to ignoring the light range cvar.
* Fix the `showvelocities` command.
* Fix the DirtyFields overload not being sandbox safe for content.

### Internal

* Polygon vertices are now inlined with FixedArray8 and a separate SlimPolygon using FixedArray4 for hot paths rather than using pooled arrays.


## 248.0.2

### Bugfixes

* Don't throw in overlay rendering if MapUid not found.

### Internal

* Reduce EntityManager.IsDefault allocations.


## 248.0.1

### Bugfixes

* Bump ImageSharp version.
* Fix instances of NaN gain for audio where a negative-infinity value is being used for volume.


## 248.0.0

### Breaking changes

* Use `Entity<MapGridComponent>` for TileChangedEvent instead of EntityUid.
* Audio files are no longer tempo perfect when being played if the offset is small. At some point in the future an AudioParams bool is likely to be added to enforce this.
* MoveProxy method args got changed in the B2DynamicTree update.
* ResPath will now assert in debug if you pass in an invalid path containing the non-standardized directory separator.

### New features

* Added a new `MapLoaderSystem.TryLoadGrid()` override that loads a grid onto a newly created map.
* Added a CVar for the endbuffer for audio. If an audio file will play below this length (for PVS reasons) it will be ignored.
* Added Regex.Count + StringBuilder.Chars setter to the sandbox.
* Added a public API for PhysicsHull.
* Made MapLoader log more helpful.
* Add TryLoadGrid override that also creates a map at the same time.
* Updated B2Dynamictree to the latest Box2D V3 version.
* Added SetItems to ItemList control to set items without removing the existing ones.
* Shaders, textures, and audio will now hot reload automatically to varying degrees. Also added IReloadManager to handle watching for file-system changes and relaying events.
* Wrap BUI disposes in a try-catch in case of exceptions.


### Bugfixes

* Fix some instances of invalid PlaybackPositions being set.
* Play audio from the start of a file if it's only just come into PVS range / had its state handled.
* Fix TryCopyComponents.
* Use shell.WriteError if TryLoad fails for mapping commands.
* Fix UI control position saving causing exceptions where the entity is cleaned-up alongside a state change.
* Fix Map NetId completions.
* Fix some ResPath calls using the wrong paths.

### Internal

* Remove some unused local variables and the associated warnings.


## 247.2.0

### New features

* Added functions for copying components to `IEntityManager` and `EntitySystem`.
* Sound played from sound collections is now sent as "collection ID + index" over the network instead of the final filename.
  * This enables integration of future accessibility systems.
  * Added a new `ResolvedSoundSpecifier` to represent played sounds. Methods that previously took a filename now take a `ResolvedSoundSpecifier`, with an implicit cast from string being interpreted as a raw filename.
* `VisibilitySystem` has been made accessible to shared as `SharedVisibilitySystem`.
* `ScrollContainer` now has properties exposing `Value` and `ValueTarget` on its internal scroll bars.

### Bugfixes

* Fix prototype hot reload crashing when adding a new component already exists on an entity.
* Fix maps failing to save in some cases related to tilemap IDs.
* Fix `Regex.Escape(string)` not being available in sandbox.
* Prototypes that parent themselves directly won't cause the game to hang on an infinite loop anymore.
* Fixed disconnecting during a connection attempt leaving the client stuck in a phantom state.

### Internal

* More warning cleanup.

## 247.1.0

### New features

* Added support for `Color[]` shader uniforms
* Added optional minimumDistance parameter to `SharedJointSystem.CreateDistanceJoint()`

### Bugfixes

* Fixed `EntitySystem.DirtyFields()` not actually marking fields as dirty.

### Other

* Updated the Yamale map file format validator to support v7 map/grid files.


## 247.0.0

### Breaking changes

* `ITileDefinitionManager.AssignAlias` and general tile alias functionality has been removed. `TileAliasPrototype` still exist, but are only used during entity deserialization.
* `IMapManager.AddUninitializedMap` has been removed. Use the map-init options on `CreateMap()` instead.
* Re-using a MapId will now log a warning. This may cause some integration tests to fail if they are configured to fail
  when warnings are logged.
* The minimum supported map format / version has been increased from 2 to 3.
* The server-side `MapLoaderSystem` and associated classes & structs has been moved to `Robust.Shared`, and has been significantly modified.
  * The `TryLoad` and `Save` methods have been replaced with grid, map, generic entity variants. I.e, `SaveGrid`, `SaveMap`, and `SaveEntities`.
  * Most of the serialization logic and methods have been moved out of `MapLoaderSystem` and into new `EntitySerializer`
    and `EntityDeserializer` classes, which also replace the old `MapSerializationContext`.
  * The `MapLoadOptions` class has been split into `MapLoadOptions`, `SerializationOptions`, and `DeserializationOptions`
    structs.
* The interaction between PVS overrides and visibility masks / layers have changed:
  * Any forced entities (i.e., `PvsOverrideSystem.AddForceSend()`) now ignore visibility masks.
  * Any global & session overrides (`PvsOverrideSystem.AddGlobalOverride()` & `PvsOverrideSystem.AddSessionOverride()`) now respect visibility masks.
  * Entities added via the `ExpandPvsEvent` respect visibility masks.
  * The mask used for any global/session overrides can be modified via `ExpandPvsEvent.Mask`.
* Toolshed Changes:
  * The signature of Toolshed type parsers have changed. Instead of taking in an optional command argument name string, they now take in a `CommandArgument` struct.
  * Toolshed commands can no longer contain a '|', as this symbol is now used for explicitly piping the output of one command to another. command pipes. The existing `|` and '|~' commands have been renamed to `bitor` and `bitnotor`.
  * Semicolon terminated command blocks in toolshed commands no longer return anything. I.e., `i { i 2 ; }` is no longer a valid command, as the block has no return value.

### New features

* The current map format/version has increased from 6 to 7 and now contains more information to try support serialization of maps with null-space entities and full game saves.
* `IEntitySystemManager` now provides access to the system `IDependencyCollection`.
* Toolshed commands now support optional and `params T[]` arguments. optional / variable length commands can be terminated using ';' or '|'.

### Bugfixes

* Fixed entity deserialization for components with a data fields that have a AlwaysPushInheritance Attribute
* Audio entities attached to invisible / masked entities should no longer be able to temporarily make those entities visible to all players.
* The map-like Toolshed commands now work when a collection is piped in.
* Fixed a bug in toolshed that could cause it to preferentially use the incorrect command implementation.
  * E.g., passing a concrete enumerable type would previously use the command implementation that takes in an unconstrained generic parameter `T` instead of a dedicated `IEnumeerable<T>` implementation.

### Other

* `MapChangedEvent` has been marked as obsolete, and should be replaced with `MapCreatedEvent` and `MapRemovedEvent.
* The default auto-completion hint for Toolshed commands have been changed and somewhat standardized. Most parsers should now generate a hint of the form:
  * `<name (Type)>` for mandatory arguments
  * `[name (Type)]` for optional arguments
  * `[name (Type)]...` for variable length arguments (i.e., for `params T[]`)


## 246.0.0

### Breaking changes

* The fixes to renderer state may have inadvertantly broken some rendering code that relied upon the old behavior.
* TileRenderFlag has been removed and now it's just a byte flag on the tile for content usage.

### New features

* Add BeforeLighting overlay draw space for overlays that need to draw directly to lighting and want to do it immediately beforehand.
* Change BlurLights to BlurRenderTarget and make it public for content usage.
* Add ContentFlag to tiles for content-flag usage.
* Add a basic mix shader for doing canvas blends.
* Add GetClearColorEvent for content to override the clear color behavior.

### Bugfixes

* Fix pushing renderer state not restoring stencil status, blend status, queued shader instance scissor state.


## 245.1.0

### New features

* Add more info to the AnchorEntity debug message.
* Make ParseObject public where it will parse a supplied Type and string into the specified object.

### Bugfixes

* Fix EntityPrototypeView not always updating the entity correctly.
* Tweak BUI shutdown to potentially avoid skipping closing.

### Other

* Increase Audio entity despawn buffer to avoid clipping.


## 245.0.0

### Breaking changes

* `BoundUserInterface.Open()` now has the `MustCallBase` attribute

### Bugfixes

* Fixed an error in `MappingDataNode.TryAddCopy()`, which was causing yaml inheritance/deserialization bugs.


## 244.0.0

### Breaking changes

* Increase physics speedcap default from 35m/s to 400m/s in-line with box2d v3.

### New features

* Add EntityManager overloads for ComponentRegistration that's faster than the generic methods.
* Add CreateWindowCenteredRight for BUIs.

### Bugfixes

* Avoid calling UpdateState before opening a BUI.


## 243.0.1

### Bugfixes

* Fixed `BaseWindow` sometimes not properly updating the mouse cursor shape.
* Revert `BaseWindow` OnClose ordering due to prior reliance upon the ordering.


## 243.0.0

### Breaking changes

* RemoveChild is called after OnClose for BaseWindow.

### New features

* BUIs now have their positions saved when closed and re-used when opened when using the `CreateWindow<T>` helper or via manually registering it via RegisterControl.

### Other

* Ensure grid fixtures get updated in client state handling even if exceptions occur.


## 242.0.1

### Bugfixes

* Fixed prototype reloading/hotloading not properly handling data-fields with the `AlwaysPushInheritanceAttribute`
* Fix the pooled polygons using incorrect vertices for EntityLookup and MapManager.

### Internal

* Avoid normalizing angles constructed from vectors.


## 242.0.0

### Breaking changes

* The order in which the client initialises networked entities has changed. It will now always apply component states, initialise, and start an entity's parent before processing any children. This might break anything that was relying on the old behaviour where all component states were applied before any entities were initialised & started.
* `IClydeViewport` overlay rendering methods now take in an `IRenderHandle` instead of a world/screen handle.
* The `OverlayDrawArgs` struct now has an internal constructor.

### New features

* Controls can now be manually restyled via `Control.InvalidateStyleSheet()` and `Control.DoStyleUpdate()`
* Added `IUserInterfaceManager.RenderControl()` for manually drawing controls.
* `OverlayDrawArgs` struct now has an `IRenderHandle` field such that overlays can use the new `RenderControl()` methods.
* TileSpawnWindow will now take focus when opened.

### Bugfixes

* Fixed a client-side bug where `TransformComponent.GridUid` does not get set properly when an existing entity is attached to a new entity outside of the player's PVS range.
* EntityPrototypeView will only create entities when it's on the UI tree and not when the prototype is set.
* Make CollisionWake not log errors if it can't resolve.

### Other

* Replace IPhysShape API with generics on IMapManager and EntityLookupSystem.

### Internal

* Significantly reduce allocations for Box2 / Box2Rotated queries.


## 241.0.0

### Breaking changes

* Remove DeferredClose from BUIs.

### New features

* Added `EntityManager.DirtyFields()`, which allows components with delta states to simultaneously mark several fields as dirty at the same time.
* Add `CloserUserUIs<T>` to close keys of a specific key.

### Bugfixes

* Fixed `RaisePredictiveEvent()` not properly re-raising events during prediction for event handlers that did not take an `EntitySessionEventArgs` argument.
* BUI openings are now deferred to avoid having slight desync between deferred closes and opens occurring in the same tick.


## 240.1.2


## 240.1.1

### Bugfixes

* Fixed one of the `IOverlayManager.RemoveOverlay` overrides not fully removing the overlay.


## 240.1.0

### New features

* Added an `AsNullable` extension method for converting an `Entity<T>` into an `Entity<T?>`

### Bugfixes

* Fixed an exception in `PhysicsSystem.DestroyContacts()` that could result in entities getting stuck with broken physics.

### Other

* `GamePrototypeLoadManager` will now send all uploaded prototypes to connecting players in a single `GamePrototypeLoadMessage`, as opposed to one message per upload.


## 240.0.1

### Bugfixes

* Fixed `SharedBroadphaseSystem.GetBroadphases()` not returning the map itself, which was causing physics to not work properly off-grid.


## 240.0.0

### Breaking changes

* `ComponentRegistry` no longer implements `ISerializationContext`
* Tickrate values are now `ushort`, allowing them to go up to 65535.

### New features

* Console completion options now have new flags for preventing suggestions from being escaped or quoted.
* Added `ILocalizationManager.HasCulture()`.
* Static `EntProtoId<T>` fields are now validated to exist.

### Bugfixes

* Fixed a state handling bug in replays, which was causing exceptions to be thrown when applying delta states.

### Other

* Reduced amount of `DynamicMethod`s used by serialization system. This should improve performance somewhat.

### Internal

* Avoided sorting overlays every render frame.
* Various clean up to grid fixture code/adding asserts.

## 239.0.1

### Bugfixes

* Fix logging of received packets with `net.packet` logging level.
* Downgrade `VorbisPizza` to fix audio playback for systems without AVX2 support.

### Other

* Improved performance of some Roslyn analyzers and source generators, which should significantly improve compile times and IDE performance.


## 239.0.0

### Breaking changes

* Robust now uses **.NET 9**.
* `ISerializationManager` will now log errors if it encounters `Entity<T>` data-fields.
  * To be clear, this has never been supported and is not really a breaking change, but this will likely require manual intervention to prevent tests from failing.
* `IClyde.TextInputSetRect`, `TextInputStart` and `TextInputStop` have been moved to be on `IClydeWindow`.
* Updated various NuGet dependencies and removed some other ones, of note:
  * `FastAccessors`, which is a transitive dep we never used, is now gone. It might have snuck into some `using` statement thanks to your IDE, and those will now fail to compile. Remove them.
  * NUnit `Is.EqualTo(default)` seems to have ambiguous overload resolution in some cases now, this can be fixed by using an explicit `default(type)` syntax.
  * This also fixed various false-positive warnings reported by NuGet.

### New features

* Added `MockInterfaces.MakeConfigurationManager` for creating functional configuration managers for unit test mocking.
* Added `ISawmill.IsLogLevelEnabled()` to avoid doing expensive verbose logging operations when not necessary.
* ``string[] Split(System.ReadOnlySpan`1<char>)`` is now available in sandbox.

### Bugfixes

* Fixed auto-generated component delta-states not raising `AfterAutoHandleStateEvent`
* Fixed auto-generated component delta-states improperly implementing `IComponentDeltaState` methods. May have caused bugs in replays.
* Fixed `Robust.Client.WebView` on the launcher via a new release.
* Fixed an exception that could occur when saving a map that had tiles migrated by alias.

### Other

* The `loglevel` command now properly shows the "`null`" log level that resets the level to inheriting from parent. This was already supported by it, but the completions didn't list it.

### Internal

* Experimental SDL2 windowing backend has been replaced with SDL3. SDL3 backend is also more feature-complete, though it is still not in use.
* Updated CEF used by Robust.Client.WebView to 131.3.5.

## 238.0.1

### Bugfixes

* Fixed source generation for auto-networked EntityUid Dictionaries missing a semicolon
* Fixed PlacementManager using the wrong coordinates when deleting entities in an area.


## 238.0.0

### Breaking changes

* Some toolshed command syntax/parsing has changed slightly, and several toolshed related classes and interfaces have changed significantly, including ToolshedManager, type parsers, invocation contexts, and parser contexts. For more detail see the the description of PR #5455


## 237.4.0

### New features

* Implement automatic field-level delta states via AutoGenerateComponentState via opt-in.

### Bugfixes

* Remove redundant TransformComponentState bool.


## 237.3.0

### New features

* Added stack-like functions to `ValueList<T>` and added an `AddRange(ReadOnlySpan<T>)` overload.
* Added new `AssetPassFilterDrop`.
* Added a new RayCastSystem with the latest Box2D raycast + shapecasts implemented.

### Bugfixes

* Fixed `IPrototypeManager.TryGetKindFrom()` not working for prototypes with automatically inferred kind names.

### Other

* Sandbox error reference locator now works with generic method calls.


## 237.2.0

### Breaking changes

* `SharedEyeSystem..SetTarget()` will now also automatically remove the old target from the session's ViewSubscriptions

### New features

* `ImmutableArray<T>` can now be serialized by `RobustSerializer`.
* `RequiresLocationAttribute`, used by `ref readonly`, is now allowed by the sandbox.
* Added `DAT-OBJ()` localization function, for the dative case in certain languages.
* Client builds for FreeBSD are now made.
* Added `FormattedMessage.TrimEnd()`.
* Added Toolshed `with` for `ProtoId<T>`.

### Bugfixes

* Fix `UniqueIndex<,>.RemoveRange()` and`UniqueIndexHkm<,>.RemoveRange()` clearing the whole set instead of just removing the specified values.
* Avoid server crashes on some weird console setups (notably Pterodactyl).
* Avoid unhandled exceptions during server shutdown getting swallowed due logging into a disposed logger.
* Fix sandbox definitions for `Regex` functions returning `MatchCollection`.
* Fix minor layout bugs with `SplitContainer` and `BoxContainer`.

### Other

* Changed how multi-window rendering presents to the screen with a new CVar `display.thread_unlock_before_swap`. This is an experiment to see if it solves some synchronization issues.
* View Variables no longer clears the window on refresh while waiting on response from server.
* `SpinBox` buttons now have a `+` prefix for the positive ones.
* Improve Toolshed type intersection mechanism

### Internal

* Warning cleanup.

## 237.1.0

### New features

* csi's auto import-system can now handle generic types.
* csi's reflection helpers (like `fld()`) handle private members up the inheritance chain.

### Bugfixes

* Fix `UniqueIndexHkm<,>` and, by extension, entity data storage memory leaking.
* Fix bugs related to UIScale on `OSWindow`s.


## 237.0.0

### Breaking changes

* `IClydeWindow.Size` is now settable, allowing window sizes to be changed after creation.

### New features

* The game server's `/update` endpoint now supports passing more information on why an update is available.
  * This information is accessible via `IWatchdogApi.RestartRequested`.
  * Information can be specified by passing a JSON object with a `Reason` code and `Message` field.
* Added an "Erase" button to the tile spawn menu.
* Added `OSWindow.Create()`, which allows OS windows to be created & initialised without immediately opening/showing them.

### Other

* Made `WatchdogApi` and some members of `IWatchdogApi` private. These symbols should never have been accessed by content.


## 236.1.0

### New features

* `RequiredMemberAttribute` and `SetsRequiredMembersAttribute` have been added to the sandbox whitelist. I.e., you can now use the `required` keyword in client/shared code.
* Added `SwitchExpressionException` to sandbox. This type gets used if you have a `switch` expression with no default case.
* Added `LineEdit.SelectAllOnFocus`.
* `GameTitle`, `WindowIconSet` and `SplashLogo` are exposed in `IGameController`. These will return said information set in game options or whatever is set in `manifest.yml`.
* `BoundUserInterface` inheritors now have access to `PlayerManager`.
* Added `MuteSounds` bool to `BaseButton`.
* The engine has a new future-proof HWID system.
  * The auth server now manages HWIDs. This avoids HWID impersonation attacks.
  * The auth server can return multiple HWIDs. They are accessible in `NetUserData.ModernHWIds`.
  * The auth server also returns a trust score factor, accessible as `NetUserData.Trust`.
  * HWID can be disabled client side (`ROBUST_AUTH_ALLOW_HWID` env var) or server side (`net.hwid` cvar).
  * The old HWID system is still in place. It is intended that content switches to placing new bans against the new HWIDs.
  * Old HWIDs no longer work if the connection is not authenticated.
* `launchauth` command now recognizes `SS14_LAUNCHER_APPDATA_NAME`.
* Added new overload to `EntityLookupSystem.GetEntitiesIntersecting`.
* Added `Control.RemoveChild(int childIndex)`.
* `build.entities_category_filter` allows filtering the entity spawn panel to a specific category.

### Bugfixes

* Fixed `SpriteView` offset calculations when scaled.

### Other

* Sprite flicks are applied immediately when started.
* More warning fixes.
* If the server gets shut down before finishing startup, the reason is now logged properly.


## 236.0.0

### Breaking changes

* Revert IsTouching only being set to true if the contact were laready touching in clientside physics prediction.
* Don't touch IsTouching if both bodies are asleep for clientside physics contacts. This change and the one above should fix a lot of clientside contact issues, particularly around repeated incorrect clientside contact events.

### New features

* Added an analyzer to detect duplicate Dependency fields.

### Bugfixes

* Auto-networked dictionaries now use `TryAdd()` to avoid duplicate key errors when a dictionary contains multiple unknown networked entities.
* Fixed `ICommonSession.Ping` always returning zero instead of the ping. Note that this will still return zero for client-side code when trying to get the ping of other players.
* Hot reload XAML files on rename to fix them potentially not being reloaded with Visual Studio.
* Fix TabContainer click detection for non-1.0 UI scales.

### Other

* Obsolete some static localization methods.
* Tried to improve PVS tolerance to exceptions occurring.


## 235.0.0

### Breaking changes

* Several different `AudioSystem` methods were incorrectly given a `[return: NotNullIfNotNull]` attribute. Content code that uses these methods needs to be updated to perform null checks.
* noSpawn is no longer obsolete and is now removed in lieu of the EntityCategory HideSpawnMenu.

### Bugfixes

* physics.maxlinvelocity is now a replicated cvar.
* Fix DistanceJoint debug drawing in physics not using the local anchors.
* Fixed filtered AudioSystem methods playing a sound for all players when given an empty filter.
* Fixed equality checks for `MarkupNode` not properly handling attributes.
* Fixed `MarkupNode` not having a `GetHashCode()` implementation.
* Fixed a PVS error that could occur when trying to delete the first entity that gets created in a round.
* Fixed the "to" and "take" toolshed commands not working as intended.
* Rich text controls within an `OutputPanel` control will now become invisible when they are out of view.

### Other

* Improve precision for Quaternion2D constructor from angles.


## 234.1.0

### New features

* SharedAudioSystem now has PlayLocal which only runs audio locally on the client.

### Bugfixes

* Fix AudioParams not being passed through on PlayGlobal methods.


## 234.0.0

### Breaking changes

* Remove a lot of obsoleted code that has been obsoleted for a while.

### New features

* Add another GetLocalEntitiesIntersecting override.

### Other

* Mark large replays as requiring Server GC.
* Obsolete some IResourceCache proxies.


## 233.1.0

### New features

* Add GetGridEntities and another GetEntitiesIntersecting overload to EntityLookupSystem.
* `MarkupNode` is now `IEquatable<MarkupNode>`. It already supported equality checks, now it implements the interface.
* Added `Entity<T>` overloads to the following `SharedMapSystem` methods: `GetTileRef`, `GetAnchoredEntities`, `TileIndicesFor`.
* Added `EntityUid`-only overloads to the following `SharedTransformSystem` methods: `AnchorEntity`, `Unanchor`.

### Bugfixes

* Fixed equality checks for `MarkupNode` not properly handling attributes.
* Fixed toolshed commands failing to generate error messages when working with array types
* Fixed `MarkupNode` not having a `GetHashCode()` implementation.

### Other

* If `EntityManager.FlushEntities()` fails to delete all entities, it will now attempt to do so a second time before throwing an exception.


## 233.0.2

### Bugfixes

* Fix exceptions in client game state handling for grids. Now they will rely upon the networked fixture data and not try to rebuild in the grid state handler.


## 233.0.1

### Bugfixes

* Fix IsHardCollidable component to EntityUid references.


## 233.0.0

### Breaking changes

* Made EntityRenamed a broadcast event & added additional args.
* Made test runs parallelizable.
* Added a debug assert that other threads aren't touching entities.

### Bugfixes

* Fix some entitylookup method transformations and add more tests.
* Fix mousehover not updating if new controls showed up under the mouse.

### Internal

* `ClientGameStateManager` now only initialises or starts entities after their parents have already been initialized. There are also some new debug asserts to try ensure that this rule isn't broken elsewhere.
* Engine version script now supports dashes.


## 232.0.0

### Breaking changes

* Obsolete method `AppearanceComponent.TryGetData` is now access-restricted to `SharedAppearanceSystem`; use `SharedAppearanceSystem.TryGetData` instead.

### New features

* Added `SharedAppearanceSystem.AppendData`, which appends non-existing `AppearanceData` from one `AppearanceComponent` to another.
* Added `AppearanceComponent.AppearanceDataInit`, which can be used to set initial `AppearanceData` entries in .yaml.

### Bugfixes

* Fix BUI interfaces not deep-copying in state handling.
* Add Robust.Xaml.csproj to the solution to fix some XAML issues.

### Other

* Serialization will now add type tags (`!type:<T>`) for necessary `NodeData` when writing (currently only for `object` nodes).

### Internal

* Added `ObjectSerializer`, which handles serialization of the generic `object` type.


## 231.1.1

### Bugfixes

* Fixed a bug where the client might not add entities to the broadphase/lookup components.
* Fixed  various toolshed commands not working, including `sort`, `sortdown` `join` (for strings), and `emplace`

### Other

* Toolshed command blocks now stop executing if previous errors were not handled / cleared.


## 231.1.0

### New features

* Network `InterfaceData` on `UserInterfaceComponent`.
* Added `System.Decimal` to sandbox.
* Added XAML hot reloading.
* Added API for content to write custom files into replay through `IReplayFileWriter`.

### Other

* Optimized `EntityLookup` and other physics systems.

### Internal

* Added more tests related to physics.


## 231.0.1

### Other

* Add better logging to failed PVS sends.


## 231.0.0

### Breaking changes

* ViewSubscriber has been moved to shared; it doesn't actually do anything on the client but makes shared code easier.

### New features

* ContactEnumreator exists to iterate the contacts of a particular entity.
* Add FixturesChangeComponent as a generic way to add and remove fixtures easily.
* PointLightComponent enabling / disabling now has an attempt event if you wish to block it on content side.
* There's an OpenScreenAt overload for screen-relative coordinates.
* SpriteSystem has methods to get an entity's position in sprite terms.
* EntityManager and ComponentFactory now have additional methods that interact with ComponentRegistry and ComponentRegistryEntry.

### Bugfixes

* Fix PrototypeFlags Add not actually working.
* Fix BUIs going BRRT opening and closing repeatedly upon prediction. The closing now gets deferred to the update loop if it's still closed at the end of prediction.


## 230.2.0

### New features

* Add ProcessNow for IRobustJob as a convenience method where you may not want to run a job in the background sometimes.
* Add Vector2i helpers to all 8 neighbouring directions.

### Other

* Remove IThreadPoolWorkItem interface from IRobustJob.


## 230.1.0

### New features

* You can now pass `bool[]` parameters to shaders.
* Added `toolshed.nearby_entities_limit` CVar.
* Fix `RichTextLabel.Text` to clear and reset the message properly in all cases.
* `scene` command has tab completion now.
* `devwindow` UI inspector property catches exceptions for read properties.
* `SplitContainer.Flip()`

### Bugfixes

* Fix tile enlargement not being applied for some EntityLookup queries.
* `LocalizedEntityCommands` are now not initialized inside `RobustUnitTest`, fixing guaranteed test failures.
* Fixed issues with broadphase init breaking replays frequently.
* Fix uploaded prototypes and resources for clients connecting to a server.

### Other

* Improved error reporting for DataField analyzer.


## 230.0.1


## 230.0.0

### New features

* Added `InterpolatedStringHandlerArgumentAttribute` to the sandbox whitelist.
* `IUserInterfaceManager.Popup()` popups now have a copy to clipboard button.

### Bugfixes

* Security fixes
* Fix exception in `TimedDespawnComponent` spawning another `TimedDespawnComponent`.
* Fixed pool memory leak in physics `SolveIsland`.


## 229.1.2

### Bugfixes

* Fixed a bug where the client might not add entities to the broadphase/lookup components.


## 229.1.1

### Bugfixes

* Fix some teleportation commands not working in singleplayer or replays

### Other

* Audio entity names now include the filepath of the audio being played if relevant for debugging.


## 229.1.0

### Bugfixes

* Fix multithreading bug in ParallelTracker that caused the game to crash randomly.
* Fixed IPv6-only hosts not working properly with built-in HTTP clients.

### Other

* Added obsoletion warning for `Control.Dispose()`. New code should not rely on it.
* Reduced the default tickrate to 30 ticks.
* Encryption of network messages is now done concurrently to avoid spending main thread time. In profiles, this added up to ~8% of main thread time on RMC-14.


## 229.0.0

### Breaking changes

* Fixes large entities causing entity spawn menu to break.
* Made PhysicsHull an internal ref struct for some PolygonShape speedup.

### New features

* Audio ticks-per-second is now capped at 30 by default and controlled via `audio.tick_rate` cvar.
* Add CreateWindow and CreateDisposableControl helpers for BUIs.
* Add OnProtoReload virtual method to BUIs that gets called on prototype reloads.
* Add RemoveData to AppearanceSystem data.


## 228.0.0

### Breaking changes

* The `Color` struct's equality methods now check for exact equality. Use `MathHelper.CloseToPercent(Color, Color)` for the previous functionality.
* Added a toolshed.nearby_limit cvar to limit the maximum range of the nearby command. Defaults to 200.

### New features

* Added command usage with types to Toolshed command help.
* Add Text property to RichTextLabel.
* Whitelist System.Net.IPEndPoint.
* Add event for mass & angular inertia changes.
* Add SpriteSystem.IsVisible for layers.
* Add TryQueueDeleteEntity that checks if the entity is already deleted / queuedeleted first.

### Bugfixes

* Clients connecting to a server now always load prototype uploads after resource uploads, fixing ordering bugs that could cause various errors.


## 227.0.0

### Breaking changes

* Add a `loop` arg to SpriteSystem.GetFrame in case you don't want to get a looping animation.
* Remove obsolete VisibileSystem methods.

### New features

* Added `LocalizedEntityCommands`, which are console commands that have the ability to take entity system dependencies.
* Added `BeginRegistrationRegion` to `IConsoleHost` to allow efficient bulk-registration of console commands.
* Added `IConsoleHost.RegisterCommand` overload that takes an `IConsoleCommand`.
* Added a `Finished` boolean to `AnimationCompletedEvent` which allows distinguishing if an animation was removed prematurely or completed naturally.
* Add GetLocalTilesIntersecting for MapSystem.
* Add an analyzer for methods that should call the base implementation and use it for EntitySystems.

### Bugfixes

* Fix loading replays if string package is compressed inside a zip.

### Other

* Tab completions containing spaces are now properly quoted, so the command will actually work properly once entered.
* Mark EntityCoordinates.Offset as Pure so it shows as warnings if the variable is unused.
* Networked events will always be processed in order even if late.


## 226.3.0

### New features

* `System.Collections.IList` and `System.Collections.ICollection` are now sandbox safe, this fixes some collection expression cases.
* The sandboxing system will now report the methods responsible for references to illegal items.


## 226.2.0

### New features

* `Control.VisibilityChanged()` virtual function.
* Add some System.Random methods for NextFloat and NextPolarVector2.

### Bugfixes

* Fixes ContainerSystem failing client-side debug asserts when an entity gets unanchored & inserted into a container on the same tick.
* Remove potential race condition on server startup from invoking ThreadPool.SetMinThreads.

### Other

* Increase default value of res.rsi_atlas_size.
* Fix internal networking logic.
* Updates of `OutputPanel` contents caused by change in UI scale are now deferred until visible. Especially important to avoid updates from debug console.
* Debug console is now limited to only keep `con.max_entries` entries.
* Non-existent resources are cached by `IResourceCache.TryGetResource`. This avoids the game constantly trying to re-load non-existent resources in common patterns such as UI theme texture fallbacks.
* Default IPv4 MTU has been lowered to 700.
* Update Robust.LoaderApi.

### Internal

* Split out PVS serialization from compression and sending game states.
* Turn broadphase contacts into an IParallelRobustJob and remove unnecessary GetMapEntityIds for every contact.


## 226.1.0

### New features

* Add some GetLocalEntitiesIntersecting methods for `Entity<T>`.

### Other

* Fix internal networking logic


## 226.0.0

### Breaking changes

* `IEventBus.RaiseComponentEvent` now requires an EntityUid argument.
* The `AddedComponentEventArgs` and `RemovedComponentEventArgs` constructors are now internal

### New features

* Allow RequestScreenTexture to be set in overlays.

### Bugfixes

* Fix AnimationCompletedEvent not always going out.


## 225.0.0

### Breaking changes

* `NetEntity.Parse` and `TryParse` will now fail to parse empty strings.
* Try to prevent EventBus looping. This also caps the amount of directed component subscriptions for a particular component to 256.

### New features

* `IPrototypeManager.TryIndex` will now default to logging errors if passed an invalid prototype id struct (i,e., `EntProtoId` or `ProtoId<T>`). There is a new optional bool argument to disable logging errors.
* `Eye` now allows its `Position` to be set directly. Please only do this with the `FixedEye` child type constructed manually.
* Engine now respects the hub's `can_skip_build` parameter on info query, fixing an issue where the first hub advertisement fails due to ACZ taking too long.
* Add GetSession & TryGetSession to ActorSystem.
* Raise an event when an entity's name is changed.

### Bugfixes

* The `ent` toolshed command now takes `NetEntity` values, fixing parsing in practical uses.
* Fix ComponentFactory test mocks.
* Fix LookupFlags missing from a couple of EntityLookupSystem methods.

### Other

* Improved engine's Happy Eyeballs implementation, should result in more usage of IPv6 for HTTP APIs when available.
* Remove CompIdx locks to improve performance inside Pvs at higher player counts.
* Avoid a read lock in GetEntityQuery to also improve performance.
* Mark `EntityManager.System<T>` as Pure.


## 224.1.1

### Bugfixes

* Fixed UserInterfaceSystem sometimes throwing a key-not-found exception when trying to close UIs.


## 224.1.0

### New features

* `ServerIntegrationInstance` has new methods for adding dummy player sessions for tests that require multiple players.
* Linguini has been updated to v0.8.1. Errors will now be logged when a duplicate localization key is found.
* Added `UserInterfaceSystem.SetUi()` for modifying the `InterfaceData` associated with some BUI.
* Added the `EntityPrototypeView` control for spawning & rendering an entity prototype.

### Bugfixes

* Fix `UserInterfaceSystem` spamming client side errors when entities with UIs open are deleted while outside of PVS range.
* Fix Toolshed's EnumTypeParse not working enum values with upercase characters.
* Fixed `incmd` command not working due to an invalid cast.

### Other

* There have been various performance improvements to replay loading & playback.

### Internal

* Added `DummySession` and `DummyChannel` classes for use in integration tests and benchmarks to fool the server into thinking that there are multiple players connected.
* Added `ICommonSessionInternal` and updated `CommonSession` so that the internal setters now go through that interface.

## 224.0.1

### Bugfixes

* Fixes PVS throwing exceptions when invalid entities are passed to `ExpandPvsEvent`. Now it just logs an error.
* Fixes BUIs not properly closing, resulting in invalid entities in `UserInterfaceUserComponent.OpenInterfaces`
* Fixes an unknown/invalid prototype exception sometimes being thrown when running ``IPrototypeManager.ResolveResults()`


## 224.0.0

### Breaking changes

* `Matrix3` has been replaced with `System.Numerics.Matrix3x2`. Various Matrix related methods have been turned into extension methods in the `Matrix3Helpers` class.
* Engine `EntityCategory` prototype IDs have been changed to use CamelCase. I.e., `hideSpawnMenu` -> `HideSpawnMenu`
* Prototypes can now be implicitly cast `ProtoId<T>` or `EntProtoId` ID structs. The new implicit cast might cause previous function calls to be ambiguous.

### New features

* `Array.Clear(Array)` is now available in the sandbox.
* BUIs now use `ExpandPvsEvent`. I.e., if a player has a UI open, then the entity associated with that UI will always get sent to the player by the PVS system.
* Added `cvar_subs` command for listing all subscribers to cvar changes
* Entity categories have been reworked
  * Each category now has a `HideSpawnMenu` field. The old `HideSpawnMenu` category is now just a normal category with that field set to true.
  * Reworked category inheritance. Inheritance can now be disabled per category using a `Inheritable` field.
  * Entity prototypes can now be automatically added to categories based on the components that they have, either by specifying components when defining the category in yml, or by adding the EntityCategoryAttribute to the component class.

### Bugfixes

* Fixed client-side BUI error log spam if an unknown entity has a UI open.
* Fixed placement manager spawning entities with incorrect rotations.

### Other

* Added a try-catch block to BUI constructors, to avoid clients getting stuck in error loops while applying states.
* Attempting to play sounds on terminating entities no longer logs an error.


## 223.3.0

### New features

* Better exception logging for IRobustJob.
* Add SetGridAudio helper for SharedAudioSystem.

### Bugfixes

* Fix placement manager not setting entity rotation correctly.
* Fix grid-based audio not playing correctly.


## 223.2.0

### New features

* Added several new `FormattedMessage` methods for better exception tolerance when parsing markup. Several existing methods have been marked as obsolete, with new renamed methods taking their place.


## 223.1.2

### Bugfixes

* `MapGridComponent.LastTileModifiedTick` is now actually networked to clients.


## 223.1.1

### Bugfixes

* Fixed an exception caused by enum cvars using integer type values instead of enum values


## 223.1.0

### Other

* Various `ContainerSystem` methods have been obsoleted in favour of overrides that take in an `Entity` struct instead of `EntityUid`
* Various `EntityCoordinates` methods have been obsoleted with replacements added  to `SharedTransformSystem`


## 223.0.0

### Breaking changes

* The `ComponentState` class is now abstract. Networked components that don't have state information now just return a null state.
* The way that delta component states work has changed. It now expects there to be two different state classes, only one of which should implement `IComponentDeltaState<TFullState>`

### New features

* A new `replay.checkpoint_min_interval` cvar has been added. It can be used to limit the frequency at which checkpoints are generated when loading a replay.
* Added `IConfigurationManager.OnCVarValueChanged`. This is a c# event that gets invoked whenever any cvar value changes.

### Bugfixes

* `IEyeManager.GetWorldViewbounds()` and `IEyeManager.GetWorldViewbounds()` should now return the correct bounds if the main viewport does not take up the whole screen.

### Other

* The default values of various replay related cvars have been changed to try and reduce memory usage.


## 222.4.0

### New features

* Added the following types from `System.Numerics` to the sandbox: `Complex`, `Matrix3x2`, `Matrix4x4`, `Plane`, `Quaternion`, `Vector3`, `Vector4`.


## 222.3.0

### New features

* `ITileDefinition.EditorHidden` allows hiding a tile from the tile spawn panel.
* Ordered event subscriptions now take child types into account, so ordering based on a shared type will work.

### Bugfixes

* Cross-map BUI range checks now work.
* Paused entities update on prototype reload.

### Other

* Fixed build compatibility with .NET 8.0.300 SDK, due to changes in how Central Package Management behaves.
* Physics component has delta states to reduce network usage.


## 222.2.0

### New features

* Added `EntityQuery.Comp()` (abbreviation of `GetComponent()`)

### Bugfixes

* Fix `SerializationManager.TryGetVariableType` checking the wrong property.
* Fixed GrammarSystem mispredicting a character's gender

### Other

* User interface system now performs range checks in parallel


## 222.1.1

### Bugfixes

* Fixed never setting BoundUserInterface.State.

### Other

* Add truncate for filesaving.
* Add method for getting the type of a data field by name from ISerializationManager.


## 222.1.0

### New features

* Added `BoundKeyEventArgs.IsRepeat`.
* Added `net.lidgren_log_warning` and `net.lidgren_log_error` CVars.

### Bugfixes

* Fix assert trip when holding repeatable keybinds.

### Other

* Updated Lidgren to v0.3.1. This should provide performance improvements if warning/error logs are disabled.


## 222.0.0

### Breaking changes

* Mark IComponentFactory argument in EntityPrototype as mandatory.

### New features

* Add `EntProtoId<T>` to check for components on the attached entity as well.

### Bugfixes

* Fix PVS iterating duplicate chunks for multiple viewsubscriptions.

### Other

* Defer clientside BUI opens if it's the first state that comes in.


## 221.2.0

### New features

* Add SetMapAudio helper to SharedAudioSystem to setup map-wide audio entities.
* Add SetWorldRotNoLerp method to SharedTransformSystem to avoid client lerping.

### Bugfixes

* `SpriteComponent.CopyFrom` now copies `CopyToShaderParameters` configuration.


## 221.1.0


## 221.0.0

### Breaking changes

* `EntParentChangedMessage.OldMapId` is now an `EntityUid` instead of `MapId`
* `TransformSystem.DetachParentToNull()` is being renamed to `DetachEntity`
* The order in which `MoveEvent` handlers are invoked has been changed to prioritise engine subscriptions

### New features

* Added `UpdateHovered()` and `SetHovered()` to `IUserInterfaceManager`, for updating or modifying the currently hovered control.
* Add SwapPositions to TransformSystem to swap two entity's transforms.

### Bugfixes

* Improve client gamestate exception tolerance.

### Other

* If the currently hovered control is disposed, `UserInterfaceManager` will now look for a new control, rather than just setting the hovered control to null.

### Internal

* Use more `EntityQuery<T>` internally in EntityManager and PhysicsSystem.


## 220.2.0

### New features

* RSIs can now specify load parameters, mimicking the ones from `.png.yml`. Currently only disabling sRGB is supported.
* Added a second UV channel to Clyde's vertex format. On regular batched sprite draws, this goes 0 -> 1 across the sprite quad.
* Added a new `CopyToShaderParameters` system for `SpriteComponent` layers.


## 220.1.0

### Bugfixes

* Fix client-side replay exceptions due to dropped states when recording.

### Other

* Remove IP + HWId from ViewVariables.
* Close BUIs upon disconnect.


## 220.0.0

### Breaking changes

* Refactor UserInterfaceSystem.
  - The API has been significantly cleaned up and standardised, most noticeably callers don't need to worry about TryGetUi and can rely on either HasUi, SetUiState, CloseUi, or OpenUi to handle their code as appropriate.
  - Interface data is now stored via key rather than as a flat list which is a breaking change for YAML.
  - BoundUserInterfaces can now be completely handled via Shared code. Existing Server-side callers will behave similarly to before.
  - BoundUserInterfaces now properly close in many more situations, additionally they are now attached to the entity so reconnecting can re-open them and they can be serialized properly.


## 219.2.0

### New features

* Add SetMapCoordinates to TransformSystem.
* Improve YAML Linter and validation of static fields.

### Bugfixes

* Fix DebugCoordsPanel freezing when hovering a control.

### Other

* Optimise physics networking to not dirty every tick of movement.


## 219.1.3

### Bugfixes

* Fix map-loader not pausing pre-init maps when not actively overwriting an existing map.


## 219.1.2

### Bugfixes

* Fix map-loader not map-initialising grids when loading into a post-init map.


## 219.1.1

### Bugfixes

* Fix map-loader not map-initialising maps when overwriting a post-init map.


## 219.1.0

### New features

* Added a new optional arguments to various entity spawning methods, including a new argument to set the entity's rotation.

### Bugfixes

* Fixes map initialisation not always initialising all entities on a map.

### Other

* The default value of the `auth.mode` cvar has changed


## 219.0.0

### Breaking changes

* Move most IMapManager functionality to SharedMapSystem.


## 218.2.0

### New features

* Control layout properties such as `Margin` can now be set via style sheets.
* Expose worldposition in SpriteComponent.Render
* Network audio entity Play/Pause/Stop states and playback position.
* Add `Disabled` functionality to `Slider` control.


## 218.1.0

### New features

* Add IEquatable.Equals to the sandbox.
* Enable roslyn extensions tests in CI.
* Add a VerticalTabContainer control to match the horizontal one.

### Bugfixes

* Fix divison remainder issue for Colors, fixing purples.

### Other

* Default hub address (`hub.hub_urls`) has been changed to `https://hub.spacestation14.com/`.


## 218.0.0

### Breaking changes

* `Robust.Shared.Configuration.EnvironmentVariables` is now internal and no longer usable by content.

### New features

* Add TryGetRandom to EntityManager to get a random entity with the specified component and TryGetRandom to IPrototypeManager to return a random prototype of the specified type.
* Add CopyData to AppearanceSystem.
* Update UI themes on prototype reloads.
* Allow scaling the line height of a RichTextLabel.
* You can now specify CVar overrides via environment variable with the `ROBUST_CVAR_*` prefix. For example `ROBUST_CVAR_game__hostname=foobar` would set the appropriate CVar. Double underscores in the environment variable name are replaced with ".".
* Added non-generic variant of `GetCVar` to `IConfigurationManager`.
* Add type tracking to FieldNotFoundErrorNode for serialization.
* Distance between lines of a `RichTextLabel` can now be modified with `LineHeightScale`.
* UI theme prototypes are now updated when reloaded.
* New `RA0025` analyzer diagnostic warns for manual assignment to `[Dependency]` fields.

### Bugfixes

* Request headers in `IStatusHandlerContext` are now case-insensitive.
* SetWorldPosition rotation now more closely aligns with prior behavior.
* Fix exception when inspecting elements in some cases.
* Fix HTTP errors on watchdog ping not being reported.

### Other

* Add an analyzer for redundantly assigning to dependency fields.

### Internal

* Remove redundant Exists checks in ContainerSystem.
* Improve logging on watchdog pings.


## 217.2.1

### Bugfixes

* Fix LineEdit tests on engine.

### Internal

* Make various ValueList enumerators access the span directly for performance.


## 217.2.0

### New features

* Added `AddComponents` and `RemoveComponents` methods to EntityManager that handle EntityPrototype / ComponentRegistry bulk component changes.
* Add double-clicking to LineEdit.

### Bugfixes

* Properly ignore non-hard fixtures for IntersectRayWithPredicate.
* Fix nullable TimeSpan addition on some platforms.


## 217.1.0

### New features

* Added `IRobustRandom.GetItems` extension methods for randomly picking multiple items from a collections.
* Added `SharedPhysicsSystem.EffectiveCurTime`. This is effectively a variation of `IGameTiming.CurTime` that takes into account the current physics sub-step.

### Bugfixes

* Fix `MapComponent.LightingEnabled` not leaving FOV rendering in a broken state.

### Internal

* `Shuffle<T>(Span<T>, System.Random)` has been removed, just use the builtin method.


## 217.0.0

### Breaking changes

* TransformSystem.SetWorldPosition and SetWorldPositionRotation will now also perform parent updates as necessary. Previously it would just set the entity's LocalPosition which may break if they were inside of a container. Now they will be removed from their container and TryFindGridAt will run to correctly parent them to the new position. If the old functionality is desired then you can use GetInvWorldMatrix to update the LocalPosition (bearing in mind containers may prevent this).

### New features

* Implement VV for AudioParams on SoundSpecifiers.
* Add AddUi to the shared UI system.

### Bugfixes

* Fix the first measure of ScrollContainer bars.


## 216.0.0

### Breaking changes

* The `net.low_lod_distance` cvar has been replaced with a new `net.pvs_priority_range`. Instead of limiting the range at which all entities are sent to a player, it now extends the range at which high priorities can be sent. The default value of this new cvar is 32.5, which is larger than the default `net.pvs_range` value of 25.

### New features

* You can now specify a component to not be saved to map files with `[UnsavedComponent]`.
* Added `ITileDefinitionManager.TryGetDefinition`.
* The map loader now tries to preserve the `tilemap` contents of map files, which should reduce diffs when re-saving a map after the game's internal tile IDs have changed.

### Bugfixes

* Fix buffered audio sources not being disposed.


## 215.3.1

### Bugfixes

* Revert zstd update.


## 215.3.0

### New features

* `EntityQuery<T>` now has `HasComp` and `TryComp` methods that are shorter than its existing ones.
* Added `PlacementInformation.UseEditorContext`.
* Added `Vector2Helpers` functions for comparing ranges between vectors.

### Bugfixes

* `Texture.GetPixel()`: fixed off-by-one with Y coordinate.
* `Texture.GetPixel()`: fix stack overflow when reading large images.
* `Texture.GetPixel()`: use more widely compatible OpenGL calls.

### Other

* Disabled `net.mtu_expand` again by default, as it was causing issues.
* Updated `SharpZstd` dependency.


## 215.2.0

### New features

* Implement basic VV for SoundSpecifiers.

### Bugfixes

* Fix QueueDel during EndCollideEvents from throwing while removing contacts.


## 215.1.0

### New features

* Add a CompletionHelper for audio filepaths that handles server packaging.
* Add Random.NextAngle(min, max) method and Pick for `ValueList<T>`.
* Added an `ICommonSession` parser for toolshed commands.

### Bugfixes


## 215.0.0

### Breaking changes

* Update Lidgren to 0.3.0

### New features

* Made a new `IMetricsManager` interface with an `UpdateMetrics` event that can be used to update Prometheus metrics whenever they are scraped.
  * Also added a `metrics.update_interval` CVar to go along with this, when metrics are scraped without usage of Prometheus directly.
* IoC now contains an `IMeterFactory` implementation that you can use to instantiate metric meters.
* `net.mtu_ipv6` CVar allows specifying a different MTU value for IPv6.
* Allows `player:entity` to take a parameter representing the player name.
* Add collection parsing to the dev window for UI.
* Add a debug assert to Dirty(uid, comp) to catch mismatches being passed in.

### Bugfixes

* Support transform states with unknown parents.
* Fix serialization error logging.
* Fix naming of ResizableMemoryRegion metrics.
* Fix uncaught overflow exception when parsing NetEntities.

### Other

* The replay system now allows loading a replay with a mismatching serializer type hash. This means replays should be more robust against future version updates (engine security patches or .NET updates).
* `CheckBox`'s interior texture is now vertically centered.
* Lidgren.Network has been updated to [`v0.3.0`](https://github.com/space-wizards/SpaceWizards.Lidgren.Network/blob/v0.3.0/RELEASE-NOTES.md).
* Lowered default IPv4 MTU to 900 (from 1000).
* Automatic MTU expansion (`net.mtu_expand`) is now enabled by default.

### Internal

* Cleanup some Dirty component calls internally.


## 214.2.0

### New features

* Added a `Undetachable` entity metadata flag, which stops the client from moving an entity to nullspace when it moves out of PVS range.

### Bugfixes

* Fix tooltips not clamping to the left side of the viewport.
* Fix global audio property not being properly set.

### Internal

* The server game state / PVS code has been rewritten. It should be somewhat faster now, albeit at the cost of using more memory. The current engine version may be unstable.


## 214.1.1

### Bugfixes

* Fixed connection denial always causing redial.


## 214.1.0

### New features

* Added the `pvs_override_info` command for debugging PVS overrides.

### Bugfixes

* Fix VV for prototype structs.
* Fix audio limits for clientside audio.


## 214.0.0

### Breaking changes

* `NetStructuredDisconnectMessages` has received a complete overhaul and has been moved to `NetDisconnectMessage`. The API is no longer designed such that consumers must pass around JSON nodes, as they are not in sandbox (and clunky).

### New features

* Add a basic default concurrent audio limit of 16 for a single filepath to avoid overflowing audio sources.
* `NetConnectingArgs.Deny()` can now pass along structured data that will be received by the client.

### Bugfixes

* Fixed cursor position bugs when an empty `TextEdit` has a multi-line place holder.
* Fixed empty `TextEdit` throwing exception if cursor is moved left.


## 213.0.0

### Breaking changes

* Remove obsoleted BaseContainer methods.

### New features

* Add EntityManager.RaiseSharedEvent where the event won't go to the attached client but will be predicted locally on their end.
* Add GetEntitiesInRange override that takes in EntityCoordinates and an EntityUid hashset.

### Bugfixes

* Check if a sprite entity is deleted before drawing in SpriteView.


## 212.2.0

### New features

* Add IsHardCollidable to SharedPhysicsSystem to determine if 2 entities would collide.

### Other

* Double the default maximum replay size.


## 212.1.0

### New features

* Add nullable methods for TryIndex / HasIndex on IPrototypeManager.

### Bugfixes

* Fix TextureRect alignment where the strech mode is KeepCentered.


## 212.0.1

### Bugfixes

* Fix passing array by `this` instead of by `ref`.


## 212.0.0

### Breaking changes

* Change Collapsible controls default orientations to Vertical.

### New features

* Expose the Label control for Collapsible controls.
* Add GetGridPosition that considers physics center-of-mass.
* Add TileToVector methods to get the LocalPosition of tile-coords (taking into account tile size).
* Add some more helper methods to PVS filters around EntityUids.
* Add support for Dictionary AutoNetworkedFields.
* Add EnsureLength method for arrays.
* Add PushMarkup to FormattedMessage.
* Add DrawPrimitives overload for `List<Vector2>`
* Add more ValueList ctors that are faster.
* Add ToMapCoordinates method for NetCoordinates.

### Other

* Remove ISerializationHooks obsoletion as they are useful in some rare cases.

### Internal

* Bump max pool size for robust jobs.


## 211.0.2

### Bugfixes

* Fix TextureRect scaling not handling UIScale correctly.


## 211.0.1

### Bugfixes

* Fix GridChunkEnumerator on maps.


## 211.0.0

### Breaking changes

* Moved ChunkIndicesEnumerator to engine and to a re-useable namespace at Robust.Shared/Maps.

### New features

* Added an Enlarged method for Box2Rotated.

### Internal

* Significantly optimise ChunkEnumerator / FindGridsIntersecting in certain use cases by intersecting the grid's AABB with the local AABB to avoid iterating dummy chunks.


## 210.1.1

### Bugfixes

* Fixed multiple recent bugs with key binding storage.

### Other

* Change default of `ButtonGroup.IsNoneSetAllowed` to `true`. This makes it default again to the previous (unintentional) behavior.


## 210.1.0

### New features

* `NetUserId` implements `ISelfSerialize` so can be used in data fields.
* `ButtonGroup.IsNoneSetAllowed` to allow a button group to have no buttons pressed by default.


## 210.0.3


## 210.0.2

### Bugfixes

* Revert changes to `TextureRect` too.


## 210.0.1

### Bugfixes

* Revert changes to `TextureButton` that broke style property handling.


## 210.0.0

### New features

* Controls can now hook before, after, and during rendering of their children.
* IRenderHandle is now a public API, with the caveat that it's properties and methods are unstable.
* ButtonGroup now exposes what buttons it contains, alongside which is currently pressed.
* OptionButton has additional styleclasses, and has a hook for modifying it's internal buttons.
* PanelContainer.GetStyleBox() is now protected rather than private.
* TextureButton now uses a TextureRect instead of custom drawing code.
* TextureRect has additional style properties exposed.
    * A new property, TextureSizeTarget, was added, which allows specifying a size in virtual pixels that the control should attempt to draw at.
    * Stretch mode is now a style property.
    * Scale is now a style property.
* Avalonia.Metadata.XmlnsDefinitionAttribute is now permitted by the sandbox.
* Add MaxDimension property to Box2 to return the higher of the Width or Height.
* Add GetLocalPosition to convert ScreenCoordinates to coordinates relative to the control. Ignores window.
* Add GlobalRect and GlobalPixelRect for controls to get their UIBox2i in screen terms.
* Add dotted line drawing to DrawingHandleScreen.
* You can use `Subs.CVar()` from an entity systems to subscribe to CVar changes. This is more convenient than `IConfigurationManager.OnValueChanged` as it automatically unsubscribes on system shutdown.
* There is now a built-in type serializer for `DateTime`, so you can put `DateTime`s in your data fields.
* `System.Text.Unicode.UnicodeRange` and `UnicodeRanges` are now available in the sandbox.

### Bugfixes

* UI drawing now properly accounts for a control's draw routine potentially mangling the current matrix.
* UI roots now properly update when the global stylesheet is changed. They previously only did so if they had a dedicated stylesheet (which is the one case where they would be unaffected by a global sheet update.


## 209.0.1

### Bugfixes

* Fix missed import from 209.0.0.


## 209.0.0

### Breaking changes

* `replay.max_compressed_size` and `replay.max_uncompressed_size` CVars are now `long`.
* Remove obsolete CoordinatesExtension for ToEntityCoordinates from GridUid / Vector2i.

### New features

* Add GetEntitiesOnMap / GetChildEntities to EntityLookupSystem to return components on the specified map and components with the specified parent respectively.
* Add MaxDimension property to Box2 to return the higher of the Width or Height.
* Add GetLocalPosition to convert ScreenCoordinates to coordinates relative to the control. Ignores window.
* Add GlobalRect and GlobalPixelRect for controls to get their UIBox2i in screen terms.
* Add dotted line drawing to DrawingHandleScreen.
* `IConfigurationManager.LoadDefaultsFromTomlStream` properly does type conversions. This fixes scenarios like loading of `long` CVars.
* Add helper methods for TileRef / Vector2i to SharedMapSystem for ToCenterCoordinates (tile center EntityCoordinates) and ToCoordinates (tile origin to EntityCoordinates).
* Copy some of the coordinates extensions to SharedTransformSystem.

### Bugfixes

* Fixed integer overflows in replay max size calculation.
* Explicitly capped `replay.replay_tick_batchSize` internally to avoid high values causing allocation failures.

### Other

* Important MIDI performance improvements.


## 208.0.0

### Breaking changes

* Metadata flags are no longer serialized as they get rebuilt on entity startup.

### Bugfixes

* Log failing to load user keybinds and handle the exception.


## 207.1.0

### New features

* Add the ability to merge grids via GridFixtureSystem.


## 207.0.0

### Breaking changes

* Update EntityLookup internally so non-approximate queries use the GJK solver and are much more accurate. This also means the approximate flag matters much more if you don't need narrowphase checks.
* Add shape versions of queries for both EntityLookup and MapManager.

### Bugfixes

* Fix PVS full state updates not clearing session entities and causing exceptions.

### Other

* Integration tests now run `NetMessage`s through serialization rather than passing the objects between client and server. This causes tests that missed `[NetSerializer]` attributes on any objects that need them to fail.

### Internal

* Remove a lot of duplicate code internally from EntityLookup and MapManager.


## 206.0.0

### Breaking changes

* tpto will teleport you to physics-center instead of transform center instead.
* Rename local EntityLookup methods to reflect they take local AABBs and not world AABBs.

### New features

* Add some additional EntityLookup methods for local queries.
* Add support to PrototypeManager for parsing specific files / directories as abstract.

### Bugfixes

* Fix tpto short-circuiting if one of the listed entities isn't found.
* Fix tpto not allowing grids as targets.

### Other

* Reduce MIDI source update rate from 10hz to 4hz.

### Internal

* Remove some duplicate internal code in EntityLookupSystem.
* Skip serialization sourcegen in GLFW and Lidgren.


## 205.0.0

### Breaking changes

* The unused `Robust.Physics` project has been deleted.
* The project now uses [Central Package Management](https://learn.microsoft.com/en-us/nuget/consume-packages/central-package-management).
* (Almost) all the NuGet packages have been updated. This causes many problems. I am so sorry.
* Cleaned up some unused packages as well.


## 204.1.0

### New features

* New `EntitySystem` subscription helper for working with Bound User Interface events. You can find them by doing `Subs.BuiEvents<>()` in a system.
* The `EntityManager.Subscriptions` type (for building helper extension methods) now uses

### Bugfixes

* Avoid loading assemblies from content `/Assemblies` if Robust ships its own copy. This avoid duplicate or weird mismatching version issues.

### Other

* Removed glibc version check warning.


## 204.0.0

### Breaking changes

* Make EntityManager abstract and make IEntityManager.EntityNetManager not nullable.
* Make VVAccess.ReadWrite default for all Datafields instead of VVAccess.ReadOnly

### New features

* `TextEdit.OnTextChanged`
* Add Pick and PickAndTake versions for System.Random for ICollections.

### Bugfixes

* Fix `IClipboardManager.GetText()` returning null in some cases.
* Fix possible NRE in server-side console command completion code.
* Fix possible NRE on DebugConsole logs.
* Fix exception when VVing non-networked components.

### Other

* Remove "Do not use from content" from IComponent.


## 203.0.0

### Breaking changes

* `IComponentFactory.RegisterIgnore()` no longer supports overwriting existing registrations, components should get ignored before they are registered.
* Event bus subscriptions are now locked after `IEntityManager` has started, instead of after the first component gets added. Any event subscriptions now need to happen before startup (but after init).
* Event bus subscriptions must now be locked before raising any events.
* Delete FodyWeavers.xsd as it hasn't been used for a long time.
* Remove physics sleep cancelling as it was, in hindsight, a bad idea.

### New features

* `RobustUnitTest` now has a `ExtraComponents` field for automatically registering additional components.
* `IComponentFactory.RegisterIgnore()` now accepts more than one string.
* Added `IComponentFactory.RegisterTypes` for simultaneously registering multiple components.

### Bugfixes

* Clamp volume calculations for audio rather than throwing.


## 202.1.1

### Bugfixes

* Reverted some map/grid initialisation changes that might've been causing broadphase/physics errors.
* Fixed PVS sometimes sending entities without first sending their children.
* Fixed a container state handling bug caused by containers not removing expected entities when shutting down.
* Fixed a `EnsureEntity<T>` state handling bug caused by improper handling of entity deletions.
* Fixed a bad NetSyncEnabled debug assert.


## 202.1.0

### New features

* Add GetLocalEntitiesIntersecting overload that takes in a griduid and a Vector2i tile.


## 202.0.0

### Breaking changes

* Various entity manager methods now have a new `where T : IComponent` constraint.
* The `IComponentFactory.ComponentAdded` event has been renamed to `ComponentsAdded` and now provides an array of component registrations.
* `IComponentFactory.RegisterIgnore()` no longer supports overwriting existing registrations, components should get ignored before they are registered.

### New features

* Added `IComponentFactory.GetAllRegistrations()`
* Add IComponentState interface support for component states so structs can be used in lieu of classes.


## 201.0.0

### Breaking changes

* The `zCircleGradient` shader function arguments have changed. It now requires a pixel-size to ensure that the gradient is properly entered.

### Bugfixes

* Fixed some PVS null reference errors.


## 200.0.0

### Breaking changes

* MappingDataNode is now ordered.
* Make invalid AutoNetworkedFields compiler errors.

### New features

* `OSWindowStyles.NoTitleBar` (supported only on Linux X11 for now).

### Bugfixes

* Avoid calling DirtyEntity when a component's last modified tick is not current.
* Fix `tpgrid` allowing moving grids to nullspace.

### Other

* `OSWindowStyles.NoTitleOptions` is now supported on Linux X11.


## 199.0.0

### Breaking changes

* Various `IEntityManager` C# events now use `Entity<MetadataComponent>` instead of `EntityUid`
* Entity visibility masks now use a ushort instead of an integer.
* Run grid traversal on entity spawn.

### New features

* Added two new `IEntityManager` C# events that get raiseed before and after deleting ("flushing") all entities.
* Added a new `DeleteEntity()` override that takes in the entity's metadata and transform components.
* Add better audio logs.
* Expand z-library shader.
* Add a Box2i union for Vector2i and add a Contains variant that assumes the Vector2i is a tile and not a point.

### Bugfixes

* Try to prevent some NREs in PVS.
* More PVS fixes and cleanup.


## 198.1.0

### New features

* `IClydeViewport` now provides access to the light render target.
* Added a style-class to the `MenuBar` popup control.
* Added `NextGaussian()` extension method for `System.Random`.
* Added per-session variant of `PvsOverrideSystem.AddForceSend()`.

### Bugfixes

* Stopped the client from logging errors when attempting to delete invalid entities.

### Other

* The `DevWindow` UI inspector has been improved a bit and it now groups properties by their defining type.


## 198.0.1

### Bugfixes

* Fix preprocessor flag for FULL_RELEASE preventing building.


## 198.0.0

### Breaking changes

* Disable DefaultMagicAczProvider for FULL_RELEASE as it's only meant for debugging.

### New features

* Automatic UI scale is disabled by default for non-main windows. If desired, it can be re-enabled per window by changing `WindowRoot.DisableAutoScaling`.
* Add UI click and hover sound support via IUserInterfaceManager.SetClickSound / .SetHoverSound

### Bugfixes

* Fix GetEntitiesIntersecting for map entities without grids.

### Other

* Print more diagnostics on server startup.


## 197.1.0

### New features

* ACZ improvements: `IStatusHost.InvalidateAcz()` and `IStatusHost.SetFullHybridAczProvider()`.

### Bugfixes

* Fixes a PVS bug that happens when grids moved across maps.
* Fixes sprite animations not working properly


## 197.0.0

### Breaking changes

* PvsOverrideSystem has been reworked:
  * Session and global overrides now default to always being recursive (i.e., sending all children).
  * Session & global overrides will always respect a client's PVS budgets.
  * Entities with an override will now still be sent in the same way as other entities if they are within a player's view. If you want to prevent them from being sent, you need to use visibility masks.
  * Entities can have more than one kind of override (i.e., multiple sessions).

### New features

* Added a `PvsSize ` field to `EyeComponent`, which can be used to modify the PVS range of an eye.
* Added a new `NetLowLodRange` cvar for reducing the number of distant entities that get sent to a player. If a PVS chunk is beyond this range (but still within PVS range), then only high-priority entities on that chunk will get sent.
* Added a new metadata flag for tagging an entity as a "high prority" entity that should get sent even on distant chunks. This only works for entities that are directly attached to a grid or map. This is currently used by lights & occluders.

### Other

* PVS has been reworked again, and should hopefully be noticeable faster.
* PVS now prioritizes sending chunks that are closer to a player's eyes.


## 196.0.0

### Breaking changes

* Dirtying a non-networked component will now fail a debug assert.
* The `IInvocationContext` interface for toolshed commands now requires a UserId field. The session field should be cleared if a player disconnects.

### New features

* `LocalizationManager` now supports multiple fallback cultures
* SpriteView now supports using a `NetEntity` to select an entity to draw.
* Added methods for simultaneously dirtying several components on the same entity.
* Animated sprite layers now have a "Cycle" option that will reverse an animation when it finishes.

### Bugfixes

* Fixed a recursion/stack-overflow in `GridTraversalSystem`
* Ensure `Robust.Client.WebView` processes get shut down if game process exits uncleanly.
* Fixed Toolshed commands not properly functioning after disconnecting and reconnecting.

### Other

* Console command completions no longer suggest toolshed commands for non-toolshed commands.



## 195.0.1

### Bugfixes

* Fixes playing audio using audio streams
* Fixes placement manager exceptions when placing self deleting / spawner entities
* Fixed `IPrototypeManager.EnumeratePrototypes<T>` throwing an exception when there are no instances.


## 195.0.0

### New features

* Generic versions of `DebugTools.AssertEquals()` functions.
* `[Prototype]` now does not need to have a name specified, the name is inferred from the class name.

### Bugfixes

* Fixes a physics bug that could cause deleted entities to remain on the physics map.
* Fixes a bug in entity lookup code that could cause clients to get stuck in an infinite loop.

### Other

* `Robust.Client.WebView` has been brought alive again.
* The addition of physics joints is no longer deferred to the next tick.
* Grid traversal is no longer deferred to the next tick.
* Integration tests now fail when console commands log errors.


## 194.1.0

### New features

* `IAudioManager` has APIs to directly load `AudioStream`s from data streams.
* `AudioSystem` has new `Play*` methods.
* `EntityCoordinates.TryDelta()`
* `EntityLookupSystem.GetEntitiesInRange()` untyped hashset overload has `flags` parameter.


## 194.0.2

### Internal

* Added some null-checks to PVS to try reduce the error spam.


## 194.0.1

### Bugfixes

* Fixed `Control.SetPositionInParent` failing to move an entity to the last position.
* Fixed audio occlusion not working.

### Internal

* Added some logs for grid/map deletion and movement to debug some map loading issues.
* Refactored some parts of PVS. It should be slightly faster, though the game may be unstable for a bit.

## 194.0.0

### Breaking changes

* MoveEvent is no longer raised broadcast, subscribe to the SharedTransformSystem.OnGlobalMoveEvent C# event instead

### Bugfixes

* Fixed the game sometimes freezing while trying to load specific audio files.


## 193.2.0

### Other

* Added more PVS error logs


## 193.1.1

### Bugfixes

* Fixed an exception when building in FULL_RELEASE


## 193.1.0

### New features

* Added FrozenDictionary and FrozenHashSet to sandbox whitelist
* Added yaml type serializers for FrozenDictionary and FrozenHashSet
* Added `IPrototypeManager.GetInstances<T>()`
* `IPrototypeManager` now also raises `PrototypesReloadedEventArgs` as a system event.

### Bugfixes

* Might fix some PVS bugs added in the last version.

### Internal

* Various static dictionaries have been converted into FrozenDictionary.


## 193.0.0

### Breaking changes

* The `TransformChildrenEnumerator`'s out values are now non-nullable

### New features

* Added `IPrototypeManager.TryGetInstances()`, which returns a dictionary of prototype instances for a given prototype kind/type.

### Bugfixes

* Fixed `BaseAudioSource.SetAuxiliary()` throwing errors on non-EFX systems

### Internal


* The internals of PVS system have been reworked to reduce the number of dictionary lookups.
* `RobustMappedStringSerializer` now uses frozen dictionaries
* `IPrototypeManager` now uses frozen dictionaries


## 192.0.0

### Breaking changes

* `EntitySystem.TryGetEntity` is now `protected`.

### Internal

* PVS message ack processing now happens asynchronously
* Dependency collections now use a `FrozenDictionary`


## 191.0.1

### Bugfixes

.* Fix sandbox being broken thanks to .NET 8.


## 191.0.0

### Breaking changes

* Robust now uses **.NET 8**. Nyoom.

### Bugfixes

* `IResourceCache.TryGetResource<T>` won't silently eat all exceptions anymore.


## 190.1.1

### Bugfixes

* Revert broadphase job to prevent OOM from logs.


## 190.1.0

### New features

* Add OnGrabbed / OnReleased to slider controls.
* Add Rotation method for matrices and also make the precision slightly better when angles are passed in by taking double-precision not single-precision floats.

### Bugfixes

* Fix some grid setting asserts when adding gridcomponent to existing maps.


## 190.0.0

### New features

* Add color gradients to sliders.

### Bugfixes

* Fix HSV / HSL producing black colors on 360 hue.
* Stop terminating entities from prematurely detaching to nullspace.
* Ensure shader parameters update when swapping instances.

### Other

* Add more verbose logging to OpenAL errors.

### Internal

* Change NetSyncEnabled to an assert and fix instances where it slips through to PVS.


## 189.0.0

### Breaking changes

* Use the base AudioParams for networking not the z-offset adjusted ones.
* Modulate SpriteView sprites by the control's color modulation.

### New features

* Improve YAML linter error messages for parent nodes.
* ExpandPvsEvent will also be raised directed to the session's attached entity.

### Bugfixes

* Client clientside entity error spam.

### Internal

* Set priorGain to 0 where no EFX is supported for audio rather than 0.5.
* Try to hotfix MIDI lock contention more via a semaphore.


## 188.0.0

### Breaking changes

* Return null buffered audio if there's an exception and use the dummy instance internally.
* Use entity name then suffix for entity spawn window ordering.
* Change MidiManager volume to gain.
* Remove EntityQuery from the MapVelocity API.

### Bugfixes

* Potentially fix some audio issues by setting gain to half where EFX not found and the prior gain was 0.
* Log errors upon trying to spawn audio attached to deleted entities instead of trying to spawn them and erroring later.
* Fixed predicted audio spawns not applying the adjusted audio params.
* Fix GetDimensions for the screenhandle where the text is only a single line.


## 187.2.0

### New features

* Added a cancellable bool to physics sleeping events where we may wish to cancel it.

### Bugfixes

* Fix corrupted physics awake state leading to client mispredicts.


## 187.1.2

### Bugfixes

* Hotfix contact nullrefs if they're modified during manifold generation.


## 187.1.1

### Bugfixes

* Revert physics solver job to fix crashes until box2d v3 rolls around.
* Don't RegenerateContacts if the body isn't collidable to avoid putting non-collidable proxies on the movebuffer.


## 187.1.0

### Bugfixes

* Apply default audio params to all audio sources not just non-buffered ones.
* Avoid re-allocating broadphase job every tick and maybe fix a rare nullref for it.


## 187.0.0

### New features

* Improved error message for network failing to initialize.

### Bugfixes

* Fix not being able to add multiple PVS session overrides in a single tick without overwriting each one. This should fix issues with audio filters.

### Other

* Changed toolshed initialisation logs to verbose.


## 186.1.0

### New features

* Add public method to get PVS session overrides for a specific session.

### Internal

* Add temporary audio debugging.


## 186.0.0

### Breaking changes

* Global audio is now stored on its own map to avoid contamination issues with nullspace.

### Bugfixes

* Fix MIDIs playing cross-map
* Only dispose audio on game closure and don't stop playing if it's disposed elsewhere i.e. MIDIs.


## 185.2.0

### Bugfixes

* Bandaid deleted MIDI source entities spamming velocity error logs.

### Other

* Reverted MIDI audio not updating every frame due to lock contention with the MIDI renderer for now.


## 185.1.1

### Bugfixes

* Fix Z-Offset for audio not being applied on initialization.

### Internal

* Flag some internal queries as approximate to avoid unnecessary AABB checks. Some of these are already covered off with TestOverlap calls and the rest will need updating to do so in a future update.


## 185.1.0

### New features

* Audio listener's velocity is set using the attached entity's velocity rather than ignored.

### Bugfixes

* Fix imprecision on audio position


## 185.0.0

### Breaking changes

* Added a flag for grid-based audio rather than implicitly doing it.

### New features

* Added IRobustJob and IParallelRobustJob (which splits out into IRobustJob). These can be passed to ParallelManager for work to be run on the threadpool without relying upon Task.Run / Parallel.For which can allocate significantly more. It also has conveniences such as being able to specify batch sizing via the interface implementation.


## 184.1.0

### New features

* Add API to get gain / volume for a provided value on SharedAudioSystem.
* Make GetOcclusion public for AudioSystem.
* Add SharedAudioSystem.SetGain to complement SharedAudioSystem.SetVolume


## 184.0.1

### Bugfixes

* Update MIDI position and occlusion every frame instead of at set intervals.
* Fix global audio not being global.


## 184.0.0

### Internal

* Add RobustMemoryManager with RecyclableIOMemoryStream to significantly reduce MsgState allocations until better memory management is implemented.


## 183.0.0

### Breaking changes

* Audio rework has been re-merged now that the issues with packaging on server have been rectified (thanks PJB!)
* Reverted Arch pending further performance work on making TryGetComponent competitive with live.


## 182.1.1

### Internal

* Remove AggressiveInlining from Arch for debugging.


## 182.1.0

### New features

* Add IRobustRandom.SetSeed

### Other

* Add Arch.TrimExcess() back to remove excess archetypes on map load / EntityManager flush.


## 182.0.0

### Breaking changes

* Add EntityUid's generation / version to the hashcode.


## 181.0.2

### Bugfixes

* Fix exceptions from having too many lights on screen and causing the game to go black.
* Fix components having events raised in ClientGameStateManager before fully set and causing nullable reference exceptions.
* Replace tile intersection IEnumerables with TileEnumerator internally. Also made it public for external callers that wish to avoid IEnumerable.


## 181.0.1

### Bugfixes

* Fix the non-generic HasComp and add a test for good measure.


## 181.0.0

### Breaking changes

- Arch is merged refactoring how components are stored on engine. There's minimal changes on the API end to facilitate component nullability with much internal refactoring.


## 180.2.1


## 180.2.0

### New features

* Add EnsureEntity variants that take in collections.
* Add more MapSystem helper methods.

### Internal

* Cache some more PVS data to avoid re-allocating every tick.


## 180.1.0

### New features

* Add the map name to lsmap.
* Add net.pool_size to CVars to control the message data pool size in Lidgren and to also toggle pooling.

### Bugfixes

* Fix physics contraints causing enormous heap allocations.
* Fix potential error when writing a runtime log.
* Fix shape lookups for non-hard fixtures in EntityLookupSystem from 180.0.0


## 180.0.0

### Breaking changes

* Removed some obsolete methods from EntityLookupSystem.

### New features

* PhysicsSystem.TryGetNearest now supports chain shapes.
* Add IPhysShape methods to EntityLookupSystem rather than relying on AABB checks.
* Add some more helper methods to SharedTransformSystem.
* Add GetOrNew dictionary extension that also returns a bool on whether the key existed.
* Add a GetAnchoredEntities overload that takes in a list.

### Other

* Use NetEntities for the F3 debug panel to align with command usage.


## 179.0.0

### Breaking changes

* EyeComponent.Eye is no longer nullable

### New features

* Light rendering can now be enabled or disable per eye.

### Bugfixes

* Deserializing old maps with empty grid chunks should now just ignore those chunks.

### Other

* UnknownPrototypeException now also tells you the prototype kind instead of just the unkown ID.
* Adding or removing networked components while resetting predicted entities now results in a more informative exception.


## 178.0.0

### Breaking changes

* Most methods in ActorSystem have been moved to ISharedPlayerManager.
* Several actor/player related components and events have been moved to shared.

### New features

* Added `NetListAsArray<T>.Value` to the sandbox whitelist


## 177.0.0

### Breaking changes

* Removed toInsertXform and added containerXform in SharedContainerSystem.CanInsert.
* Removed EntityQuery parameters from SharedContainerSystem.IsEntityOrParentInContainer.
* Changed the signature of ContainsEntity in SharedTransformSystem to use Entity<T>.
* Removed one obsoleted SharedTransformSystem.AnchorEntity method.
* Changed signature of SharedTransformSystem.SetCoordinates to use Entity<T>.

### New features

* Added more Entity<T> query methods.
* Added BeforeApplyState event to replay playback.

### Bugfixes

* Fixed inverted GetAllMapGrids map id check.
* Fixed transform test warnings.
* Fixed PlacementManager warnings.
* Fixed reparenting bug for entities that are being deleted.

### Other

* Changed VerticalAlignment of RichTextLabel to Center to be consistent with Label.
* Changed PVS error log to be a warning instead.
* Marked insert and remove container methods as obsolete, added container system methods to replace them.
* Marked TransformComponent.MapPosition as obsolete, added GetMapCoordinates system method to replace it.

### Internal

* Moved TryGetUi/TryToggleUi/ToggleUi/TryOpen/OpenUi/TryClose/CloseUi methods from UserInterfaceSystem to SharedUserInterfaceSystem.


## 176.0.0

### Breaking changes

* Reverted audio rework temporarily until packaging is fixed.
* Changes to Robust.Packaging to facilitate Content.Packaging ports from the python packaging scripts.

### New features

* Add a cvar for max game state buffer size.
* Add an overload for GetEntitiesInRange that takes in a set.

### Bugfixes

* Fix PVS initial list capacity always being 0.
* Fix replay lerp error spam.


## 175.0.0

### Breaking changes

* Removed static SoundSystem.Play methods.
* Moved IPlayingAudioStream onto AudioComponent and entities instead of an abstract stream.
* IResourceCache is in shared and IClientResourceCache is the client version to use for textures.
* Default audio attenuation changed from InverseDistanceClamped to LinearDistanceClamped.
* Removed per-source audio attenuation.

### New features

* Add preliminary support for EFX Reverb presets + auxiliary slots; these are also entities.
* Audio on grid entities is now attached to the grid.

### Bugfixes

* If an audio entity comes into PVS range its track will start at the relevant offset and not the beginning.
* Z-Axis offset is considered for ReferenceDistance / MaxDistance for audio.
* Audio will now pause if the attached entity is paused.

### Other

* Changed audio Z-Axis offset from -5m to -1m.


## 174.0.0

### Breaking changes

* ActorComponent has been moved to `Robust.Shared.Player` (namespace changed).

### New features

* Added `SpriteSystem.GetFrame()` method, which takes in an animated RSI and a time and returns a frame/texture.
* Added `IRobustRandom.NextAngle()`


## 173.1.0

### New features

* Add physics chain shapes from Box2D.


## 173.0.0

### Breaking changes

* Remove GridModifiedEvent in favor of TileChangedEvent.

### Bugfixes

* Fix some grid rendering bugs where chunks don't get destroyed correctly.


## 172.0.0

### Breaking changes

* Remove TryLifestage helper methods.
* Refactor IPlayerManager to remove more IPlayerSession, changed PlayerAttachedEvent etc on client to have the Local prefix, and shuffled namespaces around.

### New features

* Add EnsureComponent(ref Entity<\T?>)

### Bugfixes

* Re-add force ask threshold and fix other PVS bugs.


## 171.0.0

### Breaking changes

* Change PlaceNextTo method names to be more descriptive.
* Rename RefreshRelay for joints to SetRelay to match its behaviour.

### Bugfixes

* Fix PVS error spam for joint relays not being cleaned up.

### Other

* Set EntityLastModifiedTick on entity spawn.


## 170.0.0

### Breaking changes

* Removed obsolete methods and properties in VisibilitySystem, SharedContainerSystem and MetaDataComponent.

### Bugfixes

* Fixed duplicate command error.
* Fixed not being able to delete individual entities with the delete command.

### Other

* FileLogHandler logs can now be deleted while the engine is running.


## 169.0.1

### Other

* The client now knows about registered server-side toolshed commands.

## 169.0.0

### Breaking changes

* Entity<T> has been introduced to hold a component and its owning entity. Some methods that returned and accepted components directly have been removed or obsoleted to reflect this.

### Other

* By-value events may now be subscribed to by-ref.
* The manifest's assemblyPrefix value is now respected on the server.


## 168.0.0

### Breaking changes

* The Component.OnRemove method has been removed. Use SubscribeLocalEvent<TComp, ComponentRemove>(OnRemove) from an EntitySystem instead.


## 167.0.0

### Breaking changes

* Remove ComponentExtensions.
* Remove ContainerHelpers.
* Change some TransformSystem methods to fix clientside lerping.

### Bugfixes

* Fixed PVS bugs from dropped entity states.

### Other

* Add more joint debug asserts.


## 166.0.0

### Breaking changes

* EntityUid-NetEntity conversion methods now return null when given a null value, rather than returning an invalid id.
* ExpandPvsEvent now defaults to using null lists to reduce allocations.
* Various component lifestage related methods have been moved from the `Component` class to `EntityManager`.
* Session/client specific PVS overrides are now always recursive, which means that all children of the overriden entity will also get sent.

### New features

* Added a SortedSet yaml serializer.

### Other

* AddComponentUninitialized is now marked as obsolete and will be removed in the future.
* DebugTools.AssertOwner() now accepts null components.


## 165.0.0

### Breaking changes

* The arguments of `SplitContainer`s resize-finished event have changed.

### New features

* The YAML validator now checks the default values of ProtoId<T> and EntProtoId data fields.

### Bugfixes

* The minimum draggable area of split containers now blocks mouse inputs.


## 164.0.0

### Breaking changes

* Make automatic component states infer cloneData.
* Removed cloneData from AutoNetworkedFieldAttribute. This is now automatically inferred.

### Internal

* Reduce Transform GetComponents in RecursiveDeleteEntity.


## 163.0.0

### Breaking changes

* Moved TimedDespawn to engine for a component that deletes the attached entity after a timer has elapsed.

### New features

* Add ExecuteCommand for integration tests.
* Allow adding / removing widgets of cub-controls.
* Give maps / grids a default name to help with debugging.
* Use ToPrettyString in component resolve errors to help with debugging.

### Bugfixes

* Fix console backspace exception.
* Fix rendering invalid maps spamming exceptions every frame.

### Internal

* Move ClientGameStatemanager local variables to fields to avoid re-allocating every tick.


## 162.2.1


## 162.2.0

### New features

* Add support for automatically networking entity lists and sets.
* Add nullable conversion operators for ProtoIds.
* Add LocId serializer for validation.

### Bugfixes

* Fix deleting a contact inside of collision events throwing.
* Localize VV.

### Internal

* Use CollectionsMarshal in GameStateManager.


## 162.1.1

### Bugfixes

* Fixes "NoSpawn" entities appearing in the spawn menu.


## 162.1.0

### New features

* Mark ProtoId as NetSerializable.

### Bugfixes

* Temporarily revert NetForceAckThreshold change as it can lead to client stalling.
* Fix eye visibility layers not updating on children when a parent changes.

### Internal

* Use CollectionsMarshal in RobustTree and AddComponentInternal.


## 162.0.0

### New features

* Add entity categories for prototypes and deprecate the `noSpawn` tag.
* Add missing proxy method for `TryGetEntityData`.
* Add NetForceAckThreshold cvar to forcibly update acks for late clients.

### Internal

* Use CollectionMarshals in PVS and DynamicTree.
* Make the proxy methods use MetaQuery / TransformQuery.


## 161.1.0

### New features

* Add more DebugTools assert variations.

### Bugfixes

* Don't attempt to insert entities into deleted containers.
* Try to fix oldestAck not being set correctly leading to deletion history getting bloated for pvs.


## 161.0.0

### Breaking changes

* Point light animations now need to use different component fields in order to animate the lights. `Enabled` should be replaced with `AnimatedEnable` and `Radius` should be replaced with `AnimatedRadius`

### New features

* EntProtoId is now net-serializable
* Added print_pvs_ack command to debug PVS issues.

### Bugfixes

* Fixes AngleTypeParser not using InvariantCulture
* Fixed a bug that was causing `MetaDataComponent.LastComponentRemoved` to be updated improperly.

### Other

* The string representation of client-side entities now looks nicer and simply uses a 'c' prefix.


## 160.1.0

### New features

* Add optional MetaDataComponent args to Entitymanager methods.

### Internal

* Move _netComponents onto MetaDataComponent.
* Remove some component resolves internally on adding / removing components.


## 160.0.2

### Other

* Transform component and containers have new convenience fields to make using VIewVariables easier.


## 160.0.0

### Breaking changes

* ComponentReference has now been entirely removed.
* Sensor / non-hard physics bodies are now included in EntityLookup by default.


## 159.1.0


## 159.0.3

### Bugfixes

* Fix potentially deleted entities having states re-applied when NetEntities come in.


## 159.0.2

### Bugfixes

* Fix PointLight state handling not queueing ComponentTree updates.


## 159.0.1

### Bugfixes

* Fix pending entity states not being removed when coming in (only on entity deletion).

### Internal

* Remove PhysicsComponent ref from Fixture.


## 159.0.0

### Breaking changes

* Remove ComponentReference from PointLights.
* Move more of UserInterfaceSystem to shared.
* Mark some EntitySystem proxy methods as protected instead of public.

### New features

* Make entity deletion take in a nullable EntityUid.
* Added a method to send predicted messages via BUIs.

### Other

* Add Obsoletions to more sourcegen serv4 methods.
* Remove inactive reviewers from CODEOWNERs.


## 158.0.0

### Breaking changes

* Remove SharedEyeComponent.
* Add Tile Overlay edge priority.


## 157.1.0

### New features

* UI tooltips now use rich text labels.


## 157.0.0

### Breaking changes

* Unrevert container changes from 155.0.0.
* Added server-client EntityUid separation. A given EntityUid will no longer refer to the same entity on the server & client.
* EntityUid is no longer net-serializable, use NetEntity instead, EntityManager & entity systems have helper methods for converting between the two,


## 156.0.0

### Breaking changes

* Revert container changes from 155.0.0.


## 155.0.0

### Breaking changes

* MapInitEvent now gets raised for components that get added to entities that have already been map-initialized.

### New features

* VirtualWritableDirProvider now supports file renaming/moving.
* Added a new command for toggling the replay UI (`replay_toggleui`).

### Bugfixes

* Fixed formatting of localization file errors.
* Directed event subscriptions will no longer error if the corresponding component is queued for deletion.


## 154.2.0



### New features

* Added support for advertising to multiple hubs simultaneously.
* Added new functions to ContainerSystem that recursively look for a component on a contained entity's parents.

### Bugfixes

* Fix Direction.TurnCw/TurnCcw to South returning Invalid.


## 154.1.0

### New features

* Add MathHelper.Max for TimeSpans.

### Bugfixes

* Make joint initialisation only log under IsFirstTimePredicted on client.

### Other

* Mark the proxy Dirty(component) as obsolete in line with EntityManager (Dirty(EntityUid, Component) should be used in its place).


## 154.0.0

### Breaking changes

* Change ignored prototypes to skip prototypes even if the prototype type is found.
* Moved IPlayerData interface to shared.

### New features

* Added a multiline text submit keybind function.

### Bugfixes

* Fixed multiline edits scrollbar margins.

### Internal

* Added more event sources.
* Made Toolshed types oneOff IoC injections.


## 153.0.0

### Breaking changes

* Removed SharedUserInterfaceComponent component references.
* Removed EntityDeletedMessage.

### Other

* Performance improvements for replay recording.
* Lidgren has been updated to [v0.2.6](https://github.com/space-wizards/SpaceWizards.Lidgren.Network/blob/v0.2.6/RELEASE-NOTES.md).
* Make EntityManager.AddComponent with a component instance set the owner if its default, add system proxy for it.

### Internal

* Added some `EventSource` providers for PVS and replay recording: `Robust.Pvs` and `Robust.ReplayRecording`.
* Added RecursiveMoveBenchmark.
* Removed redundant prototype resolving.
* Removed CollisionWake component removal subscription.
* Removed redundant DebugTools.AssertNotNull(netId) in ClientGameStateManager


## 152.0.0

### Breaking changes

* `Robust.Server.GameObjects.BoundUserInterface.InteractionRangeSqrd` is now a get-only property. Modify `InteractionRange` instead if you want to change it on active UIs.
* Remove IContainerManager.
* Remove and obsolete ComponentExt methods.
* Remove EntityStarted and ComponentDeleted C# events.
* Convert Tile.TypeId to an int. Old maps that were saved with TypeId being an ushort will still be properly deserialized.

### New features

* `BoundUserInterfaceCheckRangeEvent` can be used to implement custom logic for BUI range checks.
* Add support for long values in CVars.
* Allow user code to implement own logic for bound user interface range checks.

### Bugfixes

* Fix timers counting down slower than real time and drifting.
* Add missing System using statement to generated component states.
* Fix build with USE_SYSTEM_SQLITE.
* Fix prototype manager not being initialized in robust server simulation tests.
* Fix not running serialization hooks when copying non-byref data definition fields without a custom type serializer.

### Other

* Remove warning for glibc 2.37.
* Remove personally-identifiable file paths from client logs.

### Internal

* Disable obsoletion and inherited member hidden warnings in serialization source generated code.
* Update CI workflows to use setup-dotnet 3.2.0 and checkout 3.6.0.
* Fix entity spawn tests having instance per test lifecycle with a non static OneTimeTearDown method.
* Add new PVS test to check that there is no issue with entity states referencing other entities that the client is not yet aware of.


## 151.0.0


## 150.0.1

### Bugfixes

* Fix some partial datadefs.


## 150.0.0

### Breaking changes

* Remove the Id field from Fixtures as the Id is already stored on FixturesComponent.

### New features

* Add AbstractDictionarySerializer for abstract classes.
* Add many new spawn functions for entities for common operations.


## 149.0.1

### Bugfixes

* Fix serialization sharing instances when copying data definitions and not assigning null when the source is null.
* Fixed resizing a window to be bigger than its set maxsize crashing the client.


## 149.0.0

### Breaking changes

* Data definitions must now be partial, their data fields must not be readonly and their data field properties must have a setter.

### Internal

* Copying data definitions through the serialization manager is now faster and consumes less memory.


## 148.4.0

### New features

* Add recursive PVS overrides and remove IsOverride()


## 148.3.0

### New features

* Happy eyeballs delay can be configured.
* Added more colors.
* Allow pre-startup components to be shut down.
* Added tile texture reload command.
* Add implementation of Random.Pick(ValueList<T> ..).
* Add IntegrationInstance fields for common dependencies.

### Bugfixes

* Prevent invalid prototypes from being spawned.
* Change default value of EntityLastModifiedTick from zero to one.
* Make DiscordRichPresence icon CVars server-side with replication.


## 148.2.0

### New features

* `SpinBox.LineEditControl` exposes the underlying `LineEdit`.
* Add VV attributes to various fields across overlay and sessions.
* Add IsPaused to EntityManager to check if an entity is paused.

### Bugfixes

* Fix SetActiveTheme not updating the theme.


## 148.1.0

### New features

* Added IgnoreUIChecksComponent that lets entities ignore bound user interface range checks which would normally close the UI.
* Add support for F16-F24 keybinds.

### Bugfixes

* Fix gamestate bug where PVS is disabled.

### Other

* EntityQuery.HasComponent override for nullable entity uids.


## 148.0.0

### Breaking changes

* Several NuGet dependencies are now private assets.
* Added `IViewportControl.PixelToMap()` and `PixelToMapEvent`. These are variants of the existing screen-to-map functions that should account for distortion effects.

### New features

* Added several new rich-text tags, including italic and bold-italic.

### Bugfixes

* Fixed log messages for unknown components not working due to threaded IoC issues.
* Replay recordings no longer record invalid prototype uploads.


## 147.0.0

### Breaking changes

* Renamed one of the EntitySystem.Dirty() methods to `DirtyEntity()` to avoid confusion with the component-dirtying methods.

### New features

* Added debug commands that return the entity system update order.

### Bugfixes

* Fixed a bug in MetaDataSystem that was causing the metadata component to not be marked as dirty.


## 146.0.0

### Breaking changes

* Remove readOnly for DataFields and rename some ShaderPrototype C# fields internally to align with the normal schema.

### Bugfixes

* Add InvariantCulture to angle validation.

### Internal

* Add some additional EntityQuery<T> usages and remove a redundant CanCollide call on fixture shutdown.


## 145.0.0

### Breaking changes

* Removed some old SpriteComponent data-fields ("rsi", and "layerDatums").

### New features

* Added `ActorSystem.TryGetActorFromUserId()`.
* Added IPrototypeManager.EnumerateKinds().

### Bugfixes

* Fixed SpriteSpecifierSerializer yaml validation not working properly.
* Fixed IoC/Threading exceptions in `Resource.Load()`.
* Fixed `TransformSystem.SetCoordinates()` throwing uninformative client-side errors.
* Fixed `IResourceManager.ContentFileExists()` and `TryContentFileRead()` throwing exceptions on windows when trying to open a directory.


## 144.0.1

### Bugfixes

* Fix some EntityLookup queries incorrectly being double transformed internally.
* Shrink TileEnlargement even further for EntityLookup default queries.


## 144.0.0

### Breaking changes

* Add new args to entitylookup methods to allow for shrinkage of tile-bounds checks. Default changed to shrink the grid-local AABB by the polygon skin to avoid clipping neighboring tile entities.
* Non-hard fixtures will no longer count by default for EntityLookup.

### New features

* Added new EntityLookup flag to return non-hard fixtures or not.


## 143.3.0

### New features

* Entity placement and spawn commands now raise informative events that content can handle.
* Replay clients can now optionally ignore some errors instead of refusing to load the replay.

### Bugfixes

* `AudioParams.PlayOffsetSecond` will no longer apply an offset that is larger then the length of the audio stream.
* Fixed yaml serialization of arrays of virtual/abstract objects.


### Other

* Removed an incorrect gamestate debug assert.


## 143.2.0

### New features

* Add support for tests to load extra prototypes from multiple sources.

### Bugfixes

* Fix named toolshed command.
* Unsubscribe from grid rendering events on shutdown.

### Other

* Remove unnecessary test prototypes.


## 143.1.0

### New features

* Add locale support for grammatical measure words.

### Bugfixes

* Don't raise contact events for entities that were QueueDeleted during the tick.
* Exception on duplicate broadcast subscriptions as this was unsupported behaviour.

### Other

* Add VV ReadWrite to PhysicsComponent BodyStatus.


## 143.0.0

### New features


- Toolshed, a tacit shell language, has been introduced.
  - Use Robust.Shared.ToolshedManager to invoke commands, with optional input and output.
  - Implement IInvocationContext for custom invocation contexts i.e. scripting systems.


## 142.1.2

### Other

* Don't log an error on failing to resolve for joint relay refreshing.


## 142.1.1

### Bugfixes

* Fixed a bad debug assert in `DetachParentToNull()`


## 142.1.0

### New features

* `IHttpClientHolder` holds a shared `HttpClient` for use by content. It has Happy Eyeballs fixed and an appropriate `User-Agent`.
* Added `DataNode.ToString()`. Makes it easier to save yaml files and debug code.
* Added some cvars to modify discord rich presence icons.
* .ogg files now read the `Artist` and `Title` tags and make them available via new fields in `AudioStream`.
* The default fragment shaders now have access to the local light level (`lowp vec3 lightSample`).
* Added `IPrototypeManager.ValidateAllPrototypesSerializable()`, which can be used to check that all currently loaded prototypes can be serialised & deserialised.

### Bugfixes

* Fix certain debug commands and tools crashing on non-SS14 RobustToolbox games due to a missing font.
* Discord rich presence strings are now truncated if they are too long.
* Fixed a couple of broadphase/entity-lookup update bugs that were affecting containers and entities attached to other (non-grid/map) entities.
* Fixed `INetChannel.Disconnect()` not properly disconnecting clients in integration tests.

### Other

* Outgoing HTTP requests now all use Happy Eyeballs to try to prioritize IPv6. This is necessary because .NET still does not support this critical feature itself.
* Made various physics related component properties VV-editable.
* The default EntitySystem sawmill log level now defaults to `Info` instead of `Verbose`. The level remains verbose when in debug mode.

### Internal

* The debug asserts in `DetachParentToNull()` are now more informative.


## 142.0.1

### Bugfixes

* Fix Enum serialization.


## 142.0.0

### Breaking changes

* `EntityManager.GetAllComponents()` now returns a (EntityUid, Component) tuple

### New features

* Added `IPrototypeManager.ValidateFields()`, which uses reflection to validate that the default values of c# string fields correspond to valid entity prototypes. Validates any fields with a `ValidatePrototypeIdAttribute`  and any data-field that uses the PrototypeIdSerializer custom type serializer.

### Other

* Replay playback will now log errors when encountering unhandled messages.
* Made `GetAssemblyByName()` throw descriptive error messages.
* Improved performance of various EntityLookupSystem functions


## 141.2.1

### Bugfixes

* Fix component trait dictionaries not clearing on reconnect leading to bad GetComponent in areas (e.g. entire game looks black due to no entities).


## 141.2.0

### Other

* Fix bug in `NetManager` that allowed exception spam through protocol abuse.


## 141.1.0

### New features

* MapInitEvent is run clientside for placementmanager entities to predict entity appearances.
* Add CollisionLayerChangeEvent for physics fixtures.


## 141.0.0

### Breaking changes

* Component.Initialize has been fully replaced with the Eventbus.

### Bugfixes

* Fixed potential crashes if buffered audio sources (e.g. MIDI) fail to create due to running out of audio streams.

### Other

* Pressing `^C` twice on the server will now cause it to hard-exit immediately.
* `Tools` now has `EXCEPTION_TOLERANCE` enabled.


## 140.0.0

### Breaking changes

* `IReplayRecordingManager.RecordingFinished` now takes a `ReplayRecordingFinished` object as argument.
* `IReplayRecordingManager.GetReplayStats` now returns a `ReplayRecordingStats` struct instead of a tuple. The units have also been normalized

### New features

* `IReplayRecordingManager` can now track a "state" object for an active recording.
* If the path given to `IReplayRecordingManager.TryStartRecording` is rooted, the base replay directory is ignored.

### Other

* `IReplayRecordingManager` no longer considers itself recording inside `RecordingFinished`.
* `IReplayRecordingManager.Initialize()` was moved to an engine-internal interface.


## 139.0.0

### Breaking changes

* Remove Component.Startup(), fully replacing it with the Eventbus.


## 138.1.0

### New features

* Add rotation methods to TransformSystem for no lerp.

### Bugfixes

* Fix AnimationCompleted ordering.


## 138.0.0

### Breaking changes

* Obsoleted unused `IMidiRenderer.VolumeBoost` property. Use `IMidiRenderer.VelocityOverride` instead.
* `IMidiRenderer.TrackedCoordinates` is now a `MapCoordinates`.

### New features

* Added `Master` property to `IMidiRenderer`, which allows it to copy all MIDI events from another renderer.
* Added `FilteredChannels` property to `IMidiRenderer`, which allows it to filter out notes from certain channels.
* Added `SystemReset` helper property to `IMidiRenderer`, which allows you to easily send it a SystemReset MIDI message.

### Bugfixes

* Fixed some cases were `MidiRenderer` would not respect the `MidiBank` and `MidiProgram.
* Fixed user soundfonts not loading.
* Fixed `ItemList` item selection unselecting everything when in `Multiple` mode.


## 137.1.0

### New features

* Added BQL `paused` selector.
* `ModUpdateLevel.PostInput` allows running content code after network and async task processing.

### Other

* BQL `with` now includes paused entities.
* The game loop now times more accurately and avoids sleeping more than necessary.
* Sandboxing (and thus, client startup) should be much faster when ran from the launcher.


## 137.0.0

### Breaking changes

* Component network state handler methods have been fully deprecated and replaced with the eventbus event equivalents (ComponentGetState and ComponentHandleState).


## 136.0.1

### Bugfixes

* Fixed debugging on Linux when CEF is enabled.


## 136.0.0

### New features

* Several more style box properties now scale with UI scale. Signature of some stylebox methods have been changed.

### Bugfixes

* Fixed OutputPanel scroll-bar not functioning properly.


## 135.0.0

### Breaking changes

* Style boxes now scale with the current UI scale. This affects how the the margins, padding, and style box textures are drawn and how controls are arranged. Various style box methods now need to be provided with the current UI scale.


## 134.0.0

### Breaking changes

* Several methods were moved out of the `UserInterface` components and into the UI system.
* The BUI constructor arguments have changed and now require an EntityUid to be given instead of a component.


## 133.0.0

### Breaking changes

* Replace Robust's Vector2 with System.Numerics.Vector2.

### New features

* `AssetPassPipe` has a new `CheckDuplicates` property that makes it explicitly check for and drop duplicate asset files passed through.

### Bugfixes

* Static entities that are parented to other entities will no longer collide with their parent.
* Fix some miscellaneous doc comments and typos (e.g. PvsSystem and EntityManager).
* Fix ContentGetDirectoryEntries.


## 132.2.0

### New features

* Add method to clear all joints + relayed joints on an entity.

### Other

* Lower default MTU to `1000`.

### Internal

* Resolved some warnings and unnecessary component resolves.


## 132.1.0

### New features

* `Robust.Shared.Physics.Events.CollisionChangeEvent` now has the `EntityUid` of the physics body.

### Other

* Paused entities now pause their animations. There's no guarantee they'll resume at the same point (use SyncSprite instead).

### Internal

* Fix ComponentTreeSystem warnings.
* Fix some miscellaneous other warnings.


## 132.0.1

### Bugfixes

* Return maps first from FindGridsIntersecting which fixes rendering order issues for grids.


## 132.0.0

### Breaking changes

* TimeOffsetSerializer now always reads & writes zeros unless it is reading/writing an initialized map. EntityPrototypes with TimeOffsetSerializer data-fields need to default to zero.\
* TimeOffsetSerializer now only applies a time offset when reading from yaml, not when copying.

### New features

* Added a function to count the number of prototypes of a given kind. See `IPrototypeManager.Count<T>()`.

### Bugfixes

* Fixed a bug in `IPrototypeManager.EnumerateParents()` that was causing it to not actually return the parent prototypes.

### Other

* Map serialisation will now log errors when saving an uninitialized map that contains initialized entities.


## 131.1.0

### New features

* Add NextByte method to random.
* Add method to get a random tile variant.

### Bugfixes

* Fix replay component state bug.

### Internal

* Remove some AggressiveOptimization attributes.


## 131.0.0

### Breaking changes

* `IWritableDirProvider` async functions have been removed.
* Replay recording & load API has been reworked to operate on zip files instead.
* Constants on `IReplayRecordingManager` have been moved to a new `ReplayConstants` class, renamed and values changed.

### New features

* Added `ISawmill.Verbose()` log functions.
* Replays are now written as `.zip` files. These will be [content bundles](https://docs.spacestation14.io/en/launcher/content-bundles) directly executable by the launcher if the server has the necessary build information.
* Client replays now use local time rather than UTC as default file name.


## 130.0.0

### Breaking changes

* Engine versions will no longer start with a leading 0.


## 0.129.0.1


## 129.0.0

### Breaking changes

* `AnchorSystem.Attach()` now behaves more like the obsolete `AttachToEntity()` methods as it will automatically detach a player from their current entity first.
* A chunk of server- and client-side `PrototypeLoadManager` code has been moved to shared.
* Replay recording and playback now supports client-side replays. Many replay related functions, cvars, and commands have changed.

### New features

* Richtext tags can now be overridden by content
* The LineEdit control now has a field to override the StyleBox
* `IWritableDirProvider` has new methods for async file writing.

### Bugfixes

* Updated Lidgren, fixing a bug where socket errors were not reported properly on Linux.

### Other

* The `Dirty()` method for networked components now has an override that takes  in an EntityUid. The old IEntityManager method being obsoleted.



## 0.128.0.0

### Breaking changes

* Add ILocalizationManager as a dependency on systems as `Loc`.


## 0.127.1.0

### New features

* Add SpriteSystem.Frame0 method for entity prototypes.


## 0.127.0.0

### Breaking changes

* Rename PVSSystem to PvsSystem.

### New features

* Added `launch.launcher` and `launch.content_bundle` CVars. These are intended to eventually replace the `InitialLaunchState` values.
* Allow `System.Net.IPAdress` through sandbox _properly_, add `System.Net.Sockets.AddressFamily` too.
* Systems now have their own logger sawmills automatically and can be access via `Log`.

### Bugfixes

* Make BoxContainer's MeasureOverride account for stretching.
* Fix IPAddress sandboxing.
* Revert physics contact getcomponents and also fix ShouldCollide ordering for PreventCollideEvent.


## 0.126.0.0

### Breaking changes

* Several `MapManager` methods were moved to `MapSystem`.
* The signature of grid lookup queries has changed, with a new optional `includeMap` bool added in-between other optional bools.

### New features

* `System.Net.IPAddress` is now accessible from the sandbox.

### Bugfixes

* Fixed RichText not rendering some tags properly for some UI scales.
* Text inside of `OutputPanel` controls should no longer overlap with the scrollbar.

### Other

* Obsoleted the following methods from `IPlayerSession`: `AttachToEntity`, `DetachFromEntity`. Use the methods in `ActorSystem` instead.
* Static Loggers (e.g., `Logger.Log()` are now obsoleted. Get a sawmill from ILogManager instead.
* Several `MetadataComponent` setters have been marked as obsolete. Use `MetaDataSystem` methods instead.

### Internal

* Removed several static logging calls.


## 0.125.0.1

### Other

* Use a logger sawmill in MapManager rather than the static logger.


## 0.125.0.0

### Breaking changes

* Several replay related cvars and commands have been renamed.

### New features

* Added support for basic replay playback. The API is likely to change in the next version or two.


## 0.124.0.1

### New features

* Added `CompletionHelper.ContentDirPath()`.
* Added `vfs_ls` command to list VFS contents.
* The resource manifest (`manifest.yml`) now accepts a `clientAssemblies` key. When given, only the assembly names listed will be loaded from `/Assemblies/` rather than automatically loading all assemblies found.

### Bugfixes

* Fix exception if running the `>` command (remote execute) without even a space after it.
* `ResPath.RelativeTo()` now considers non-rooted paths relative to `.`.
  * This fixes some things like `MemoryContentRoot`'s `FindFiles()` implementation.
* Fix `IContentRoot.GetEntries()` default implementation (used by all content roots except `DirLoader`) not working at all.
* Made `ResourceManager.ContentGetDirectoryEntries()` report content root mount paths as directories.

### Internal

* Made `ConfigurationManager` not-abstract anymore so we can instantiate it from tests.
* Added new tests for `ResourceManager`.


## 0.124.0.0

### Breaking changes

* PreventCollideEvent changes to align it with the other physics events.


## 0.123.1.1

### Bugfixes

* Also clone warmstarting data for joints in the physics solver.


## 0.123.1.0

### New features

* Add Box2.Rounded(int digits) method.
* Add Pure attributes to Box2 methods.


## 0.123.0.0

### New features

* Added `ValueList.RemoveSwap()`
* The Centroid property on polygon shapes is now available to content.

### Bugfixes

* Fixed keyboard events always propagating to the default viewport if `devwindow` is open.
* Fixed some map-manager queries not properly using the `approx` argument.

### Other

* Several build/version cvars are now replicated to clients, instead of being server exclusive.


## 0.122.0.0

### Breaking changes

* Obsolete some MapManager queries.
* Add EntityUid to some MapManager queries.


## 0.121.0.0

### Breaking changes

* Add replaying loading / reading.

### New features

* Add setter for PlayingStream that also updates source.
* Add IWritableDirProvider.OpenOSWindow.

### Bugfixes

* Fix component lookups not considering whether an entity is in a container and the flag is set.


## 0.120.0.0

### Breaking changes

* Relay contained joints to parents and no longer implicitly break them upon container changes.

### Bugfixes

* Fix upload folder command.
* Fix SpriteView scaling for aspect ratios.

### Internal

* Cleanup MapManager slightly.


## 0.119.0.1

### Bugfixes

* Fix non-hard kinematiccontroller fixtures not colliding.


## 0.119.0.0

### Breaking changes

* Move prototype upload commands to the engine.

### New features

* Add IContentRoot.FileExists(ResPath).


## 0.118.0.0

### Breaking changes

* ComponentRegistry has been re-namespaced.

### New features

* You can now provide a ComponentRegistry to SpawnEntity to override some components from the prototype.


## 0.117.0.0

### Breaking changes

* Deprecate some sprite methods and cleanup IconComponent.
* YAML Linter supports inheritance.


## 0.116.0.0

### Breaking changes

* Removed AppearanceVisualizers.
* Modify replay record directory selection.


## 0.115.0.0

### Breaking changes

* The signature and behaviour of `IClientGameStateManager.PartialStateReset()` has changed. By default it will no longer delete client-side entities, unless they are parented to a networked entity that is being deleted during the reset.


## 0.114.1.0

### New features

* Add a new method for physics joint removal.

### Other

* Slightly speedup entity deletion.

### Internal

* Remove static logs from EntityManager.


## 0.114.0.0

### Breaking changes

* The way that UI themes resolve textures has changed. Absolute texture paths will simply be read directly, while relative paths will attempt to find a theme specific texture before falling back to simply trying to read the given file path.
* The signature of public UI theme methods have changed, and some new methods have been added.

### New features

* Added non-generic versions of various component/entity lookup queries.

### Bugfixes

* Fixed an erroneous error that would get logged when clients reconnect to a server.
* Fixed a UI bug that was preventing some controls from being disposed and was causing the UI to become laggy.


## 0.113.0.3

### Bugfixes

* Fix PVS error log threading issue.


## 0.113.0.2

### Bugfixes

* Removed or fixed some erroneous debug asserts
* Fixed entity-deletion not being properly sent to clients


## 0.113.0.1

### Bugfixes

* Use ThemeResolve for TextureButton texture normals.


## 0.113.0.0

### Breaking changes

* Move JobQueue<T> from content to engine.

### New features

* Make InitializeEntity and StartEntity public. InitializeAndStartEntity was already public.

### Bugfixes

* Add padding to font glyphs in the atlas.
* Fix log for duplicate component references.
* Make Map-Grids set GridUid earlier.
* Fix hidden action numbers when updating UI theme.
* Fix joint change events subscribing to predictedphysics instead of just physics.

### Other

* Remove joint log as it's never been read and caused threading issues.
* Decouple vvwrite / vvread / vvinvoke perms slightly from vv so vv no longer implicitly grants the others.
* Add start line to duplicate prototype yaml error.
* Fix debug sprite assert.
* Fix some joint bugs


## 0.112.0.1


## 0.112.0.0

### Breaking changes

* Move default theme directory to /Interface/ from /UserInterface/
* Try to fix contact mispredicts with PredictedPhysicsComponent.

### Bugfixes

* Fix JSON Serialization of ResPath.

### Other

* Change prof tree style & add basic stylesheet support.


## 0.111.0.0

### Breaking changes

* Add default stylesheet for engine + debug connect screen.


## 0.110.0.0

### Breaking changes

* Remove name + authors from map files as these were unused and overwritten on every mapfile write.

### Bugfixes

* Fix Omnisharp failing to analyze the client by default.
* Fix EntityLookup not properly adding nested container entities.

### Other

* Sort NetSerializable types.
* Remove obsolete Fixture.Body references.


## 0.109.1.0

### New features

* Add "IsDefault" to EntityManager for basic checks on whether an entity has default prototype data.


## 0.109.0.0

### Breaking changes

* `BeforeSaveEvent` has been moved from `Robust.Server.Maps` to `Robust.Shared.Map.Events`

### New features

* Added `IMidiRenderer.ClearAllEvents()`, a new method that clears all scheduled midi events.
* Added a new event (`BeforeSaveEvent`) which gets raised before a map/entity gets serialized to yaml.
* Added a new `ROBUST_SOUNDFONT_OVERRIDE` environmental variable that can be used to override system soundfonts.

### Bugfixes

* Fixed `EndCollideEvent` not setting the EntityUid fields.
* Fixed a bug that would cause screen-space overlays to sometimes not be drawn.


## 0.108.0.0

### Breaking changes

* Physics fixtures are now serialized by id, fixture rather than as a list with ids attached.


## 0.107.0.1

### Bugfixes

* Fix bad logs on maploader not listing out bad prototypes.


## 0.107.0.0

### Breaking changes

* Pass in dependencies to LocalPlayer AttachEntity (was anyone even using this method?)

### Internal

* Light query changes for some optimisation.
* Remove Texture.White IoC resolves in a lot of rendering areas.


## 0.106.1.0

### New features

* Screen-space overlays now use call `BeforeDraw()` and can use the `RequestScreenTexture` and `OverwriteTargetFrameBuffer` options.
* Added the `LoadedMapComponent`. It can be used to identify maps created by loading them from a yml file.


### Other

* `GameShared` no longer has a finalizer that triggers in some cases like tests.


## 0.106.0.0

### Breaking changes

* Update map file schema validator for new format.
* TimeOffsetSerializer fixes to use serv3 copying.

### Bugfixes

* Fix ResPath null errors.
* Fix queued deletion error log on entitymanager shutdown.

### Other

* Added transform recursion check in debug.


## 0.105.1.0

### New features

* Add CompOrNull to the EntityQuery struct.
* Add basic maploader support for entity renaming.


## 0.105.0.0

### Breaking changes

* Removed server and shared sprite components.

### New features

* Add LayerExists to sprites for object keys (previously it was only integer keys).

### Bugfixes

* Fix placement overlay error and add exception tolerance to it.


## 0.104.1.0

### New features

* VV now automatically dirties components.

### Bugfixes

* Fix CompletionHelper paths having double // on the end.


## 0.104.0.0

### Breaking changes

* API Changes to SpriteView control to generalize it.


## 0.103.0.0

### Breaking changes

* Maps are now saved by prototype -> entities rather than as just entities. Maps are currently backwards compatible but this is liable to change.

### New features

* RobustServerSimulation is public and usable by content for tests or benchmarking.
* Add sf3 extension support to midis.

### Bugfixes

* Fix random.Prob inequality.

### Other

* Adjust centerpoint for spriteview sprites.
* Mark ComponentReference as obsolete.


## 0.102.1.0

### New features

* `echo` console command to echo things.
* Add some public methods to physics system for applying force/torque.

### Bugfixes

* Fix a NRE when no window icon is specified.

### Other

* Set console code page to UTF-8 explicitly on Windows to fix output of non-ASCII characters.


## 0.102.0.0

### Breaking changes

* Loading  maps with invalid entity UIDs should now log errors.

### New features

* The yaml linter should now error on duplicate entity prototypes

### Bugfixes

* Fix a PVS bug that could put one entity into two different PVS chunks.

### Other

* EntityUid indexing should now start at 1 when saving maps.


## 0.101.1.1

### Bugfixes

* Fix polygon deserialization leading to the last vert being 0,0.


## 0.101.1.0

### New features

* Added a mode to entity placement to allow replacing any existing entities on a tile.

### Other

* Re-order initialization so BroadcastRunLevel is run after userinterfacemanager PostInitialize.


## 0.101.0.0

### Breaking changes

* Port Quickhull from Box2D and replace GiftWrapping.
* Removed a lot of unused physics code.

### Bugfixes

* Fix damping for mouse joint.
* Fix Distance outputs for overlapping circles.


## 0.100.0.0

### Breaking changes

* `ILookupWorldBox2Component` has been removed. If an entity does not have fixtures/physics a `WorldAABBEvent` will now be raised.

### Bugfixes

* Fixes a concurrent hashset modification exception in PVS


## 0.99.0.0

### Breaking changes

* Revert the reversion of the ResPath removal from 0.98.0.0

### New features

* StartCollideEvent, EndCollideEvent, and physics contacts now have the relevant EntityUids.

### Bugfixes

* Remove initialization code that forced transform and physics components first.


## 0.98.0.0

### Breaking changes

* Revert bulk ResPath refactor due to instability.


## 0.97.1.1

### Bugfixes

* Fixed assembly paths being used having double //


## 0.97.1.0

### New features

* FastNoiseLite is now netserializable.
* PVS ack processing is now parallel and also improved grafana metrics for PVS.

### Other

* Add invalid broadphase check to EntityLookupSystem.
* Made NetGraph logarithmic.


## 0.97.0.0

### Breaking changes

* Fully replace ResourcePath (class) with ResPath (struct).

### Other

* Add stacktrace to transform logs.


## 0.96.9.0

### New features

* `RobustIntegrationTest` now has a `DoGuiEvent()` method that can directly pass `GUIBoundKeyEventArgs` to a control.


## 0.96.8.2

### New features

* The `LayerSetData()` function can now be used to clear a sprite layer's shader.

### Bugfixes

* Fixed sandboxing verifying against `Robust.` assemblies inside `Robust.Client.WebView`, causing an older assembly to be verified against.


## 0.96.8.1

### Bugfixes

* Fix MapInit not being run on entities in some instances.


## 0.96.8.0

### Bugfixes

* Create entities before applying entity states. This fixes parenting issues in some instances, for example on a freshly split grid the client would give an exception.

### Other

* Entities have their paused state set before initialisation rather than after.

### Internal

* Added a BroadphaseNetworkingTest.


## 0.96.7.0

### New features

* `IDynamicTypeFactory.CreateInstance` now has the option to not perform dependency injection.
* Added normal blend mode for shaders
* Added a new ResPath struct that is intended to eventually replace ResourcePath

### Bugfixes

* Hopefully fixed an IndexOutOfRange exception in AudioSystem
* Fixed a potential IndexOutOfRange exception in ContainerSystem


## 0.96.6.0

### New features

* Added overrides to shuffle Span<T> and ValueList<T> in IRobustRandom.
* Added hotkeys to close the most recent window and all windows.

### Other

* Improved some container assert messages.


## 0.96.5.0

### New features

* Added source generator for automatically generating component state getting & handling code. Significantly reduces boilerplate when creating networked components.


## 0.96.4.0

### Bugfixes

* Component delta states can now have an initial full state inferred by clients.


## 0.96.3.0

### Other

* Updated server SQLitePCLRaw to 2.1.4.


## 0.96.2.0


## 0.96.1.0

### New features

* Implemented deleting a full word at a time.

### Bugfixes

* Fixed `ContainerSystem.EmptyContainer` sometimes failing to empty containers.
* Fixed container state handling sometimes failing to insert or remove entities.
* Fix content test workflow.
* Text contents won't draw over the scrollbar for OutputPanel controls anymore.
* Invalidate OutputPanel entries upon it entering the UI tree. This fixes some bugs where text is added while it's outside of the tree without the UI scale cvar being set causing separate sizings in entries.


## 0.96.0.4

### Bugfixes

* Revert InRange entity lookup range change due to content bugs.
* Fix implicit appearance state data.


## 0.96.0.3

### Bugfixes

* Fix sprite error log to report the key not the layer.
* Fix log length for physics contact error.
* Fix discord null errors.
* Adjust InRange lookups to check if the centre of body is in range.

### Other

* Add more audio logs.


## 0.96.0.2

### Bugfixes

* Fix adding MapGridComponent to a map with pre-existing child entities.


## 0.96.0.1

### Other

* Set blend function for shaders with ShaderBlendMode.None
* Add logs around fixture lengths in contact updates.
* Revert previous contact changes to try to make physics slightly more stable until Box2D 3.0.
* Adjusted QueueDeleteEntity log on client to care if the entity is deleted in prediction.


## 0.96.0.0

### Breaking changes

* Removed `MapId` serializer. Serialize the map's EntityUid instead.
* Renamed `MapComponent.WorldMap` to `MapComponent.MapId`.

### New features

* Added showrot command as a counterpart to showpos.

### Other

* Added error logs when QueueDel is called on the client for networked entities.
* Added logs around physics contact errors that have been happening.


## 0.95.0.0

### Bugfixes

* Reverted making `MetaDataComponent.PauseTime` a yaml data-field, as it caused issues when saving uninitialised maps.

### Internal

* `TextEdit`'s `NextWordPosition` has been replaced with `EndWordPosition`


## 0.94.0.0

### Breaking changes

* `IGameTiming.IsFirstTimePredicted` is now false while applying game states.

### Bugfixes

* `MetaDataComponent.PauseTime` is now a yaml data-field
* The client-side `(un)pausemap` command is now disabled while connected to a server.

### Internal

* Use a List<Contact> for contacts instead of a shared arraypool to try to fix the contact indexing exception.
* Moved IoC dependencies off of physics contacts.


## 0.93.3.0

### New features

* Unnecessary tiles are no longer written to map file tilemaps.
* Added the ability to enable or disable grid splitting per grid.

### Other

* Added additional logs around contact issue


## 0.93.2.0

### New features

* Add CompletionHelpers for components and entityuids.


## 0.93.1.0

### New features

* Add PlayPredicted audio method for EntityCoordinates.

## 0.93.0.0

### Breaking changes

* Arguments of ContainerSystem's `EmptyContainer()` have changed. It now also returns removed entities.

### New features

* Added a TerminatingOrDeleted() helper function
* Added a `hub_advertise_now` command.

### Bugfixes

* Fixed some multi-threading IoC errors in the audio system.
* The map validator now allows entities to specify missing components.
* Fixed a potential stack overflow in the colour slider control.
* Fixed sprites sometimes not updating `IsInert`.

### Other

* `TransformComponentAttachToGridOrMap()` is now obsoleted. use the newly added system method instead.
* Made RSI preloading more error toletant.
* Added some new benchmarks for testing archetype ECS.


## 0.92.2.1

### Bugfixes

* Revert tile bound shrinkage as it was causing erroneous test failures on content.


## 0.92.2.0

### New features

* Added Box2iEdgeEnumerator for iterating its bounds.
* Added a CompletionResult helper for MapIds
* Added some helper methods for System.Random (useful for seeded RNG)

### Bugfixes

* Shrink tile bounds by 0.05. In some cases the polygon skin radius was causing overlap on other tiles and leading to erroneous lookup r
* Use preset matrixes for certain Matrix3 angles to avoid imprecision issues with transformations.


## 0.92.1.0

### New features

* Add option to SplitContainer for which split expands on parent resize

### Internal

* Updated Lidgren to v0.2.4.


## 0.92.0.0

### New features

* Exposed more properties on `FastNoiseLite`.
* Added fallback culture for localization.

### Bugfixes

* Fixed noise DD.

### Other

* Added new `DebugOpt` and `Tools` build configurations. These must be added to your solution file and apply to all projects importing `Robust.Properties.targets`.
  * `DebugOpt` is "`Debug` with optimizations enabled".
  * `Tools` has development tools (e.g. `launchauth` command) that release builds don't, while still having asserts (`DEBUG`) off and optimizations on.
* All configurations except `Release` now define `TOOLS`.
* `Release` is now intended to be "as close to published release as possible" with game configuration. Use `Tools` as build configuration instead for scenarios such as mapping.
* `Robust.Properties.targets` should now be included at the end of project files. `Robust.Analyzers.targets` and `Robust.DefineConstants.targets` are now included by it automatically.

### Internal

* General cleanup to MSBuild files.

## 0.91.0.0

### Breaking changes

* `ColorSelectorSliders` now uses SpinBox instead of FloatSpinBox.

### New features

* `IntegrationOptions` now allows changing the `ILogHandler` used by the integration test via `OverrideLogHandler`.

### Bugfixes

* Default integration test log output should more reliably capture `TestContext.Out` now.


## 0.90.0.0

### Breaking changes

* Add tile edge rendering support.

### New features

* Add .AsUint() for ValueDataNode.

### Bugfixes

* Fix AnchorEntity replication when the coordinate doesn't change
* Fix some PVS bugs.
* Fix rounding in GetGridOrMapTilePosition.


## 0.89.1.0

### New features

* `web.headless` CVar can now be used to avoid loading CEF with graphical client.

### Bugfixes

* `web.user_agent` CVar can now be overriden by content before WebView is initialized.

### Other

* WebView works again and is properly available from the launcher.

### Internal

* Clean up WebView initialization logic to avoid static `IoCManager`.


## 0.89.0.0

### Breaking changes

* Add EntityUid as an arg to SharedTransformSystem and remove more .Owner calls.

### New features

* Add by-ref event analyzer.
* Add option to hide scrollbars for ScrollContainers.
* Add an out EntityUid overload to EntityQueryEnumerator<T>.

### Bugfixes

* Fix exception on server shutdown.
* Fix concurrent update error in byref registrations for serializationmanager.
* New grids created from placement manager start at 0,0 rather than -1,-1.

### Other

* `dump_netserializer_type_map` command to debug desynchronization issues with NetSerializer's type map.


## 0.88.1.0

### New features

* Added a new OnScreenChanged event that gets invoked when `IUserInterfaceManager.ActiveScreen` changes.
* UI state interfaces such as `IOnStateEntered<TState>` now also get invoked whenever the current state inherits from `TState`.

### Bugfixes

* Fixed `WritableDirProvider.Find()`. This fixes custom MIDI soundfonts on Windows.
* Fixed server startup crash with string serializer length checks.
* Fixed `CS8981` errors in `Robust.Benchmarks`.
* Fixed C# interactive errors when engine started without content-start.
* Fixed FormattedMessage.IsEmpty() returning the wrong result.

### Other

* Map pausing now gets properly networked
* SplitContainers controls now have a minimum draggable area, so that they can function without any padding.

### Internal

* Fixed `CS8981` errors in `Robust.Benchmarks`.


## 0.88.0.0

### Breaking changes

* A `Default` font prototype is now required. I.e.:
    ```yaml
    - type: font
      id: Default
      path: /Fonts/NotoSans/NotoSans-Regular.ttf
    ```

### New features
* `FormattedText.MarkupParser` got refactored to be more robust and support arbitrary tags.
* New rich text tags can be added by implementing `IMarkupTag`



## 0.87.1.1

### Bugfixes

* Fixed source of PVS assert tripping in debug.


## 0.87.1.0

### Bugfixes

* Fixed a PVS bug that would sometimes cause it to attempt to send deleted entities.
* Fixed server commands not getting sent to clients after disconnecting and reconnecting.
* Fixed a text input error when using the right arrow key while at the second to last character.


### Other

* Sprite view controls now use the sprite's offset when rendering.
* The sprite system should now animate any rendered sprites with RSI animations, instead of only animating those visible in the main viewport and sprite view controls.


## 0.87.0.0

### Breaking changes

* `UIScreen.GetOrNewWidget()` has been replaced with `GetOrAddWidget()`.

### New features

* Added `IWritableDirProvider.OpenSubdirectory()`, which returns a new `IWritableDirProvider` with the root set to some subdirectory.
* Added `UiScreen.TryGetWidget()`
* Added a virtual `Shutdown()` method for game/module entry points.

### Bugfixes

* Fixed SyncSpriteComponent not properly syncing entities that are out of view.
* Fixed a bug preventing client-side commands from being properly registered.
* Fixed a bug causing PVS to unnecessarily send extra data.


## 0.86.0.0

### Breaking changes

* Undid `*.yaml` prototype loading change from previous version.
* `IConsoleHost`'s `RegisteredCommands` field has been renamed to `AvailableCommands`.
* Several light related cvars have been renamed. E.g., "display.softshadows" is now "light.softshadows".
* The "display.lightmapdivider" integer cvar has been replaced with a float multiplier named "light.resolution_scale".


### New features

* Command definitions have a new bool that restricts them to only be executable by the server or in single player mode. Several "server only" commands have been moved to to shared code and now use this option.
* The FOV color is now configurable via the "render.fov_color" cvar

### Bugfixes

* SDL2 backend now works if the client is started with fullscreen.

### Other

* SDL2 backend now handles quit events (⌘+Q on macOS).
* SDL2 backend now logs video driver backend used on initialization.
* The engine will now warn on startup if `*.yaml` files are found in resources, as this most likely indicates an accident.
* Added entity, occluder and shadow-casting light counts to the clyde debug panel.
* The HistoryLineEdit control now invokes `OnTextChanged` events when selecting history items

### Internal

* Changed thread safety around `ResourceManager`'s VFS roots, removing the use of error prone reader-writer locks.
* SDL2 log now shows log category.
* Removed OpenTK DllMap code.


## 0.85.2.0

### New features

* Threaded windowing API usage is now behind a CVar, disabled by default on macOS to avoid crashes.
* Box2i, ImmutableHashSet, ISet, and IReadonlySet can now be serialized.
* Added helpers for Box2i Center / Vector2i Up-Down-Left-Right.
* Implement blend modes for rendering.

### Bugfixes

* MacOS with the SDL2 backend now has DPI scaling enabled.
    * Fixed DPI scaling calculations on platforms outside Windows.
* Grids on top of maps that are also grids should render correctly now.
* Fixed bug in ScrollContainer that could cause permanent loops.
* Fixed occluder tree error.
* Fixed Texture.GetPixel.

### Other

* System F3 panel now correctly fetches processor model on Apple Silicon devices.
* UI content scale is now listed in the F3 coordinates panel.
* SDL2 backend is now wired up to update key names dynamically on keyboard mode change.
* The prototype reload event is no longer wrapped under #if !FULL_RELEASE.
* The engine now loads `*.yaml` files (previously loading only `*.yml`) for prototypes.

### Internal

* `keyinfo` command has enum completions.

## 0.85.1.1

### Bugfixes

* Fixed GameStateManager error when resetting client-side prediction


## 0.85.1.0

### New features

* RSI's now get combined into a large atlas.

### Bugfixes

* Removed bad PlayAudioPositionalMessage error log & fixed fallback coordinate check.
* Fixed MouseJoint parallelisation exception.

### Internal

* Fixed some warnings in GameStateManager


## 0.85.0.1

### Bugfixes

* Fix fixture client state handling not removing the existing fixture.
* Use a dummy entity for placement manager preview so offsets are applied correctly.


## 0.85.0.0

### Breaking changes

* Component.Shutdown() has now been removed and the eventbus should be used in its place.
* Component.Name has now been removed and IComponentFactory.GetComponentName(Type) should be used in its place.

### Bugfixes

* Ensure fixture contacts are destroyed even if no broadphase is found.
* Ensure fixtures are re-created in client state handling. There was a subtle bug introduced by updating existing ones where contacts were incorrectly being retained across prediction. This was most obvious with slipping in SS14.


## 0.84.0.0

### Breaking changes

* EffectSystem has been removed.

### New features

* Added Pidgin parser to the sandbox whitelisted.

### Bugfixes

* Fixed physics ignoring parallelisation cvars
* Global audio volume is no longer overridden every tick.
* Fix `SpriteComponent.CopyFrom()` not working properly.
* Fix cvar TOML parsing failing to read some numeric cvars.

### Other

* Improved physics joint logging.


## 0.83.0.0

### Breaking changes

* Physics has been ECSd with large API changes:
- Shapes can be updated via the system rather than requiring the caller to handle it.
- Access attributes have been added.
- Implemented IEquatable for Fixture Shapes
- Removed obsolete PhysicsComponent APIs.
- Removed usage of Component.Owner internally.


## 0.82.0.0

### Breaking changes

* `Box2Rotated.Centre` has been renamed to `.Center`
* `ISpriteComponent` has been removed. Just use `SpriteComponent` instead.

### Bugfixes

* Fixed prototype reloading/uploading.
* Fixed UI tooltips sometimes causing a null reference exception.

### Other

* Map/world velocity calculations should be slightly faster.
* `EnsureComp` will now re-add a component if it has been queued for removal.


## 0.81.0.0

### Breaking changes

* TransformComponent,Parent has been removed. Use the ParentUid & get the component manually.

### New features

* The Popup control now has an OnPopupOpen event.

### Other

* Various transform methods are now obsolete. Use the methods provided by the transform system instead.
* TransformComponent.MapUid is now cached (previously required a dictionary lookup)


## 0.80.2.0

### New features

* Tooltips now provide the option to track the mouse cursor.


## 0.80.1.0

### New features

* Added location of compile errors to XAML UI.
* Add CC-BY to RSI.json
* Allow customising radio buttons for RadioOptions.
* Added CVar to override CEF useragent.

### Bugfixes

* Fix incorrect size of second window in split container.
* Fix PreventCollideEvent fixture ordering.

### Other

* Obsoleted .Owner for future work in removing components storing a reference to their entityuid.


## 0.80.0.0

### Breaking changes

* Moved ConvexHullPolygons and MaxPolygonVertices cvars to constants.
* Moved the PhysicsMap Gravity property to its own controller.
* Made some layout changes to Split Container.

### New features

* Added the colliding fixtures to PreventCollideEvent.

### Bugfixes

* Grids overlapping entities will now flag the entity for grid traversal.

### Other

* The split container `Measure()` override now more accurately reflects the space available to children. Additionally, the split position is now publicly settable.

### Internal

* Removed manual component registrations.


## 0.79.0.1

### New features

* Add helper GetDirection to SharedMapSystem that offsets a Vector2i in the specified direction by the specified distance.
* UIController now implements IEntityEventSubscriber

### Bugfixes

* The fast TryFindGridAt overload will now also return the queried map's MapGridComponent if it exists.

### Other

* Updated window dragging movement constraints. By default windows can now be partially dragged off-screen to the left. This is configurable per window. This also fixes a bug where windows could become unreachable.

### Internal

* Remove 2 TryGetComponents per physics contact per tick.


## 0.79.0.0

### Breaking changes

* EntityInitializedMessage has been removed; the C# event invoked on EntityManager (EntityInitialized) should be used in its place.
* TileChangedEventArgs has been removed.

### Bugfixes

* Fix tooltip panels being incorrectly sized for their first frame.
* Client will no longer predict physics sleeping on bodies that are unable to sleep.
* Style box texture scaling has been fixed.

### Other

* Added TaskCompletionSource to the sandbox.

### Internal

* IPhysManager has been removed for a slight physics contacts optimisation.
* Optimise TryFindGridAt, particularly for grid traversals.
* MapGridComponent now uses delta component states.
* Removed some TryGetComponent from IsMapPaused, speeding up entity initialization in some instances.


## 0.78.0.0

### Breaking changes

* Removed the obsoleted `GlobalLinearVelocity()` EntityUid helper method.
* INetConfigurationManager now has client & server side variants. Clients can now properly set server authoritative cvars when in singleplayer mode
* IPhysBody has been removed. Just use the physics component.
* Physics joints haven been slightly refactored and some method signatures have changed.

### New features

* Added a new cvar to limit audio occlusion raycast lengths ("audio.raycast_length").
* IRobustSerializer has new public methods for getting hashes and setting string serializer data.

### Bugfixes

* Fixed broken click bound checks in the `Tree` UI Control.
* Removed erroneous debug assert in render code that was causing issued in debug mode.
* Fixed some instances where rotation-less entities were gaining non-zero local rotation.

### Other

* Tickrate is now shown in the f3 debug monitors


## 0.77.0.2

### New features

* Scroll containers now have public methods to get & set their scroll positions.

### Bugfixes

* Fixed entity spawn menu sometimes not properly updating when filtering entities.

### Other

* Physics contacts are now stored per-world rather than per-map. This allows the multi-threading to be applicable to every contact rather than per-map.
* Contacts will no longer implicitly be destroyed upon bodies changing maps.


## 0.77.0.1

### Bugfixes

* Fix AttachToGridOrMap not retaining an entity's map position.


## 0.77.0.0

### Breaking changes

* ClientOccluderComponent has been removed & OccluderComponent component functions have been moved to the occluder system.
* The OccluderDirectionsEvent namespace and properties have changed.
* The rendering and occluder trees have been refactored to use generic render tree systems.
* Several pointlight and occluder component properties now need to be set via system methods.
* SharedPhysicsMap and PhysicsMap have been combined.
* RunDeferred has been removed from transformcomponent and updates are no longer deferred.

## 0.76.0.0

### Breaking changes

* Physics contact multi-threading cvars have been removed as the parallelism is now handled by IParallelManager.

### New features

* Physics now supports substepping, this is under physics.target_minimum_tickrate. This means physics steps will run at a constant rate and not be affected by the server's tickrate which can reduce the prevalence of tunneling.
* FastNoise API is now public.

### Other

* UPnP port forwarding now has better logging.
* Physics solver has been refactored to take more advantage of parallelism and ECS some internal code.
* Sprite processing & bounding box calculations should be slightly faster now.
* Nullspace maps no longer have entities attached.


## 0.75.1.0

### New features

* Serv4's notNullableOverride parameter is now enforced by analyzer. For more info, see [the docs](https://docs.spacestation14.io/en/engine/serialization).
* Added command to dump injector cache list.

### Bugfixes

* Fix generic visualisers not working because of recent appearance system changes in v0.75.0.0
* Fix physics not working properly on moving grids (transform matrix deferral).

### Other

* Transform matrix dirtying is deferred again (undo change in v0.75.0.0
* Added two new serv3 analysers (NotNullableFlagAnalyzer and PreferGenericVariantAnalyzer)


## 0.75.0.0

### Breaking changes

* Changed default for `net.buffer_size` to `2`.
* Changed default for `auth.mode` to `Required`. On development builds, the default is overriden to remain at `Optional`, so this only affects published servers.
* The default value for the `outsidePrediction` argument of the `InputCmdHandler.FromDelegate()`  has changed from false to true.

### New features

* Appearance system now has generic `TryGetData<T>()` functions.

### Bugfixes

* Mapped string serializer once again is initialized with prototype strongs, reducing bandwidth usage.
* Fixed various keybindings not working while prediction was disabled.
* Fixed a bug causing rendering trees to not properly recursively update when entities move.

### Other

* Transform matrix dirtying is no longer deferred.
* Cleaned up some `FULL_RELEASE` CVar default value overrides into `CVarDefaultOverrides.cs`.
* VVRead now attempts to serialize data to yaml


## 0.74.0.0

### Breaking changes

* `ITypeReader<,>.Read(...)` and `ITypeCopier<>.Copy(...)` have had their `bool skipHook` parameter replaced with a `SerializationHookContext` to facilitate multithreaded prototype loading.
* Prototypes are now loaded in parallel across multiple threads. Type serializers, property setters, etc... must be thread safe and not rely on an active IoC instance.

### Bugfixes

* Mapped string serializer once again is initialized with prototype strongs, reducing bandwidth usage.

### Other

* Drastically improved startup time by running prototype loading in parallel.
  * `AfterDeserialization` hooks are still ran on the main thread during load to avoid issues.
* Various systems in the serialization system such as `SerializationManager` or `ReflectionManager` have had various methods made thread safe.
* `TileAliasPrototype` no longer has a load priority set.
* Straightened out terminology in prototypes: to refer to the type of a prototype (e.g. `EntityPrototype` itself), use "kind".
  * This was previously mixed between "type" and "variant".

### Internal

* `SpanSplitExtensions` has been taken behind the shed for being horrifically wrong unsafe code that should never have been entered into a keyboard ever. A simpler helper method replaces its use in `Box2Serializer`.
* `PrototypeManager.cs` has been split apart into multiple files.

## 0.73.0.0

### Breaking changes

* The entity lookup flag `LookupFlags.Anchored` has been replaced with `LookupFlags.Static`.
* We are now using **.NET 7**.
* `IDependencyCollection`/`IoCManager` `RegisterInstance` does not automatically add the instance to object graph, so `BuildGraph()` must now be called to see the new instances.
  * `deferInject` parameteres have been removed.

### New features

* The server will now check for any unknown CVars at startup, to possibly locate typos in your config file.
* `IDependencyCollection` is now thread safe.

### Bugfixes

* Fixed config files not being truncated before write, resulting in corruption.

### Other

* Removed some cruft from the `server_config.toml` default config file that ships with Robust.
* Most usages of x86 SIMD intrinsics have been replaced with cross-platform versions using the new .NET cross-platform intrinsics.
  * This reduces code to maintain and improves performance on ARM.
* Tiny optimization to rendering code.
* `RobustSerializer` no longer needs to be called from threads with an active IoC context.
  * This makes it possible to use from thread pool threads without `IoCManager.InitThread`.
* Removed finalizer dispose from `Overlay`.
* Stopped integration tests watching for prototype reload file changes, speeding stuff up.

### Internal

* Moved `SerializationManager`'s data definition storage over to a `ConcurrentDictionary` to improve GC behavior in integration tests.

## 0.72.0.0

### Breaking changes

* EntityPausedEvent has been split into EntityPausedEvent and EntityUnpausedEvent. The unpaused version now has information about how long an entity has been paused.

## 0.71.1.4

### Bugfixes

* Fixed CVars not being saved correctly to config file.

### Other

* Mark `validate_rsis.py` as `+x` in Git.
* Made config system more robust against accidental corruption when saving.


## 0.71.1.3


## 0.71.1.2

### Bugfixes

* Fixed UI ScrollContainer infinite loop freezing client.


## 0.71.1.1

### Bugfixes

* Fixed client memory leaks and improved performance in integration testing.


## 0.71.1.0

### New features

* Better RSI validator script.
* When a new map file is loaded onto an existing map the entities will be transferred over.
* Add an API to get the hard layer / mask for a particular physics body.

### Bugfixes

* Fixed non-filled circle drawing via world handle.
* Fix max_connections in the default server config.
* Fix removal of PVS states for players without ingame status.
* Fix max rotation from the physics solver.

### Internal

* Wrap window rendering in a try-catch.


## 0.71.0.0

### Breaking changes

* `DebugTimePanel`, `DebugNetPanel` and `DebugNetBandwidthPanel` have been made internal.
* RSIs with trailing commas in the JSON metadata are no longer allowed.

### Bugfixes

* `csi` doesn't throw a `NullReferenceException` anymore.

### Other

* The `game.maxplayers` CVar has been deprecated in favor of the new `net.max_connections` CVar. Functionality is the same, just renamed to avoid confusion. The old CVar still exists, so if `game.maxplayers` is set it will be preferred over the new one.
* The new default for `net.max_connections` is 256.
* Debug monitors (F3) now have margin between them.
* F3 (clyde monitor) now lists the windowing API and version in use.
* Added system monitor to F3 with various info like OS version, .NET runtime version, etc...
* The engine now warns when loading `.png` textures inside a `.rsi`. This will be blocked in the future.


## 0.70.0.0

### New features

* `game.desc` CVar for a server description to show in the launcher.
* New system for exposing links to e.g. a Discord in the launcher.
  * The engine does not have a built-in method for configuring these, but it does now have a `StatusHostHelpers.AddLink` method to correctly format these from content. The idea is that content wires the types of links (with icon names) up itself via `IStatusHost.OnInfoRequest`.
  * See also [the HTTP API documentation](https://docs.spacestation14.io/en/engine/http-api) for reference.
* `GameShared` now has a `Dependencies` property to allow access to the game's `IDependencyCollection`. This makes it possible to avoid using static `IoCManager` in `EntryPoint`-type content code.
* A new define constant `DEVELOPMENT` has been defined, equivalent to `!FULL_RELEASE`. See [the docs](https://docs.spacestation14.io/en/technical-docs/preprocessor-defines) for details.
* `IConfigurationManager` has new functions for reading and writing CVar directly from a TOML file `Stream`.
* New `IConfigurationManager.LoadDefaultsFromTomlStream` to load a TOML file as CVar default overrides.
* Added new serializers to support Queue<T> data-fields.
* Added a `FromParent()` function to `IDependencyCollection`, enabling dependencies to be passed to parallel threads.
* `IClientStateManager` now has a `PartialStateReset()` function to make it easier for content to rewind to previous game states.
* Added `IClientNetManager.DispatchLocalNetMessage()`, which allows a client to raise a local message that triggers networked event subscriptions.

### Bugfixes

* `IPlayerSession.OnConnect()` now actually gets called when players connect.
* `MapLoaderSystem.TryLoad(.., out rootUids)` now properly only returns entities parented to the map.

### Other

* Invalid placement types for the entity spawn menu now log warnings.
* Slightly improved sprite y-sorting performance.

### Internal

* The current physics map that an entity is on is now cached in the transform component alongside other cached broadphase data. This helps to fix some broadphase/lookup bugs.

## 0.69.0.0


## 0.68.0.0

### Breaking changes

* Updated yml schema validator to remove the `grids` node.

### Bugfixes

* Fixed position-less audio playing.
* Stop mapgrids from serializing their fixtures.

### Other

* Removed the `restart` command, since it never worked properly and just confused people.
* Add virtual to some UIScreen methods.
* Add public parameterless ctor to MenuBar.


## 0.67.2.2

### Bugfixes

* Fix double MapGrid chunk subscription.
* Fix grid contacts short-circuiting collision.


## 0.67.2.1

### Bugfixes

* Fix MapChunks not being subscribed to by MapGridComponents in some instances.


## 0.67.2.0

### New features

* Add submenu support to menubar controls.

### Bugfixes

* Fix gridtree returning mapgrid maps twice.


## 0.67.1.3

### Bugfixes

* Fix Map regression so now they can be MapGrids again without the client crashing.


## 0.67.1.2

### Bugfixes

* Fix some mapgrids not being marked as dirty and never being sent to clients (thanks checkraze).


## 0.67.1.1

### Bugfixes

* Fix some merge artifacts from mapgrid support for maps.


## 0.67.1.0

### New features

- Maps can now have MapGridComponent added to them.


## 0.67.0.0

### Breaking changes

* MapGrid is deprecated and has been merged into MapGridComponent. This is subject to further changes as it gets ECSd more in future.
* The `grids` yaml node on map files is deprecated and has been merged onto MapGridComponent. Loading maps is backwards compatible for now but is subject to change in future. Saving maps will save in the new format.


## 0.66.0.0

### Breaking changes

* AudioSystem functions for playing audio have changed. Functions that take in filters now require an additional argument that will determine whether sounds are recorded by replays. Additionally, there are several new overrides that take in a recipient session or entity.

### Bugfixes

* Script globals for C# interactive were not having dependencies injected correctly.
* GetWorldPosition() now returns the correct positions even prior to transform initialization.
* Fix map loading not properly offsetting some entities that were directly parented to the map.

### Internal

* Added lookup/broadphase re-parenting tests.


## 0.65.2.1

### Bugfixes

* Fix empty MetaData components being serialized to map files.
* Fix saving a grid as a map not marking it as pre-mapinit.

### Other

* Set `ValidateExecutableReferencesMatchSelfContained` in the server project, which may help with publishing issues. I hope.
* Move pinned font data over to Pinned Object Heap.
* Improved shader code generation for uniform arrays to be more compatible.
* Server now has server GC enabled by default.

### Internal

* Remove some unnecessary dependency resolves from filters making audio much more performant.


## 0.65.2.0

### New features

* Added ClydeAudio.StopAllAudio()
* Expose more tick logic to content.

### Bugfixes

* Fix bad reference in WebView.

### Internal

* Add Robust.Packaging to solution.
* Add WebView to solution.
* Physics contacts are now parallel and much faster.

## 0.65.1.0

### New features

* Implement value prototype id dictionary serializer.

### Bugfixes

* Fixes lerping clean up issue added in #3472.

### Internal

* Add test for (de)serializing data record structs.


## 0.65.0.1

### Bugfixes

- Fix SetLocalPositionRotation raising 2 moveevents. This should help physics performance significantly.
- Fix tpgrid responses and command error.


## 0.65.0.0

### Breaking changes

* Rename transform lerping properties alongside other minor internal changes.

### Bugfixes

* Fix physics testbeds.
* Force grids to always be collidable for now and stop them clipping.

### Other

* Slight optimization to `OutputPanel`'s handling of internal `RichTextEntry`s.
* Force non-collidable contacts to be destroyed. Previously these hung around until both entities became collidable again.

### Internal

* `Tools/version.py` has been updated to automatically update `RELEASE-NOTES.md`.
* General cleanup to `Tools/version.py`.

## 0.64.1.0

### Bugfixes

* Word-wrapping in `OutputPanel` and `RichTextLabel` has been fixed.

## 0.64.0.0

### Breaking changes

* IMapLoader has been refactored into MapLoaderSystem. The API is similar for now but is subject to change in the future.

## 0.63.0.0

### Breaking changes

* Thanks to new IME support with SDL2, `IClyde.TextInputStart()` and `IClyde.TextInputStop()` must now be appropriately called to start/stop receiving text input when focusing/unfocusing a UI control. This restriction is applied even on the (default) GLFW backend, to enforce consistent usage of these APIs.
* `[GUI]TextEventArgs` have been renamed to `[GUI]TextEnteredEventArgs`, turned into records, and made to carry a `string` rather than a single text `Rune`.
* IoC and `DependencyCollection` `Register` methods now have a `TInterface : class` constraint.
* [ABI] `IoCManager.InitThread` now returns the `IDependencyCollection`.

### New features

* Fixes for compiling & running on .NET 7. You'll still have to edit a bunch of project files to enable this though.
* `FormattedMessage.EnumerateRunes()`
* `OSWindow.Shown()` virtual function for child classes to hook into.
* `IUserInterfaceManager.DeferAction(...)` for running UI logic "not right now because that would cause an enumeration exception".
* New `TextEdit` control for multi-line editable text, complete with word-wrapping!
* `Rope` data structure for representing large editable text, used by the new `TextEdit`.
* Robust now has IME support matching SDL2's API. This only works on the SDL2 backend (which is not currently enabled by default) but the API is there:
    * `IClyde.TextInputStart()`, `IClyde.TextInputStop()`, `IClyde.TextInputSetRect()` APIs to control text input behavior.
    * `TextEditing` events for reporting in-progress IME compositions.
    * `LineEdit` and `TextEdit` have functional IME support when the game is running on SDL2. If you provide a font file with the relevant glyphs, CJK text input should now be usable.
* `Register<T>` (single type parameter) extension method for `IDependencyCollection`.

### Bugfixes

* Fixes erroneous literal "\\n" inside the Clyde debug panel.
* Fixed Lidgren connection status changes potentially getting mislogged.
* Fixed missing components not being correctly saved for maps
* Fixed map saving sometimes not including new components.
* Fix hot reload unit tests.

### Other

* Properly re-use `HttpClient` in `NetManager` meaning we properly pool connections to the auth server, improving performance.
* Hub advertisements have extended keep-alive pool timeout, so the connection can be kept active between advertisements.
* All HTTP requests from the engine now have appropriate `User-Agent` header.
* `bind` command has been made somewhat more clear thanks to a bit of help text and some basic completions.
* `BoundKeyEventArgs` and derivatives now have a `[DebuggerDisplay]`.
* Text cursors now have a fancy blinking animation.
* `SDL_HINT_MOUSE_FOCUS_CLICKTHROUGH` is set on the SDL2 windowing backend, so clicking on the game window to focus it will pass clicks through into the game itself, matching GLFW's behavior.
* Windows clipboard history paste now works.
* Improved multi-window UI keyboard focusing system: a single focused control is now tracked per UI root (OS window), and is saved/restored when switching between focused window. This means that you (ideally) only ever have a UI control focused on the current OS window.

### Internal

* `uitest2` is a new command that's like `uitest` but opens an OS window instead. It can also be passed an argument to open a specific tab immediately.
* Word-wrapping logic has been split off from `RichTextEntry`, into a new helper struct `WordWrap`.
* Some internal logic in `LineEdit` has been shared with `TextEdit` by moving it to a new `TextEditShared` file.
* SDL2 backend now uses `[UnmanagedCallersOnly]` instead of `GetFunctionPointerForDelegate`-style P/Invoke marshalling.
* Entity prototype reloading logic has been moved out of `PrototypeManager` and into a new `PrototypeReloadSystem`.
* Most usages of `IoCManager.` statically have been removed in favor of dependency injection.

## 0.62.1.0

### Bugfixes

* Fixed a PVS issue causing entities to be sent to clients without first sending their parents.
* Improved client-side state handling exception tolerance.

### Other

* Removed null-space map entities.

### Internal

* Added some more anchoring tests.

## 0.62.0.1

### Bugfixes

* Fixed sprites not animating when directly toggling layer visibility,
* Fixed anchored entities not being added to the anchored lookups.

## 0.62.0.0

### Breaking changes

* Removed some obsolete map event handlers.

### New features

* Added entity query struct enumerators

### Bugfixes

* Improved error tolerance during client state application.
* Added better error logs when a client deletes a predicted entity.
* Fixes command permissions not getting sent to clients.
* Fixes a broad-phase bug were entities were not properly updating their positions.

### Other

* Added the LocalizedCommands class, which automatically infer help and description loc strings from the commands name.

## 0.61.0.0

### Breaking changes

* IMap and IMapGrid have been removed. Just use the associated components directly.

### Other

* AudioSystem has been refactored.

## 0.60.0.0

### Breaking changes

* ISerializationHooks.BeforeSerialization() has been removed. Use custom type serializers instead.

### New features

* Added function to UserInterfaceSystem that returns list of BUIs that a client has open.

### Bugfixes

* Fixed various container related broadphase bugs which could result in entities getting stuck with a null-broadphase.
* Fixed client fixture state handling bug that caused the client to incorrectly disable collision.

### Other

* Misc PVS optimisations

### Internal

* Removed redundant grid-init physics logic
* Modified garbage collection for entity spawning profiling.

## 0.59.0.0

### Breaking changes

* Various transform related methods have been removed from MapGrids
* TransformSystem.SetCoordinates() arguments have changed and now allow an entity to be sent to nullspace

### Bugfixes

* Fixed an entity lookup bug that sometimes failed to return entities in StaticSundriesTrees

### Other

* The EntitySystem.Resolve<> methods have been change to protected

## 0.58.1.1

### Bugfixes

* Fixed some container shutdown errors
* Fixed LookupFlags.Static not acting as a full replacement for LookupFlags.Anchored

## 0.58.1.0

### Other

* Physics collision changed and body type changed events no longer get raised before initialisation

## 0.58.0.0

### Breaking changes

* Some TransformComponent functions have been moved to the system.
* Container insert, remove, and shutdown function arguments and functionality has changed.
* Physics entities without fixtures now automatically disable collision.

### New features

* Added command to profile entity spawning

### Bugfixes

* EntityLookup/BroadphaseComponent tracking has been overhauled, which should hopefully fix various broadphase bugs.

### Other

* Component.Owner is now marked as obsolete.

## 0.57.0.4

### Bugfixes

* Made entity deletion more resilient against exceptions. Should fix several bugs.

## 0.57.0.2 and 0.57.0.3

### Bugfixes

* Fixed more entity-lookup bugs.

## 0.57.0.1

### Bugfixes

* Fixed entity lookup bug that was causing crashes.

### 0.57.0.0

### Breaking changes

* EntityLookupComponent has been merged into BroadphaseComponent. The data that was previously stored in this tree is now stored across the 3 trees on BroadphaseComponent.

### New features

* EntityLookup has had its flags updated to reflect the merge of EntityLookupComponent and BroadphaseComponent, with the new flags reflecting each tree: Dynamic, Static, and Sundries. Dynamic and Static store physics bodies that are collidable and Sundries stores everything else (apart from grids).

### Internal

* EntityLookup and Broadphase have had their data de-duplicated, dropping the AABBs stored on the server by half. This also means MoveEvent updates will be much faster.
* PVS mover updates has had their performance improved slightly.
* Physics LinkedList nodes for contacts will no longer be re-made for every contact and will just be cleared when re-used.
* Sprite / Light dynamictree allocations on the client have been dropped by using static lambdas.
* The physics contact buffer for each FixtureProxy is now pooled.

## 0.56.1.1

### Bugfixes

* Fix PVS sometimes not sending an entity's parents.
* Fix velocity preservation on parenting changes.

## 0.56.1.0

### New features

* Update pt-BR locale with more localizations
* Separated PVS entity budget into an entity creation budget and a pvs-entry budget.

### Bugfixes

* Fix VV type handler removal.
* System errors during component removal should no longer result in undeletable entities.

### Other

* The ordering of component removals and shutdowns during entity deltion has changed (see #3355).
* Improved Box2Serializer
* Removed uses IEnumerables from EntityLookupSystem.
* Optimized client entity spawning by 15%.
* Modified how the rendering tree handles entity movement.
* Improved grid enumeration allocs.
* Fixed a bunch of build warnings (see #3329 and #3289 for details)

## 0.56.0.2

### Bugfixes

* Rename \_lib.ftl to \_engine_lib.ftl to avoid overwriting

## 0.56.0.1

### Bugfixes

* Fix instantiation of data records containing value types

## 0.56.0.0

### Breaking changes

* `CastShadows` moved to `SharedPointLightComponent` from clientside, now networked

### New features

* New type handler helpers added to V^3
* Added pt-BR locale

### Bugfixes

* Fixed audio fallback coords

### Other

* Improved PVS performance by using `for` over `forEach`
* Improved Vec2 inverse allocations

## 0.55.5.0

### New features

* Added a method to pass in physics transforms for getting nearest point.

### Bugfixes

* Prevent singular sprite matrices.
* Fix obsolete warnings in tests.

### Other

* Significantly reduce physics contact allocations.

## 0.55.4.1

### Breaking changes

* Removed `SI`, `SIoC`, `I`, `IoC`, `SE` and `CE` VV command prefixes.
  * `SI`, `SIoC`, `I` and `IoC` are replaced by VV paths under `/ioc/` and `/c/ioc/`.
  * `SE` and `CE` are replaced by VV paths under `/system/` and `/c/system`.

### New features

* Added CVars to control Lidgren's <abbr title="Maximum Transmission Unit">MTU</abbr> parameters:
  * `net.mtu`
  * `net.mtu_expand`
  * `net.mtu_expand_frequency`
  * `net.mtu_expand_fail_attempts`
* Added a whole load of features to ViewVariables.
  * Added VV Paths, which allow you to refer to an object by a path, e.g. `/entity/1234/Transform/WorldPosition`
  * Added VV Domains, which allow you to add "handlers" for the top-most VV Path segment, e.g. `/entity` is a domain and so is `/player`...
  * Added VV Type Handlers, which allow you to add "custom paths" under specific types, even dynamically!
  * Added VV Path networking, which allows you to read/write/invoke paths remotely, both from server to client and from client to server.
  * Added `vvread`, `vvwrite` and `vvinvoke` commands, which allow you to read, write and invoke VV paths.
  * Added autocompletion to all VV commands.
  * Please note that the VV GUI still remains the same. It will be updated to use these new features in the future.

### Other

* Changed Lidgren to be compiled against `net6.0`. This unlocks `Half` read/write methods.
* Lidgren has been updated to [0.2.2](https://github.com/space-wizards/SpaceWizards.Lidgren.Network/blob/v0.2.2/RELEASE-NOTES.md). Not all the changes since 0.1.0 are new here, since this is the first version where we're properly tracking this in release notes.
* Robust.Client now uses our own [NFluidsynth](https://github.com/space-wizards/SpaceWizards.NFluidsynth) [nuget package](https://www.nuget.org/packages/SpaceWizards.NFluidsynth).

### Internal

* Renamed Lidgren's assembly to `SpaceWizards.Lidgren.Network`.
* Rogue `obj/` folders inside Lidgren no longer break the build.
* Renamed NFluidsynth's assembly to `SpaceWizards.NFluidsynth`<|MERGE_RESOLUTION|>--- conflicted
+++ resolved
@@ -39,24 +39,15 @@
 
 ### New features
 
-<<<<<<< HEAD
-* `Control.OrderedChildCollection` (gotten from `.Children`) now implements `IReadOnlyList<Control>`, allowing it to be indexed directly.
-* `System.WeakReference<T>` is now available in the sandbox.
-* `IClydeViewport` now has an `Id` and `ClearCachedResources` event. Together, these allow you to properly cache rendering resources per viewport.
+* Sprites and Sprite layers have a new `Loop` data field that can be set to false to automatically pause animations once they have finished.
 * Added `IReplayFileWriter.WriteYaml()`, for writing yaml documents to a replay zip file.
 
 ### Bugfixes
 
+* Fixed `CollectionExtensions.TryGetValue` throwing an exception when given a negative list index.
 * `ActorComponent` now has the `UnsavedComponentAttribute`
   * Previously it was unintentionally get serialized to yaml, which could result in NREs when deserializing.
-=======
-* Sprites and Sprite layers have a new `Loop` data field that can be set to false to automatically pause animations once they have finished.
-
-### Bugfixes
-
-* Fixed `CollectionExtensions.TryGetValue` throwing an exception when given a negative list index.
->>>>>>> 318c37e6
-
+  
 ### Other
 
 *None yet*
