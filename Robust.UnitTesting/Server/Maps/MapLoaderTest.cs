--- conflicted
+++ resolved
@@ -64,15 +64,9 @@
         [OneTimeSetUp]
         public void Setup()
         {
-<<<<<<< HEAD
-            var syssy = IoCManager.Resolve<IEntitySystemManager>();
-            syssy.Clear();
-            syssy.LoadExtraSystemType<PVSSystem>();
-=======
             // For some reason RobustUnitTest doesn't discover PVSSystem but this does here so ?
             var syssy = IoCManager.Resolve<IEntitySystemManager>();
             syssy.Clear();
->>>>>>> f2858036
             syssy.Initialize();
 
             var compFactory = IoCManager.Resolve<IComponentFactory>();
