--- conflicted
+++ resolved
@@ -119,7 +119,7 @@
 
             if (applyNextState && !curState.Extrapolated)
                 _lastProcessedRealState = curState.ToSequence;
-            
+
             if (!_waitingForFull)
             {
                 if (!applyNextState)
@@ -205,11 +205,8 @@
             curState = null;
             nextState = null;
 
-<<<<<<< HEAD
+            GameState futureState = null;
             uint lastStateInput = 0;
-=======
-            GameState futureState = null;
->>>>>>> 0a306514
 
             for (var i = 0; i < _stateBuffer.Count; i++)
             {
@@ -225,19 +222,15 @@
                 {
                     nextState = state;
                 }
-<<<<<<< HEAD
+                else if (state.ToSequence > nextTick)
+                {
+                    futureState = state;
+                }
                 else if (state.ToSequence == lastTick)
                 {
                     lastStateInput = state.LastProcessedInput;
                 }
-                else if (state.ToSequence < lastTick) // remove any old states we find to keep the buffer clean
-=======
-                else if (state.ToSequence > nextTick)
-                {
-                    futureState = state;
-                }
                 else if (state.ToSequence < _highestFromSequence) // remove any old states we find to keep the buffer clean
->>>>>>> 0a306514
                 {
                     _stateBuffer.RemoveSwap(i);
                     i--;
@@ -248,7 +241,7 @@
             if (!Extrapolation && curState == null && futureState != null)
             {
                 //this is not actually extrapolation
-                curState = ExtrapolateState(_highestFromSequence, curTick); 
+                curState = ExtrapolateState(_highestFromSequence, curTick);
                 return true; // keep moving, we have a future state
             }
 
@@ -265,20 +258,12 @@
 
             if (curState == null)
             {
-<<<<<<< HEAD
-                curState = ExtrapolateState(lastTick, curTick, lastStateInput);
-=======
-                curState = ExtrapolateState(_highestFromSequence, curTick);
->>>>>>> 0a306514
+                curState = ExtrapolateState(_highestFromSequence, curTick, lastStateInput);
             }
 
             if (nextState == null && Interpolation)
             {
-<<<<<<< HEAD
-                nextState = ExtrapolateState(curTick, nextTick, lastStateInput);
-=======
-                nextState = ExtrapolateState(_highestFromSequence, nextTick);
->>>>>>> 0a306514
+                nextState = ExtrapolateState(_highestFromSequence, nextTick, lastStateInput);
             }
 
             return true;
