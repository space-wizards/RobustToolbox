--- conflicted
+++ resolved
@@ -197,11 +197,7 @@
             IoCManager.Resolve(ref entMan);
 
             // no, you can't put maps or grids into containers
-<<<<<<< HEAD
-            if (entMan.HasComponent<IMapComponent>(toinsert) || entMan.HasComponent<MapGridComponent>(toinsert))
-=======
             if (entMan.HasComponent<MapComponent>(toinsert) || entMan.HasComponent<MapGridComponent>(toinsert))
->>>>>>> e34935c9
                 return false;
 
             var xformSystem = entMan.EntitySysManager.GetEntitySystem<SharedTransformSystem>();
