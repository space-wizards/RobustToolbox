using System;
using System.Numerics;
using System.Runtime.InteropServices;
using Robust.Client.GameObjects;
using Robust.Client.Graphics.Clyde.Rhi;
using Robust.Shared.GameObjects;
using Robust.Shared.Maths;
<<<<<<< HEAD
using OpenToolkit.Graphics.OpenGL4;
using Robust.Shared.Graphics;
=======
using Vector2 = Robust.Shared.Maths.Vector2;
>>>>>>> f7124cf7

namespace Robust.Client.Graphics.Clyde
{
    // RenderHandle contains the public/internal API surface to control actual rendering operations in Clyde.

    internal partial class Clyde
    {
        private RenderHandle _renderHandle = default!;

        internal sealed class RenderHandle : IRenderHandle
        {
            private readonly Clyde _clyde;
            private readonly IEntityManager _entities;
            private readonly SpriteBatch _spriteBatch;

            public DrawingHandleScreen DrawingHandleScreen { get; }
            public DrawingHandleWorld DrawingHandleWorld { get; }

            public RenderHandle(Clyde clyde, IEntityManager entities, SpriteBatch spriteBatch)
            {
                _clyde = clyde;
                _entities = entities;
                _spriteBatch = spriteBatch;

                var white = _clyde.GetStockTexture(ClydeStockTexture.White);
                DrawingHandleScreen = new DrawingHandleScreenImpl(white, this);
                DrawingHandleWorld = new DrawingHandleWorldImpl(white, this);
            }

            public void SetModelTransform(in Matrix3x2 matrix)
            {
                matrix.Transpose(out var transposed);
                _spriteBatch.SetModelTransform((Matrix3x2)transposed);
            }

            public Matrix3x2 GetModelTransform()
            {
                return _clyde.DrawGetModelTransform();
            }

            public void SetProjView(in Matrix3x2 proj, in Matrix3x2 view)
            {
                // _clyde.DrawSetProjViewTransform(proj, view);
            }

            /// <summary>
            /// Draws a sprite to the screen. The coordinate system is left handed.
            /// Make sure to set <see cref="DrawSetModelTransform"/>
            /// to set the model matrix if needed.
            /// </summary>
            /// <param name="texture">Texture to draw.</param>
            /// <param name="bl">Bottom left vertex of the quad in object space.</param>
            /// <param name="br">Bottom right vertex of the quad in object space.</param>
            /// <param name="tl">Top left vertex of the quad in object space.</param>
            /// <param name="tr">Top right vertex of the quad in object space.</param>
            /// <param name="modulate">A color to multiply the texture by when shading.</param
            /// <param name="subRegion">The four corners of the texture sub region in px.</param>
            public void DrawTextureScreen(Texture texture, Vector2 bl, Vector2 br, Vector2 tl, Vector2 tr,
                in Color modulate, in UIBox2? subRegion)
            {
                var clydeTexture = ExtractTexture(texture, in subRegion, out var csr);

                var (w, h) = clydeTexture.Size;
                var sr = new Box2(csr.Left / w, (h - csr.Top) / h, csr.Right / w, (h - csr.Bottom) / h);

                _spriteBatch.Draw(clydeTexture, bl, br, tl, tr, modulate, sr);
                // _clyde.DrawTexture(clydeTexture.TextureId, bl, br, tl, tr, in modulate, in sr);
            }

            /// <summary>
            /// Draws a sprite to the world. The coordinate system is right handed.
            /// Make sure to set <see cref="DrawSetModelTransform"/>
            /// to set the model matrix if needed.
            /// </summary>
            /// <param name="texture">Texture to draw.</param>
            /// <param name="bl">Bottom left vertex of the quad in object space.</param>
            /// <param name="br">Bottom right vertex of the quad in object space.</param>
            /// <param name="tl">Top left vertex of the quad in object space.</param>
            /// <param name="tr">Top right vertex of the quad in object space.</param>
            /// <param name="modulate">A color to multiply the texture by when shading.</param>
            /// <param name="subRegion">The four corners of the texture sub region in px.</param>
            public void DrawTextureWorld(Texture texture, Vector2 bl, Vector2 br, Vector2 tl, Vector2 tr,
                Color modulate, in UIBox2? subRegion)
            {
                var clydeTexture = ExtractTexture(texture, in subRegion, out var csr);

                var sr = WorldTextureBoundsToUV(clydeTexture, csr);

                // _clyde.DrawTexture(clydeTexture.TextureId, bl, br, tl, tr, in modulate, in sr);
            }

            internal static Box2 WorldTextureBoundsToUV(ClydeTexture texture, UIBox2 csr)
            {
                var (w, h) = texture.Size;
                return new Box2(csr.Left / w, (h - csr.Bottom) / h, csr.Right / w, (h - csr.Top) / h);
            }

            /// <summary>
            /// Converts a subRegion (px) into texture coords (0-1) of a given texture (cells of the textureAtlas).
            /// </summary>
            internal static ClydeTexture ExtractTexture(Texture texture, in UIBox2? subRegion, out UIBox2 sr)
            {
                if (texture is AtlasTexture atlas)
                {
                    texture = atlas.SourceTexture;
                    if (subRegion.HasValue)
                    {
                        var offset = atlas.SubRegion.TopLeft;
                        sr = new UIBox2(
                            subRegion.Value.TopLeft + offset,
                            subRegion.Value.BottomRight + offset);
                    }
                    else
                    {
                        sr = atlas.SubRegion;
                    }
                }
                else
                {
                    sr = subRegion ?? new UIBox2(0, 0, texture.Width, texture.Height);
                }

                var clydeTexture = (ClydeTexture) texture;
                return clydeTexture;
            }

            public void RenderInRenderTarget(IRenderTarget target, Action a, Color? clearColor)
            {
                // TODO: Save/restore SpriteBatch state

                RhiTextureView targetTexture;
                RhiTextureView? depthView = null;
                Vector2i targetSize;

                var loaded = _clyde.RtToLoaded((RenderTargetBase)target);

                if (loaded.IsWindow)
                {
                    targetTexture = loaded.Window!.CurSwapchainView!;
                    targetSize = loaded.Window!.FramebufferSize;
                }
                else
                {
                    var loadedTex = _clyde._loadedTextures[loaded.TextureHandle];
                    targetTexture = loadedTex.DefaultRhiView;

                    depthView = loaded.DepthSencilTextureView;
                    targetSize = loaded.Size;
                }

                _spriteBatch.BeginPass(targetSize, targetTexture, clearColor);

                a();

                _spriteBatch.EndPass();
            }

            public void SetScissor(UIBox2i? scissorBox)
            {
                if (scissorBox is { } box)
                {
                    var (targetWidth, targetHeight) = _spriteBatch.CurrentTargetSize;

                    _spriteBatch.SetScissor(
                        Math.Max(0, box.Left),
                        Math.Max(0, box.Top),
                        Math.Min(targetWidth, box.Width),
                        Math.Min(targetHeight, box.Height)
                    );
                }
                else
                {
                    _spriteBatch.ClearScissor();
                }
            }

            /// <summary>
            /// Draws an entity.
            /// </summary>
            /// <param name="entity">The entity to draw</param>
            /// <param name="position">The local pixel position where the entity should be drawn.</param>
            /// <param name="scale">Scales the drawn entity</param>
            /// <param name="worldRot">The world rotation to use when drawing the entity.
            /// This impacts the sprites RSI direction. Null will retrieve the entity's actual rotation.
            /// </param>
            /// <param name="eyeRot">The effective "eye" angle.
            /// This will cause the entity to be rotated, and may also affect the RSI directions.
            /// Draws the entity at some given angle.</param>
            /// <param name="overrideDirection">RSI direction override.</param>
            /// <param name="sprite">The entity's sprite component</param>
            /// <param name="xform">The entity's transform component.
            /// Only required if <see cref="overrideDirection"/> is null.</param>
            /// <param name="xformSystem">The transform system</param>
            public void DrawEntity(EntityUid entity,
                Vector2 position,
                Vector2 scale,
                Angle? worldRot,
                Angle eyeRot = default,
                Direction? overrideDirection = null,
                SpriteComponent? sprite = null,
                TransformComponent? xform = null,
                SharedTransformSystem? xformSystem = null)
            {
                /*
                if (_entities.Deleted(entity))
                {
                    throw new ArgumentException("Tried to draw an entity has been deleted.", nameof(entity));
                }

                sprite ??= _entities.GetComponent<SpriteComponent>(entity);

                var oldProj = _clyde._currentMatrixProj;
                var oldView = _clyde._currentMatrixView;
                var oldModel = _clyde._currentMatrixModel;

                var newModel = oldModel;
                position += new Vector2(oldModel.M31, oldModel.M32);
                newModel.M31 = 0;
                newModel.M32 = 0;
                SetModelTransform(newModel);

                // Switch rendering to pseudo-world space.
                {
                    _clyde.CalcWorldProjMatrix(_clyde._currentRenderTarget.Size, out var proj);

                    var ofsX = position.X - _clyde._currentRenderTarget.Size.X / 2f;
                    var ofsY = position.Y - _clyde._currentRenderTarget.Size.Y / 2f;
                    ofsX /= EyeManager.PixelsPerMeter;
                    ofsY /= -EyeManager.PixelsPerMeter;

                    // Maaaaybe this is meant to have a minus sign.
                    var rot = -(float) eyeRot.Theta;

                    var view = Matrix3Helpers.CreateTransform(ofsX, ofsY, rot, scale.X, scale.Y);
                    SetProjView(proj, view);
                }

                if (worldRot == null)
                {
                    xformSystem ??= _entities.System<SharedTransformSystem>();
                    var query = _entities.GetEntityQuery<TransformComponent>();
                    xform ??= query.GetComponent(entity);
                    worldRot = xformSystem.GetWorldRotation(xform, query);
                }

                // Draw the entity.
                sprite.Render(
                    DrawingHandleWorld,
                    eyeRot,
                    worldRot.Value,
                    overrideDirection);

                // Reset to screen space
                SetProjView(oldProj, oldView);
                SetModelTransform(oldModel);
            */
            }

            public void DrawLine(Vector2 a, Vector2 b, Color color)
            {
                // _clyde.DrawLine(a, b, color);
            }

            public void UseShader(ShaderInstance? shader)
            {
                if (shader != null && shader.Disposed)
                {
                    throw new ArgumentException("Unable to use disposed shader instance.", nameof(shader));
                }

                var clydeShader = (ClydeShaderInstance?) shader;

<<<<<<< HEAD
                _clyde.DrawUseShader(clydeShader ?? _clyde._defaultShader);
            }

            public ShaderInstance? GetShader()
            {
                return _clyde._queuedShaderInstance == _clyde._defaultShader
                    ? null
                    : _clyde._queuedShaderInstance;
=======
                // _clyde.DrawUseShader(clydeShader?.Handle ?? _clyde._defaultShader.Handle);
>>>>>>> f7124cf7
            }

            public void Viewport(Box2i viewport)
            {
                // _clyde.DrawViewport(viewport);
            }

            public void UseRenderTarget(IRenderTarget? renderTarget)
            {
                /*var target = (RenderTexture?) renderTarget;

                _clyde.DrawRenderTarget(target?.Handle ?? default);*/
            }

            /*
            public void Clear(Color color, int stencil = 0, ClearBufferMask mask = ClearBufferMask.ColorBufferBit)
            {
                _clyde.DrawClear(color, stencil, mask);
            }
            */

            public void DrawPrimitives(DrawPrimitiveTopology primitiveTopology, Texture texture,
                ReadOnlySpan<DrawVertexUV2DColor> vertices)
            {
                /*
                if (!(texture is ClydeTexture clydeTexture))
                {
                    throw new ArgumentException("Texture must be a basic texture.");
                }

                var castSpan = MemoryMarshal.Cast<DrawVertexUV2DColor, Vertex2D>(vertices);

                _clyde.DrawPrimitives(primitiveTopology, clydeTexture.TextureId, castSpan);
            */
            }

            public void DrawPrimitives(DrawPrimitiveTopology primitiveTopology, Texture texture,
                ReadOnlySpan<ushort> indices,
                ReadOnlySpan<DrawVertexUV2DColor> vertices)
            {
                /*if (!(texture is ClydeTexture clydeTexture))
                {
                    throw new ArgumentException("Texture must be a basic texture.");
                }

                var castSpan = MemoryMarshal.Cast<DrawVertexUV2DColor, Vertex2D>(vertices);

                _clyde.DrawPrimitives(primitiveTopology, clydeTexture.TextureId, indices, castSpan);*/
            }

            // ---- (end) ----

            private sealed class DrawingHandleScreenImpl : DrawingHandleScreen
            {
                private readonly RenderHandle _renderHandle;

                public DrawingHandleScreenImpl(Texture white, RenderHandle renderHandle) : base(white)
                {
                    _renderHandle = renderHandle;
                }

                public override void SetTransform(in Matrix3x2 matrix)
                {
                    _renderHandle.SetModelTransform(matrix);
                }

                public override Matrix3x2 GetTransform()
                {
                    return _renderHandle.GetModelTransform();
                }

                public override void UseShader(ShaderInstance? shader)
                {
                    _renderHandle.UseShader(shader);
                }

                public override ShaderInstance? GetShader()
                {
                    return _renderHandle.GetShader();
                }

                public override void DrawPrimitives(DrawPrimitiveTopology primitiveTopology, Texture texture,
                    ReadOnlySpan<DrawVertexUV2DColor> vertices)
                {
                    _renderHandle.DrawPrimitives(primitiveTopology, texture, vertices);
                }

                public override void DrawPrimitives(DrawPrimitiveTopology primitiveTopology, Texture texture,
                    ReadOnlySpan<ushort> indices, ReadOnlySpan<DrawVertexUV2DColor> vertices)
                {
                    _renderHandle.DrawPrimitives(primitiveTopology, texture, indices, vertices);
                }

                public override void DrawLine(Vector2 from, Vector2 to, Color color)
                {
                    _renderHandle.DrawLine(@from, to, color * Modulate);
                }

                public override void RenderInRenderTarget(IRenderTarget target, Action a, Color? clearColor)
                {
                    _renderHandle.RenderInRenderTarget(target, a, clearColor);
                }

                public override void DrawRect(UIBox2 rect, Color color, bool filled = true)
                {
                    if (filled)
                    {
                        DrawTextureRect(White, rect, color);
                    }
                    else
                    {
                        DrawLine(rect.TopLeft, rect.TopRight, color);
                        DrawLine(rect.TopRight, rect.BottomRight, color);
                        DrawLine(rect.BottomRight, rect.BottomLeft, color);
                        DrawLine(rect.BottomLeft, rect.TopLeft, color);
                    }
                }

                public override void DrawTextureRectRegion(Texture texture, UIBox2 rect, UIBox2? subRegion = null,
                    Color? modulate = null)
                {
                    var color = (modulate ?? Color.White) * Modulate;
                    _renderHandle.DrawTextureScreen(texture, rect.TopLeft, rect.TopRight,
                        rect.BottomLeft, rect.BottomRight, color, subRegion);
                }

                public override void DrawTexture(Texture texture, Vector2 position, Color? modulate = null)
                {
                    base.DrawTexture(texture, position, modulate);
                }

                /// <summary>
                /// Draws an entity.
                /// </summary>
                /// <param name="entity">The entity to draw</param>
                /// <param name="position">The local pixel position where the entity should be drawn.</param>
                /// <param name="scale">Scales the drawn entity</param>
                /// <param name="worldRot">The world rotation to use when drawing the entity.
                /// This impacts the sprites RSI direction. Null will retrieve the entity's actual rotation.
                /// </param>
                /// <param name="eyeRot">The effective "eye" angle.
                /// This will cause the entity to be rotated, and may also affect the RSI directions.
                /// Draws the entity at some given angle.</param>
                /// <param name="overrideDirection">RSI direction override.</param>
                /// <param name="sprite">The entity's sprite component</param>
                /// <param name="xform">The entity's transform component.
                /// Only required if <see cref="overrideDirection"/> is null.</param>
                /// <param name="xformSystem">The transform system</param>
                public override void DrawEntity(EntityUid entity,
                    Vector2 position,
                    Vector2 scale,
                    Angle? worldRot,
                    Angle eyeRot = default,
                    Direction? overrideDirection = null,
                    SpriteComponent? sprite = null,
                    TransformComponent? xform = null,
                    SharedTransformSystem? xformSystem = null)
                {
                    _renderHandle.DrawEntity(entity, position, scale, worldRot, eyeRot, overrideDirection, sprite, xform, xformSystem);
                }
            }

            private sealed class DrawingHandleWorldImpl : DrawingHandleWorld
            {
                private readonly RenderHandle _renderHandle;

                public DrawingHandleWorldImpl(Texture white, RenderHandle renderHandle) : base(white)
                {
                    _renderHandle = renderHandle;
                }

                public override void SetTransform(in Matrix3x2 matrix)
                {
                    _renderHandle.SetModelTransform(matrix);
                }

                public override Matrix3x2 GetTransform()
                {
                    return _renderHandle.GetModelTransform();
                }

                public override void UseShader(ShaderInstance? shader)
                {
                    _renderHandle.UseShader(shader);
                }

                public override ShaderInstance? GetShader()
                {
                    return _renderHandle.GetShader();
                }

                public override void DrawCircle(Vector2 position, float radius, Color color, bool filled = true)
                {
                    int divisions = Math.Max(16,(int)(radius * 16));
                    float arcLength = MathF.PI * 2 / divisions;

                    var colorReal = color * Modulate;

                    if (filled)
                    {
                        // Unfilled (using _renderHandle.DrawLine) does the linear conversion internally.
                        // Filled meanwhile uses DrawPrimitives, so has to do it here.
                        colorReal = Color.FromSrgb(color);
                    }

                    Span<DrawVertexUV2DColor> filledTriangle = stackalloc DrawVertexUV2DColor[3];

                    // Draws a "circle", but its just a polygon with a bunch of sides
                    // this is the GL_LINES version, not GL_LINE_STRIP
                    for (int i = 0; i < divisions; i++)
                    {
                        var startPos = new Vector2(MathF.Cos(arcLength * i) * radius, MathF.Sin(arcLength * i) * radius);
                        var endPos = new Vector2(MathF.Cos(arcLength * (i+1)) * radius, MathF.Sin(arcLength * (i + 1)) * radius);

                        if(!filled)
                            _renderHandle.DrawLine(startPos + position, endPos + position, colorReal);
                        else
                        {
                            filledTriangle[0] = new DrawVertexUV2DColor(startPos + position, colorReal);
                            filledTriangle[1] = new DrawVertexUV2DColor(endPos + position, colorReal);
                            filledTriangle[2] = new DrawVertexUV2DColor(position, colorReal);

                            _renderHandle.DrawPrimitives(DrawPrimitiveTopology.TriangleList, White, filledTriangle);
                        }
                    }
                }

                public override void DrawLine(Vector2 from, Vector2 to, Color color)
                {
                    _renderHandle.DrawLine(@from, to, color * Modulate);
                }

                public override void RenderInRenderTarget(IRenderTarget target, Action a, Color? clearColor)
                {
                    _renderHandle.RenderInRenderTarget(target, a, clearColor);
                }

                public override void DrawRect(Box2 rect, Color color, bool filled = true)
                {
                    if (filled)
                    {
                        DrawTextureRect(White, rect, color);
                    }
                    else
                    {
                        DrawLine(rect.TopLeft, rect.TopRight, color);
                        DrawLine(rect.TopRight, rect.BottomRight, color);
                        DrawLine(rect.BottomRight, rect.BottomLeft, color);
                        DrawLine(rect.BottomLeft, rect.TopLeft, color);
                    }
                }

                public override void DrawRect(in Box2Rotated rect, Color color, bool filled = true)
                {
                    if (filled)
                    {
                        DrawTextureRect(White, rect, color);
                    }
                    else
                    {
                        DrawLine(rect.TopLeft, rect.TopRight, color);
                        DrawLine(rect.TopRight, rect.BottomRight, color);
                        DrawLine(rect.BottomRight, rect.BottomLeft, color);
                        DrawLine(rect.BottomLeft, rect.TopLeft, color);
                    }
                }

                /// <summary>
                /// Draws a sprite to the world. The coordinate system is right handed.
                /// Make sure to set <see cref="DrawSetModelTransform"/>
                /// to set the model matrix if needed.
                /// </summary>
                /// <param name="texture">Texture to draw.</param>
                /// <param name="quad">The four vertices of the quad in object space (or world if the transform is identity.).</param>
                /// <param name="modulate">A color to multiply the texture by when shading.</param>
                /// <param name="subRegion">The four corners of the texture sub region in px.</param>
                public override void DrawTextureRectRegion(Texture texture, Box2 quad,
                    Color? modulate = null, UIBox2? subRegion = null)
                {
                    var color = (modulate ?? Color.White) * Modulate;

                    _renderHandle.DrawTextureWorld(texture, quad.BottomLeft, quad.BottomRight,
                        quad.TopLeft, quad.TopRight, color, in subRegion);
                }

                /// <summary>
                /// Draws a sprite to the world. The coordinate system is right handed.
                /// Make sure to set <see cref="DrawSetModelTransform"/>
                /// to set the model matrix if needed.
                /// </summary>
                /// <param name="texture">Texture to draw.</param>
                /// <param name="quad">The four vertices of the quad in object space (or world if the transform is identity.).</param>
                /// <param name="modulate">A color to multiply the texture by when shading.</param>
                /// <param name="subRegion">The four corners of the texture sub region in px.</param>
                public override void DrawTextureRectRegion(Texture texture, in Box2Rotated quad,
                    Color? modulate = null, UIBox2? subRegion = null)
                {
                    var color = (modulate ?? Color.White) * Modulate;

                    _renderHandle.DrawTextureWorld(texture, quad.BottomLeft, quad.BottomRight,
                        quad.TopLeft, quad.TopRight, color, in subRegion);
                }

                public override void DrawPrimitives(DrawPrimitiveTopology primitiveTopology, Texture texture,
                    ReadOnlySpan<DrawVertexUV2DColor> vertices)
                {
                    _renderHandle.DrawPrimitives(primitiveTopology, texture, vertices);
                }

                public override void DrawPrimitives(DrawPrimitiveTopology primitiveTopology, Texture texture,
                    ReadOnlySpan<ushort> indices, ReadOnlySpan<DrawVertexUV2DColor> vertices)
                {
                    _renderHandle.DrawPrimitives(primitiveTopology, texture, indices, vertices);
                }
            }
        }
    }
}<|MERGE_RESOLUTION|>--- conflicted
+++ resolved
@@ -5,12 +5,8 @@
 using Robust.Client.Graphics.Clyde.Rhi;
 using Robust.Shared.GameObjects;
 using Robust.Shared.Maths;
-<<<<<<< HEAD
-using OpenToolkit.Graphics.OpenGL4;
+using Vector2 = Robust.Shared.Maths.Vector2;
 using Robust.Shared.Graphics;
-=======
-using Vector2 = Robust.Shared.Maths.Vector2;
->>>>>>> f7124cf7
 
 namespace Robust.Client.Graphics.Clyde
 {
@@ -283,8 +279,7 @@
 
                 var clydeShader = (ClydeShaderInstance?) shader;
 
-<<<<<<< HEAD
-                _clyde.DrawUseShader(clydeShader ?? _clyde._defaultShader);
+                // _clyde.DrawUseShader(clydeShader?.Handle ?? _clyde._defaultShader.Handle);
             }
 
             public ShaderInstance? GetShader()
@@ -292,9 +287,6 @@
                 return _clyde._queuedShaderInstance == _clyde._defaultShader
                     ? null
                     : _clyde._queuedShaderInstance;
-=======
-                // _clyde.DrawUseShader(clydeShader?.Handle ?? _clyde._defaultShader.Handle);
->>>>>>> f7124cf7
             }
 
             public void Viewport(Box2i viewport)
