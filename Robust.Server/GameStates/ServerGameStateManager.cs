--- conflicted
+++ resolved
@@ -270,12 +270,7 @@
 
         private PvsData? GetPVSData(ICommonSession[] players)
         {
-<<<<<<< HEAD
-            var (chunks, playerChunks, viewerEntities) = _pvs.GetChunks(players);
-=======
-            var chunks= _pvs.GetChunks(players, ref _playerChunks, ref _viewerEntities);
-            const int ChunkBatchSize = 2;
->>>>>>> adc50518
+            var chunks = _pvs.GetChunks(players, ref _playerChunks, ref _viewerEntities);
             var chunksCount = chunks.Count;
             var chunkCache =
                 new (Dictionary<NetEntity, MetaDataComponent> metadata, RobustTree<NetEntity> tree)?[chunksCount];
