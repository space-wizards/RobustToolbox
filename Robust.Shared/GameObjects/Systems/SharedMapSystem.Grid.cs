using System;
using System.Collections.Generic;
using System.Diagnostics.CodeAnalysis;
using System.Linq;
using System.Numerics;
using System.Runtime.CompilerServices;
using Robust.Shared.GameStates;
using Robust.Shared.Map;
using Robust.Shared.Map.Components;
using Robust.Shared.Map.Enumerators;
using Robust.Shared.Map.Events;
using Robust.Shared.Maths;
using Robust.Shared.Physics;
using Robust.Shared.Physics.Components;
using Robust.Shared.Physics.Dynamics;
using Robust.Shared.Timing;
using Robust.Shared.Utility;

namespace Robust.Shared.GameObjects;

public abstract partial class SharedMapSystem
{
    #region Chunk helpers

    [MethodImpl(MethodImplOptions.AggressiveInlining)]
    public static Vector2i GetChunkIndices(Vector2 tile, int chunkSize)
    {
        return new Vector2i ((int) Math.Floor(tile.X / chunkSize), (int) Math.Floor(tile.Y / chunkSize));
    }

    [MethodImpl(MethodImplOptions.AggressiveInlining)]
    public static Vector2i GetChunkIndices(Vector2 tile, byte chunkSize)
    {
        return new Vector2i ((int) Math.Floor(tile.X / chunkSize), (int) Math.Floor(tile.Y / chunkSize));
    }

    [MethodImpl(MethodImplOptions.AggressiveInlining)]
    public static Vector2i GetChunkIndices(Vector2i tile, int chunkSize)
    {
        return new Vector2i ((int) Math.Floor(tile.X / (float) chunkSize), (int) Math.Floor(tile.Y / (float) chunkSize));
    }

    [MethodImpl(MethodImplOptions.AggressiveInlining)]
    public static Vector2i GetChunkIndices(Vector2i tile, byte chunkSize)
    {
        return new Vector2i ((int) Math.Floor(tile.X / (float) chunkSize), (int) Math.Floor(tile.Y / (float) chunkSize));
    }

    /// <summary>
    /// Returns the tile offset to a chunk origin based on the provided size.
    /// </summary>
    [MethodImpl(MethodImplOptions.AggressiveInlining)]
    public static Vector2i GetChunkRelative(Vector2 tile, int chunkSize)
    {
        var x = MathHelper.Mod((int) Math.Floor(tile.X), chunkSize);
        var y = MathHelper.Mod((int) Math.Floor(tile.Y), chunkSize);
        return new Vector2i(x, y);
    }

    /// <summary>
    /// Returns the tile offset to a chunk origin based on the provided size.
    /// </summary>
    [MethodImpl(MethodImplOptions.AggressiveInlining)]
    public static Vector2i GetChunkRelative(Vector2 tile, byte chunkSize)
    {
        var x = MathHelper.Mod((int) Math.Floor(tile.X), chunkSize);
        var y = MathHelper.Mod((int) Math.Floor(tile.Y), chunkSize);
        return new Vector2i(x, y);
    }

    /// <summary>
    /// Returns the tile offset to a chunk origin based on the provided size.
    /// </summary>
    [MethodImpl(MethodImplOptions.AggressiveInlining)]
    public static Vector2i GetChunkRelative(Vector2i tile, int chunkSize)
    {
        var x = MathHelper.Mod(tile.X, chunkSize);
        var y = MathHelper.Mod(tile.Y, chunkSize);
        return new Vector2i(x, y);
    }

    /// <summary>
    /// Returns the tile offset to a chunk origin based on the provided size.
    /// </summary>
    [MethodImpl(MethodImplOptions.AggressiveInlining)]
    public static Vector2i GetChunkRelative(Vector2i tile, byte chunkSize)
    {
        var x = MathHelper.Mod(tile.X, chunkSize);
        var y = MathHelper.Mod(tile.Y, chunkSize);
        return new Vector2i(x, y);
    }

    #endregion

    public static Vector2i GetDirection(Vector2i position, Direction dir, int dist = 1)
    {
        switch (dir)
        {
            case Direction.East:
                return position + new Vector2i(dist, 0);
            case Direction.SouthEast:
                return position + new Vector2i(dist, -dist);
            case Direction.South:
                return position + new Vector2i(0, -dist);
            case Direction.SouthWest:
                return position + new Vector2i(-dist, -dist);
            case Direction.West:
                return position + new Vector2i(-dist, 0);
            case Direction.NorthWest:
                return position + new Vector2i(-dist, dist);
            case Direction.North:
                return position + new Vector2i(0, dist);
            case Direction.NorthEast:
                return position + new Vector2i(dist, dist);
            default:
                throw new NotImplementedException();
        }
    }

    private void InitializeGrid()
    {
        SubscribeLocalEvent<MapGridComponent, ComponentGetState>(OnGridGetState);
        SubscribeLocalEvent<MapGridComponent, ComponentHandleState>(OnGridHandleState);
        SubscribeLocalEvent<MapGridComponent, ComponentAdd>(OnGridAdd);
        SubscribeLocalEvent<MapGridComponent, ComponentInit>(OnGridInit);
        SubscribeLocalEvent<MapGridComponent, ComponentStartup>(OnGridStartup);
        SubscribeLocalEvent<MapGridComponent, ComponentShutdown>(OnGridRemove);
        SubscribeLocalEvent<MapGridComponent, MoveEvent>(OnGridMove);
    }

    /// <summary>
    /// <see cref="GetGridPosition(Robust.Shared.GameObjects.Entity{Robust.Shared.Physics.Components.PhysicsComponent?},System.Numerics.Vector2,Robust.Shared.Maths.Angle)"/>
    /// </summary>
    public Vector2 GetGridPosition(Entity<PhysicsComponent?> grid, Vector2 worldPos, Angle worldRot)
    {
        if (!Resolve(grid.Owner, ref grid.Comp))
            return Vector2.Zero;

        return worldPos + worldRot.RotateVec(grid.Comp.LocalCenter);
    }

    /// <summary>
    /// Gets the mapgrid's position considering its local physics center.
    /// </summary>
    public Vector2 GetGridPosition(Entity<PhysicsComponent?, TransformComponent?> grid)
    {
        if (!Resolve(grid.Owner, ref grid.Comp1, ref grid.Comp2))
            return Vector2.Zero;

        var (worldPos, worldRot) = _transform.GetWorldPositionRotation(grid.Comp2);

        return GetGridPosition((grid.Owner, grid.Comp1), worldPos, worldRot);
    }

    private void OnGridBoundsChange(EntityUid uid, MapGridComponent component)
    {
        // Just MapLoader things.
        if (component.MapProxy == DynamicTree.Proxy.Free) return;

        var xform = EntityManager.GetComponent<TransformComponent>(uid);
        var aabb = GetWorldAABB(uid, component, xform);

        if (TryComp<GridTreeComponent>(xform.MapUid, out var gridTree))
        {
            gridTree.Tree.MoveProxy(component.MapProxy, in aabb);
        }

        if (TryComp<MovedGridsComponent>(xform.MapUid, out var movedGrids))
        {
            movedGrids.MovedGrids.Add(uid);
        }
    }

    private void OnGridMove(EntityUid uid, MapGridComponent component, ref MoveEvent args)
    {
        if (args.ParentChanged)
        {
            OnParentChange(uid, component, ref args);
            return;
        }

        // Just maploader / test things
        if (component.MapProxy == DynamicTree.Proxy.Free) return;

        var xform = args.Component;
        var aabb = GetWorldAABB(uid, component, xform);

        if (TryComp<GridTreeComponent>(xform.MapUid, out var gridTree))
        {
            gridTree.Tree.MoveProxy(component.MapProxy, in aabb);
        }

        if (TryComp<MovedGridsComponent>(xform.MapUid, out var movedGrids))
        {
            movedGrids.MovedGrids.Add(uid);
        }
    }

    private void OnParentChange(EntityUid uid, MapGridComponent component, ref MoveEvent args)
    {
        UpdatePvsChunks(args.Entity);

        var (_, xform, meta) = args.Entity;

        // oh boy
        // Want gridinit to handle this hence specialcase those situations.
        // oh boy oh boy, its even worse now.
        // transform now raises parent change events on startup, because container code is a POS.
        if (meta.EntityLifeStage < EntityLifeStage.Initialized || args.Component.LifeStage == ComponentLifeStage.Starting)
            return;

        // yipeee grids are being spontaneously moved to nullspace.
        Log.Info($"Grid {ToPrettyString(uid, meta)} changed parent. Old parent: {ToPrettyString(args.OldPosition.EntityId)}. New parent: {ToPrettyString(xform.ParentUid)}");
        if (xform.MapUid == null && meta.EntityLifeStage < EntityLifeStage.Terminating && _netManager.IsServer)
            Log.Error($"Grid {ToPrettyString(uid, meta)} was moved to nullspace! AAAAAAAAAAAAAAAAAAAAAAAAA! {Environment.StackTrace}");

        DebugTools.Assert(!_mapQuery.HasComponent(uid));

        if (xform.ParentUid != xform.MapUid && meta.EntityLifeStage < EntityLifeStage.Terminating  && _netManager.IsServer)
        {
            Log.Error($"Grid {ToPrettyString(uid, meta)} is not parented to {ToPrettyString(xform._parent)} which is not a map.  y'all need jesus. {Environment.StackTrace}");
            return;
        }

        // Make sure we cleanup old map for moved grid stuff.
        var oldMap = _transform.ToMapCoordinates(args.OldPosition);
        var oldMapUid = GetMapOrInvalid(oldMap.MapId);
        if (component.MapProxy != DynamicTree.Proxy.Free && TryComp<MovedGridsComponent>(oldMapUid, out var oldMovedGrids))
        {
            oldMovedGrids.MovedGrids.Remove(uid);
            RemoveGrid(uid, component, oldMapUid);
        }

        DebugTools.Assert(component.MapProxy == DynamicTree.Proxy.Free);
        if (TryComp<MovedGridsComponent>(xform.MapUid, out var newMovedGrids))
        {
            newMovedGrids.MovedGrids.Add(uid);
            AddGrid(uid, component);
        }
    }

    protected virtual void UpdatePvsChunks(Entity<TransformComponent, MetaDataComponent> grid)
    {
    }

    private void OnGridHandleState(EntityUid uid, MapGridComponent component, ref ComponentHandleState args)
    {
        HashSet<MapChunk> modifiedChunks;

        switch (args.Current)
        {
            case MapGridComponentDeltaState delta:
            {
                modifiedChunks = new();
                DebugTools.Assert(component.ChunkSize == delta.ChunkSize || component.Chunks.Count == 0,
                    "Can't modify chunk size of an existing grid.");

                component.ChunkSize = delta.ChunkSize;
                if (delta.ChunkData == null)
                    return;

                foreach (var (index, chunkData) in delta.ChunkData)
                {
                    ApplyChunkData(uid, component, index, chunkData, modifiedChunks);
                }

                component.LastTileModifiedTick = delta.LastTileModifiedTick;
                break;
            }
            case MapGridComponentState state:
            {
                modifiedChunks = new();
                DebugTools.Assert(component.ChunkSize == state.ChunkSize || component.Chunks.Count == 0,
                    "Can't modify chunk size of an existing grid.");

                component.LastTileModifiedTick = state.LastTileModifiedTick;
                component.ChunkSize = state.ChunkSize;

                foreach (var index in component.Chunks.Keys)
                {
                    if (!state.FullGridData.ContainsKey(index))
                        ApplyChunkData(uid, component, index, ChunkDatum.Empty, modifiedChunks);
                }

                foreach (var (index, data) in state.FullGridData)
                {
                    ApplyChunkData(uid, component, index, new(data), modifiedChunks);
                }

                break;
            }
            default:
                return;
        }

        RegenerateAabb(component);
        OnGridBoundsChange(uid, component);

#if DEBUG
        foreach (var chunk in component.Chunks.Values)
        {
            chunk.ValidateChunk();
            DebugTools.Assert(chunk.FilledTiles > 0);
        }
#endif
    }

    private void ApplyChunkData(
        EntityUid uid,
        MapGridComponent component,
        Vector2i index,
        ChunkDatum data,
        HashSet<MapChunk> modifiedChunks)
    {
        bool shapeChanged = false;
        var counter = 0;

        if (data.IsDeleted())
        {
            if (!component.Chunks.TryGetValue(index, out var deletedChunk))
                return;

            // Deleted chunks still need to raise tile-changed events.
            deletedChunk.SuppressCollisionRegeneration = true;
            for (ushort x = 0; x < component.ChunkSize; x++)
            {
                for (ushort y = 0; y < component.ChunkSize; y++)
                {
                    if (!deletedChunk.TrySetTile(x, y, Tile.Empty, out var oldTile, out var chunkShapeChanged))
                        continue;

                    var gridIndices = deletedChunk.ChunkTileToGridTile((x, y));
                    var newTileRef = new TileRef(uid, gridIndices, Tile.Empty);
                    _mapInternal.RaiseOnTileChanged(newTileRef, oldTile, index);
                }
            }

            component.Chunks.Remove(index);

            // TODO is this required?
            modifiedChunks.Add(deletedChunk);
            return;
        }

        var chunk = GetOrAddChunk(uid, component, index);
        chunk.SuppressCollisionRegeneration = true;
        DebugTools.Assert(data.TileData.Any(x => !x.IsEmpty));
        DebugTools.Assert(data.TileData.Length == component.ChunkSize * component.ChunkSize);
        for (ushort x = 0; x < component.ChunkSize; x++)
        {
            for (ushort y = 0; y < component.ChunkSize; y++)
            {
                var tile = data.TileData[counter++];
                if (!chunk.TrySetTile(x, y, tile, out var oldTile, out var tileShapeChanged))
                    continue;

                shapeChanged |= tileShapeChanged;
                var gridIndices = chunk.ChunkTileToGridTile((x, y));
                var newTileRef = new TileRef(uid, gridIndices, tile);
                _mapInternal.RaiseOnTileChanged(newTileRef, oldTile, index);
            }
        }

        if (data.Fixtures != null && !chunk.Fixtures.SetEquals(data.Fixtures))
        {
            chunk.Fixtures.Clear();

            if (data.Fixtures != null)
                chunk.Fixtures.UnionWith(data.Fixtures);
        }

        chunk.CachedBounds = data.CachedBounds!.Value;
        chunk.SuppressCollisionRegeneration = false;
        if (shapeChanged)
        {
            modifiedChunks.Add(chunk);
        }
    }

    private void OnGridGetState(EntityUid uid, MapGridComponent component, ref ComponentGetState args)
    {
        if (args.FromTick <= component.CreationTick)
        {
            GetFullState(uid, component, ref args);
            return;
        }

        Dictionary<Vector2i, ChunkDatum>? chunkData;
        var fromTick = args.FromTick;

        if (component.LastTileModifiedTick < fromTick)
        {
            chunkData = null;
        }
        else
        {
            chunkData = new Dictionary<Vector2i, ChunkDatum>();

            foreach (var (tick, indices) in component.ChunkDeletionHistory)
            {
                if (tick < fromTick && fromTick != GameTick.Zero)
                    continue;

                // Chunk may have been re-added sometime after it was deleted, but before deletion history was culled.
                if (!component.Chunks.TryGetValue(indices, out var chunk))
                {
                    chunkData.Add(indices, ChunkDatum.Empty);
                    continue;
                }

                if (chunk.LastTileModifiedTick < fromTick)
                    Log.Error($"Encountered un-deleted chunk with an old last-modified tick on grid {ToPrettyString(uid)}");
            }

            foreach (var (index, chunk) in GetMapChunks(uid, component))
            {
                if (chunk.LastTileModifiedTick < fromTick)
                    continue;

                var tileBuffer = new Tile[component.ChunkSize * (uint) component.ChunkSize];

                // Flatten the tile array.
                // NetSerializer doesn't do multi-dimensional arrays.
                // This is probably really expensive.
                for (var x = 0; x < component.ChunkSize; x++)
                {
                    for (var y = 0; y < component.ChunkSize; y++)
                    {
                        tileBuffer[x * component.ChunkSize + y] = chunk.GetTile((ushort)x, (ushort)y);
                    }
                }
                chunkData.Add(index, ChunkDatum.CreateModified(tileBuffer, chunk.Fixtures, chunk.CachedBounds));
            }
        }

        args.State = new MapGridComponentDeltaState(component.ChunkSize, chunkData, component.LastTileModifiedTick);

#if DEBUG
        if (chunkData == null)
            return;

        HashSet<Vector2> keys = new();
        foreach (var (index, chunk) in chunkData)
        {
            if (chunk.IsDeleted())
                continue;

            DebugTools.Assert(keys.Add(index), "Duplicate chunk");
            DebugTools.Assert(chunk.TileData.Any(x => !x.IsEmpty), "Empty non-deleted chunk");
        }
#endif
    }

    private void GetFullState(EntityUid uid, MapGridComponent component, ref ComponentGetState args)
    {
        var chunkData = new Dictionary<Vector2i, ChunkDatum>();

        foreach (var (index, chunk) in GetMapChunks(uid, component))
        {
            var tileBuffer = new Tile[component.ChunkSize * (uint)component.ChunkSize];

            for (var x = 0; x < component.ChunkSize; x++)
            {
                for (var y = 0; y < component.ChunkSize; y++)
                {
                    tileBuffer[x * component.ChunkSize + y] = chunk.GetTile((ushort)x, (ushort)y);
                }
            }
            chunkData.Add(index, ChunkDatum.CreateModified(tileBuffer, chunk.Fixtures, chunk.CachedBounds));
        }

        args.State = new MapGridComponentState(component.ChunkSize, chunkData, component.LastTileModifiedTick);

#if DEBUG
        foreach (var chunk in chunkData.Values)
        {
            DebugTools.Assert(chunk.TileData!.Any(x => !x.IsEmpty));
        }
#endif
    }

    private void OnGridAdd(EntityUid uid, MapGridComponent component, ComponentAdd args)
    {
        var msg = new GridAddEvent(uid);
        RaiseLocalEvent(uid, msg, true);
    }

    private void OnGridInit(EntityUid uid, MapGridComponent component, ComponentInit args)
    {
        var xform = _xformQuery.GetComponent(uid);

        // Force networkedmapmanager to send it due to non-ECS legacy code.
        var curTick = _timing.CurTick;

        foreach (var chunk in component.Chunks.Values)
        {
            chunk.LastTileModifiedTick = curTick;
        }

        component.LastTileModifiedTick = curTick;

        if (xform.MapUid != null && xform.MapUid != uid)
            _transform.SetParent(uid, xform, xform.MapUid.Value);

        if (!_mapQuery.HasComponent(uid))
        {
            var aabb = GetWorldAABB(uid, component);

            if (TryComp<GridTreeComponent>(xform.MapUid, out var gridTree))
            {
<<<<<<< HEAD
                var proxy = gridTree.Tree.CreateProxy(in aabb, uint.MaxValue, (uid, component));
=======
                var proxy = gridTree.Tree.CreateProxy(in aabb, (uid, _fixturesQuery.Comp(uid), component));
>>>>>>> 2f73f619
                DebugTools.Assert(component.MapProxy == DynamicTree.Proxy.Free);
                component.MapProxy = proxy;
            }

            if (TryComp<MovedGridsComponent>(xform.MapUid, out var movedGrids))
            {
                movedGrids.MovedGrids.Add(uid);
            }
        }

        var msg = new GridInitializeEvent(uid);
        RaiseLocalEvent(uid, msg, true);
    }

    private void OnGridStartup(EntityUid uid, MapGridComponent component, ComponentStartup args)
    {
        var msg = new GridStartupEvent(uid);
        RaiseLocalEvent(uid, msg, true);
    }

    private void OnGridRemove(EntityUid uid, MapGridComponent component, ComponentShutdown args)
    {
        Log.Info($"Removing grid {ToPrettyString(uid)}");
        if (TryComp<TransformComponent>(uid, out var xform) && xform.MapUid != null)
        {
            RemoveGrid(uid, component, xform.MapUid.Value);
        }

        component.MapProxy = DynamicTree.Proxy.Free;
        RaiseLocalEvent(uid, new GridRemovalEvent(uid), true);
    }

    private Box2 GetWorldAABB(EntityUid uid, MapGridComponent grid, TransformComponent? xform = null)
    {
        if (!Resolve(uid, ref xform))
            return new Box2();

        var (worldPos, worldRot) = _transform.GetWorldPositionRotation(xform);
        var aabb = grid.LocalAABB.Translated(worldPos);

        return new Box2Rotated(aabb, worldRot, worldPos).CalcBoundingBox();
    }

    private void AddGrid(EntityUid uid, MapGridComponent grid)
    {
        DebugTools.Assert(!_mapQuery.HasComponent(uid));
        var aabb = GetWorldAABB(uid, grid);

        if (!_xformQuery.TryGetComponent(uid, out var xform))
            return;

        if (TryComp<GridTreeComponent>(xform.MapUid, out var gridTree))
        {
<<<<<<< HEAD
            var proxy = gridTree.Tree.CreateProxy(in aabb, uint.MaxValue, (uid, grid));
=======
            var proxy = gridTree.Tree.CreateProxy(in aabb, (uid, _fixturesQuery.Comp(uid), grid));
>>>>>>> 2f73f619
            DebugTools.Assert(grid.MapProxy == DynamicTree.Proxy.Free);
            grid.MapProxy = proxy;
        }

        if (TryComp<MovedGridsComponent>(xform.MapUid, out var movedGrids))
        {
            movedGrids.MovedGrids.Add(uid);
        }
    }

    private void RemoveGrid(EntityUid uid, MapGridComponent grid, EntityUid mapUid)
    {
        if (grid.MapProxy != DynamicTree.Proxy.Free && TryComp<GridTreeComponent>(mapUid, out var gridTree))
        {
            gridTree.Tree.DestroyProxy(grid.MapProxy);
        }

        grid.MapProxy = DynamicTree.Proxy.Free;

        if (TryComp<MovedGridsComponent>(mapUid, out var movedGrids))
        {
            movedGrids.MovedGrids.Remove(uid);
        }
    }

    private void RemoveChunk(EntityUid uid, MapGridComponent grid, Vector2i origin)
    {
        if (!grid.Chunks.TryGetValue(origin, out var chunk))
            return;

        if (_netManager.IsServer)
            grid.ChunkDeletionHistory.Add((_timing.CurTick, chunk.Indices));

        chunk.Fixtures.Clear();
        grid.Chunks.Remove(origin);

        if (grid.Chunks.Count == 0)
            RaiseLocalEvent(uid, new EmptyGridEvent { GridId = uid }, true);
    }

    /// <summary>
    /// Regenerates the chunk local bounds of this chunk.
    /// </summary>
    private void RegenerateCollision(EntityUid uid, MapGridComponent grid, MapChunk mapChunk)
    {
        RegenerateCollision(uid, grid, new HashSet<MapChunk> { mapChunk });
    }

    /// <summary>
    /// Regenerate collision for multiple chunks at once; faster than doing it individually.
    /// </summary>
    internal void RegenerateCollision(EntityUid uid, MapGridComponent grid, IReadOnlySet<MapChunk> chunks)
    {
        if (HasComp<MapComponent>(uid))
        {
            ClearEmptyMapChunks(uid, grid, chunks);
            return;
        }

        var chunkRectangles = new Dictionary<MapChunk, List<Box2i>>(chunks.Count);
        var removedChunks = new List<MapChunk>();

        foreach (var mapChunk in chunks)
        {
            // Even if the chunk is still removed still need to make sure bounds are updated (for now...)
            // generate collision rectangles for this chunk based on filled tiles.
            GridChunkPartition.PartitionChunk(mapChunk, out var localBounds, out var rectangles);
            mapChunk.CachedBounds = localBounds;

            if (mapChunk.FilledTiles > 0)
                chunkRectangles.Add(mapChunk, rectangles);
            else
            {
                // Gone. Reduced to atoms
                // Need to do this before RemoveChunk because it clears fixtures.
                FixturesComponent? manager = null;
                PhysicsComponent? body = null;
                TransformComponent? xform = null;

                foreach (var id in mapChunk.Fixtures)
                {
                    _fixtures.DestroyFixture(uid, id, false, manager: manager, body: body, xform: xform);
                }

                RemoveChunk(uid, grid, mapChunk.Indices);
                removedChunks.Add(mapChunk);
            }
        }

        RegenerateAabb(grid);

        // May have been deleted from the bulk update above!
        if (Deleted(uid))
            return;

        _physics.WakeBody(uid);
        OnGridBoundsChange(uid, grid);
        var ev = new RegenerateGridBoundsEvent(uid, chunkRectangles, removedChunks);
        RaiseLocalEvent(ref ev);
    }

    private void RegenerateAabb(MapGridComponent grid)
    {
        grid.LocalAABB = new Box2();

        foreach (var chunk in grid.Chunks.Values)
        {
            var chunkBounds = chunk.CachedBounds;

            if (chunkBounds.Size.Equals(Vector2i.Zero))
                continue;

            if (grid.LocalAABB.Size == Vector2.Zero)
            {
                var gridBounds = chunkBounds.Translated(chunk.Indices * chunk.ChunkSize);
                grid.LocalAABB = gridBounds;
            }
            else
            {
                var gridBounds = chunkBounds.Translated(chunk.Indices * chunk.ChunkSize);
                grid.LocalAABB = grid.LocalAABB.Union(gridBounds);
            }
        }
    }

    /// <summary>
    /// Variation of <see cref="RegenerateCollision(Robust.Shared.GameObjects.EntityUid,Robust.Shared.Map.Components.MapGridComponent,Robust.Shared.Map.MapChunk)"/>
    /// that only simply removes empty chunks. Intended for use with "planet-maps", which have no grid fixtures.
    /// </summary>
    private void ClearEmptyMapChunks(EntityUid uid, MapGridComponent grid, IReadOnlySet<MapChunk> modified)
    {
        foreach (var chunk in modified)
        {
            DebugTools.Assert(chunk.FilledTiles >= 0);
            if (chunk.FilledTiles > 0)
                continue;

            DebugTools.AssertEqual(chunk.Fixtures.Count, 0, "maps should not have grid-chunk fixtures");
            RemoveChunk(uid, grid, chunk.Indices);
        }
    }

    #region TileAccess

    public TileRef GetTileRef(Entity<MapGridComponent> grid, MapCoordinates coords)
    {
        return GetTileRef(grid.Owner, grid.Comp, coords);
    }

    public TileRef GetTileRef(EntityUid uid, MapGridComponent grid, MapCoordinates coords)
    {
        return GetTileRef(uid, grid, CoordinatesToTile(uid, grid, coords));
    }

    public TileRef GetTileRef(Entity<MapGridComponent> grid, EntityCoordinates coords)
    {
        return GetTileRef(grid.Owner, grid.Comp, coords);
    }

    public TileRef GetTileRef(EntityUid uid, MapGridComponent grid, EntityCoordinates coords)
    {
        return GetTileRef(uid, grid, CoordinatesToTile(uid, grid, coords));
    }

    public TileRef GetTileRef(Entity<MapGridComponent> grid, Vector2i tileCoordinates)
    {
        return GetTileRef(grid.Owner, grid.Comp, tileCoordinates);
    }

    public TileRef GetTileRef(EntityUid uid, MapGridComponent grid, Vector2i tileCoordinates)
    {
        var chunkIndices = GridTileToChunkIndices(uid, grid, tileCoordinates);

        if (!grid.Chunks.TryGetValue(chunkIndices, out var output))
        {
            // Chunk doesn't exist, return a tileRef to an empty (space) tile.
            return new TileRef(uid, tileCoordinates.X, tileCoordinates.Y, default);
        }

        var chunkTileIndices = output.GridTileToChunkTile(tileCoordinates);
        return GetTileRef(uid, grid, output, (ushort)chunkTileIndices.X, (ushort)chunkTileIndices.Y);
    }

    /// <summary>
    ///     Returns the tile at the given chunk indices.
    /// </summary>
    /// <param name="mapChunk"></param>
    /// <param name="xIndex">The X tile index relative to the chunk origin.</param>
    /// <param name="yIndex">The Y tile index relative to the chunk origin.</param>
    /// <returns>A reference to a tile.</returns>
    internal TileRef GetTileRef(EntityUid uid, MapGridComponent grid, MapChunk mapChunk, ushort xIndex, ushort yIndex)
    {
        if (xIndex >= mapChunk.ChunkSize)
            throw new ArgumentOutOfRangeException(nameof(xIndex), "Tile indices out of bounds.");

        if (yIndex >= mapChunk.ChunkSize)
            throw new ArgumentOutOfRangeException(nameof(yIndex), "Tile indices out of bounds.");

        var indices = mapChunk.ChunkTileToGridTile(new Vector2i(xIndex, yIndex));
        return new TileRef(uid, indices, mapChunk.GetTile(xIndex, yIndex));
    }

    public IEnumerable<TileRef> GetAllTiles(EntityUid uid, MapGridComponent grid, bool ignoreEmpty = true)
    {
        foreach (var chunk in grid.Chunks.Values)
        {
            for (ushort x = 0; x < grid.ChunkSize; x++)
            {
                for (ushort y = 0; y < grid.ChunkSize; y++)
                {
                    var tile = chunk.GetTile(x, y);

                    if (ignoreEmpty && tile.IsEmpty)
                        continue;

                    var (gridX, gridY) = new Vector2i(x, y) + chunk.Indices * grid.ChunkSize;
                    yield return new TileRef(uid, gridX, gridY, tile);
                }
            }
        }
    }

    public GridTileEnumerator GetAllTilesEnumerator(EntityUid uid, MapGridComponent grid, bool ignoreEmpty = true)
    {
        return new GridTileEnumerator(uid, grid.Chunks.GetEnumerator(), grid.ChunkSize, ignoreEmpty);
    }

    public void SetTile(Entity<MapGridComponent> grid, EntityCoordinates coordinates, Tile tile)
    {
        SetTile(grid.Owner, grid.Comp, coordinates, tile);
    }

    public void SetTile(Entity<MapGridComponent> grid, Vector2i gridIndices, Tile tile)
    {
        SetTile(grid.Owner, grid.Comp, gridIndices, tile);
    }

    public void SetTiles(Entity<MapGridComponent> grid, List<(Vector2i GridIndices, Tile Tile)> tiles)
    {
        SetTiles(grid.Owner, grid.Comp, tiles);
    }

    public void SetTile(EntityUid uid, MapGridComponent grid, EntityCoordinates coords, Tile tile)
    {
        var localTile = CoordinatesToTile(uid, grid, coords);
        SetTile(uid, grid, new Vector2i(localTile.X, localTile.Y), tile);
    }

    public void SetTile(EntityUid uid, MapGridComponent grid, Vector2i gridIndices, Tile tile)
    {
        var chunkIndex = GridTileToChunkIndices(uid, grid, gridIndices);
        if (!grid.Chunks.TryGetValue(chunkIndex, out var chunk))
        {
            if (tile.IsEmpty)
                return;

            grid.Chunks[chunkIndex] = chunk = new MapChunk(chunkIndex.X, chunkIndex.Y, grid.ChunkSize)
            {
                LastTileModifiedTick = _timing.CurTick
            };
        }

        var offset = chunk.GridTileToChunkTile(gridIndices);
        SetChunkTile(uid, grid, chunk, (ushort)offset.X, (ushort)offset.Y, tile);
    }

    public void SetTiles(EntityUid uid, MapGridComponent grid, List<(Vector2i GridIndices, Tile Tile)> tiles)
    {
        if (tiles.Count == 0)
            return;

        var modified = new HashSet<MapChunk>(Math.Max(1, tiles.Count / grid.ChunkSize));

        foreach (var (gridIndices, tile) in tiles)
        {
            var chunkIndex = GridTileToChunkIndices(uid, grid, gridIndices);
            if (!grid.Chunks.TryGetValue(chunkIndex, out var chunk))
            {
                if (tile.IsEmpty)
                    continue;

                grid.Chunks[chunkIndex] = chunk = new MapChunk(chunkIndex.X, chunkIndex.Y, grid.ChunkSize)
                {
                    LastTileModifiedTick = _timing.CurTick
                };
            }

            var offset = chunk.GridTileToChunkTile(gridIndices);
            chunk.SuppressCollisionRegeneration = true;
            if (SetChunkTile(uid, grid, chunk, (ushort)offset.X, (ushort)offset.Y, tile))
                modified.Add(chunk);
        }

        foreach (var chunk in modified)
        {
            chunk.SuppressCollisionRegeneration = false;
        }

        RegenerateCollision(uid, grid, modified);
    }

    public TilesEnumerator GetLocalTilesEnumerator(EntityUid uid, MapGridComponent grid, Box2 aabb,
        bool ignoreEmpty = true,
        Predicate<TileRef>? predicate = null)
    {
        var enumerator = new TilesEnumerator(this, ignoreEmpty, predicate, uid, grid, aabb);
        return enumerator;
    }

    public TilesEnumerator GetTilesEnumerator(EntityUid uid, MapGridComponent grid, Box2 aabb, bool ignoreEmpty = true,
        Predicate<TileRef>? predicate = null)
    {
        var invMatrix = _transform.GetInvWorldMatrix(uid);
        var localAABB = invMatrix.TransformBox(aabb);
        var enumerator = new TilesEnumerator(this, ignoreEmpty, predicate, uid, grid, localAABB);
        return enumerator;
    }

    public TilesEnumerator GetTilesEnumerator(EntityUid uid, MapGridComponent grid, Box2Rotated bounds, bool ignoreEmpty = true,
        Predicate<TileRef>? predicate = null)
    {
        var invMatrix = _transform.GetInvWorldMatrix(uid);
        var localAABB = invMatrix.TransformBox(bounds);
        var enumerator = new TilesEnumerator(this, ignoreEmpty, predicate, uid, grid, localAABB);
        return enumerator;
    }

    public IEnumerable<TileRef> GetLocalTilesIntersecting(EntityUid uid, MapGridComponent grid, Box2 localAABB, bool ignoreEmpty = true,
        Predicate<TileRef>? predicate = null)
    {
        var enumerator = new TilesEnumerator(this, ignoreEmpty, predicate, uid, grid, localAABB);

        while (enumerator.MoveNext(out var tileRef))
        {
            yield return tileRef;
        }
    }

    public IEnumerable<TileRef> GetLocalTilesIntersecting(EntityUid uid, MapGridComponent grid, Box2Rotated localArea, bool ignoreEmpty = true,
        Predicate<TileRef>? predicate = null)
    {
        var localAABB = localArea.CalcBoundingBox();

        var enumerator = new TilesEnumerator(this, ignoreEmpty, predicate, uid, grid, localAABB);

        while (enumerator.MoveNext(out var tileRef))
        {
            yield return tileRef;
        }
    }

    public IEnumerable<TileRef> GetTilesIntersecting(EntityUid uid, MapGridComponent grid, Box2Rotated worldArea, bool ignoreEmpty = true,
        Predicate<TileRef>? predicate = null)
    {
        var matrix = _transform.GetInvWorldMatrix(uid);
        var localArea = matrix.TransformBox(worldArea);

        var enumerator = new TilesEnumerator(this, ignoreEmpty, predicate, uid, grid, localArea);

        while (enumerator.MoveNext(out var tileRef))
        {
            yield return tileRef;
        }
    }

    public IEnumerable<TileRef> GetTilesIntersecting(EntityUid uid, MapGridComponent grid, Box2 worldArea, bool ignoreEmpty = true,
        Predicate<TileRef>? predicate = null)
    {
        var matrix = _transform.GetInvWorldMatrix(uid);
        var localArea = matrix.TransformBox(worldArea);

        var enumerator = new TilesEnumerator(this, ignoreEmpty, predicate, uid, grid, localArea);

        while (enumerator.MoveNext(out var tileRef))
        {
            yield return tileRef;
        }
    }

    public IEnumerable<TileRef> GetLocalTilesIntersecting(EntityUid uid, MapGridComponent grid, Circle localCircle, bool ignoreEmpty = true,
        Predicate<TileRef>? predicate = null)
    {
        var aabb = new Box2(localCircle.Position.X - localCircle.Radius, localCircle.Position.Y - localCircle.Radius,
            localCircle.Position.X + localCircle.Radius, localCircle.Position.Y + localCircle.Radius);

        var tileEnumerator = GetLocalTilesEnumerator(uid, grid, aabb, ignoreEmpty, predicate);

        while (tileEnumerator.MoveNext(out var tile))
        {
            var tileCenter = tile.GridIndices + grid.TileSizeHalfVector;
            var direction = tileCenter - localCircle.Position;

            if (direction.IsShorterThanOrEqualTo(localCircle.Radius))
            {
                yield return tile;
            }
        }
    }

    public IEnumerable<TileRef> GetTilesIntersecting(EntityUid uid, MapGridComponent grid, Circle worldArea, bool ignoreEmpty = true,
        Predicate<TileRef>? predicate = null)
    {
        var aabb = new Box2(worldArea.Position.X - worldArea.Radius, worldArea.Position.Y - worldArea.Radius,
            worldArea.Position.X + worldArea.Radius, worldArea.Position.Y + worldArea.Radius);
        var circleGridPos = new EntityCoordinates(uid, WorldToLocal(uid, grid, worldArea.Position));

        foreach (var tile in GetTilesIntersecting(uid, grid, aabb, ignoreEmpty, predicate))
        {
            var local = GridTileToLocal(uid, grid, tile.GridIndices);

            if (!local.TryDistance(EntityManager, _transform, circleGridPos, out var distance))
            {
                continue;
            }

            if (distance <= worldArea.Radius)
            {
                yield return tile;
            }
        }
    }

    private bool TryGetTile(EntityUid uid, MapGridComponent grid, Vector2i indices, bool ignoreEmpty, [NotNullWhen(true)] out TileRef? tileRef, Predicate<TileRef>? predicate = null)
    {
        // Similar to TryGetTileRef but for the tiles intersecting iterators.
        var gridChunk = GridTileToChunkIndices(uid, grid, indices);

        if (grid.Chunks.TryGetValue(gridChunk, out var chunk))
        {
            var chunkTile = chunk.GridTileToChunkTile(indices);
            var tile = GetTileRef(uid, grid, chunk, (ushort)chunkTile.X, (ushort)chunkTile.Y);

            if (ignoreEmpty && tile.Tile.IsEmpty)
            {
                tileRef = null;
                return false;
            }

            if (predicate == null || predicate(tile))
            {
                tileRef = tile;
                return true;
            }
        }
        else if (!ignoreEmpty)
        {
            var tile = new TileRef(uid, indices.X, indices.Y, Tile.Empty);

            if (predicate == null || predicate(tile))
            {
                tileRef = tile;
                return true;
            }
        }

        tileRef = null;
        return false;
    }

    #endregion TileAccess

    #region ChunkAccess

    internal MapChunk GetOrAddChunk(EntityUid uid, MapGridComponent grid, int xIndex, int yIndex)
    {
        return GetOrAddChunk(uid, grid, new Vector2i(xIndex, yIndex));
    }

    internal bool TryGetChunk(EntityUid uid, MapGridComponent grid, Vector2i chunkIndices, [NotNullWhen(true)] out MapChunk? chunk)
    {
        return grid.Chunks.TryGetValue(chunkIndices, out chunk);
    }

    internal MapChunk GetOrAddChunk(EntityUid uid, MapGridComponent grid, Vector2i chunkIndices)
    {
        if (grid.Chunks.TryGetValue(chunkIndices, out var output))
            return output;

        var newChunk = new MapChunk(chunkIndices.X, chunkIndices.Y, grid.ChunkSize)
        {
            LastTileModifiedTick = _timing.CurTick
        };

        return grid.Chunks[chunkIndices] = newChunk;
    }

    public bool HasChunk(EntityUid uid, MapGridComponent grid, Vector2i chunkIndices)
    {
        return grid.Chunks.ContainsKey(chunkIndices);
    }

    internal IReadOnlyDictionary<Vector2i, MapChunk> GetMapChunks(EntityUid uid, MapGridComponent grid)
    {
        return grid.Chunks;
    }

    internal ChunkEnumerator GetMapChunks(EntityUid uid, MapGridComponent grid, Box2 worldAABB)
    {
        var localAABB = _transform.GetInvWorldMatrix(uid).TransformBox(worldAABB);
        return GetLocalMapChunks(uid, grid, localAABB);
    }

    internal ChunkEnumerator GetMapChunks(EntityUid uid, MapGridComponent grid, Box2Rotated worldArea)
    {
        var matrix = _transform.GetInvWorldMatrix(uid);
        var localArea = matrix.TransformBox(worldArea);
        return GetLocalMapChunks(uid, grid, localArea);
    }

    internal ChunkEnumerator GetLocalMapChunks(EntityUid uid, MapGridComponent grid, Box2 localAABB)
    {
        Box2 compAABB;

        // The entire area intersects.
        if (_mapQuery.HasComponent(uid))
        {
            compAABB = localAABB;
        }
        else
        {
            compAABB = grid.LocalAABB.Intersect(localAABB);
        }

        return new ChunkEnumerator(grid.Chunks, compAABB, grid.ChunkSize);
    }

    #endregion ChunkAccess

    #region SnapGridAccess

    public int AnchoredEntityCount(EntityUid uid, MapGridComponent grid, Vector2i pos)
    {
        var gridChunkPos = GridTileToChunkIndices(uid, grid, pos);

        if (!grid.Chunks.TryGetValue(gridChunkPos, out var chunk))
            return 0;

        var (x, y) = chunk.GridTileToChunkTile(pos);
        return chunk.GetSnapGrid((ushort)x, (ushort)y)?.Count ?? 0; // ?
    }

    public IEnumerable<EntityUid> GetAnchoredEntities(Entity<MapGridComponent> grid, MapCoordinates coords)
    {
        return GetAnchoredEntities(grid.Owner, grid.Comp, coords);
    }

    public IEnumerable<EntityUid> GetAnchoredEntities(EntityUid uid, MapGridComponent grid, MapCoordinates coords)
    {
        return GetAnchoredEntities(uid, grid, TileIndicesFor(uid, grid, coords));
    }

    public IEnumerable<EntityUid> GetAnchoredEntities(Entity<MapGridComponent> grid, EntityCoordinates coords)
    {
        return GetAnchoredEntities(grid.Owner, grid.Comp, coords);
    }

    public IEnumerable<EntityUid> GetAnchoredEntities(EntityUid uid, MapGridComponent grid, EntityCoordinates coords)
    {
        return GetAnchoredEntities(uid, grid, TileIndicesFor(uid, grid, coords));
    }

    public IEnumerable<EntityUid> GetAnchoredEntities(Entity<MapGridComponent> grid, Vector2i pos)
    {
        return GetAnchoredEntities(grid.Owner, grid.Comp, pos);
    }

    public IEnumerable<EntityUid> GetAnchoredEntities(EntityUid uid, MapGridComponent grid, Vector2i pos)
    {
        // Because some content stuff checks neighboring tiles (which may not actually exist) we won't just
        // create an entire chunk for it.
        var gridChunkPos = GridTileToChunkIndices(uid, grid, pos);

        if (!grid.Chunks.TryGetValue(gridChunkPos, out var chunk))
            return Enumerable.Empty<EntityUid>();

        var chunkTile = chunk.GridTileToChunkTile(pos);
        return chunk.GetSnapGridCell((ushort)chunkTile.X, (ushort)chunkTile.Y);
    }

    public void GetAnchoredEntities(Entity<MapGridComponent> grid, Vector2i pos, List<EntityUid> list)
    {
        var gridChunkPos = GridTileToChunkIndices(grid.Owner, grid.Comp, pos);
        if (!grid.Comp.Chunks.TryGetValue(gridChunkPos, out var chunk))
            return;

        var chunkTile = chunk.GridTileToChunkTile(pos);
        var anchored = chunk.GetSnapGrid((ushort) chunkTile.X, (ushort) chunkTile.Y);
        if (anchored != null)
            list.AddRange(anchored);
    }

    public AnchoredEntitiesEnumerator GetAnchoredEntitiesEnumerator(EntityUid uid, MapGridComponent grid, Vector2i pos)
    {
        var gridChunkPos = GridTileToChunkIndices(uid, grid, pos);

        if (!grid.Chunks.TryGetValue(gridChunkPos, out var chunk)) return AnchoredEntitiesEnumerator.Empty;

        var chunkTile = chunk.GridTileToChunkTile(pos);
        var snapgrid = chunk.GetSnapGrid((ushort)chunkTile.X, (ushort)chunkTile.Y);

        return snapgrid == null
            ? AnchoredEntitiesEnumerator.Empty
            : new AnchoredEntitiesEnumerator(snapgrid.GetEnumerator());
    }

    public IEnumerable<EntityUid> GetLocalAnchoredEntities(EntityUid uid, MapGridComponent grid, Box2 localAABB)
    {
        var enumerator = new TilesEnumerator(this, true, null, uid, grid, localAABB);

        while (enumerator.MoveNext(out var tileRef))
        {
            var anchoredEnumerator = GetAnchoredEntitiesEnumerator(uid, grid, tileRef.GridIndices);

            while (anchoredEnumerator.MoveNext(out var ent))
            {
                yield return ent.Value;
            }
        }
    }

    public IEnumerable<EntityUid> GetAnchoredEntities(EntityUid uid, MapGridComponent grid, Box2 worldAABB)
    {
        var invWorldMatrix = _transform.GetInvWorldMatrix(uid);
        var localAABB = invWorldMatrix.TransformBox(worldAABB);
        var enumerator = new TilesEnumerator(this, true, null, uid, grid, localAABB);

        while (enumerator.MoveNext(out var tileRef))
        {
            var anchoredEnumerator = GetAnchoredEntitiesEnumerator(uid, grid, tileRef.GridIndices);

            while (anchoredEnumerator.MoveNext(out var ent))
            {
                yield return ent.Value;
            }
        }
    }

    public IEnumerable<EntityUid> GetAnchoredEntities(EntityUid uid, MapGridComponent grid, Box2Rotated worldBounds)
    {
        foreach (var tile in GetTilesIntersecting(uid, grid, worldBounds))
        {
            foreach (var ent in GetAnchoredEntities(uid, grid, tile.GridIndices))
            {
                yield return ent;
            }
        }
    }

    public Vector2i TileIndicesFor(EntityUid uid, MapGridComponent grid, EntityCoordinates coords)
    {
#if DEBUG
        var mapId = _xformQuery.GetComponent(uid).MapID;
        DebugTools.Assert(mapId == coords.GetMapId(EntityManager));
#endif

        return SnapGridLocalCellFor(uid, grid, LocalToGrid(uid, grid, coords));
    }

    public Vector2i TileIndicesFor(Entity<MapGridComponent> grid, EntityCoordinates coords)
    {
        return TileIndicesFor(grid.Owner, grid.Comp, coords);
    }

    public Vector2i TileIndicesFor(EntityUid uid, MapGridComponent grid, MapCoordinates worldPos)
    {
#if DEBUG
        var mapId = _xformQuery.GetComponent(uid).MapID;
        DebugTools.Assert(mapId == worldPos.MapId);
#endif

        var localPos = WorldToLocal(uid, grid, worldPos.Position);
        return SnapGridLocalCellFor(uid, grid, localPos);
    }

    public Vector2i TileIndicesFor(Entity<MapGridComponent> grid, MapCoordinates coords)
    {
        return TileIndicesFor(grid.Owner, grid.Comp, coords);
    }

    private Vector2i SnapGridLocalCellFor(EntityUid uid, MapGridComponent grid, Vector2 localPos)
    {
        var x = (int)Math.Floor(localPos.X / grid.TileSize);
        var y = (int)Math.Floor(localPos.Y / grid.TileSize);
        return new Vector2i(x, y);
    }

    public bool IsAnchored(EntityUid uid, MapGridComponent grid, EntityCoordinates coords, EntityUid euid)
    {
        var tilePos = TileIndicesFor(uid, grid, coords);

        if (!TryChunkAndOffsetForTile(uid, grid, tilePos, out var chunk, out var chunkTile))
            return false;

        var snapgrid = chunk.GetSnapGrid((ushort)chunkTile.X, (ushort)chunkTile.Y);
        return snapgrid?.Contains(euid) == true;
    }

    public bool AddToSnapGridCell(EntityUid gridUid, MapGridComponent grid, Vector2i pos, EntityUid euid)
    {
        if (!TryChunkAndOffsetForTile(gridUid, grid, pos, out var chunk, out var chunkTile))
            return false;

        if (chunk.GetTile((ushort)chunkTile.X, (ushort)chunkTile.Y).IsEmpty)
            return false;

        chunk.AddToSnapGridCell((ushort)chunkTile.X, (ushort)chunkTile.Y, euid);
        return true;
    }

    public bool AddToSnapGridCell(EntityUid gridUid, MapGridComponent grid, EntityCoordinates coords, EntityUid euid)
    {
        return AddToSnapGridCell(gridUid, grid, TileIndicesFor(gridUid, grid, coords), euid);
    }

    public void RemoveFromSnapGridCell(EntityUid gridUid, MapGridComponent grid, Vector2i pos, EntityUid euid)
    {
        var gridChunkIndices = GridTileToChunkIndices(gridUid, grid, pos);

        if (!grid.Chunks.TryGetValue(gridChunkIndices, out var chunk))
            return;

        var chunkTile = chunk.GridTileToChunkTile(pos);
        chunk.RemoveFromSnapGridCell((ushort)chunkTile.X, (ushort)chunkTile.Y, euid);
    }

    public void RemoveFromSnapGridCell(EntityUid gridUid, MapGridComponent grid, EntityCoordinates coords, EntityUid euid)
    {
        RemoveFromSnapGridCell(gridUid, grid, TileIndicesFor(gridUid, grid, coords), euid);
    }

    private bool TryChunkAndOffsetForTile(EntityUid uid, MapGridComponent grid, Vector2i pos,
        [NotNullWhen(true)]out MapChunk? chunk, out Vector2i offset)
    {
        var gridChunkIndices = GridTileToChunkIndices(uid, grid, pos);
        if (!grid.Chunks.TryGetValue(gridChunkIndices, out chunk))
        {
            offset = default;
            return false;
        }

        offset = chunk.GridTileToChunkTile(pos);
        return true;
    }

    public IEnumerable<EntityUid> GetInDir(EntityUid uid, MapGridComponent grid, EntityCoordinates position, Direction dir)
    {
        var pos = GetDirection(TileIndicesFor(uid, grid, position), dir);
        return GetAnchoredEntities(uid, grid, pos);
    }

    public IEnumerable<EntityUid> GetOffset(EntityUid uid, MapGridComponent grid, EntityCoordinates coords, Vector2i offset)
    {
        var pos = TileIndicesFor(uid, grid, coords) + offset;
        return GetAnchoredEntities(uid, grid, pos);
    }

    public IEnumerable<EntityUid> GetLocal(EntityUid uid, MapGridComponent grid, EntityCoordinates coords)
    {
        return GetAnchoredEntities(uid, grid, TileIndicesFor(uid, grid, coords));
    }

    public EntityCoordinates DirectionToGrid(EntityUid uid, MapGridComponent grid, EntityCoordinates coords, Direction direction)
    {
        return GridTileToLocal(uid, grid, GetDirection(TileIndicesFor(uid, grid, coords), direction));
    }

    public IEnumerable<EntityUid> GetCardinalNeighborCells(EntityUid uid, MapGridComponent grid, EntityCoordinates coords)
    {
        var position = TileIndicesFor(uid, grid, coords);
        foreach (var cell in GetAnchoredEntities(uid, grid, position))
            yield return cell;
        foreach (var cell in GetAnchoredEntities(uid, grid, position + new Vector2i(0, 1)))
            yield return cell;
        foreach (var cell in GetAnchoredEntities(uid, grid, position + new Vector2i(0, -1)))
            yield return cell;
        foreach (var cell in GetAnchoredEntities(uid, grid, position + new Vector2i(1, 0)))
            yield return cell;
        foreach (var cell in GetAnchoredEntities(uid, grid, position + new Vector2i(-1, 0)))
            yield return cell;
    }

    public IEnumerable<EntityUid> GetCellsInSquareArea(EntityUid uid, MapGridComponent grid, EntityCoordinates coords, int n)
    {
        var position = TileIndicesFor(uid, grid, coords);

        for (var y = -n; y <= n; ++y)
        for (var x = -n; x <= n; ++x)
        {
            var enumerator = GetAnchoredEntitiesEnumerator(uid, grid, position + new Vector2i(x, y));

            while (enumerator.MoveNext(out var cell))
            {
                yield return cell.Value;
            }
        }
    }

    #endregion

    #region Transforms

    public Vector2 WorldToLocal(EntityUid uid, MapGridComponent grid, Vector2 posWorld)
    {
        var matrix = _transform.GetInvWorldMatrix(uid);
        return Vector2.Transform(posWorld, matrix);
    }

    public EntityCoordinates MapToGrid(EntityUid uid, MapCoordinates posWorld)
    {
        var mapId = _xformQuery.GetComponent(uid).MapID;

        if (posWorld.MapId != mapId)
            throw new ArgumentException(
                $"Grid {uid} is on map {mapId}, but coords are on map {posWorld.MapId}.",
                nameof(posWorld));

        if (!_gridQuery.TryGetComponent(uid, out var grid))
        {
            return new EntityCoordinates(GetMapOrInvalid(posWorld.MapId), new Vector2(posWorld.X, posWorld.Y));
        }

        return new EntityCoordinates(uid, WorldToLocal(uid, grid, posWorld.Position));
    }

    public Vector2 LocalToWorld(EntityUid uid, MapGridComponent grid, Vector2 posLocal)
    {
        var matrix = _transform.GetWorldMatrix(uid);
        return Vector2.Transform(posLocal, matrix);
    }

    public Vector2i WorldToTile(EntityUid uid, MapGridComponent grid, Vector2 posWorld)
    {
        var local = WorldToLocal(uid, grid, posWorld);
        var x = (int)Math.Floor(local.X / grid.TileSize);
        var y = (int)Math.Floor(local.Y / grid.TileSize);
        return new Vector2i(x, y);
    }

    public Vector2i LocalToTile(EntityUid uid, MapGridComponent grid, EntityCoordinates coordinates)
    {
        var position = LocalToGrid(uid, grid, coordinates);
        return new Vector2i((int) Math.Floor(position.X / grid.TileSize), (int) Math.Floor(position.Y / grid.TileSize));
    }

        public Vector2i CoordinatesToTile(EntityUid uid, MapGridComponent grid, MapCoordinates coords)
    {
#if DEBUG
        var mapId = _xformQuery.GetComponent(uid).MapID;
        DebugTools.Assert(mapId == coords.MapId);
#endif

        var local = WorldToLocal(uid, grid, coords.Position);

        var x = (int)Math.Floor(local.X / grid.TileSize);
        var y = (int)Math.Floor(local.Y / grid.TileSize);
        return new Vector2i(x, y);
    }

    public Vector2i CoordinatesToTile(EntityUid uid, MapGridComponent grid, EntityCoordinates coords)
    {
#if DEBUG
        var mapId = _xformQuery.GetComponent(uid).MapID;
        DebugTools.Assert(mapId == coords.GetMapId(EntityManager));
#endif
        var local = LocalToGrid(uid, grid, coords);

        var x = (int)Math.Floor(local.X / grid.TileSize);
        var y = (int)Math.Floor(local.Y / grid.TileSize);
        return new Vector2i(x, y);
    }

    public Vector2i LocalToChunkIndices(EntityUid uid, MapGridComponent grid, EntityCoordinates gridPos)
    {
        var local = LocalToGrid(uid, grid, gridPos);

        var x = (int)Math.Floor(local.X / (grid.TileSize * grid.ChunkSize));
        var y = (int)Math.Floor(local.Y / (grid.TileSize * grid.ChunkSize));
        return new Vector2i(x, y);
    }

    public Vector2 LocalToGrid(EntityUid uid, MapGridComponent grid, EntityCoordinates position)
    {
        return position.EntityId == uid
            ? position.Position
            : WorldToLocal(uid, grid, position.ToMapPos(EntityManager, _transform));
    }

    public bool CollidesWithGrid(EntityUid uid, MapGridComponent grid, Vector2i indices)
    {
        var chunkIndices = GridTileToChunkIndices(uid, grid, indices);
        if (!grid.Chunks.TryGetValue(chunkIndices, out var chunk))
            return false;

        var cTileIndices = chunk.GridTileToChunkTile(indices);
        return chunk.GetTile((ushort)cTileIndices.X, (ushort)cTileIndices.Y).TypeId != Tile.Empty.TypeId;
    }

    public Vector2i GridTileToChunkIndices(EntityUid uid, MapGridComponent grid, Vector2i gridTile)
        => GridTileToChunkIndices(grid, gridTile);

    public Vector2i GridTileToChunkIndices(MapGridComponent grid, Vector2i gridTile)
    {
        var x = (int)Math.Floor(gridTile.X / (float) grid.ChunkSize);
        var y = (int)Math.Floor(gridTile.Y / (float) grid.ChunkSize);

        return new Vector2i(x, y);
    }

    public EntityCoordinates GridTileToLocal(EntityUid uid, MapGridComponent grid, Vector2i gridTile)
    {
        var position = TileCenterToVector(uid, grid, gridTile);

        return new(uid, position);
    }

    /// <summary>
    /// Turns a gridtile origin into a Vector2, accounting for tile size.
    /// </summary>
    [MethodImpl(MethodImplOptions.AggressiveInlining)]
    public Vector2 TileToVector(Entity<MapGridComponent> grid, Vector2i gridTile)
    {
        return new Vector2(gridTile.X * grid.Comp.TileSize, gridTile.Y * grid.Comp.TileSize);
    }

    /// <summary>
    /// Turns a gridtile center into a Vector2, accounting for tile size.
    /// </summary>
    [MethodImpl(MethodImplOptions.AggressiveInlining)]
    public Vector2 TileCenterToVector(EntityUid uid, MapGridComponent grid, Vector2i gridTile)
    {
        return TileCenterToVector((uid, grid), gridTile);
    }

    /// <summary>
    /// Turns a gridtile center into a Vector2, accounting for tile size.
    /// </summary>
    [MethodImpl(MethodImplOptions.AggressiveInlining)]
    public Vector2 TileCenterToVector(Entity<MapGridComponent> grid, Vector2i gridTile)
    {
        return new Vector2(gridTile.X * grid.Comp.TileSize, gridTile.Y * grid.Comp.TileSize) + grid.Comp.TileSizeHalfVector;
    }

    public Vector2 GridTileToWorldPos(EntityUid uid, MapGridComponent grid, Vector2i gridTile)
    {
        var locX = gridTile.X * grid.TileSize + (grid.TileSize / 2f);
        var locY = gridTile.Y * grid.TileSize + (grid.TileSize / 2f);

        return Vector2.Transform(new Vector2(locX, locY), _transform.GetWorldMatrix(uid));
    }

    public MapCoordinates GridTileToWorld(EntityUid uid, MapGridComponent grid, Vector2i gridTile)
    {
        var parentMapId = _xformQuery.GetComponent(uid).MapID;

        return new(GridTileToWorldPos(uid, grid, gridTile), parentMapId);
    }

    public bool TryGetTileRef(EntityUid uid, MapGridComponent grid, Vector2i indices, out TileRef tile)
    {
        var chunkIndices = GridTileToChunkIndices(uid, grid, indices);
        if (!grid.Chunks.TryGetValue(chunkIndices, out var chunk))
        {
            tile = default;
            return false;
        }

        var cTileIndices = chunk.GridTileToChunkTile(indices);
        tile = GetTileRef(uid, grid, chunk, (ushort)cTileIndices.X, (ushort)cTileIndices.Y);
        return true;
    }

    public bool TryGetTile(MapGridComponent grid, Vector2i indices, out Tile tile)
    {
        var chunkIndices = GridTileToChunkIndices(grid, indices);
        if (!grid.Chunks.TryGetValue(chunkIndices, out var chunk))
        {
            tile = default;
            return false;
        }

        var cTileIndices = chunk.GridTileToChunkTile(indices);
        tile = chunk.Tiles[cTileIndices.X, cTileIndices.Y];
        return true;
    }

    /// <summary>
    /// Attempts to get the <see cref="ITileDefinition"/> for the tile at the given grid indices. This will throw an
    /// exception if the tile at this location has no registered tile definition.
    /// </summary>
    public bool TryGetTileDef(MapGridComponent grid, Vector2i indices, [NotNullWhen(true)] out ITileDefinition? tileDef)
    {
        if (!TryGetTile(grid, indices, out var tile))
        {
            tileDef = null;
            return false;
        }

        tileDef = _tileMan[tile.TypeId];
        return true;
    }

    public bool TryGetTileRef(EntityUid uid, MapGridComponent grid, EntityCoordinates coords, out TileRef tile)
    {
        return TryGetTileRef(uid, grid, CoordinatesToTile(uid, grid, coords), out tile);
    }

    public bool TryGetTileRef(EntityUid uid, MapGridComponent grid, Vector2 worldPos, out TileRef tile)
    {
        return TryGetTileRef(uid, grid, WorldToTile(uid, grid, worldPos), out tile);
    }

    #endregion Transforms

    /// <summary>
    /// Calculate the world space AABB for this chunk.
    /// </summary>
    internal Box2 CalcWorldAABB(EntityUid uid, MapGridComponent grid, MapChunk mapChunk)
    {
        var (position, rotation) =
            _transform.GetWorldPositionRotation(uid);

        var chunkPosition = mapChunk.Indices;
        var tileScale = grid.TileSize;
        var chunkScale = mapChunk.ChunkSize;

        var worldPos = position + rotation.RotateVec(chunkPosition * tileScale * chunkScale);

        return new Box2Rotated(
            ((Box2)mapChunk.CachedBounds
                .Scale(tileScale))
            .Translated(worldPos),
            rotation, worldPos).CalcBoundingBox();
    }

    private void OnTileModified(EntityUid uid, MapGridComponent grid, MapChunk mapChunk, Vector2i tileIndices, Tile newTile, Tile oldTile,
        bool shapeChanged)
    {
        // As the collision regeneration can potentially delete the chunk we'll notify of the tile changed first.
        var gridTile = mapChunk.ChunkTileToGridTile(tileIndices);
        mapChunk.LastTileModifiedTick = _timing.CurTick;
        grid.LastTileModifiedTick = _timing.CurTick;
        Dirty(uid, grid);

        // The map serializer currently sets tiles of unbound grids as part of the deserialization process
        // It properly sets SuppressOnTileChanged so that the event isn't spammed for every tile on the grid.
        // ParentMapId is not able to be accessed on unbound grids, so we can't even call this function for unbound grids.
        if (!MapManager.SuppressOnTileChanged)
        {
            var newTileRef = new TileRef(uid, gridTile, newTile);
            _mapInternal.RaiseOnTileChanged(newTileRef, oldTile, mapChunk.Indices);
        }

        if (shapeChanged && !mapChunk.SuppressCollisionRegeneration)
        {
            RegenerateCollision(uid, grid, mapChunk);
        }
    }

    /// <summary>
    /// Iterates the local tiles of the specified data.
    /// </summary>
    public struct TilesEnumerator
    {
        private readonly SharedMapSystem _mapSystem;

        private readonly EntityUid _uid;
        private readonly MapGridComponent _grid;
        private readonly bool _ignoreEmpty;
        private readonly Predicate<TileRef>? _predicate;

        private readonly int _lowerY;
        private readonly int _upperX;
        private readonly int _upperY;

        private int _x;
        private int _y;

        public TilesEnumerator(
            SharedMapSystem mapSystem,
            bool ignoreEmpty,
            Predicate<TileRef>? predicate,
            EntityUid uid,
            MapGridComponent grid,
            Box2 aabb)
        {
            _mapSystem = mapSystem;

            _uid = uid;
            _grid = grid;
            _ignoreEmpty = ignoreEmpty;
            _predicate = predicate;

            // TODO: Should move the intersecting calls onto mapmanager system and then allow people to pass in xform / xformquery
            // that way we can avoid the GetComp here.
            var gridTileLb = new Vector2i((int)Math.Floor(aabb.Left), (int)Math.Floor(aabb.Bottom));
            // If we have 20.1 we want to include that tile but if we have 20 then we don't.
            var gridTileRt = new Vector2i((int)Math.Ceiling(aabb.Right), (int)Math.Ceiling(aabb.Top));

            _x = gridTileLb.X;
            _y = gridTileLb.Y;
            _lowerY = gridTileLb.Y;
            _upperX = gridTileRt.X;
            _upperY = gridTileRt.Y;
        }

        public bool MoveNext(out TileRef tile)
        {
            if (_x >= _upperX)
            {
                tile = TileRef.Zero;
                return false;
            }

            var gridTile = new Vector2i(_x, _y);

            _y++;

            if (_y >= _upperY)
            {
                _x++;
                _y = _lowerY;
            }

            var gridChunk = _mapSystem.GridTileToChunkIndices(_uid, _grid, gridTile);

            if (_grid.Chunks.TryGetValue(gridChunk, out var chunk))
            {
                var chunkTile = chunk.GridTileToChunkTile(gridTile);
                tile = _mapSystem.GetTileRef(_uid, _grid, chunk, (ushort)chunkTile.X, (ushort)chunkTile.Y);

                if (_ignoreEmpty && tile.Tile.IsEmpty)
                    return MoveNext(out tile);

                if (_predicate == null || _predicate(tile))
                {
                    return true;
                }
            }
            else if (!_ignoreEmpty)
            {
                tile = new TileRef(_uid, gridTile.X, gridTile.Y, Tile.Empty);

                if (_predicate == null || _predicate(tile))
                {
                    return true;
                }
            }

            return MoveNext(out tile);
        }
    }
}<|MERGE_RESOLUTION|>--- conflicted
+++ resolved
@@ -508,11 +508,7 @@
 
             if (TryComp<GridTreeComponent>(xform.MapUid, out var gridTree))
             {
-<<<<<<< HEAD
-                var proxy = gridTree.Tree.CreateProxy(in aabb, uint.MaxValue, (uid, component));
-=======
-                var proxy = gridTree.Tree.CreateProxy(in aabb, (uid, _fixturesQuery.Comp(uid), component));
->>>>>>> 2f73f619
+                var proxy = gridTree.Tree.CreateProxy(in aabb, uint.MaxValue, (uid, _fixturesQuery.Comp(uid), component));
                 DebugTools.Assert(component.MapProxy == DynamicTree.Proxy.Free);
                 component.MapProxy = proxy;
             }
@@ -566,11 +562,7 @@
 
         if (TryComp<GridTreeComponent>(xform.MapUid, out var gridTree))
         {
-<<<<<<< HEAD
-            var proxy = gridTree.Tree.CreateProxy(in aabb, uint.MaxValue, (uid, grid));
-=======
-            var proxy = gridTree.Tree.CreateProxy(in aabb, (uid, _fixturesQuery.Comp(uid), grid));
->>>>>>> 2f73f619
+            var proxy = gridTree.Tree.CreateProxy(in aabb, uint.MaxValue, (uid, _fixturesQuery.Comp(uid), grid));
             DebugTools.Assert(grid.MapProxy == DynamicTree.Proxy.Free);
             grid.MapProxy = proxy;
         }
