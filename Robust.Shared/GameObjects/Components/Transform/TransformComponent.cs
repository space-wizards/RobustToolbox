using System;
using System.Collections.Generic;
using System.Diagnostics.CodeAnalysis;
using System.Numerics;
using JetBrains.Annotations;
using Robust.Shared.Animations;
using Robust.Shared.GameStates;
using Robust.Shared.IoC;
using Robust.Shared.Map;
using Robust.Shared.Maths;
using Robust.Shared.Physics;
using Robust.Shared.Serialization.Manager.Attributes;
using Robust.Shared.Timing;
using Robust.Shared.Utility;
using Robust.Shared.ViewVariables;

namespace Robust.Shared.GameObjects
{
    /// <summary>
    ///     Stores the position and orientation of the entity.
    /// </summary>
    [RegisterComponent, NetworkedComponent]
    public sealed partial class TransformComponent : Component, IComponentDebug
    {
        [Dependency] private readonly IEntityManager _entMan = default!;

        // Currently this field just exists for VV. In future, it might become a real field
        [ViewVariables, PublicAPI]
        private NetEntity NetParent => _entMan.GetNetEntity(_parent);

        [DataField("parent")] internal EntityUid _parent;

        [DataField("pos")] internal Vector2 _localPosition = Vector2.Zero; // holds offset from parent

        [DataField("rot")] internal Angle _localRotation; // local rotation

        [DataField("noRot")] internal bool _noLocalRotation;

        [DataField("anchored")]
        internal bool _anchored;

        /// <summary>
        /// Indicates this entity can traverse grids.
        /// </summary>
        [DataField]
        public bool GridTraversal = true;

        /// <summary>
        ///     The broadphase that this entity is currently stored on, if any.
        /// </summary>
        /// <remarks>
        ///     Maybe this should be moved to its own component eventually, but at least currently comps are not structs
        ///     and this data is required whenever any entity moves, so this will just save a component lookup.
        /// </remarks>
        [ViewVariables]
        internal BroadphaseData? Broadphase;

        internal bool MatricesDirty = true;
        internal Matrix3x2 _localMatrix = Matrix3x2.Identity;
        internal Matrix3x2 _invLocalMatrix = Matrix3x2.Identity;

        // these should just be system methods, but existing component functions like InvWorldMatrix still rely on
        // getting these so those have to be fully ECS-ed first.
        [Obsolete("TransformComponent.LocalMatrix is obsolete, please use SharedTransformSystem.GetLocalMatrix")]
        public Matrix3x2 LocalMatrix => _entMan.System<SharedTransformSystem>().GetLocalMatrix(this);
        [Obsolete("TransformComponent.InvLocalMatrix is obsolete, please use SharedTransformSystem.GetInvLocalMatrix")]
        public Matrix3x2 InvLocalMatrix => _entMan.System<SharedTransformSystem>().GetInvLocalMatrix(this);

        // used for lerping

        [ViewVariables]
        public Vector2? NextPosition { get; internal set; }

        [ViewVariables]
        public Angle? NextRotation { get; internal set; }

        [ViewVariables]
        public Vector2 PrevPosition { get; internal set; }

        [ViewVariables]
        public Angle PrevRotation { get; internal set; }

        [ViewVariables] public bool ActivelyLerping;

        [ViewVariables] public GameTick LastLerp = GameTick.Zero;

        [ViewVariables] internal readonly HashSet<EntityUid> _children = new();

        [Dependency] private readonly IMapManager _mapManager = default!;

        /// <summary>
        ///     Returns the index of the map which this object is on
        /// </summary>
        [ViewVariables]
        public MapId MapID { get; internal set; }

        internal bool _mapIdInitialized;
        internal bool _gridInitialized;

        /// <summary>
        ///     The EntityUid of the map which this object is on, if any.
        /// </summary>
        public EntityUid? MapUid { get; internal set; }

        /// <summary>
        ///     The EntityUid of the grid which this object is on, if any.
        /// </summary>
        [ViewVariables]
        public EntityUid? GridUid => _gridUid;

        [Access(typeof(SharedTransformSystem))]
        internal EntityUid? _gridUid = null;

        /// <summary>
        ///     Disables or enables to ability to locally rotate the entity. When set it removes any local rotation.
        /// </summary>
        [ViewVariables(VVAccess.ReadWrite)]

        public bool NoLocalRotation
        {
            get => _noLocalRotation;
            [Obsolete("TransformComponent.NoLocalRotation setter is obsolete, please use SharedTransformSystem.SetNoLocalRotation")]
            set { _entMan.System<SharedTransformSystem>().SetNoLocalRotation((Owner, this), value); }
        }

        /// <summary>
        ///     Current rotation offset of the entity.
        /// </summary>
        [ViewVariables(VVAccess.ReadWrite)]
        [Animatable]
        public Angle LocalRotation
        {
            get => _localRotation;
            [Obsolete("TransformComponent.LocalRotation setter is obsolete, please use SharedTransformSystem.SetLocalRotation")]
            set { _entMan.System<SharedTransformSystem>().SetLocalRotationNoLerp(Owner, value, this); }
        }

        /// <summary>
        ///     Current world rotation of the entity.
        /// </summary>
        [ViewVariables(VVAccess.ReadWrite)]
        [Obsolete("Use the system method instead")]
        public Angle WorldRotation
        {
            get => _entMan.System<SharedTransformSystem>().GetWorldRotation(this);
            set { _entMan.System<SharedTransformSystem>().SetWorldRotationNoLerp((Owner, this), value); }
        }

        // lazy VV convenience variable.
        [ViewVariables]
        private TransformComponent? _parentXform => !_parent.IsValid() ? null : _entMan.GetComponent<TransformComponent>(_parent);

        /// <summary>
        /// The UID of the parent entity that this entity is attached to.
        /// </summary>
        public EntityUid ParentUid  => _parent;

        /// <summary>
        ///     Matrix for transforming points from local to world space.
        /// </summary>
        [Obsolete("Use the system method instead")]
        public Matrix3x2 WorldMatrix => _entMan.System<SharedTransformSystem>().GetWorldMatrix(this);

        /// <summary>
        ///     Matrix for transforming points from world to local space.
        /// </summary>
        [Obsolete("Use the system method instead")]
        public Matrix3x2 InvWorldMatrix => _entMan.System<SharedTransformSystem>().GetInvWorldMatrix(this);

        /// <summary>
        ///     Current position offset of the entity relative to the world.
        ///     Can de-parent from its parent if the parent is a grid.
        /// </summary>
        [Animatable]
        [ViewVariables(VVAccess.ReadWrite)]
        [Obsolete("Use the system method instead")]
        public Vector2 WorldPosition
        {
            get => _entMan.System<SharedTransformSystem>().GetWorldPosition(this);
            set { _entMan.System<SharedTransformSystem>().SetWorldPosition((Owner, this), value); }
        }

        /// <summary>
        ///     Position offset of this entity relative to its parent.
        /// </summary>
        [ViewVariables(VVAccess.ReadWrite)]
        public EntityCoordinates Coordinates
        {
            get
            {
                var valid = _parent.IsValid();
                return new EntityCoordinates(valid ? _parent : Owner, valid ? LocalPosition : Vector2.Zero);
            }
            [Obsolete("Use the system's setter method instead.")]
            set => _entMan.EntitySysManager.GetEntitySystem<SharedTransformSystem>().SetCoordinates(Owner, this, value);
        }

        /// <summary>
        ///     Current position offset of the entity relative to the world.
        ///     This is effectively a more complete version of <see cref="WorldPosition"/>
        /// </summary>
        [ViewVariables(VVAccess.ReadWrite)]
        [Obsolete("Use TransformSystem.GetMapCoordinates")]
        public MapCoordinates MapPosition => _entMan.System<SharedTransformSystem>().GetMapCoordinates(this);

        /// <summary>
        ///     Local offset of this entity relative to its parent
        ///     (<see cref="Parent"/> if it's not null, to <see cref="GridUid"/> otherwise).
        /// </summary>
        [Animatable]
        [ViewVariables(VVAccess.ReadWrite)]
        public Vector2 LocalPosition
        {
            get => _localPosition;
            [Obsolete("TransformComponent.LocalPosition setter is obsolete, please use SharedTransformSystem.SetLocalPositionNoLerp")]
            set { _entMan.System<SharedTransformSystem>().SetLocalPositionNoLerp(Owner, value, this); }
        }

        /// <summary>
        /// Is this transform anchored to a grid tile?
        /// </summary>
        [ViewVariables(VVAccess.ReadWrite)]
        public bool Anchored
        {
            get => _anchored;
            [Obsolete("Use the SharedTransformSystem.AnchorEntity/Unanchor methods instead.")]
            set { _entMan.EntitySysManager.GetEntitySystem<SharedTransformSystem>().SetAnchor((Owner, this), value); }
        }

        public TransformChildrenEnumerator ChildEnumerator => new(_children.GetEnumerator());

        [ViewVariables] public int ChildCount => _children.Count;

        [ViewVariables] public EntityUid LerpParent;
        public bool PredictedLerp;

        /// <summary>
        /// Detaches this entity from its parent.
        /// </summary>
        [Obsolete("Use the system's method instead.")]
        public void AttachToGridOrMap()
        {
            _entMan.EntitySysManager.GetEntitySystem<SharedTransformSystem>().AttachToGridOrMap(Owner, this);
        }

<<<<<<< HEAD
        [Obsolete("TransformComponent.UpdateChildMapIdsRecursive is obsolete, please use SharedTransformSystem.UpdateChildMapIdsRecursive")]
        internal void UpdateChildMapIdsRecursive(
            MapId newMapId,
            EntityUid? newUid,
            bool mapPaused,
            EntityQuery<TransformComponent> xformQuery,
            EntityQuery<MetaDataComponent> metaQuery,
            MetaDataSystem system) => _entMan.System<SharedTransformSystem>().UpdateChildMapIdsRecursive(this, newMapId, newUid, mapPaused);

=======
>>>>>>> a6905151
        [Obsolete("Use TransformSystem.SetParent() instead")]
        public void AttachParent(EntityUid parent)
        {
            _entMan.EntitySysManager.GetEntitySystem<SharedTransformSystem>().SetParent(Owner, this, parent, _entMan.GetEntityQuery<TransformComponent>());
        }

        /// <summary>
        /// Get the WorldPosition and WorldRotation of this entity faster than each individually.
        /// </summary>
        [Obsolete("Use the system method instead")]
        public (Vector2 WorldPosition, Angle WorldRotation) GetWorldPositionRotation()
            => _entMan.System<SharedTransformSystem>().GetWorldPositionRotation(this);

        /// <summary>
        /// Get the WorldPosition, WorldRotation, and WorldMatrix of this entity faster than each individually.
        /// </summary>
        [Obsolete("Use the system method instead")]
        public (Vector2 WorldPosition, Angle WorldRotation, Matrix3x2 WorldMatrix) GetWorldPositionRotationMatrix(EntityQuery<TransformComponent> _)
            => _entMan.System<SharedTransformSystem>().GetWorldPositionRotationMatrix(this);

        /// <summary>
        /// Get the WorldPosition, WorldRotation, and WorldMatrix of this entity faster than each individually.
        /// </summary>
        [Obsolete("Use the system method instead")]
        public (Vector2 WorldPosition, Angle WorldRotation, Matrix3x2 WorldMatrix) GetWorldPositionRotationMatrix()
            => _entMan.System<SharedTransformSystem>().GetWorldPositionRotationMatrix(this);

        /// <summary>
        /// Get the WorldPosition, WorldRotation, and InvWorldMatrix of this entity faster than each individually.
        /// </summary>
        [Obsolete("Use the system method instead")]
        public (Vector2 WorldPosition, Angle WorldRotation, Matrix3x2 InvWorldMatrix) GetWorldPositionRotationInvMatrix(EntityQuery<TransformComponent> _)
            => _entMan.System<SharedTransformSystem>().GetWorldPositionRotationInvMatrix(this);

        /// <summary>
        /// Get the WorldPosition, WorldRotation, WorldMatrix, and InvWorldMatrix of this entity faster than each individually.
        /// </summary>
        [Obsolete("Use the system method instead")]
        public (Vector2 WorldPosition, Angle WorldRotation, Matrix3x2 WorldMatrix, Matrix3x2 InvWorldMatrix) GetWorldPositionRotationMatrixWithInv()
            => _entMan.System<SharedTransformSystem>().GetWorldPositionRotationMatrixWithInv(this);

        /// <summary>
        /// Get the WorldPosition, WorldRotation, WorldMatrix, and InvWorldMatrix of this entity faster than each individually.
        /// </summary>
        [Obsolete("Use the system method instead")]
        public (Vector2 WorldPosition, Angle WorldRotation, Matrix3x2 WorldMatrix, Matrix3x2 InvWorldMatrix) GetWorldPositionRotationMatrixWithInv(EntityQuery<TransformComponent> _)
            => _entMan.System<SharedTransformSystem>().GetWorldPositionRotationMatrixWithInv(this);

        [Obsolete("use the system method instead")]
        public void RebuildMatrices()
        {
            _entMan.System<SharedTransformSystem>().RebuildMatrices(this);
        }

        public string GetDebugString()
        {
            var xformSys = _entMan.System<SharedTransformSystem>();
            var (wpos, wrot) = xformSys.GetWorldPositionRotation(this);
            return $"pos/rot/wpos/wrot: {Coordinates}/{LocalRotation}/{wpos}/{wrot}";
        }
    }

    /// <summary>
    /// Raised directed at an entity whenever is position or rotation changes relative to their parent, or if their
    /// parent changed. Note that this event does not get broadcast. If you need to receive information about ALL
    /// move events, subscribe to the <see cref="SharedTransformSystem.OnGlobalMoveEvent"/>.
    /// </summary>
    [ByRefEvent]
    public readonly struct MoveEvent(
        Entity<TransformComponent, MetaDataComponent> entity,
        EntityCoordinates oldPos,
        EntityCoordinates newPos,
        Angle oldRotation,
        Angle newRotation)
    {
        public readonly Entity<TransformComponent, MetaDataComponent> Entity = entity;
        public readonly EntityCoordinates OldPosition = oldPos;
        public readonly EntityCoordinates NewPosition = newPos;
        public readonly Angle OldRotation = oldRotation;
        public readonly Angle NewRotation = newRotation;

        public EntityUid Sender => Entity.Owner;
        public TransformComponent Component => Entity.Comp1;

        public bool ParentChanged => NewPosition.EntityId != OldPosition.EntityId;
    }

    public struct TransformChildrenEnumerator : IDisposable
    {
        private HashSet<EntityUid>.Enumerator _children;

        public TransformChildrenEnumerator(HashSet<EntityUid>.Enumerator children)
        {
            _children = children;
        }

        public bool MoveNext(out EntityUid child)
        {
            if (!_children.MoveNext())
            {
                child = default;
                return false;
            }

            child = _children.Current;
            return true;
        }

        public void Dispose()
        {
            _children.Dispose();
        }
    }

    /// <summary>
    /// Raised when the Anchor state of the transform is changed.
    /// </summary>
    [ByRefEvent]
    public readonly struct AnchorStateChangedEvent(
        EntityUid entity,
        TransformComponent transform,
        bool detaching = false)
    {
        public readonly TransformComponent Transform = transform;
        public EntityUid Entity { get; } = entity;
        public bool Anchored => Transform.Anchored;

        /// <summary>
        ///     If true, the entity is being detached to null-space
        /// </summary>
        public readonly bool Detaching = detaching;
    }

    /// <summary>
    /// Raised when an entity is re-anchored to another grid.
    /// </summary>
    [ByRefEvent]
    public readonly struct ReAnchorEvent
    {
        public readonly EntityUid Entity;
        public readonly EntityUid OldGrid;
        public readonly EntityUid Grid;
        public readonly TransformComponent Xform;

        /// <summary>
        /// Tile on both the old and new grid being re-anchored.
        /// </summary>
        public readonly Vector2i TilePos;

        public ReAnchorEvent(EntityUid uid, EntityUid oldGrid, EntityUid grid, Vector2i tilePos, TransformComponent xform)
        {
            Entity = uid;
            OldGrid = oldGrid;
            Grid = grid;
            TilePos = tilePos;
            Xform = xform;
        }
    }

    /// <summary>
    ///     Data used to store information about the broad-phase that any given entity is currently on.
    /// </summary>
    /// <remarks>
    ///     A null value means that this entity is simply not on a broadphase (e.g., in null-space or in a container).
    ///     An invalid entity UID indicates that this entity has intentionally been removed from broadphases and should
    ///     not automatically be re-added by movement events.
    /// </remarks>
    internal record struct BroadphaseData(EntityUid Uid, EntityUid PhysicsMap, bool CanCollide, bool Static)
    {
        public bool IsValid() => Uid.IsValid();
        public bool Valid => IsValid();
        public static readonly BroadphaseData Invalid = default;

        // TODO include MapId if ever grids are allowed to enter null-space (leave PVS).
    }
}<|MERGE_RESOLUTION|>--- conflicted
+++ resolved
@@ -243,18 +243,6 @@
             _entMan.EntitySysManager.GetEntitySystem<SharedTransformSystem>().AttachToGridOrMap(Owner, this);
         }
 
-<<<<<<< HEAD
-        [Obsolete("TransformComponent.UpdateChildMapIdsRecursive is obsolete, please use SharedTransformSystem.UpdateChildMapIdsRecursive")]
-        internal void UpdateChildMapIdsRecursive(
-            MapId newMapId,
-            EntityUid? newUid,
-            bool mapPaused,
-            EntityQuery<TransformComponent> xformQuery,
-            EntityQuery<MetaDataComponent> metaQuery,
-            MetaDataSystem system) => _entMan.System<SharedTransformSystem>().UpdateChildMapIdsRecursive(this, newMapId, newUid, mapPaused);
-
-=======
->>>>>>> a6905151
         [Obsolete("Use TransformSystem.SetParent() instead")]
         public void AttachParent(EntityUid parent)
         {
