--- conflicted
+++ resolved
@@ -187,14 +187,6 @@
             container.Register<IPhysicsManager, PhysicsManager>();
             container.RegisterInstance<IPauseManager>(new Mock<IPauseManager>().Object); // TODO: get timing working similar to RobustIntegrationTest
 
-            //Tier 3: Networking
-            //TODO: Try to remove these
-<<<<<<< HEAD
-            container.RegisterInstance<INetManager>(new Mock<INetManager>().Object);
-=======
-            container.RegisterInstance<IEntityNetworkManager>(new Mock<IEntityNetworkManager>().Object);
->>>>>>> 2c75c8b3
-
             _diFactory?.Invoke(container);
             container.BuildGraph();
 
