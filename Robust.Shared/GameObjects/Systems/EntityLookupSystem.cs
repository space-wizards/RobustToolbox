using System;
using System.Collections.Generic;
using System.Diagnostics.CodeAnalysis;
using System.Numerics;
using Robust.Shared.Containers;
using Robust.Shared.IoC;
using Robust.Shared.Log;
using Robust.Shared.Map;
using Robust.Shared.Map.Components;
using Robust.Shared.Maths;
using Robust.Shared.Network;
using Robust.Shared.Physics;
using Robust.Shared.Physics.BroadPhase;
using Robust.Shared.Physics.Collision;
using Robust.Shared.Physics.Collision.Shapes;
using Robust.Shared.Physics.Components;
using Robust.Shared.Physics.Dynamics;
using Robust.Shared.Physics.Events;
using Robust.Shared.Physics.Systems;
using Robust.Shared.Timing;
using Robust.Shared.Utility;
using TerraFX.Interop.Windows;

namespace Robust.Shared.GameObjects;

[Flags]
public enum LookupFlags : byte
{
    None = 0,

    /// <summary>
    /// Should we use the approximately intersecting entities or check tighter bounds.
    /// </summary>
    Approximate = 1 << 0,

    /// <summary>
    /// Should we query dynamic physics bodies.
    /// </summary>
    Dynamic = 1 << 1,

    /// <summary>
    /// Should we query static physics bodies.
    /// </summary>
    Static = 1 << 2,

    /// <summary>
    /// Should we query non-collidable physics bodies.
    /// </summary>
    Sundries = 1 << 3,

    /// <summary>
    /// Include entities that are currently in containers.
    /// </summary>
    Contained = 1 << 5,

    /// <summary>
    /// Do we include non-hard fixtures.
    /// </summary>
    Sensors = 1 << 6,

    Uncontained = Dynamic | Static | Sundries | Sensors,

    StaticSundries = Static | Sundries,

    All = Contained | Dynamic | Static | Sundries | Sensors
}

/// <summary>
/// Raised on entities to try to get its WorldAABB.
/// </summary>
[ByRefEvent]
public record struct WorldAABBEvent
{
    public Box2 AABB;
}

public sealed partial class EntityLookupSystem : EntitySystem
{
    [Dependency] private readonly IManifoldManager _manifoldManager = default!;
    [Dependency] private readonly IMapManager _mapManager = default!;
    [Dependency] private readonly IGameTiming _timing = default!;
    [Dependency] private readonly INetManager _netMan = default!;
    [Dependency] private readonly SharedContainerSystem _container = default!;
    [Dependency] private readonly FixtureSystem _fixtures = default!;
    [Dependency] private readonly SharedMapSystem _map = default!;
    [Dependency] private readonly SharedPhysicsSystem _physics = default!;
    [Dependency] private readonly SharedTransformSystem _transform = default!;

    private EntityQuery<BroadphaseComponent> _broadQuery;
    private EntityQuery<ContainerManagerComponent> _containerQuery;
    private EntityQuery<FixturesComponent> _fixturesQuery;

    private EntityQuery<MapGridComponent> _gridQuery;
    private EntityQuery<MetaDataComponent> _metaQuery;
    private EntityQuery<PhysicsComponent> _physicsQuery;
    private EntityQuery<PhysicsMapComponent> _mapQuery;
    private EntityQuery<TransformComponent> _xformQuery;

    /// <summary>
    /// 1 x 1 polygons can overlap neighboring tiles (even without considering the polygon skin around them.
    /// When querying for specific tile fixtures we shrink the bounds by this amount to avoid this overlap.
    /// </summary>
    public const float TileEnlargementRadius = -PhysicsConstants.PolygonRadius * 4f;

    /// <summary>
    /// The minimum size an entity is assumed to be for point purposes.
    /// </summary>
    public const float LookupEpsilon = float.Epsilon * 10f;

    /// <summary>
    /// Returns all non-grid entities. Consider using your own flags if you wish for a faster query.
    /// </summary>
    public const LookupFlags DefaultFlags = LookupFlags.All;

    public override void Initialize()
    {
        base.Initialize();

        _broadQuery = GetEntityQuery<BroadphaseComponent>();
        _containerQuery = GetEntityQuery<ContainerManagerComponent>();
        _fixturesQuery = GetEntityQuery<FixturesComponent>();
        _gridQuery = GetEntityQuery<MapGridComponent>();
        _metaQuery = GetEntityQuery<MetaDataComponent>();
        _physicsQuery = GetEntityQuery<PhysicsComponent>();
        _mapQuery = GetEntityQuery<PhysicsMapComponent>();
        _xformQuery = GetEntityQuery<TransformComponent>();

        SubscribeLocalEvent<BroadphaseComponent, EntityTerminatingEvent>(OnBroadphaseTerminating);
        SubscribeLocalEvent<BroadphaseComponent, ComponentAdd>(OnBroadphaseAdd);
<<<<<<< HEAD
=======
        SubscribeLocalEvent<BroadphaseComponent, ComponentInit>(OnBroadphaseInit);
        SubscribeLocalEvent<GridAddEvent>(OnGridAdd);
>>>>>>> 6e25ead5
        SubscribeLocalEvent<MapChangedEvent>(OnMapChange);

        _transform.OnBeforeMoveEvent += OnMove;
        EntityManager.EntityInitialized += OnEntityInit;

        SubscribeLocalEvent<TransformComponent, PhysicsBodyTypeChangedEvent>(OnBodyTypeChange);
        SubscribeLocalEvent<PhysicsComponent, ComponentStartup>(OnBodyStartup);
        SubscribeLocalEvent<CollisionChangeEvent>(OnPhysicsUpdate);
    }

    private void OnBodyStartup(EntityUid uid, PhysicsComponent component, ComponentStartup args)
    {
        UpdatePhysicsBroadphase(uid, Transform(uid), component);
    }

    public override void Shutdown()
    {
        base.Shutdown();
        EntityManager.EntityInitialized -= OnEntityInit;
        _transform.OnBeforeMoveEvent -= OnMove;
    }

    #region DynamicTree

    private void OnBroadphaseTerminating(EntityUid uid, BroadphaseComponent component, ref EntityTerminatingEvent args)
    {
        var xform = _xformQuery.GetComponent(uid);
        var map = xform.MapUid;
        _mapQuery.TryGetComponent(map, out var physMap);
        RemoveChildrenFromTerminatingBroadphase(xform, component, physMap);
        RemComp(uid, component);
    }

    private void RemoveChildrenFromTerminatingBroadphase(TransformComponent xform,
        BroadphaseComponent component,
        PhysicsMapComponent? map)
    {
        foreach (var child in xform._children)
        {
            if (!_xformQuery.TryGetComponent(child, out var childXform))
                continue;

            if (childXform.GridUid == child)
                continue;

            if (childXform.Broadphase == null)
                continue;

            DebugTools.Assert(childXform.Broadphase.Value.Uid == component.Owner);
            DebugTools.Assert(!_mapManager.IsGrid(child));

            if (childXform.Broadphase.Value.CanCollide && _fixturesQuery.TryGetComponent(child, out var fixtures))
            {
                if (map == null)
                    _mapQuery.TryGetComponent(childXform.Broadphase.Value.PhysicsMap, out map);

                DebugTools.Assert(map == null || childXform.Broadphase.Value.PhysicsMap == map.Owner);
                var tree = childXform.Broadphase.Value.Static ? component.StaticTree : component.DynamicTree;
                foreach (var fixture in fixtures.Fixtures.Values)
                {
                    DestroyProxies(fixture, tree, map);
                }
            }

            childXform.Broadphase = null;
            RemoveChildrenFromTerminatingBroadphase(childXform, component, map);
        }
    }

    private void OnMapChange(MapChangedEvent ev)
    {
        if (ev.Created && ev.Map != MapId.Nullspace)
        {
            EnsureComp<BroadphaseComponent>(ev.Uid);
        }
    }

<<<<<<< HEAD
    private void OnBroadphaseAdd(EntityUid uid, BroadphaseComponent component, ComponentAdd args)
=======
    private void OnGridAdd(GridAddEvent ev)
    {
        // Must be done before initialization as that's when broadphase data starts getting set.
        EnsureComp<BroadphaseComponent>(ev.EntityUid);
    }

    private void OnBroadphaseAdd(Entity<BroadphaseComponent> broadphase, ref ComponentAdd args)
    {
        broadphase.Comp.StaticSundriesTree = new DynamicTree<EntityUid>(
            (in EntityUid value) => GetTreeAABB(value, broadphase.Owner));
        broadphase.Comp.SundriesTree = new DynamicTree<EntityUid>(
            (in EntityUid value) => GetTreeAABB(value, broadphase.Owner));
    }

    private void OnBroadphaseInit(Entity<BroadphaseComponent> broadphase, ref ComponentInit args)
>>>>>>> 6e25ead5
    {
        var xform = Transform(broadphase.Owner);
        _transform.InitializeMapUid(broadphase.Owner, xform);

        // If in broadphase then skip this for now because no physicsmap to init physics entities properly
        // This mainly happens in replays or otherwise spawning grids in nullspace. PhysicsMap is getting dumped in box2c anyway
        if (xform.MapUid == null)
            return;

        if (!_mapQuery.TryGetComponent(xform.MapUid, out var physMap))
        {
            throw new InvalidOperationException(
                $"Broadphase's map is missing a physics map comp. Broadphase: {ToPrettyString(broadphase.Owner)}");
        }

        var ent = new Entity<TransformComponent, BroadphaseComponent>(broadphase, xform, broadphase);
        var map = new Entity<PhysicsMapComponent>(xform.MapUid.Value, physMap);
        var enumerator = xform.ChildEnumerator;
        while (enumerator.MoveNext(out var child))
        {
            if (!_broadQuery.HasComp(child))
                InitializeChild(child, ent, map);
        }
    }

    private void InitializeChild(
        EntityUid child,
        Entity<TransformComponent, BroadphaseComponent> broadphase,
        Entity<PhysicsMapComponent> map)
    {
        if (LifeStage(child) <= EntityLifeStage.PreInit)
            return;

        var xform = Transform(child);

        if (xform.Broadphase != null)
        {
            if (!xform.Broadphase.Value.IsValid())
                return; // Entity is intentionally not on a broadphase (deferred updating?).

            _mapQuery.TryGetComponent(xform.Broadphase.Value.PhysicsMap, out var oldPhysMap);
            if (!_broadQuery.TryGetComponent(xform.Broadphase.Value.Uid, out var oldBroadphase))
            {
                DebugTools.Assert("Encountered deleted broadphase.");
                if (_fixturesQuery.TryGetComponent(child, out var fixtures))
                {
                    foreach (var fixture in fixtures.Fixtures.Values)
                    {
                        fixture.ProxyCount = 0;
                        fixture.Proxies = Array.Empty<FixtureProxy>();
                    }
                }

                xform.Broadphase = null;
            }
            else if (oldBroadphase != broadphase.Comp2)
            {
                RemoveFromEntityTree(xform.Broadphase.Value.Uid, oldBroadphase, ref oldPhysMap, child, xform);
            }
        }

        DebugTools.Assert(xform.Broadphase is not {} x || x.Uid == broadphase.Owner && (!x.CanCollide || x.PhysicsMap == map.Owner));
        AddOrUpdateEntityTree(
            broadphase.Owner,
            broadphase.Comp2,
            broadphase.Comp1,
            map.Comp,
            child,
            xform);
    }

    private Box2 GetTreeAABB(EntityUid entity, EntityUid tree)
    {
        if (!_xformQuery.TryGetComponent(entity, out var xform))
        {
            Log.Error($"Entity tree contains a deleted entity? Tree: {ToPrettyString(tree)}, entity: {entity}");
            return default;
        }

        if (xform.ParentUid == tree)
            return GetAABBNoContainer(entity, xform.LocalPosition, xform.LocalRotation);

        if (!_xformQuery.TryGetComponent(tree, out var treeXform))
        {
            Log.Error($"Entity tree has no transform? Tree Uid: {tree}");
            return default;
        }

        return _transform.GetInvWorldMatrix(treeXform).TransformBox(GetWorldAABB(entity, xform));
    }

    internal void CreateProxies(EntityUid uid, string fixtureId, Fixture fixture, TransformComponent xform,
        PhysicsComponent body)
    {
        if (!TryGetCurrentBroadphase(xform, out var broadphase))
            return;

        if (!_mapQuery.TryGetComponent(xform.MapUid, out var physMap))
            throw new InvalidOperationException();

        var (worldPos, worldRot) = _transform.GetWorldPositionRotation(xform);
        var mapTransform = new Transform(worldPos, worldRot);

        var (_, broadWorldRot, _, broadInvMatrix) = _transform.GetWorldPositionRotationMatrixWithInv(broadphase.Owner);
        var broadphaseTransform = new Transform(Vector2.Transform(mapTransform.Position, broadInvMatrix), mapTransform.Quaternion2D.Angle - broadWorldRot);
        var tree = body.BodyType == BodyType.Static ? broadphase.StaticTree : broadphase.DynamicTree;
        DebugTools.Assert(fixture.ProxyCount == 0);

        AddOrMoveProxies(uid, fixtureId, fixture, body, tree, broadphaseTransform, mapTransform, physMap.MoveBuffer);
    }

    internal void DestroyProxies(EntityUid uid, string fixtureId, Fixture fixture, TransformComponent xform, BroadphaseComponent broadphase, PhysicsMapComponent? physicsMap)
    {
        DebugTools.AssertNotNull(xform.Broadphase);
        DebugTools.Assert(xform.Broadphase!.Value.Uid == broadphase.Owner);

        if (!xform.Broadphase.Value.CanCollide || xform.GridUid == uid)
            return;

        if (fixture.ProxyCount == 0)
        {
            Log.Warning($"Tried to destroy fixture {fixtureId} on {ToPrettyString(uid)} that already has no proxies?");
            return;
        }

        var tree = xform.Broadphase.Value.Static ? broadphase.StaticTree : broadphase.DynamicTree;
        DestroyProxies(fixture, tree, physicsMap);
    }

    #endregion

    #region Entity events

    private void OnPhysicsUpdate(ref CollisionChangeEvent ev)
    {
        var xform = Transform(ev.BodyUid);
        UpdatePhysicsBroadphase(ev.BodyUid, xform, ev.Body);

        // ensure that the cached broadphase is correct.
        DebugTools.Assert(_timing.ApplyingState
                          || xform.Broadphase == null
                          || ev.Body.LifeStage <= ComponentLifeStage.Initializing
                          || !xform.Broadphase.Value.IsValid()
                          || ((xform.Broadphase.Value.CanCollide == ev.Body.CanCollide)
                              && (xform.Broadphase.Value.Static == (ev.Body.BodyType == BodyType.Static))));
    }

    private void OnBodyTypeChange(EntityUid uid, TransformComponent xform, ref PhysicsBodyTypeChangedEvent args)
    {
        // only matters if we swapped from static to non-static or vice versa.
        if (args.Old != BodyType.Static && args.New != BodyType.Static)
            return;

        UpdatePhysicsBroadphase(uid, xform, args.Component);
    }

    private void UpdatePhysicsBroadphase(EntityUid uid, TransformComponent xform, PhysicsComponent body)
    {
        if (body.LifeStage <= ComponentLifeStage.Initializing)
            return;

        if (xform.GridUid == uid)
            return;
        DebugTools.Assert(!_mapManager.IsGrid(uid));

        if (xform.Broadphase is not { Valid: true } old)
            return; // entity is not on any broadphase

        xform.Broadphase = null;

        if (!_broadQuery.TryGetComponent(old.Uid, out var broadphase))
            return; // broadphase probably got deleted.

        // remove from the old broadphase
        var fixtures = Comp<FixturesComponent>(uid);
        if (old.CanCollide)
        {
            _mapQuery.TryGetComponent(old.PhysicsMap, out var physicsMap);
            RemoveBroadTree(broadphase, fixtures, old.Static, physicsMap);
        }
        else
            (old.Static ? broadphase.StaticSundriesTree : broadphase.SundriesTree).Remove(uid);

        // Add to new broadphase
        if (body.CanCollide)
            AddPhysicsTree(uid, old.Uid, broadphase, xform, body, fixtures);
        else
            AddOrUpdateSundriesTree(old.Uid, broadphase, uid, xform, body.BodyType == BodyType.Static);
    }

    private void RemoveBroadTree(BroadphaseComponent lookup, FixturesComponent manager, bool staticBody, PhysicsMapComponent? map)
    {
        var tree = staticBody ? lookup.StaticTree : lookup.DynamicTree;
        foreach (var fixture in manager.Fixtures.Values)
        {
            DestroyProxies(fixture, tree, map);
        }
    }

    internal void DestroyProxies(Fixture fixture, IBroadPhase tree, PhysicsMapComponent? map)
    {
        var buffer = map?.MoveBuffer;
        for (var i = 0; i < fixture.ProxyCount; i++)
        {
            var proxy = fixture.Proxies[i];
            tree.RemoveProxy(proxy.ProxyId);
            buffer?.Remove(proxy);
        }

        fixture.ProxyCount = 0;
        fixture.Proxies = Array.Empty<FixtureProxy>();
    }

    private void AddPhysicsTree(EntityUid uid, EntityUid broadUid, BroadphaseComponent broadphase, TransformComponent xform, PhysicsComponent body, FixturesComponent fixtures)
    {
        var broadphaseXform = _xformQuery.GetComponent(broadUid);

        if (broadphaseXform.MapID == MapId.Nullspace)
            return;

        if (!_mapQuery.TryGetComponent(broadphaseXform.MapUid, out var physMap))
            throw new InvalidOperationException($"Physics Broadphase is missing physics map. {ToPrettyString(broadUid)}");

        AddOrUpdatePhysicsTree(uid, broadUid, broadphase, broadphaseXform, physMap, xform, body, fixtures);
    }

    private void AddOrUpdatePhysicsTree(
        EntityUid uid,
        EntityUid broadUid,
        BroadphaseComponent broadphase,
        TransformComponent broadphaseXform,
        PhysicsMapComponent physicsMap,
        TransformComponent xform,
        PhysicsComponent body,
        FixturesComponent manager)
    {
        DebugTools.Assert(!_container.IsEntityOrParentInContainer(body.Owner, null, xform));
        DebugTools.Assert(xform.Broadphase == null || xform.Broadphase == new BroadphaseData(broadphase.Owner, physicsMap.Owner, body.CanCollide, body.BodyType == BodyType.Static));
        DebugTools.Assert(broadphase.Owner == broadUid);

        xform.Broadphase ??= new(broadUid, physicsMap.Owner, body.CanCollide, body.BodyType == BodyType.Static);
        var tree = body.BodyType == BodyType.Static ? broadphase.StaticTree : broadphase.DynamicTree;

        // TOOD optimize this. This function iterates UP through parents, while we are currently iterating down.
        var (worldPos, worldRot) = _transform.GetWorldPositionRotation(xform);
        var mapTransform = new Transform(worldPos, worldRot);

        // TODO BROADPHASE PARENTING this just assumes local = world
        var broadphaseTransform = new Transform(Vector2.Transform(mapTransform.Position, broadphaseXform.InvLocalMatrix), mapTransform.Quaternion2D.Angle - broadphaseXform.LocalRotation);

        foreach (var (id, fixture) in manager.Fixtures)
        {
            AddOrMoveProxies(uid, id, fixture, body, tree, broadphaseTransform, mapTransform, physicsMap.MoveBuffer);
        }
    }

    private void AddOrMoveProxies(
        EntityUid uid,
        string fixtureId,
        Fixture fixture,
        PhysicsComponent body,
        IBroadPhase tree,
        Transform broadphaseTransform,
        Transform mapTransform,
        Dictionary<FixtureProxy, Box2> moveBuffer)
    {
        // Moving
        if (fixture.ProxyCount > 0)
        {
            for (var i = 0; i < fixture.ProxyCount; i++)
            {
                var bounds = fixture.Shape.ComputeAABB(broadphaseTransform, i);
                var proxy = fixture.Proxies[i];
                tree.MoveProxy(proxy.ProxyId, bounds, Vector2.Zero);
                proxy.AABB = bounds;
                moveBuffer[proxy] = fixture.Shape.ComputeAABB(mapTransform, i);
            }

            return;
        }

        var count = fixture.Shape.ChildCount;
        var proxies = new FixtureProxy[count];

        for (var i = 0; i < count; i++)
        {
            var bounds = fixture.Shape.ComputeAABB(broadphaseTransform, i);
            var proxy = new FixtureProxy(uid, body, bounds, fixtureId, fixture, i);
            proxy.ProxyId = tree.AddProxy(ref proxy);
            proxy.AABB = bounds;
            proxies[i] = proxy;
            moveBuffer[proxy] = fixture.Shape.ComputeAABB(mapTransform, i);
        }

        fixture.Proxies = proxies;
        fixture.ProxyCount = count;
    }

    private void AddOrUpdateSundriesTree(EntityUid broadUid, BroadphaseComponent broadphase, EntityUid uid, TransformComponent xform, bool staticBody, Box2? aabb = null)
    {
        DebugTools.Assert(!_container.IsEntityOrParentInContainer(uid));
        DebugTools.Assert(xform.Broadphase == null || xform.Broadphase == new BroadphaseData(broadUid, default, false, staticBody));
        xform.Broadphase ??= new BroadphaseData(broadUid, EntityUid.Invalid, false, staticBody);
        (staticBody ? broadphase.StaticSundriesTree : broadphase.SundriesTree).AddOrUpdate(uid, aabb);
    }

    private void OnEntityInit(Entity<MetaDataComponent> uid)
    {
        if (_container.IsEntityOrParentInContainer(uid, uid) || _mapManager.IsMap(uid) || _mapManager.IsGrid(uid))
            return;

        // TODO can this just be done implicitly via transform startup?
        // or do things need to be in trees for other component startup logic?
        FindAndAddToEntityTree(uid, false);
    }

    private void OnMove(ref MoveEvent args)
    {
        if (args.Component.GridUid == args.Sender)
        {
            if (args.ParentChanged) // grid changed maps, need to update children and clear the move buffer.
                OnGridChangedMap(args);
            return;
        }
        DebugTools.Assert(!_mapManager.IsGrid(args.Sender));

        if (args.Component.MapUid == args.Sender)
            return;
        DebugTools.Assert(!_mapManager.IsMap(args.Sender));

        if (args.ParentChanged)
            UpdateParent(args.Sender, args.Component);
        else
            UpdateEntityTree(args.Sender, args.Component);
    }

    private void OnGridChangedMap(MoveEvent args)
    {
        var newMap = args.NewPosition.EntityId;
        var oldMap = args.OldPosition.EntityId;

        if (Terminating(oldMap))
            return;

        // We need to recursively update the cached data and remove children from the move buffer
        DebugTools.Assert(HasComp<MapGridComponent>(args.Sender));
        DebugTools.Assert(!newMap.IsValid() || HasComp<MapComponent>(newMap));
        DebugTools.Assert(!oldMap.IsValid() || HasComp<MapComponent>(oldMap));

        var oldBuffer = _mapQuery.CompOrNull(oldMap)?.MoveBuffer;
        var newBuffer = _mapQuery.CompOrNull(newMap)?.MoveBuffer;

        foreach (var child in args.Component._children)
        {
            RecursiveOnGridChangedMap(child, oldMap, newMap, oldBuffer, newBuffer);
        }
    }

    private void RecursiveOnGridChangedMap(
        EntityUid uid,
        EntityUid oldMap,
        EntityUid newMap,
        Dictionary<FixtureProxy, Box2>? oldBuffer,
        Dictionary<FixtureProxy, Box2>? newBuffer)
    {
        if (!_xformQuery.TryGetComponent(uid, out var xform))
            return;

        foreach (var child in xform._children)
        {
            RecursiveOnGridChangedMap(child, oldMap, newMap, oldBuffer, newBuffer);
        }

        if (xform.Broadphase == null || !xform.Broadphase.Value.CanCollide)
            return;

        DebugTools.Assert(_netMan.IsClient || !xform.Broadphase.Value.PhysicsMap.IsValid() || xform.Broadphase.Value.PhysicsMap == oldMap);
        xform.Broadphase = xform.Broadphase.Value with { PhysicsMap = newMap };

        if (!_fixturesQuery.TryGetComponent(uid, out var fixtures))
            return;

        if (oldBuffer != null)
        {
            foreach (var fix in fixtures.Fixtures.Values)
            foreach (var prox in fix.Proxies)
            {
                oldBuffer.Remove(prox);
            }
        }

        if (newBuffer == null)
            return;

        // TODO PERFORMANCE
        // track world position while recursively iterating down through children.
        var (worldPos, worldRot) = _transform.GetWorldPositionRotation(xform);
        var mapTransform = new Transform(worldPos, worldRot);

        foreach (var fixture in fixtures.Fixtures.Values)
        {
            for (var i = 0; i < fixture.ProxyCount; i++)
            {
                var proxy = fixture.Proxies[i];
                newBuffer[proxy] = fixture.Shape.ComputeAABB(mapTransform, i);
            }
        }
    }

    private void UpdateParent(EntityUid uid, TransformComponent xform)
    {
        BroadphaseComponent? oldBroadphase = null;
        PhysicsMapComponent? oldPhysMap = null;
        if (xform.Broadphase != null)
        {
            if (!xform.Broadphase.Value.IsValid())
                return; // Entity is intentionally not on a broadphase (deferred updating?).

            _mapQuery.TryGetComponent(xform.Broadphase.Value.PhysicsMap, out oldPhysMap);

            if (!_broadQuery.TryGetComponent(xform.Broadphase.Value.Uid, out oldBroadphase))
            {

                DebugTools.Assert("Encountered deleted broadphase.");

                // broadphase was probably deleted.
                if (_fixturesQuery.TryGetComponent(uid, out var fixtures))
                {
                    foreach (var fixture in fixtures.Fixtures.Values)
                    {
                        fixture.ProxyCount = 0;
                        fixture.Proxies = Array.Empty<FixtureProxy>();
                    }
                }

                xform.Broadphase = null;
            }
        }

        TryFindBroadphase(xform, out var newBroadphase);

        if (oldBroadphase != null && oldBroadphase != newBroadphase)
        {
            RemoveFromEntityTree(oldBroadphase.Owner, oldBroadphase, ref oldPhysMap, uid, xform);
        }

        if (newBroadphase == null)
            return;

        var newBroadphaseXform = _xformQuery.GetComponent(newBroadphase.Owner);
        if (!_mapQuery.TryGetComponent(newBroadphaseXform.MapUid, out var physMap))
        {
            throw new InvalidOperationException(
                $"Broadphase's map is missing a physics map comp. Broadphase: {ToPrettyString(newBroadphase.Owner)}");
        }

        AddOrUpdateEntityTree(
            newBroadphase.Owner,
            newBroadphase,
            newBroadphaseXform,
            physMap,
            uid,
            xform);
    }

    public void FindAndAddToEntityTree(EntityUid uid, bool recursive = true, TransformComponent? xform = null)
    {
        if (!_xformQuery.Resolve(uid, ref xform))
            return;

        if (TryFindBroadphase(xform, out var broadphase))
            AddOrUpdateEntityTree(broadphase.Owner, broadphase, uid, xform, recursive);
    }

    /// <summary>
    ///     Variant of <see cref="FindAndAddToEntityTree(EntityUid, TransformComponent?)"/> that just re-adds the entity to the current tree (updates positions).
    /// </summary>
    public void UpdateEntityTree(EntityUid uid, TransformComponent? xform = null)
    {
        if (!_xformQuery.Resolve(uid, ref xform))
            return;

        if (!TryGetCurrentBroadphase(xform, out var broadphase))
            return;

        AddOrUpdateEntityTree(broadphase.Owner, broadphase, uid, xform);
    }

    private void AddOrUpdateEntityTree(EntityUid broadUid,
        BroadphaseComponent broadphase,
        EntityUid uid,
        TransformComponent xform,
        bool recursive = true)
    {
        var broadphaseXform = _xformQuery.GetComponent(broadphase.Owner);
        if (!_mapQuery.TryGetComponent(broadphaseXform.MapUid, out var physMap))
        {
            throw new InvalidOperationException(
                $"Broadphase's map is missing a physics map comp. Broadphase: {ToPrettyString(broadphase.Owner)}");
        }

        AddOrUpdateEntityTree(
            broadUid,
            broadphase,
            broadphaseXform,
            physMap,
            uid,
            xform,
            recursive);
    }

    private void AddOrUpdateEntityTree(
        EntityUid broadUid,
        BroadphaseComponent broadphase,
        TransformComponent broadphaseXform,
        PhysicsMapComponent physicsMap,
        EntityUid uid,
        TransformComponent xform,
        bool recursive = true)
    {
        if (xform.Broadphase != null && !xform.Broadphase.Value.IsValid())
        {
            // This entity was explicitly removed from lookup trees, possibly because it is in a container or has
            // been detached by the PVS system. Do nothing.
            return;
        }

        if (!_physicsQuery.TryGetComponent(uid, out var body) || !body.CanCollide)
        {
            // TODO optimize this. This function iterates UP through parents, while we are currently iterating down.
            var (coordinates, rotation) = _transform.GetMoverCoordinateRotation(uid, xform);

            // TODO BROADPHASE PARENTING this just assumes local = world
            var relativeRotation = rotation - broadphaseXform.LocalRotation;

            var aabb = GetAABBNoContainer(uid, coordinates.Position, relativeRotation);
            AddOrUpdateSundriesTree(broadUid, broadphase, uid, xform, body?.BodyType == BodyType.Static, aabb);
        }
        else
        {
            AddOrUpdatePhysicsTree(uid, broadUid, broadphase, broadphaseXform, physicsMap, xform, body, _fixturesQuery.GetComponent(uid));
        }

        if (xform.ChildCount == 0 || !recursive)
            return;

        // TODO can this be removed?
        // AFAIK the separate container check is redundant now that we check for an invalid broadphase at the beginning of this function.
        if (!_containerQuery.HasComponent(uid))
        {
            foreach (var child in xform._children)
            {
                var childXform = _xformQuery.GetComponent(child);
                AddOrUpdateEntityTree(broadUid, broadphase, broadphaseXform, physicsMap, child, childXform, recursive);
            }
            return;
        }

        foreach (var child in xform._children)
        {
            if ((_metaQuery.GetComponent(child).Flags & MetaDataFlags.InContainer) != 0x0)
                continue;

            var childXform = _xformQuery.GetComponent(child);
            AddOrUpdateEntityTree(broadUid, broadphase, broadphaseXform, physicsMap, child, childXform, recursive);
        }
    }

    /// <summary>
    /// Recursively iterates through this entity's children and removes them from the BroadphaseComponent.
    /// </summary>
    public void RemoveFromEntityTree(EntityUid uid, TransformComponent xform)
    {
        if (!TryGetCurrentBroadphase(xform, out var broadphase))
            return;

        DebugTools.Assert(!HasComp<MapGridComponent>(uid));
        DebugTools.Assert(!HasComp<MapComponent>(uid));
        PhysicsMapComponent? physMap = null;
        if (xform.Broadphase!.Value.PhysicsMap is { Valid: true } map && !_mapQuery.TryGetComponent(map, out physMap))
        {
            throw new InvalidOperationException(
                $"Broadphase's map is missing a physics map comp. Broadphase: {ToPrettyString(broadphase.Owner)}");
        }

        RemoveFromEntityTree(broadphase.Owner, broadphase, ref physMap, uid, xform);
    }

    /// <summary>
    /// Recursively iterates through this entity's children and removes them from the BroadphaseComponent.
    /// </summary>
    private void RemoveFromEntityTree(
        EntityUid broadUid,
        BroadphaseComponent broadphase,
        ref PhysicsMapComponent? physicsMap,
        EntityUid uid,
        TransformComponent xform,
        bool recursive = true)
    {
        if (xform.Broadphase is not { Valid: true } old)
        {
            // this entity was probably inside of a container during a recursive iteration. This should mean all of
            // its own children are also not on any broadphase.
            return;
        }

        if (old.Uid != broadUid)
        {
            // Because this gets called recursively, and because we cache the map & broadphase data, this may fail
            // when the client has deferred broadphase updates, where maybe an entity from one broadphase was
            // parented to one from another.
            DebugTools.Assert(_netMan.IsClient);
            broadUid = old.Uid;
        }

        if (old.PhysicsMap.IsValid() && physicsMap?.Owner != old.PhysicsMap)
        {
            if (!_mapQuery.TryGetComponent(old.PhysicsMap, out physicsMap))
                Log.Error($"Entity {ToPrettyString(uid)} has missing physics map?");
        }

        if (old.CanCollide)
        {
            DebugTools.Assert(old.PhysicsMap == (physicsMap?.Owner ?? default));
            RemoveBroadTree(broadphase, _fixturesQuery.GetComponent(uid), old.Static, physicsMap);
        }
        else if (old.Static)
            broadphase.StaticSundriesTree.Remove(uid);
        else
            broadphase.SundriesTree.Remove(uid);

        xform.Broadphase = null;
        if (!recursive)
            return;

        foreach (var child in xform._children)
        {
            RemoveFromEntityTree(
                broadUid,
                broadphase,
                ref physicsMap,
                child,
                _xformQuery.GetComponent(child));
        }
    }

    public bool TryGetCurrentBroadphase(TransformComponent xform, [NotNullWhen(true)] out BroadphaseComponent? broadphase)
    {
        broadphase = null;
        if (xform.Broadphase is not { Valid: true } old)
            return false;

        if (!_broadQuery.TryGetComponent(old.Uid, out broadphase))
        {
            // broadphase was probably deleted
            DebugTools.Assert("Encountered deleted broadphase.");

            if (_fixturesQuery.TryGetComponent(xform.Owner, out FixturesComponent? fixtures))
            {
                foreach (var fixture in fixtures.Fixtures.Values)
                {
                    fixture.ProxyCount = 0;
                    fixture.Proxies = Array.Empty<FixtureProxy>();
                }
            }

            xform.Broadphase = null;
            return false;
        }

        return true;
    }

    public BroadphaseComponent? GetCurrentBroadphase(TransformComponent xform)
    {
        TryGetCurrentBroadphase(xform, out var broadphase);
        return broadphase;
    }

    public BroadphaseComponent? FindBroadphase(EntityUid uid)
    {
        TryFindBroadphase(uid, out var broadphase);
        return broadphase;
    }

    public bool TryFindBroadphase(EntityUid uid, [NotNullWhen(true)] out BroadphaseComponent? broadphase)
    {
        return TryFindBroadphase(_xformQuery.GetComponent(uid), out broadphase);
    }

    public bool TryFindBroadphase(
        TransformComponent xform,
        [NotNullWhen(true)] out BroadphaseComponent? broadphase)
    {
        if (xform.MapID == MapId.Nullspace || _container.IsEntityOrParentInContainer(xform.Owner, null, xform))
        {
            broadphase = null;
            return false;
        }

        var parent = xform.ParentUid;

        // TODO provide variant that also returns world rotation (and maybe position). Avoids having to iterate though parents twice.
        while (parent.IsValid())
        {
            if (_broadQuery.TryGetComponent(parent, out broadphase))
                return true;

            parent = _xformQuery.GetComponent(parent).ParentUid;
        }

        broadphase = null;
        return false;
    }
    #endregion

    #region Bounds

    /// <summary>
    /// Get the AABB of an entity with the supplied position and angle. Tries to consider if the entity is in a container.
    /// </summary>
    public Box2 GetAABB(EntityUid uid, Vector2 position, Angle angle, TransformComponent xform, EntityQuery<TransformComponent> xformQuery)
    {
        // If we're in a container then we just use the container's bounds.
        if (_container.TryGetOuterContainer(uid, xform, out var container, xformQuery))
        {
            return GetAABBNoContainer(container.Owner, position, angle);
        }

        return GetAABBNoContainer(uid, position, angle);
    }

    /// <summary>
    /// Get the AABB of an entity with the supplied position and angle without considering containers.
    /// </summary>
    public Box2 GetAABBNoContainer(EntityUid uid, Vector2 position, Angle angle)
    {
        if (_fixturesQuery.TryGetComponent(uid, out var fixtures))
        {
            var transform = new Transform(position, angle);

            var bounds = new Box2(transform.Position, transform.Position);
            // TODO cache this to speed up entity lookups & tree updating
            foreach (var fixture in fixtures.Fixtures.Values)
            {
                for (var i = 0; i < fixture.Shape.ChildCount; i++)
                {
                    // TODO don't transform each fixture, just transform the final AABB
                    var boundy = fixture.Shape.ComputeAABB(transform, i);
                    bounds = bounds.Union(boundy);
                }
            }

            return bounds;
        }

        var ev = new WorldAABBEvent()
        {
            AABB = new Box2(position, position),
        };

        RaiseLocalEvent(uid, ref ev);
        return ev.AABB;
    }

    public Box2 GetWorldAABB(EntityUid uid, TransformComponent? xform = null)
    {
        var xformQuery = GetEntityQuery<TransformComponent>();
        xform ??= xformQuery.GetComponent(uid);
        var (worldPos, worldRot) = _transform.GetWorldPositionRotation(xform, xformQuery);

        return GetAABB(uid, worldPos, worldRot, xform, xformQuery);
    }

    #endregion
}<|MERGE_RESOLUTION|>--- conflicted
+++ resolved
@@ -127,11 +127,8 @@
 
         SubscribeLocalEvent<BroadphaseComponent, EntityTerminatingEvent>(OnBroadphaseTerminating);
         SubscribeLocalEvent<BroadphaseComponent, ComponentAdd>(OnBroadphaseAdd);
-<<<<<<< HEAD
-=======
         SubscribeLocalEvent<BroadphaseComponent, ComponentInit>(OnBroadphaseInit);
         SubscribeLocalEvent<GridAddEvent>(OnGridAdd);
->>>>>>> 6e25ead5
         SubscribeLocalEvent<MapChangedEvent>(OnMapChange);
 
         _transform.OnBeforeMoveEvent += OnMove;
@@ -209,9 +206,6 @@
         }
     }
 
-<<<<<<< HEAD
-    private void OnBroadphaseAdd(EntityUid uid, BroadphaseComponent component, ComponentAdd args)
-=======
     private void OnGridAdd(GridAddEvent ev)
     {
         // Must be done before initialization as that's when broadphase data starts getting set.
@@ -227,7 +221,6 @@
     }
 
     private void OnBroadphaseInit(Entity<BroadphaseComponent> broadphase, ref ComponentInit args)
->>>>>>> 6e25ead5
     {
         var xform = Transform(broadphase.Owner);
         _transform.InitializeMapUid(broadphase.Owner, xform);
