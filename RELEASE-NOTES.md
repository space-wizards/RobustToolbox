﻿# Release notes for RobustToolbox.

<!--
NOTE: automatically updated sometimes by version.py.
Don't change the format without looking at the script!
-->

<!--START TEMPLATE
## Master

### Breaking changes

*None yet*

### New features

*None yet*

### Bugfixes

*None yet*

### Other

*None yet*

### Internal

*None yet*


END TEMPLATE-->

## Master

### Breaking changes

* `NetStructuredDisconnectMessages` has received a complete overhaul and has been moved to `NetDisconnectMessage`. The API is no longer designed such that consumers must pass around JSON nodes, as they are not in sandbox (and clunky).

### New features

<<<<<<< HEAD
* Add a basic default concurrent audio limit of 16 for a single filepath to avoid overflowing audio sources.
=======
* `NetConnectingArgs.Deny()` can now pass along structured data that will be received by the client.
>>>>>>> a0ffeff4

### Bugfixes

* Fixed cursor position bugs when an empty `TextEdit` has a multi-line place holder.
* Fixed empty `TextEdit` throwing exception if cursor is moved left.

### Other

*None yet*

### Internal

*None yet*


## 213.0.0

### Breaking changes

* Remove obsoleted BaseContainer methods.

### New features

* Add EntityManager.RaiseSharedEvent where the event won't go to the attached client but will be predicted locally on their end.
* Add GetEntitiesInRange override that takes in EntityCoordinates and an EntityUid hashset.

### Bugfixes

* Check if a sprite entity is deleted before drawing in SpriteView.


## 212.2.0

### New features

* Add IsHardCollidable to SharedPhysicsSystem to determine if 2 entities would collide.

### Other

* Double the default maximum replay size.


## 212.1.0

### New features

* Add nullable methods for TryIndex / HasIndex on IPrototypeManager.

### Bugfixes

* Fix TextureRect alignment where the strech mode is KeepCentered.


## 212.0.1

### Bugfixes

* Fix passing array by `this` instead of by `ref`.


## 212.0.0

### Breaking changes

* Change Collapsible controls default orientations to Vertical.

### New features

* Expose the Label control for Collapsible controls.
* Add GetGridPosition that considers physics center-of-mass.
* Add TileToVector methods to get the LocalPosition of tile-coords (taking into account tile size).
* Add some more helper methods to PVS filters around EntityUids.
* Add support for Dictionary AutoNetworkedFields.
* Add EnsureLength method for arrays.
* Add PushMarkup to FormattedMessage.
* Add DrawPrimitives overload for `List<Vector2>`
* Add more ValueList ctors that are faster.
* Add ToMapCoordinates method for NetCoordinates.

### Other

* Remove ISerializationHooks obsoletion as they are useful in some rare cases.

### Internal

* Bump max pool size for robust jobs.


## 211.0.2

### Bugfixes

* Fix TextureRect scaling not handling UIScale correctly.


## 211.0.1

### Bugfixes

* Fix GridChunkEnumerator on maps.


## 211.0.0

### Breaking changes

* Moved ChunkIndicesEnumerator to engine and to a re-useable namespace at Robust.Shared/Maps.

### New features

* Added an Enlarged method for Box2Rotated.

### Internal

* Significantly optimise ChunkEnumerator / FindGridsIntersecting in certain use cases by intersecting the grid's AABB with the local AABB to avoid iterating dummy chunks.


## 210.1.1

### Bugfixes

* Fixed multiple recent bugs with key binding storage.

### Other

* Change default of `ButtonGroup.IsNoneSetAllowed` to `true`. This makes it default again to the previous (unintentional) behavior.


## 210.1.0

### New features

* `NetUserId` implements `ISelfSerialize` so can be used in data fields.
* `ButtonGroup.IsNoneSetAllowed` to allow a button group to have no buttons pressed by default.


## 210.0.3


## 210.0.2

### Bugfixes

* Revert changes to `TextureRect` too.


## 210.0.1

### Bugfixes

* Revert changes to `TextureButton` that broke style property handling.


## 210.0.0

### New features

* Controls can now hook before, after, and during rendering of their children.
* IRenderHandle is now a public API, with the caveat that it's properties and methods are unstable.
* ButtonGroup now exposes what buttons it contains, alongside which is currently pressed.
* OptionButton has additional styleclasses, and has a hook for modifying it's internal buttons.
* PanelContainer.GetStyleBox() is now protected rather than private.
* TextureButton now uses a TextureRect instead of custom drawing code.
* TextureRect has additional style properties exposed.
    * A new property, TextureSizeTarget, was added, which allows specifying a size in virtual pixels that the control should attempt to draw at.
    * Stretch mode is now a style property.
    * Scale is now a style property.
* Avalonia.Metadata.XmlnsDefinitionAttribute is now permitted by the sandbox.
* Add MaxDimension property to Box2 to return the higher of the Width or Height.
* Add GetLocalPosition to convert ScreenCoordinates to coordinates relative to the control. Ignores window.
* Add GlobalRect and GlobalPixelRect for controls to get their UIBox2i in screen terms.
* Add dotted line drawing to DrawingHandleScreen.
* You can use `Subs.CVar()` from an entity systems to subscribe to CVar changes. This is more convenient than `IConfigurationManager.OnValueChanged` as it automatically unsubscribes on system shutdown.
* There is now a built-in type serializer for `DateTime`, so you can put `DateTime`s in your data fields.
* `System.Text.Unicode.UnicodeRange` and `UnicodeRanges` are now available in the sandbox.

### Bugfixes

* UI drawing now properly accounts for a control's draw routine potentially mangling the current matrix.
* UI roots now properly update when the global stylesheet is changed. They previously only did so if they had a dedicated stylesheet (which is the one case where they would be unaffected by a global sheet update.


## 209.0.1

### Bugfixes

* Fix missed import from 209.0.0.


## 209.0.0

### Breaking changes

* `replay.max_compressed_size` and `replay.max_uncompressed_size` CVars are now `long`.
* Remove obsolete CoordinatesExtension for ToEntityCoordinates from GridUid / Vector2i.

### New features

* Add GetEntitiesOnMap / GetChildEntities to EntityLookupSystem to return components on the specified map and components with the specified parent respectively.
* Add MaxDimension property to Box2 to return the higher of the Width or Height.
* Add GetLocalPosition to convert ScreenCoordinates to coordinates relative to the control. Ignores window.
* Add GlobalRect and GlobalPixelRect for controls to get their UIBox2i in screen terms.
* Add dotted line drawing to DrawingHandleScreen.
* `IConfigurationManager.LoadDefaultsFromTomlStream` properly does type conversions. This fixes scenarios like loading of `long` CVars.
* Add helper methods for TileRef / Vector2i to SharedMapSystem for ToCenterCoordinates (tile center EntityCoordinates) and ToCoordinates (tile origin to EntityCoordinates).
* Copy some of the coordinates extensions to SharedTransformSystem.

### Bugfixes

* Fixed integer overflows in replay max size calculation.
* Explicitly capped `replay.replay_tick_batchSize` internally to avoid high values causing allocation failures.

### Other

* Important MIDI performance improvements.


## 208.0.0

### Breaking changes

* Metadata flags are no longer serialized as they get rebuilt on entity startup.

### Bugfixes

* Log failing to load user keybinds and handle the exception.


## 207.1.0

### New features

* Add the ability to merge grids via GridFixtureSystem.


## 207.0.0

### Breaking changes

* Update EntityLookup internally so non-approximate queries use the GJK solver and are much more accurate. This also means the approximate flag matters much more if you don't need narrowphase checks.
* Add shape versions of queries for both EntityLookup and MapManager.

### Bugfixes

* Fix PVS full state updates not clearing session entities and causing exceptions.

### Other

* Integration tests now run `NetMessage`s through serialization rather than passing the objects between client and server. This causes tests that missed `[NetSerializer]` attributes on any objects that need them to fail.

### Internal

* Remove a lot of duplicate code internally from EntityLookup and MapManager.


## 206.0.0

### Breaking changes

* tpto will teleport you to physics-center instead of transform center instead.
* Rename local EntityLookup methods to reflect they take local AABBs and not world AABBs.

### New features

* Add some additional EntityLookup methods for local queries.
* Add support to PrototypeManager for parsing specific files / directories as abstract.

### Bugfixes

* Fix tpto short-circuiting if one of the listed entities isn't found.
* Fix tpto not allowing grids as targets.

### Other

* Reduce MIDI source update rate from 10hz to 4hz.

### Internal

* Remove some duplicate internal code in EntityLookupSystem.
* Skip serialization sourcegen in GLFW and Lidgren.


## 205.0.0

### Breaking changes

* The unused `Robust.Physics` project has been deleted.
* The project now uses [Central Package Management](https://learn.microsoft.com/en-us/nuget/consume-packages/central-package-management).
* (Almost) all the NuGet packages have been updated. This causes many problems. I am so sorry.
* Cleaned up some unused packages as well.


## 204.1.0

### New features

* New `EntitySystem` subscription helper for working with Bound User Interface events. You can find them by doing `Subs.BuiEvents<>()` in a system.
* The `EntityManager.Subscriptions` type (for building helper extension methods) now uses

### Bugfixes

* Avoid loading assemblies from content `/Assemblies` if Robust ships its own copy. This avoid duplicate or weird mismatching version issues.

### Other

* Removed glibc version check warning.


## 204.0.0

### Breaking changes

* Make EntityManager abstract and make IEntityManager.EntityNetManager not nullable.
* Make VVAccess.ReadWrite default for all Datafields instead of VVAccess.ReadOnly

### New features

* `TextEdit.OnTextChanged`
* Add Pick and PickAndTake versions for System.Random for ICollections.

### Bugfixes

* Fix `IClipboardManager.GetText()` returning null in some cases.
* Fix possible NRE in server-side console command completion code.
* Fix possible NRE on DebugConsole logs.
* Fix exception when VVing non-networked components.

### Other

* Remove "Do not use from content" from IComponent.


## 203.0.0

### Breaking changes

* `IComponentFactory.RegisterIgnore()` no longer supports overwriting existing registrations, components should get ignored before they are registered.
* Event bus subscriptions are now locked after `IEntityManager` has started, instead of after the first component gets added. Any event subscriptions now need to happen before startup (but after init).
* Event bus subscriptions must now be locked before raising any events.
* Delete FodyWeavers.xsd as it hasn't been used for a long time.
* Remove physics sleep cancelling as it was, in hindsight, a bad idea.

### New features

* `RobustUnitTest` now has a `ExtraComponents` field for automatically registering additional components.
* `IComponentFactory.RegisterIgnore()` now accepts more than one string.
* Added `IComponentFactory.RegisterTypes` for simultaneously registering multiple components.

### Bugfixes

* Clamp volume calculations for audio rather than throwing.


## 202.1.1

### Bugfixes

* Reverted some map/grid initialisation changes that might've been causing broadphase/physics errors.
* Fixed PVS sometimes sending entities without first sending their children.
* Fixed a container state handling bug caused by containers not removing expected entities when shutting down.
* Fixed a `EnsureEntity<T>` state handling bug caused by improper handling of entity deletions.
* Fixed a bad NetSyncEnabled debug assert.


## 202.1.0

### New features

* Add GetLocalEntitiesIntersecting overload that takes in a griduid and a Vector2i tile.


## 202.0.0

### Breaking changes

* Various entity manager methods now have a new `where T : IComponent` constraint.
* The `IComponentFactory.ComponentAdded` event has been renamed to `ComponentsAdded` and now provides an array of component registrations.
* `IComponentFactory.RegisterIgnore()` no longer supports overwriting existing registrations, components should get ignored before they are registered.

### New features

* Added `IComponentFactory.GetAllRegistrations()`
* Add IComponentState interface support for component states so structs can be used in lieu of classes.


## 201.0.0

### Breaking changes

* The `zCircleGradient` shader function arguments have changed. It now requires a pixel-size to ensure that the gradient is properly entered.

### Bugfixes

* Fixed some PVS null reference errors.


## 200.0.0

### Breaking changes

* MappingDataNode is now ordered.
* Make invalid AutoNetworkedFields compiler errors.

### New features

* `OSWindowStyles.NoTitleBar` (supported only on Linux X11 for now).

### Bugfixes

* Avoid calling DirtyEntity when a component's last modified tick is not current.
* Fix `tpgrid` allowing moving grids to nullspace.

### Other

* `OSWindowStyles.NoTitleOptions` is now supported on Linux X11.


## 199.0.0

### Breaking changes

* Various `IEntityManager` C# events now use `Entity<MetadataComponent>` instead of `EntityUid`
* Entity visibility masks now use a ushort instead of an integer.
* Run grid traversal on entity spawn.

### New features

* Added two new `IEntityManager` C# events that get raiseed before and after deleting ("flushing") all entities.
* Added a new `DeleteEntity()` override that takes in the entity's metadata and transform components.
* Add better audio logs.
* Expand z-library shader.
* Add a Box2i union for Vector2i and add a Contains variant that assumes the Vector2i is a tile and not a point.

### Bugfixes

* Try to prevent some NREs in PVS.
* More PVS fixes and cleanup.


## 198.1.0

### New features

* `IClydeViewport` now provides access to the light render target.
* Added a style-class to the `MenuBar` popup control.
* Added `NextGaussian()` extension method for `System.Random`.
* Added per-session variant of `PvsOverrideSystem.AddForceSend()`.

### Bugfixes

* Stopped the client from logging errors when attempting to delete invalid entities.

### Other

* The `DevWindow` UI inspector has been improved a bit and it now groups properties by their defining type.


## 198.0.1

### Bugfixes

* Fix preprocessor flag for FULL_RELEASE preventing building.


## 198.0.0

### Breaking changes

* Disable DefaultMagicAczProvider for FULL_RELEASE as it's only meant for debugging.

### New features

* Automatic UI scale is disabled by default for non-main windows. If desired, it can be re-enabled per window by changing `WindowRoot.DisableAutoScaling`.
* Add UI click and hover sound support via IUserInterfaceManager.SetClickSound / .SetHoverSound

### Bugfixes

* Fix GetEntitiesIntersecting for map entities without grids.

### Other

* Print more diagnostics on server startup.


## 197.1.0

### New features

* ACZ improvements: `IStatusHost.InvalidateAcz()` and `IStatusHost.SetFullHybridAczProvider()`.

### Bugfixes

* Fixes a PVS bug that happens when grids moved across maps.
* Fixes sprite animations not working properly


## 197.0.0

### Breaking changes

* PvsOverrideSystem has been reworked:
  * Session and global overrides now default to always being recursive (i.e., sending all children).
  * Session & global overrides will always respect a client's PVS budgets.
  * Entities with an override will now still be sent in the same way as other entities if they are within a player's view. If you want to prevent them from being sent, you need to use visibility masks.
  * Entities can have more than one kind of override (i.e., multiple sessions).

### New features

* Added a `PvsSize ` field to `EyeComponent`, which can be used to modify the PVS range of an eye.
* Added a new `NetLowLodRange` cvar for reducing the number of distant entities that get sent to a player. If a PVS chunk is beyond this range (but still within PVS range), then only high-priority entities on that chunk will get sent.
* Added a new metadata flag for tagging an entity as a "high prority" entity that should get sent even on distant chunks. This only works for entities that are directly attached to a grid or map. This is currently used by lights & occluders.

### Other

* PVS has been reworked again, and should hopefully be noticeable faster.
* PVS now prioritizes sending chunks that are closer to a player's eyes.


## 196.0.0

### Breaking changes

* Dirtying a non-networked component will now fail a debug assert.
* The `IInvocationContext` interface for toolshed commands now requires a UserId field. The session field should be cleared if a player disconnects.

### New features

* `LocalizationManager` now supports multiple fallback cultures
* SpriteView now supports using a `NetEntity` to select an entity to draw.
* Added methods for simultaneously dirtying several components on the same entity.
* Animated sprite layers now have a "Cycle" option that will reverse an animation when it finishes.

### Bugfixes

* Fixed a recursion/stack-overflow in `GridTraversalSystem`
* Ensure `Robust.Client.WebView` processes get shut down if game process exits uncleanly.
* Fixed Toolshed commands not properly functioning after disconnecting and reconnecting.

### Other

* Console command completions no longer suggest toolshed commands for non-toolshed commands.



## 195.0.1

### Bugfixes

* Fixes playing audio using audio streams
* Fixes placement manager exceptions when placing self deleting / spawner entities
* Fixed `IPrototypeManager.EnumeratePrototypes<T>` throwing an exception when there are no instances.


## 195.0.0

### New features

* Generic versions of `DebugTools.AssertEquals()` functions.
* `[Prototype]` now does not need to have a name specified, the name is inferred from the class name.

### Bugfixes

* Fixes a physics bug that could cause deleted entities to remain on the physics map.
* Fixes a bug in entity lookup code that could cause clients to get stuck in an infinite loop.

### Other

* `Robust.Client.WebView` has been brought alive again.
* The addition of physics joints is no longer deferred to the next tick.
* Grid traversal is no longer deferred to the next tick.
* Integration tests now fail when console commands log errors.


## 194.1.0

### New features

* `IAudioManager` has APIs to directly load `AudioStream`s from data streams.
* `AudioSystem` has new `Play*` methods.
* `EntityCoordinates.TryDelta()`
* `EntityLookupSystem.GetEntitiesInRange()` untyped hashset overload has `flags` parameter.


## 194.0.2

### Internal

* Added some null-checks to PVS to try reduce the error spam.


## 194.0.1

### Bugfixes

* Fixed `Control.SetPositionInParent` failing to move an entity to the last position.
* Fixed audio occlusion not working.

### Internal

* Added some logs for grid/map deletion and movement to debug some map loading issues.
* Refactored some parts of PVS. It should be slightly faster, though the game may be unstable for a bit.

## 194.0.0

### Breaking changes

* MoveEvent is no longer raised broadcast, subscribe to the SharedTransformSystem.OnGlobalMoveEvent C# event instead

### Bugfixes

* Fixed the game sometimes freezing while trying to load specific audio files.


## 193.2.0

### Other

* Added more PVS error logs


## 193.1.1

### Bugfixes

* Fixed an exception when building in FULL_RELEASE


## 193.1.0

### New features

* Added FrozenDictionary and FrozenHashSet to sandbox whitelist
* Added yaml type serializers for FrozenDictionary and FrozenHashSet
* Added `IPrototypeManager.GetInstances<T>()`
* `IPrototypeManager` now also raises `PrototypesReloadedEventArgs` as a system event.

### Bugfixes

* Might fix some PVS bugs added in the last version.

### Internal

* Various static dictionaries have been converted into FrozenDictionary.


## 193.0.0

### Breaking changes

* The `TransformChildrenEnumerator`'s out values are now non-nullable

### New features

* Added `IPrototypeManager.TryGetInstances()`, which returns a dictionary of prototype instances for a given prototype kind/type.

### Bugfixes

* Fixed `BaseAudioSource.SetAuxiliary()` throwing errors on non-EFX systems

### Internal


* The internals of PVS system have been reworked to reduce the number of dictionary lookups.
* `RobustMappedStringSerializer` now uses frozen dictionaries
* `IPrototypeManager` now uses frozen dictionaries


## 192.0.0

### Breaking changes

* `EntitySystem.TryGetEntity` is now `protected`.

### Internal

* PVS message ack processing now happens asynchronously
* Dependency collections now use a `FrozenDictionary`


## 191.0.1

### Bugfixes

.* Fix sandbox being broken thanks to .NET 8.


## 191.0.0

### Breaking changes

* Robust now uses **.NET 8**. Nyoom.

### Bugfixes

* `IResourceCache.TryGetResource<T>` won't silently eat all exceptions anymore.


## 190.1.1

### Bugfixes

* Revert broadphase job to prevent OOM from logs.


## 190.1.0

### New features

* Add OnGrabbed / OnReleased to slider controls.
* Add Rotation method for matrices and also make the precision slightly better when angles are passed in by taking double-precision not single-precision floats.

### Bugfixes

* Fix some grid setting asserts when adding gridcomponent to existing maps.


## 190.0.0

### New features

* Add color gradients to sliders.

### Bugfixes

* Fix HSV / HSL producing black colors on 360 hue.
* Stop terminating entities from prematurely detaching to nullspace.
* Ensure shader parameters update when swapping instances.

### Other

* Add more verbose logging to OpenAL errors.

### Internal

* Change NetSyncEnabled to an assert and fix instances where it slips through to PVS.


## 189.0.0

### Breaking changes

* Use the base AudioParams for networking not the z-offset adjusted ones.
* Modulate SpriteView sprites by the control's color modulation.

### New features

* Improve YAML linter error messages for parent nodes.
* ExpandPvsEvent will also be raised directed to the session's attached entity.

### Bugfixes

* Client clientside entity error spam.

### Internal

* Set priorGain to 0 where no EFX is supported for audio rather than 0.5.
* Try to hotfix MIDI lock contention more via a semaphore.


## 188.0.0

### Breaking changes

* Return null buffered audio if there's an exception and use the dummy instance internally.
* Use entity name then suffix for entity spawn window ordering.
* Change MidiManager volume to gain.
* Remove EntityQuery from the MapVelocity API.

### Bugfixes

* Potentially fix some audio issues by setting gain to half where EFX not found and the prior gain was 0.
* Log errors upon trying to spawn audio attached to deleted entities instead of trying to spawn them and erroring later.
* Fixed predicted audio spawns not applying the adjusted audio params.
* Fix GetDimensions for the screenhandle where the text is only a single line.


## 187.2.0

### New features

* Added a cancellable bool to physics sleeping events where we may wish to cancel it.

### Bugfixes

* Fix corrupted physics awake state leading to client mispredicts.


## 187.1.2

### Bugfixes

* Hotfix contact nullrefs if they're modified during manifold generation.


## 187.1.1

### Bugfixes

* Revert physics solver job to fix crashes until box2d v3 rolls around.
* Don't RegenerateContacts if the body isn't collidable to avoid putting non-collidable proxies on the movebuffer.


## 187.1.0

### Bugfixes

* Apply default audio params to all audio sources not just non-buffered ones.
* Avoid re-allocating broadphase job every tick and maybe fix a rare nullref for it.


## 187.0.0

### New features

* Improved error message for network failing to initialize.

### Bugfixes

* Fix not being able to add multiple PVS session overrides in a single tick without overwriting each one. This should fix issues with audio filters.

### Other

* Changed toolshed initialisation logs to verbose.


## 186.1.0

### New features

* Add public method to get PVS session overrides for a specific session.

### Internal

* Add temporary audio debugging.


## 186.0.0

### Breaking changes

* Global audio is now stored on its own map to avoid contamination issues with nullspace.

### Bugfixes

* Fix MIDIs playing cross-map
* Only dispose audio on game closure and don't stop playing if it's disposed elsewhere i.e. MIDIs.


## 185.2.0

### Bugfixes

* Bandaid deleted MIDI source entities spamming velocity error logs.

### Other

* Reverted MIDI audio not updating every frame due to lock contention with the MIDI renderer for now.


## 185.1.1

### Bugfixes

* Fix Z-Offset for audio not being applied on initialization.

### Internal

* Flag some internal queries as approximate to avoid unnecessary AABB checks. Some of these are already covered off with TestOverlap calls and the rest will need updating to do so in a future update.


## 185.1.0

### New features

* Audio listener's velocity is set using the attached entity's velocity rather than ignored.

### Bugfixes

* Fix imprecision on audio position


## 185.0.0

### Breaking changes

* Added a flag for grid-based audio rather than implicitly doing it.

### New features

* Added IRobustJob and IParallelRobustJob (which splits out into IRobustJob). These can be passed to ParallelManager for work to be run on the threadpool without relying upon Task.Run / Parallel.For which can allocate significantly more. It also has conveniences such as being able to specify batch sizing via the interface implementation.


## 184.1.0

### New features

* Add API to get gain / volume for a provided value on SharedAudioSystem.
* Make GetOcclusion public for AudioSystem.
* Add SharedAudioSystem.SetGain to complement SharedAudioSystem.SetVolume


## 184.0.1

### Bugfixes

* Update MIDI position and occlusion every frame instead of at set intervals.
* Fix global audio not being global.


## 184.0.0

### Internal

* Add RobustMemoryManager with RecyclableIOMemoryStream to significantly reduce MsgState allocations until better memory management is implemented.


## 183.0.0

### Breaking changes

* Audio rework has been re-merged now that the issues with packaging on server have been rectified (thanks PJB!)
* Reverted Arch pending further performance work on making TryGetComponent competitive with live.


## 182.1.1

### Internal

* Remove AggressiveInlining from Arch for debugging.


## 182.1.0

### New features

* Add IRobustRandom.SetSeed

### Other

* Add Arch.TrimExcess() back to remove excess archetypes on map load / EntityManager flush.


## 182.0.0

### Breaking changes

* Add EntityUid's generation / version to the hashcode.


## 181.0.2

### Bugfixes

* Fix exceptions from having too many lights on screen and causing the game to go black.
* Fix components having events raised in ClientGameStateManager before fully set and causing nullable reference exceptions.
* Replace tile intersection IEnumerables with TileEnumerator internally. Also made it public for external callers that wish to avoid IEnumerable.


## 181.0.1

### Bugfixes

* Fix the non-generic HasComp and add a test for good measure.


## 181.0.0

### Breaking changes

- Arch is merged refactoring how components are stored on engine. There's minimal changes on the API end to facilitate component nullability with much internal refactoring.


## 180.2.1


## 180.2.0

### New features

* Add EnsureEntity variants that take in collections.
* Add more MapSystem helper methods.

### Internal

* Cache some more PVS data to avoid re-allocating every tick.


## 180.1.0

### New features

* Add the map name to lsmap.
* Add net.pool_size to CVars to control the message data pool size in Lidgren and to also toggle pooling.

### Bugfixes

* Fix physics contraints causing enormous heap allocations.
* Fix potential error when writing a runtime log.
* Fix shape lookups for non-hard fixtures in EntityLookupSystem from 180.0.0


## 180.0.0

### Breaking changes

* Removed some obsolete methods from EntityLookupSystem.

### New features

* PhysicsSystem.TryGetNearest now supports chain shapes.
* Add IPhysShape methods to EntityLookupSystem rather than relying on AABB checks.
* Add some more helper methods to SharedTransformSystem.
* Add GetOrNew dictionary extension that also returns a bool on whether the key existed.
* Add a GetAnchoredEntities overload that takes in a list.

### Other

* Use NetEntities for the F3 debug panel to align with command usage.


## 179.0.0

### Breaking changes

* EyeComponent.Eye is no longer nullable

### New features

* Light rendering can now be enabled or disable per eye.

### Bugfixes

* Deserializing old maps with empty grid chunks should now just ignore those chunks.

### Other

* UnknownPrototypeException now also tells you the prototype kind instead of just the unkown ID.
* Adding or removing networked components while resetting predicted entities now results in a more informative exception.


## 178.0.0

### Breaking changes

* Most methods in ActorSystem have been moved to ISharedPlayerManager.
* Several actor/player related components and events have been moved to shared.

### New features

* Added `NetListAsArray<T>.Value` to the sandbox whitelist


## 177.0.0

### Breaking changes

* Removed toInsertXform and added containerXform in SharedContainerSystem.CanInsert.
* Removed EntityQuery parameters from SharedContainerSystem.IsEntityOrParentInContainer.
* Changed the signature of ContainsEntity in SharedTransformSystem to use Entity<T>.
* Removed one obsoleted SharedTransformSystem.AnchorEntity method.
* Changed signature of SharedTransformSystem.SetCoordinates to use Entity<T>.

### New features

* Added more Entity<T> query methods.
* Added BeforeApplyState event to replay playback.

### Bugfixes

* Fixed inverted GetAllMapGrids map id check.
* Fixed transform test warnings.
* Fixed PlacementManager warnings.
* Fixed reparenting bug for entities that are being deleted.

### Other

* Changed VerticalAlignment of RichTextLabel to Center to be consistent with Label.
* Changed PVS error log to be a warning instead.
* Marked insert and remove container methods as obsolete, added container system methods to replace them.
* Marked TransformComponent.MapPosition as obsolete, added GetMapCoordinates system method to replace it.

### Internal

* Moved TryGetUi/TryToggleUi/ToggleUi/TryOpen/OpenUi/TryClose/CloseUi methods from UserInterfaceSystem to SharedUserInterfaceSystem.


## 176.0.0

### Breaking changes

* Reverted audio rework temporarily until packaging is fixed.
* Changes to Robust.Packaging to facilitate Content.Packaging ports from the python packaging scripts.

### New features

* Add a cvar for max game state buffer size.
* Add an overload for GetEntitiesInRange that takes in a set.

### Bugfixes

* Fix PVS initial list capacity always being 0.
* Fix replay lerp error spam.


## 175.0.0

### Breaking changes

* Removed static SoundSystem.Play methods.
* Moved IPlayingAudioStream onto AudioComponent and entities instead of an abstract stream.
* IResourceCache is in shared and IClientResourceCache is the client version to use for textures.
* Default audio attenuation changed from InverseDistanceClamped to LinearDistanceClamped.
* Removed per-source audio attenuation.

### New features

* Add preliminary support for EFX Reverb presets + auxiliary slots; these are also entities.
* Audio on grid entities is now attached to the grid.

### Bugfixes

* If an audio entity comes into PVS range its track will start at the relevant offset and not the beginning.
* Z-Axis offset is considered for ReferenceDistance / MaxDistance for audio.
* Audio will now pause if the attached entity is paused.

### Other

* Changed audio Z-Axis offset from -5m to -1m.


## 174.0.0

### Breaking changes

* ActorComponent has been moved to `Robust.Shared.Player` (namespace changed).

### New features

* Added `SpriteSystem.GetFrame()` method, which takes in an animated RSI and a time and returns a frame/texture.
* Added `IRobustRandom.NextAngle()`


## 173.1.0

### New features

* Add physics chain shapes from Box2D.


## 173.0.0

### Breaking changes

* Remove GridModifiedEvent in favor of TileChangedEvent.

### Bugfixes

* Fix some grid rendering bugs where chunks don't get destroyed correctly.


## 172.0.0

### Breaking changes

* Remove TryLifestage helper methods.
* Refactor IPlayerManager to remove more IPlayerSession, changed PlayerAttachedEvent etc on client to have the Local prefix, and shuffled namespaces around.

### New features

* Add EnsureComponent(ref Entity<\T?>)

### Bugfixes

* Re-add force ask threshold and fix other PVS bugs.


## 171.0.0

### Breaking changes

* Change PlaceNextTo method names to be more descriptive.
* Rename RefreshRelay for joints to SetRelay to match its behaviour.

### Bugfixes

* Fix PVS error spam for joint relays not being cleaned up.

### Other

* Set EntityLastModifiedTick on entity spawn.


## 170.0.0

### Breaking changes

* Removed obsolete methods and properties in VisibilitySystem, SharedContainerSystem and MetaDataComponent.

### Bugfixes

* Fixed duplicate command error.
* Fixed not being able to delete individual entities with the delete command.

### Other

* FileLogHandler logs can now be deleted while the engine is running.


## 169.0.1

### Other

* The client now knows about registered server-side toolshed commands.

## 169.0.0

### Breaking changes

* Entity<T> has been introduced to hold a component and its owning entity. Some methods that returned and accepted components directly have been removed or obsoleted to reflect this.

### Other

* By-value events may now be subscribed to by-ref.
* The manifest's assemblyPrefix value is now respected on the server.


## 168.0.0

### Breaking changes

* The Component.OnRemove method has been removed. Use SubscribeLocalEvent<TComp, ComponentRemove>(OnRemove) from an EntitySystem instead.


## 167.0.0

### Breaking changes

* Remove ComponentExtensions.
* Remove ContainerHelpers.
* Change some TransformSystem methods to fix clientside lerping.

### Bugfixes

* Fixed PVS bugs from dropped entity states.

### Other

* Add more joint debug asserts.


## 166.0.0

### Breaking changes

* EntityUid-NetEntity conversion methods now return null when given a null value, rather than returning an invalid id.
* ExpandPvsEvent now defaults to using null lists to reduce allocations.
* Various component lifestage related methods have been moved from the `Component` class to `EntityManager`.
* Session/client specific PVS overrides are now always recursive, which means that all children of the overriden entity will also get sent.

### New features

* Added a SortedSet yaml serializer.

### Other

* AddComponentUninitialized is now marked as obsolete and will be removed in the future.
* DebugTools.AssertOwner() now accepts null components.


## 165.0.0

### Breaking changes

* The arguments of `SplitContainer`s resize-finished event have changed.

### New features

* The YAML validator now checks the default values of ProtoId<T> and EntProtoId data fields.

### Bugfixes

* The minimum draggable area of split containers now blocks mouse inputs.


## 164.0.0

### Breaking changes

* Make automatic component states infer cloneData.
* Removed cloneData from AutoNetworkedFieldAttribute. This is now automatically inferred.

### Internal

* Reduce Transform GetComponents in RecursiveDeleteEntity.


## 163.0.0

### Breaking changes

* Moved TimedDespawn to engine for a component that deletes the attached entity after a timer has elapsed.

### New features

* Add ExecuteCommand for integration tests.
* Allow adding / removing widgets of cub-controls.
* Give maps / grids a default name to help with debugging.
* Use ToPrettyString in component resolve errors to help with debugging.

### Bugfixes

* Fix console backspace exception.
* Fix rendering invalid maps spamming exceptions every frame.

### Internal

* Move ClientGameStatemanager local variables to fields to avoid re-allocating every tick.


## 162.2.1


## 162.2.0

### New features

* Add support for automatically networking entity lists and sets.
* Add nullable conversion operators for ProtoIds.
* Add LocId serializer for validation.

### Bugfixes

* Fix deleting a contact inside of collision events throwing.
* Localize VV.

### Internal

* Use CollectionsMarshal in GameStateManager.


## 162.1.1

### Bugfixes

* Fixes "NoSpawn" entities appearing in the spawn menu.


## 162.1.0

### New features

* Mark ProtoId as NetSerializable.

### Bugfixes

* Temporarily revert NetForceAckThreshold change as it can lead to client stalling.
* Fix eye visibility layers not updating on children when a parent changes.

### Internal

* Use CollectionsMarshal in RobustTree and AddComponentInternal.


## 162.0.0

### New features

* Add entity categories for prototypes and deprecate the `noSpawn` tag.
* Add missing proxy method for `TryGetEntityData`.
* Add NetForceAckThreshold cvar to forcibly update acks for late clients.

### Internal

* Use CollectionMarshals in PVS and DynamicTree.
* Make the proxy methods use MetaQuery / TransformQuery.


## 161.1.0

### New features

* Add more DebugTools assert variations.

### Bugfixes

* Don't attempt to insert entities into deleted containers.
* Try to fix oldestAck not being set correctly leading to deletion history getting bloated for pvs.


## 161.0.0

### Breaking changes

* Point light animations now need to use different component fields in order to animate the lights. `Enabled` should be replaced with `AnimatedEnable` and `Radius` should be replaced with `AnimatedRadius`

### New features

* EntProtoId is now net-serializable
* Added print_pvs_ack command to debug PVS issues.

### Bugfixes

* Fixes AngleTypeParser not using InvariantCulture
* Fixed a bug that was causing `MetaDataComponent.LastComponentRemoved` to be updated improperly.

### Other

* The string representation of client-side entities now looks nicer and simply uses a 'c' prefix.


## 160.1.0

### New features

* Add optional MetaDataComponent args to Entitymanager methods.

### Internal

* Move _netComponents onto MetaDataComponent.
* Remove some component resolves internally on adding / removing components.


## 160.0.2

### Other

* Transform component and containers have new convenience fields to make using VIewVariables easier.


## 160.0.0

### Breaking changes

* ComponentReference has now been entirely removed.
* Sensor / non-hard physics bodies are now included in EntityLookup by default.


## 159.1.0


## 159.0.3

### Bugfixes

* Fix potentially deleted entities having states re-applied when NetEntities come in.


## 159.0.2

### Bugfixes

* Fix PointLight state handling not queueing ComponentTree updates.


## 159.0.1

### Bugfixes

* Fix pending entity states not being removed when coming in (only on entity deletion).

### Internal

* Remove PhysicsComponent ref from Fixture.


## 159.0.0

### Breaking changes

* Remove ComponentReference from PointLights.
* Move more of UserInterfaceSystem to shared.
* Mark some EntitySystem proxy methods as protected instead of public.

### New features

* Make entity deletion take in a nullable EntityUid.
* Added a method to send predicted messages via BUIs.

### Other

* Add Obsoletions to more sourcegen serv4 methods.
* Remove inactive reviewers from CODEOWNERs.


## 158.0.0

### Breaking changes

* Remove SharedEyeComponent.
* Add Tile Overlay edge priority.


## 157.1.0

### New features

* UI tooltips now use rich text labels.


## 157.0.0

### Breaking changes

* Unrevert container changes from 155.0.0.
* Added server-client EntityUid separation. A given EntityUid will no longer refer to the same entity on the server & client.
* EntityUid is no longer net-serializable, use NetEntity instead, EntityManager & entity systems have helper methods for converting between the two,


## 156.0.0

### Breaking changes

* Revert container changes from 155.0.0.


## 155.0.0

### Breaking changes

* MapInitEvent now gets raised for components that get added to entities that have already been map-initialized.

### New features

* VirtualWritableDirProvider now supports file renaming/moving.
* Added a new command for toggling the replay UI (`replay_toggleui`).

### Bugfixes

* Fixed formatting of localization file errors.
* Directed event subscriptions will no longer error if the corresponding component is queued for deletion.


## 154.2.0



### New features

* Added support for advertising to multiple hubs simultaneously.
* Added new functions to ContainerSystem that recursively look for a component on a contained entity's parents.

### Bugfixes

* Fix Direction.TurnCw/TurnCcw to South returning Invalid.


## 154.1.0

### New features

* Add MathHelper.Max for TimeSpans.

### Bugfixes

* Make joint initialisation only log under IsFirstTimePredicted on client.

### Other

* Mark the proxy Dirty(component) as obsolete in line with EntityManager (Dirty(EntityUid, Component) should be used in its place).


## 154.0.0

### Breaking changes

* Change ignored prototypes to skip prototypes even if the prototype type is found.
* Moved IPlayerData interface to shared.

### New features

* Added a multiline text submit keybind function.

### Bugfixes

* Fixed multiline edits scrollbar margins.

### Internal

* Added more event sources.
* Made Toolshed types oneOff IoC injections.


## 153.0.0

### Breaking changes

* Removed SharedUserInterfaceComponent component references.
* Removed EntityDeletedMessage.

### Other

* Performance improvements for replay recording.
* Lidgren has been updated to [v0.2.6](https://github.com/space-wizards/SpaceWizards.Lidgren.Network/blob/v0.2.6/RELEASE-NOTES.md).
* Make EntityManager.AddComponent with a component instance set the owner if its default, add system proxy for it.

### Internal

* Added some `EventSource` providers for PVS and replay recording: `Robust.Pvs` and `Robust.ReplayRecording`.
* Added RecursiveMoveBenchmark.
* Removed redundant prototype resolving.
* Removed CollisionWake component removal subscription.
* Removed redundant DebugTools.AssertNotNull(netId) in ClientGameStateManager


## 152.0.0

### Breaking changes

* `Robust.Server.GameObjects.BoundUserInterface.InteractionRangeSqrd` is now a get-only property. Modify `InteractionRange` instead if you want to change it on active UIs.
* Remove IContainerManager.
* Remove and obsolete ComponentExt methods.
* Remove EntityStarted and ComponentDeleted C# events.
* Convert Tile.TypeId to an int. Old maps that were saved with TypeId being an ushort will still be properly deserialized.

### New features

* `BoundUserInterfaceCheckRangeEvent` can be used to implement custom logic for BUI range checks.
* Add support for long values in CVars.
* Allow user code to implement own logic for bound user interface range checks.

### Bugfixes

* Fix timers counting down slower than real time and drifting.
* Add missing System using statement to generated component states.
* Fix build with USE_SYSTEM_SQLITE.
* Fix prototype manager not being initialized in robust server simulation tests.
* Fix not running serialization hooks when copying non-byref data definition fields without a custom type serializer.

### Other

* Remove warning for glibc 2.37.
* Remove personally-identifiable file paths from client logs.

### Internal

* Disable obsoletion and inherited member hidden warnings in serialization source generated code.
* Update CI workflows to use setup-dotnet 3.2.0 and checkout 3.6.0.
* Fix entity spawn tests having instance per test lifecycle with a non static OneTimeTearDown method.
* Add new PVS test to check that there is no issue with entity states referencing other entities that the client is not yet aware of.


## 151.0.0


## 150.0.1

### Bugfixes

* Fix some partial datadefs.


## 150.0.0

### Breaking changes

* Remove the Id field from Fixtures as the Id is already stored on FixturesComponent.

### New features

* Add AbstractDictionarySerializer for abstract classes.
* Add many new spawn functions for entities for common operations.


## 149.0.1

### Bugfixes

* Fix serialization sharing instances when copying data definitions and not assigning null when the source is null.
* Fixed resizing a window to be bigger than its set maxsize crashing the client.


## 149.0.0

### Breaking changes

* Data definitions must now be partial, their data fields must not be readonly and their data field properties must have a setter.

### Internal

* Copying data definitions through the serialization manager is now faster and consumes less memory.


## 148.4.0

### New features

* Add recursive PVS overrides and remove IsOverride()


## 148.3.0

### New features

* Happy eyeballs delay can be configured.
* Added more colors.
* Allow pre-startup components to be shut down.
* Added tile texture reload command.
* Add implementation of Random.Pick(ValueList<T> ..).
* Add IntegrationInstance fields for common dependencies.

### Bugfixes

* Prevent invalid prototypes from being spawned.
* Change default value of EntityLastModifiedTick from zero to one.
* Make DiscordRichPresence icon CVars server-side with replication.


## 148.2.0

### New features

* `SpinBox.LineEditControl` exposes the underlying `LineEdit`.
* Add VV attributes to various fields across overlay and sessions.
* Add IsPaused to EntityManager to check if an entity is paused.

### Bugfixes

* Fix SetActiveTheme not updating the theme.


## 148.1.0

### New features

* Added IgnoreUIChecksComponent that lets entities ignore bound user interface range checks which would normally close the UI.
* Add support for F16-F24 keybinds.

### Bugfixes

* Fix gamestate bug where PVS is disabled.

### Other

* EntityQuery.HasComponent override for nullable entity uids.


## 148.0.0

### Breaking changes

* Several NuGet dependencies are now private assets.
* Added `IViewportControl.PixelToMap()` and `PixelToMapEvent`. These are variants of the existing screen-to-map functions that should account for distortion effects.

### New features

* Added several new rich-text tags, including italic and bold-italic.

### Bugfixes

* Fixed log messages for unknown components not working due to threaded IoC issues.
* Replay recordings no longer record invalid prototype uploads.


## 147.0.0

### Breaking changes

* Renamed one of the EntitySystem.Dirty() methods to `DirtyEntity()` to avoid confusion with the component-dirtying methods.

### New features

* Added debug commands that return the entity system update order.

### Bugfixes

* Fixed a bug in MetaDataSystem that was causing the metadata component to not be marked as dirty.


## 146.0.0

### Breaking changes

* Remove readOnly for DataFields and rename some ShaderPrototype C# fields internally to align with the normal schema.

### Bugfixes

* Add InvariantCulture to angle validation.

### Internal

* Add some additional EntityQuery<T> usages and remove a redundant CanCollide call on fixture shutdown.


## 145.0.0

### Breaking changes

* Removed some old SpriteComponent data-fields ("rsi", and "layerDatums").

### New features

* Added `ActorSystem.TryGetActorFromUserId()`.
* Added IPrototypeManager.EnumerateKinds().

### Bugfixes

* Fixed SpriteSpecifierSerializer yaml validation not working properly.
* Fixed IoC/Threading exceptions in `Resource.Load()`.
* Fixed `TransformSystem.SetCoordinates()` throwing uninformative client-side errors.
* Fixed `IResourceManager.ContentFileExists()` and `TryContentFileRead()` throwing exceptions on windows when trying to open a directory.


## 144.0.1

### Bugfixes

* Fix some EntityLookup queries incorrectly being double transformed internally.
* Shrink TileEnlargement even further for EntityLookup default queries.


## 144.0.0

### Breaking changes

* Add new args to entitylookup methods to allow for shrinkage of tile-bounds checks. Default changed to shrink the grid-local AABB by the polygon skin to avoid clipping neighboring tile entities.
* Non-hard fixtures will no longer count by default for EntityLookup.

### New features

* Added new EntityLookup flag to return non-hard fixtures or not.


## 143.3.0

### New features

* Entity placement and spawn commands now raise informative events that content can handle.
* Replay clients can now optionally ignore some errors instead of refusing to load the replay.

### Bugfixes

* `AudioParams.PlayOffsetSecond` will no longer apply an offset that is larger then the length of the audio stream.
* Fixed yaml serialization of arrays of virtual/abstract objects.


### Other

* Removed an incorrect gamestate debug assert.


## 143.2.0

### New features

* Add support for tests to load extra prototypes from multiple sources.

### Bugfixes

* Fix named toolshed command.
* Unsubscribe from grid rendering events on shutdown.

### Other

* Remove unnecessary test prototypes.


## 143.1.0

### New features

* Add locale support for grammatical measure words.

### Bugfixes

* Don't raise contact events for entities that were QueueDeleted during the tick.
* Exception on duplicate broadcast subscriptions as this was unsupported behaviour.

### Other

* Add VV ReadWrite to PhysicsComponent BodyStatus.


## 143.0.0

### New features


- Toolshed, a tacit shell language, has been introduced.
  - Use Robust.Shared.ToolshedManager to invoke commands, with optional input and output.
  - Implement IInvocationContext for custom invocation contexts i.e. scripting systems.


## 142.1.2

### Other

* Don't log an error on failing to resolve for joint relay refreshing.


## 142.1.1

### Bugfixes

* Fixed a bad debug assert in `DetachParentToNull()`


## 142.1.0

### New features

* `IHttpClientHolder` holds a shared `HttpClient` for use by content. It has Happy Eyeballs fixed and an appropriate `User-Agent`.
* Added `DataNode.ToString()`. Makes it easier to save yaml files and debug code.
* Added some cvars to modify discord rich presence icons.
* .ogg files now read the `Artist` and `Title` tags and make them available via new fields in `AudioStream`.
* The default fragment shaders now have access to the local light level (`lowp vec3 lightSample`).
* Added `IPrototypeManager.ValidateAllPrototypesSerializable()`, which can be used to check that all currently loaded prototypes can be serialised & deserialised.

### Bugfixes

* Fix certain debug commands and tools crashing on non-SS14 RobustToolbox games due to a missing font.
* Discord rich presence strings are now truncated if they are too long.
* Fixed a couple of broadphase/entity-lookup update bugs that were affecting containers and entities attached to other (non-grid/map) entities.
* Fixed `INetChannel.Disconnect()` not properly disconnecting clients in integration tests.

### Other

* Outgoing HTTP requests now all use Happy Eyeballs to try to prioritize IPv6. This is necessary because .NET still does not support this critical feature itself.
* Made various physics related component properties VV-editable.
* The default EntitySystem sawmill log level now defaults to `Info` instead of `Verbose`. The level remains verbose when in debug mode.

### Internal

* The debug asserts in `DetachParentToNull()` are now more informative.


## 142.0.1

### Bugfixes

* Fix Enum serialization.


## 142.0.0

### Breaking changes

* `EntityManager.GetAllComponents()` now returns a (EntityUid, Component) tuple

### New features

* Added `IPrototypeManager.ValidateFields()`, which uses reflection to validate that the default values of c# string fields correspond to valid entity prototypes. Validates any fields with a `ValidatePrototypeIdAttribute`  and any data-field that uses the PrototypeIdSerializer custom type serializer.

### Other

* Replay playback will now log errors when encountering unhandled messages.
* Made `GetAssemblyByName()` throw descriptive error messages.
* Improved performance of various EntityLookupSystem functions


## 141.2.1

### Bugfixes

* Fix component trait dictionaries not clearing on reconnect leading to bad GetComponent in areas (e.g. entire game looks black due to no entities).


## 141.2.0

### Other

* Fix bug in `NetManager` that allowed exception spam through protocol abuse.


## 141.1.0

### New features

* MapInitEvent is run clientside for placementmanager entities to predict entity appearances.
* Add CollisionLayerChangeEvent for physics fixtures.


## 141.0.0

### Breaking changes

* Component.Initialize has been fully replaced with the Eventbus.

### Bugfixes

* Fixed potential crashes if buffered audio sources (e.g. MIDI) fail to create due to running out of audio streams.

### Other

* Pressing `^C` twice on the server will now cause it to hard-exit immediately.
* `Tools` now has `EXCEPTION_TOLERANCE` enabled.


## 140.0.0

### Breaking changes

* `IReplayRecordingManager.RecordingFinished` now takes a `ReplayRecordingFinished` object as argument.
* `IReplayRecordingManager.GetReplayStats` now returns a `ReplayRecordingStats` struct instead of a tuple. The units have also been normalized

### New features

* `IReplayRecordingManager` can now track a "state" object for an active recording.
* If the path given to `IReplayRecordingManager.TryStartRecording` is rooted, the base replay directory is ignored.

### Other

* `IReplayRecordingManager` no longer considers itself recording inside `RecordingFinished`.
* `IReplayRecordingManager.Initialize()` was moved to an engine-internal interface.


## 139.0.0

### Breaking changes

* Remove Component.Startup(), fully replacing it with the Eventbus.


## 138.1.0

### New features

* Add rotation methods to TransformSystem for no lerp.

### Bugfixes

* Fix AnimationCompleted ordering.


## 138.0.0

### Breaking changes

* Obsoleted unused `IMidiRenderer.VolumeBoost` property. Use `IMidiRenderer.VelocityOverride` instead.
* `IMidiRenderer.TrackedCoordinates` is now a `MapCoordinates`.

### New features

* Added `Master` property to `IMidiRenderer`, which allows it to copy all MIDI events from another renderer.
* Added `FilteredChannels` property to `IMidiRenderer`, which allows it to filter out notes from certain channels.
* Added `SystemReset` helper property to `IMidiRenderer`, which allows you to easily send it a SystemReset MIDI message.

### Bugfixes

* Fixed some cases were `MidiRenderer` would not respect the `MidiBank` and `MidiProgram.
* Fixed user soundfonts not loading.
* Fixed `ItemList` item selection unselecting everything when in `Multiple` mode.


## 137.1.0

### New features

* Added BQL `paused` selector.
* `ModUpdateLevel.PostInput` allows running content code after network and async task processing.

### Other

* BQL `with` now includes paused entities.
* The game loop now times more accurately and avoids sleeping more than necessary.
* Sandboxing (and thus, client startup) should be much faster when ran from the launcher.


## 137.0.0

### Breaking changes

* Component network state handler methods have been fully deprecated and replaced with the eventbus event equivalents (ComponentGetState and ComponentHandleState).


## 136.0.1

### Bugfixes

* Fixed debugging on Linux when CEF is enabled.


## 136.0.0

### New features

* Several more style box properties now scale with UI scale. Signature of some stylebox methods have been changed.

### Bugfixes

* Fixed OutputPanel scroll-bar not functioning properly.


## 135.0.0

### Breaking changes

* Style boxes now scale with the current UI scale. This affects how the the margins, padding, and style box textures are drawn and how controls are arranged. Various style box methods now need to be provided with the current UI scale.


## 134.0.0

### Breaking changes

* Several methods were moved out of the `UserInterface` components and into the UI system.
* The BUI constructor arguments have changed and now require an EntityUid to be given instead of a component.


## 133.0.0

### Breaking changes

* Replace Robust's Vector2 with System.Numerics.Vector2.

### New features

* `AssetPassPipe` has a new `CheckDuplicates` property that makes it explicitly check for and drop duplicate asset files passed through.

### Bugfixes

* Static entities that are parented to other entities will no longer collide with their parent.
* Fix some miscellaneous doc comments and typos (e.g. PvsSystem and EntityManager).
* Fix ContentGetDirectoryEntries.


## 132.2.0

### New features

* Add method to clear all joints + relayed joints on an entity.

### Other

* Lower default MTU to `1000`.

### Internal

* Resolved some warnings and unnecessary component resolves.


## 132.1.0

### New features

* `Robust.Shared.Physics.Events.CollisionChangeEvent` now has the `EntityUid` of the physics body.

### Other

* Paused entities now pause their animations. There's no guarantee they'll resume at the same point (use SyncSprite instead).

### Internal

* Fix ComponentTreeSystem warnings.
* Fix some miscellaneous other warnings.


## 132.0.1

### Bugfixes

* Return maps first from FindGridsIntersecting which fixes rendering order issues for grids.


## 132.0.0

### Breaking changes

* TimeOffsetSerializer now always reads & writes zeros unless it is reading/writing an initialized map. EntityPrototypes with TimeOffsetSerializer data-fields need to default to zero.\
* TimeOffsetSerializer now only applies a time offset when reading from yaml, not when copying.

### New features

* Added a function to count the number of prototypes of a given kind. See `IPrototypeManager.Count<T>()`.

### Bugfixes

* Fixed a bug in `IPrototypeManager.EnumerateParents()` that was causing it to not actually return the parent prototypes.

### Other

* Map serialisation will now log errors when saving an uninitialized map that contains initialized entities.


## 131.1.0

### New features

* Add NextByte method to random.
* Add method to get a random tile variant.

### Bugfixes

* Fix replay component state bug.

### Internal

* Remove some AggressiveOptimization attributes.


## 131.0.0

### Breaking changes

* `IWritableDirProvider` async functions have been removed.
* Replay recording & load API has been reworked to operate on zip files instead.
* Constants on `IReplayRecordingManager` have been moved to a new `ReplayConstants` class, renamed and values changed.

### New features

* Added `ISawmill.Verbose()` log functions.
* Replays are now written as `.zip` files. These will be [content bundles](https://docs.spacestation14.io/en/launcher/content-bundles) directly executable by the launcher if the server has the necessary build information.
* Client replays now use local time rather than UTC as default file name.


## 130.0.0

### Breaking changes

* Engine versions will no longer start with a leading 0.


## 0.129.0.1


## 129.0.0

### Breaking changes

* `AnchorSystem.Attach()` now behaves more like the obsolete `AttachToEntity()` methods as it will automatically detach a player from their current entity first.
* A chunk of server- and client-side `PrototypeLoadManager` code has been moved to shared.
* Replay recording and playback now supports client-side replays. Many replay related functions, cvars, and commands have changed.

### New features

* Richtext tags can now be overridden by content
* The LineEdit control now has a field to override the StyleBox
* `IWritableDirProvider` has new methods for async file writing.

### Bugfixes

* Updated Lidgren, fixing a bug where socket errors were not reported properly on Linux.

### Other

* The `Dirty()` method for networked components now has an override that takes  in an EntityUid. The old IEntityManager method being obsoleted.



## 0.128.0.0

### Breaking changes

* Add ILocalizationManager as a dependency on systems as `Loc`.


## 0.127.1.0

### New features

* Add SpriteSystem.Frame0 method for entity prototypes.


## 0.127.0.0

### Breaking changes

* Rename PVSSystem to PvsSystem.

### New features

* Added `launch.launcher` and `launch.content_bundle` CVars. These are intended to eventually replace the `InitialLaunchState` values.
* Allow `System.Net.IPAdress` through sandbox _properly_, add `System.Net.Sockets.AddressFamily` too.
* Systems now have their own logger sawmills automatically and can be access via `Log`.

### Bugfixes

* Make BoxContainer's MeasureOverride account for stretching.
* Fix IPAddress sandboxing.
* Revert physics contact getcomponents and also fix ShouldCollide ordering for PreventCollideEvent.


## 0.126.0.0

### Breaking changes

* Several `MapManager` methods were moved to `MapSystem`.
* The signature of grid lookup queries has changed, with a new optional `includeMap` bool added in-between other optional bools.

### New features

* `System.Net.IPAddress` is now accessible from the sandbox.

### Bugfixes

* Fixed RichText not rendering some tags properly for some UI scales.
* Text inside of `OutputPanel` controls should no longer overlap with the scrollbar.

### Other

* Obsoleted the following methods from `IPlayerSession`: `AttachToEntity`, `DetachFromEntity`. Use the methods in `ActorSystem` instead.
* Static Loggers (e.g., `Logger.Log()` are now obsoleted. Get a sawmill from ILogManager instead.
* Several `MetadataComponent` setters have been marked as obsolete. Use `MetaDataSystem` methods instead.

### Internal

* Removed several static logging calls.


## 0.125.0.1

### Other

* Use a logger sawmill in MapManager rather than the static logger.


## 0.125.0.0

### Breaking changes

* Several replay related cvars and commands have been renamed.

### New features

* Added support for basic replay playback. The API is likely to change in the next version or two.


## 0.124.0.1

### New features

* Added `CompletionHelper.ContentDirPath()`.
* Added `vfs_ls` command to list VFS contents.
* The resource manifest (`manifest.yml`) now accepts a `clientAssemblies` key. When given, only the assembly names listed will be loaded from `/Assemblies/` rather than automatically loading all assemblies found.

### Bugfixes

* Fix exception if running the `>` command (remote execute) without even a space after it.
* `ResPath.RelativeTo()` now considers non-rooted paths relative to `.`.
  * This fixes some things like `MemoryContentRoot`'s `FindFiles()` implementation.
* Fix `IContentRoot.GetEntries()` default implementation (used by all content roots except `DirLoader`) not working at all.
* Made `ResourceManager.ContentGetDirectoryEntries()` report content root mount paths as directories.

### Internal

* Made `ConfigurationManager` not-abstract anymore so we can instantiate it from tests.
* Added new tests for `ResourceManager`.


## 0.124.0.0

### Breaking changes

* PreventCollideEvent changes to align it with the other physics events.


## 0.123.1.1

### Bugfixes

* Also clone warmstarting data for joints in the physics solver.


## 0.123.1.0

### New features

* Add Box2.Rounded(int digits) method.
* Add Pure attributes to Box2 methods.


## 0.123.0.0

### New features

* Added `ValueList.RemoveSwap()`
* The Centroid property on polygon shapes is now available to content.

### Bugfixes

* Fixed keyboard events always propagating to the default viewport if `devwindow` is open.
* Fixed some map-manager queries not properly using the `approx` argument.

### Other

* Several build/version cvars are now replicated to clients, instead of being server exclusive.


## 0.122.0.0

### Breaking changes

* Obsolete some MapManager queries.
* Add EntityUid to some MapManager queries.


## 0.121.0.0

### Breaking changes

* Add replaying loading / reading.

### New features

* Add setter for PlayingStream that also updates source.
* Add IWritableDirProvider.OpenOSWindow.

### Bugfixes

* Fix component lookups not considering whether an entity is in a container and the flag is set.


## 0.120.0.0

### Breaking changes

* Relay contained joints to parents and no longer implicitly break them upon container changes.

### Bugfixes

* Fix upload folder command.
* Fix SpriteView scaling for aspect ratios.

### Internal

* Cleanup MapManager slightly.


## 0.119.0.1

### Bugfixes

* Fix non-hard kinematiccontroller fixtures not colliding.


## 0.119.0.0

### Breaking changes

* Move prototype upload commands to the engine.

### New features

* Add IContentRoot.FileExists(ResPath).


## 0.118.0.0

### Breaking changes

* ComponentRegistry has been re-namespaced.

### New features

* You can now provide a ComponentRegistry to SpawnEntity to override some components from the prototype.


## 0.117.0.0

### Breaking changes

* Deprecate some sprite methods and cleanup IconComponent.
* YAML Linter supports inheritance.


## 0.116.0.0

### Breaking changes

* Removed AppearanceVisualizers.
* Modify replay record directory selection.


## 0.115.0.0

### Breaking changes

* The signature and behaviour of `IClientGameStateManager.PartialStateReset()` has changed. By default it will no longer delete client-side entities, unless they are parented to a networked entity that is being deleted during the reset.


## 0.114.1.0

### New features

* Add a new method for physics joint removal.

### Other

* Slightly speedup entity deletion.

### Internal

* Remove static logs from EntityManager.


## 0.114.0.0

### Breaking changes

* The way that UI themes resolve textures has changed. Absolute texture paths will simply be read directly, while relative paths will attempt to find a theme specific texture before falling back to simply trying to read the given file path.
* The signature of public UI theme methods have changed, and some new methods have been added.

### New features

* Added non-generic versions of various component/entity lookup queries.

### Bugfixes

* Fixed an erroneous error that would get logged when clients reconnect to a server.
* Fixed a UI bug that was preventing some controls from being disposed and was causing the UI to become laggy.


## 0.113.0.3

### Bugfixes

* Fix PVS error log threading issue.


## 0.113.0.2

### Bugfixes

* Removed or fixed some erroneous debug asserts
* Fixed entity-deletion not being properly sent to clients


## 0.113.0.1

### Bugfixes

* Use ThemeResolve for TextureButton texture normals.


## 0.113.0.0

### Breaking changes

* Move JobQueue<T> from content to engine.

### New features

* Make InitializeEntity and StartEntity public. InitializeAndStartEntity was already public.

### Bugfixes

* Add padding to font glyphs in the atlas.
* Fix log for duplicate component references.
* Make Map-Grids set GridUid earlier.
* Fix hidden action numbers when updating UI theme.
* Fix joint change events subscribing to predictedphysics instead of just physics.

### Other

* Remove joint log as it's never been read and caused threading issues.
* Decouple vvwrite / vvread / vvinvoke perms slightly from vv so vv no longer implicitly grants the others.
* Add start line to duplicate prototype yaml error.
* Fix debug sprite assert.
* Fix some joint bugs


## 0.112.0.1


## 0.112.0.0

### Breaking changes

* Move default theme directory to /Interface/ from /UserInterface/
* Try to fix contact mispredicts with PredictedPhysicsComponent.

### Bugfixes

* Fix JSON Serialization of ResPath.

### Other

* Change prof tree style & add basic stylesheet support.


## 0.111.0.0

### Breaking changes

* Add default stylesheet for engine + debug connect screen.


## 0.110.0.0

### Breaking changes

* Remove name + authors from map files as these were unused and overwritten on every mapfile write.

### Bugfixes

* Fix Omnisharp failing to analyze the client by default.
* Fix EntityLookup not properly adding nested container entities.

### Other

* Sort NetSerializable types.
* Remove obsolete Fixture.Body references.


## 0.109.1.0

### New features

* Add "IsDefault" to EntityManager for basic checks on whether an entity has default prototype data.


## 0.109.0.0

### Breaking changes

* `BeforeSaveEvent` has been moved from `Robust.Server.Maps` to `Robust.Shared.Map.Events`

### New features

* Added `IMidiRenderer.ClearAllEvents()`, a new method that clears all scheduled midi events.
* Added a new event (`BeforeSaveEvent`) which gets raised before a map/entity gets serialized to yaml.
* Added a new `ROBUST_SOUNDFONT_OVERRIDE` environmental variable that can be used to override system soundfonts.

### Bugfixes

* Fixed `EndCollideEvent` not setting the EntityUid fields.
* Fixed a bug that would cause screen-space overlays to sometimes not be drawn.


## 0.108.0.0

### Breaking changes

* Physics fixtures are now serialized by id, fixture rather than as a list with ids attached.


## 0.107.0.1

### Bugfixes

* Fix bad logs on maploader not listing out bad prototypes.


## 0.107.0.0

### Breaking changes

* Pass in dependencies to LocalPlayer AttachEntity (was anyone even using this method?)

### Internal

* Light query changes for some optimisation.
* Remove Texture.White IoC resolves in a lot of rendering areas.


## 0.106.1.0

### New features

* Screen-space overlays now use call `BeforeDraw()` and can use the `RequestScreenTexture` and `OverwriteTargetFrameBuffer` options.
* Added the `LoadedMapComponent`. It can be used to identify maps created by loading them from a yml file.


### Other

* `GameShared` no longer has a finalizer that triggers in some cases like tests.


## 0.106.0.0

### Breaking changes

* Update map file schema validator for new format.
* TimeOffsetSerializer fixes to use serv3 copying.

### Bugfixes

* Fix ResPath null errors.
* Fix queued deletion error log on entitymanager shutdown.

### Other

* Added transform recursion check in debug.


## 0.105.1.0

### New features

* Add CompOrNull to the EntityQuery struct.
* Add basic maploader support for entity renaming.


## 0.105.0.0

### Breaking changes

* Removed server and shared sprite components.

### New features

* Add LayerExists to sprites for object keys (previously it was only integer keys).

### Bugfixes

* Fix placement overlay error and add exception tolerance to it.


## 0.104.1.0

### New features

* VV now automatically dirties components.

### Bugfixes

* Fix CompletionHelper paths having double // on the end.


## 0.104.0.0

### Breaking changes

* API Changes to SpriteView control to generalize it.


## 0.103.0.0

### Breaking changes

* Maps are now saved by prototype -> entities rather than as just entities. Maps are currently backwards compatible but this is liable to change.

### New features

* RobustServerSimulation is public and usable by content for tests or benchmarking.
* Add sf3 extension support to midis.

### Bugfixes

* Fix random.Prob inequality.

### Other

* Adjust centerpoint for spriteview sprites.
* Mark ComponentReference as obsolete.


## 0.102.1.0

### New features

* `echo` console command to echo things.
* Add some public methods to physics system for applying force/torque.

### Bugfixes

* Fix a NRE when no window icon is specified.

### Other

* Set console code page to UTF-8 explicitly on Windows to fix output of non-ASCII characters.


## 0.102.0.0

### Breaking changes

* Loading  maps with invalid entity UIDs should now log errors.

### New features

* The yaml linter should now error on duplicate entity prototypes

### Bugfixes

* Fix a PVS bug that could put one entity into two different PVS chunks.

### Other

* EntityUid indexing should now start at 1 when saving maps.


## 0.101.1.1

### Bugfixes

* Fix polygon deserialization leading to the last vert being 0,0.


## 0.101.1.0

### New features

* Added a mode to entity placement to allow replacing any existing entities on a tile.

### Other

* Re-order initialization so BroadcastRunLevel is run after userinterfacemanager PostInitialize.


## 0.101.0.0

### Breaking changes

* Port Quickhull from Box2D and replace GiftWrapping.
* Removed a lot of unused physics code.

### Bugfixes

* Fix damping for mouse joint.
* Fix Distance outputs for overlapping circles.


## 0.100.0.0

### Breaking changes

* `ILookupWorldBox2Component` has been removed. If an entity does not have fixtures/physics a `WorldAABBEvent` will now be raised.

### Bugfixes

* Fixes a concurrent hashset modification exception in PVS


## 0.99.0.0

### Breaking changes

* Revert the reversion of the ResPath removal from 0.98.0.0

### New features

* StartCollideEvent, EndCollideEvent, and physics contacts now have the relevant EntityUids.

### Bugfixes

* Remove initialization code that forced transform and physics components first.


## 0.98.0.0

### Breaking changes

* Revert bulk ResPath refactor due to instability.


## 0.97.1.1

### Bugfixes

* Fixed assembly paths being used having double //


## 0.97.1.0

### New features

* FastNoiseLite is now netserializable.
* PVS ack processing is now parallel and also improved grafana metrics for PVS.

### Other

* Add invalid broadphase check to EntityLookupSystem.
* Made NetGraph logarithmic.


## 0.97.0.0

### Breaking changes

* Fully replace ResourcePath (class) with ResPath (struct).

### Other

* Add stacktrace to transform logs.


## 0.96.9.0

### New features

* `RobustIntegrationTest` now has a `DoGuiEvent()` method that can directly pass `GUIBoundKeyEventArgs` to a control.


## 0.96.8.2

### New features

* The `LayerSetData()` function can now be used to clear a sprite layer's shader.

### Bugfixes

* Fixed sandboxing verifying against `Robust.` assemblies inside `Robust.Client.WebView`, causing an older assembly to be verified against.


## 0.96.8.1

### Bugfixes

* Fix MapInit not being run on entities in some instances.


## 0.96.8.0

### Bugfixes

* Create entities before applying entity states. This fixes parenting issues in some instances, for example on a freshly split grid the client would give an exception.

### Other

* Entities have their paused state set before initialisation rather than after.

### Internal

* Added a BroadphaseNetworkingTest.


## 0.96.7.0

### New features

* `IDynamicTypeFactory.CreateInstance` now has the option to not perform dependency injection.
* Added normal blend mode for shaders
* Added a new ResPath struct that is intended to eventually replace ResourcePath

### Bugfixes

* Hopefully fixed an IndexOutOfRange exception in AudioSystem
* Fixed a potential IndexOutOfRange exception in ContainerSystem


## 0.96.6.0

### New features

* Added overrides to shuffle Span<T> and ValueList<T> in IRobustRandom.
* Added hotkeys to close the most recent window and all windows.

### Other

* Improved some container assert messages.


## 0.96.5.0

### New features

* Added source generator for automatically generating component state getting & handling code. Significantly reduces boilerplate when creating networked components.


## 0.96.4.0

### Bugfixes

* Component delta states can now have an initial full state inferred by clients.


## 0.96.3.0

### Other

* Updated server SQLitePCLRaw to 2.1.4.


## 0.96.2.0


## 0.96.1.0

### New features

* Implemented deleting a full word at a time.

### Bugfixes

* Fixed `ContainerSystem.EmptyContainer` sometimes failing to empty containers.
* Fixed container state handling sometimes failing to insert or remove entities.
* Fix content test workflow.
* Text contents won't draw over the scrollbar for OutputPanel controls anymore.
* Invalidate OutputPanel entries upon it entering the UI tree. This fixes some bugs where text is added while it's outside of the tree without the UI scale cvar being set causing separate sizings in entries.


## 0.96.0.4

### Bugfixes

* Revert InRange entity lookup range change due to content bugs.
* Fix implicit appearance state data.


## 0.96.0.3

### Bugfixes

* Fix sprite error log to report the key not the layer.
* Fix log length for physics contact error.
* Fix discord null errors.
* Adjust InRange lookups to check if the centre of body is in range.

### Other

* Add more audio logs.


## 0.96.0.2

### Bugfixes

* Fix adding MapGridComponent to a map with pre-existing child entities.


## 0.96.0.1

### Other

* Set blend function for shaders with ShaderBlendMode.None
* Add logs around fixture lengths in contact updates.
* Revert previous contact changes to try to make physics slightly more stable until Box2D 3.0.
* Adjusted QueueDeleteEntity log on client to care if the entity is deleted in prediction.


## 0.96.0.0

### Breaking changes

* Removed `MapId` serializer. Serialize the map's EntityUid instead.
* Renamed `MapComponent.WorldMap` to `MapComponent.MapId`.

### New features

* Added showrot command as a counterpart to showpos.

### Other

* Added error logs when QueueDel is called on the client for networked entities.
* Added logs around physics contact errors that have been happening.


## 0.95.0.0

### Bugfixes

* Reverted making `MetaDataComponent.PauseTime` a yaml data-field, as it caused issues when saving uninitialised maps.

### Internal

* `TextEdit`'s `NextWordPosition` has been replaced with `EndWordPosition`


## 0.94.0.0

### Breaking changes

* `IGameTiming.IsFirstTimePredicted` is now false while applying game states.

### Bugfixes

* `MetaDataComponent.PauseTime` is now a yaml data-field
* The client-side `(un)pausemap` command is now disabled while connected to a server.

### Internal

* Use a List<Contact> for contacts instead of a shared arraypool to try to fix the contact indexing exception.
* Moved IoC dependencies off of physics contacts.


## 0.93.3.0

### New features

* Unnecessary tiles are no longer written to map file tilemaps.
* Added the ability to enable or disable grid splitting per grid.

### Other

* Added additional logs around contact issue


## 0.93.2.0

### New features

* Add CompletionHelpers for components and entityuids.


## 0.93.1.0

### New features

* Add PlayPredicted audio method for EntityCoordinates.

## 0.93.0.0

### Breaking changes

* Arguments of ContainerSystem's `EmptyContainer()` have changed. It now also returns removed entities.

### New features

* Added a TerminatingOrDeleted() helper function
* Added a `hub_advertise_now` command.

### Bugfixes

* Fixed some multi-threading IoC errors in the audio system.
* The map validator now allows entities to specify missing components.
* Fixed a potential stack overflow in the colour slider control.
* Fixed sprites sometimes not updating `IsInert`.

### Other

* `TransformComponentAttachToGridOrMap()` is now obsoleted. use the newly added system method instead.
* Made RSI preloading more error toletant.
* Added some new benchmarks for testing archetype ECS.


## 0.92.2.1

### Bugfixes

* Revert tile bound shrinkage as it was causing erroneous test failures on content.


## 0.92.2.0

### New features

* Added Box2iEdgeEnumerator for iterating its bounds.
* Added a CompletionResult helper for MapIds
* Added some helper methods for System.Random (useful for seeded RNG)

### Bugfixes

* Shrink tile bounds by 0.05. In some cases the polygon skin radius was causing overlap on other tiles and leading to erroneous lookup r
* Use preset matrixes for certain Matrix3 angles to avoid imprecision issues with transformations.


## 0.92.1.0

### New features

* Add option to SplitContainer for which split expands on parent resize

### Internal

* Updated Lidgren to v0.2.4.


## 0.92.0.0

### New features

* Exposed more properties on `FastNoiseLite`.
* Added fallback culture for localization.

### Bugfixes

* Fixed noise DD.

### Other

* Added new `DebugOpt` and `Tools` build configurations. These must be added to your solution file and apply to all projects importing `Robust.Properties.targets`.
  * `DebugOpt` is "`Debug` with optimizations enabled".
  * `Tools` has development tools (e.g. `launchauth` command) that release builds don't, while still having asserts (`DEBUG`) off and optimizations on.
* All configurations except `Release` now define `TOOLS`.
* `Release` is now intended to be "as close to published release as possible" with game configuration. Use `Tools` as build configuration instead for scenarios such as mapping.
* `Robust.Properties.targets` should now be included at the end of project files. `Robust.Analyzers.targets` and `Robust.DefineConstants.targets` are now included by it automatically.

### Internal

* General cleanup to MSBuild files.

## 0.91.0.0

### Breaking changes

* `ColorSelectorSliders` now uses SpinBox instead of FloatSpinBox.

### New features

* `IntegrationOptions` now allows changing the `ILogHandler` used by the integration test via `OverrideLogHandler`.

### Bugfixes

* Default integration test log output should more reliably capture `TestContext.Out` now.


## 0.90.0.0

### Breaking changes

* Add tile edge rendering support.

### New features

* Add .AsUint() for ValueDataNode.

### Bugfixes

* Fix AnchorEntity replication when the coordinate doesn't change
* Fix some PVS bugs.
* Fix rounding in GetGridOrMapTilePosition.


## 0.89.1.0

### New features

* `web.headless` CVar can now be used to avoid loading CEF with graphical client.

### Bugfixes

* `web.user_agent` CVar can now be overriden by content before WebView is initialized.

### Other

* WebView works again and is properly available from the launcher.

### Internal

* Clean up WebView initialization logic to avoid static `IoCManager`.


## 0.89.0.0

### Breaking changes

* Add EntityUid as an arg to SharedTransformSystem and remove more .Owner calls.

### New features

* Add by-ref event analyzer.
* Add option to hide scrollbars for ScrollContainers.
* Add an out EntityUid overload to EntityQueryEnumerator<T>.

### Bugfixes

* Fix exception on server shutdown.
* Fix concurrent update error in byref registrations for serializationmanager.
* New grids created from placement manager start at 0,0 rather than -1,-1.

### Other

* `dump_netserializer_type_map` command to debug desynchronization issues with NetSerializer's type map.


## 0.88.1.0

### New features

* Added a new OnScreenChanged event that gets invoked when `IUserInterfaceManager.ActiveScreen` changes.
* UI state interfaces such as `IOnStateEntered<TState>` now also get invoked whenever the current state inherits from `TState`.

### Bugfixes

* Fixed `WritableDirProvider.Find()`. This fixes custom MIDI soundfonts on Windows.
* Fixed server startup crash with string serializer length checks.
* Fixed `CS8981` errors in `Robust.Benchmarks`.
* Fixed C# interactive errors when engine started without content-start.
* Fixed FormattedMessage.IsEmpty() returning the wrong result.

### Other

* Map pausing now gets properly networked
* SplitContainers controls now have a minimum draggable area, so that they can function without any padding.

### Internal

* Fixed `CS8981` errors in `Robust.Benchmarks`.


## 0.88.0.0

### Breaking changes

* A `Default` font prototype is now required. I.e.:
    ```yaml
    - type: font
      id: Default
      path: /Fonts/NotoSans/NotoSans-Regular.ttf
    ```

### New features
* `FormattedText.MarkupParser` got refactored to be more robust and support arbitrary tags.
* New rich text tags can be added by implementing `IMarkupTag`



## 0.87.1.1

### Bugfixes

* Fixed source of PVS assert tripping in debug.


## 0.87.1.0

### Bugfixes

* Fixed a PVS bug that would sometimes cause it to attempt to send deleted entities.
* Fixed server commands not getting sent to clients after disconnecting and reconnecting.
* Fixed a text input error when using the right arrow key while at the second to last character.


### Other

* Sprite view controls now use the sprite's offset when rendering.
* The sprite system should now animate any rendered sprites with RSI animations, instead of only animating those visible in the main viewport and sprite view controls.


## 0.87.0.0

### Breaking changes

* `UIScreen.GetOrNewWidget()` has been replaced with `GetOrAddWidget()`.

### New features

* Added `IWritableDirProvider.OpenSubdirectory()`, which returns a new `IWritableDirProvider` with the root set to some subdirectory.
* Added `UiScreen.TryGetWidget()`
* Added a virtual `Shutdown()` method for game/module entry points.

### Bugfixes

* Fixed SyncSpriteComponent not properly syncing entities that are out of view.
* Fixed a bug preventing client-side commands from being properly registered.
* Fixed a bug causing PVS to unnecessarily send extra data.


## 0.86.0.0

### Breaking changes

* Undid `*.yaml` prototype loading change from previous version.
* `IConsoleHost`'s `RegisteredCommands` field has been renamed to `AvailableCommands`.
* Several light related cvars have been renamed. E.g., "display.softshadows" is now "light.softshadows".
* The "display.lightmapdivider" integer cvar has been replaced with a float multiplier named "light.resolution_scale".


### New features

* Command definitions have a new bool that restricts them to only be executable by the server or in single player mode. Several "server only" commands have been moved to to shared code and now use this option.
* The FOV color is now configurable via the "render.fov_color" cvar

### Bugfixes

* SDL2 backend now works if the client is started with fullscreen.

### Other

* SDL2 backend now handles quit events (⌘+Q on macOS).
* SDL2 backend now logs video driver backend used on initialization.
* The engine will now warn on startup if `*.yaml` files are found in resources, as this most likely indicates an accident.
* Added entity, occluder and shadow-casting light counts to the clyde debug panel.
* The HistoryLineEdit control now invokes `OnTextChanged` events when selecting history items

### Internal

* Changed thread safety around `ResourceManager`'s VFS roots, removing the use of error prone reader-writer locks.
* SDL2 log now shows log category.
* Removed OpenTK DllMap code.


## 0.85.2.0

### New features

* Threaded windowing API usage is now behind a CVar, disabled by default on macOS to avoid crashes.
* Box2i, ImmutableHashSet, ISet, and IReadonlySet can now be serialized.
* Added helpers for Box2i Center / Vector2i Up-Down-Left-Right.
* Implement blend modes for rendering.

### Bugfixes

* MacOS with the SDL2 backend now has DPI scaling enabled.
    * Fixed DPI scaling calculations on platforms outside Windows.
* Grids on top of maps that are also grids should render correctly now.
* Fixed bug in ScrollContainer that could cause permanent loops.
* Fixed occluder tree error.
* Fixed Texture.GetPixel.

### Other

* System F3 panel now correctly fetches processor model on Apple Silicon devices.
* UI content scale is now listed in the F3 coordinates panel.
* SDL2 backend is now wired up to update key names dynamically on keyboard mode change.
* The prototype reload event is no longer wrapped under #if !FULL_RELEASE.
* The engine now loads `*.yaml` files (previously loading only `*.yml`) for prototypes.

### Internal

* `keyinfo` command has enum completions.

## 0.85.1.1

### Bugfixes

* Fixed GameStateManager error when resetting client-side prediction


## 0.85.1.0

### New features

* RSI's now get combined into a large atlas.

### Bugfixes

* Removed bad PlayAudioPositionalMessage error log & fixed fallback coordinate check.
* Fixed MouseJoint parallelisation exception.

### Internal

* Fixed some warnings in GameStateManager


## 0.85.0.1

### Bugfixes

* Fix fixture client state handling not removing the existing fixture.
* Use a dummy entity for placement manager preview so offsets are applied correctly.


## 0.85.0.0

### Breaking changes

* Component.Shutdown() has now been removed and the eventbus should be used in its place.
* Component.Name has now been removed and IComponentFactory.GetComponentName(Type) should be used in its place.

### Bugfixes

* Ensure fixture contacts are destroyed even if no broadphase is found.
* Ensure fixtures are re-created in client state handling. There was a subtle bug introduced by updating existing ones where contacts were incorrectly being retained across prediction. This was most obvious with slipping in SS14.


## 0.84.0.0

### Breaking changes

* EffectSystem has been removed.

### New features

* Added Pidgin parser to the sandbox whitelisted.

### Bugfixes

* Fixed physics ignoring parallelisation cvars
* Global audio volume is no longer overridden every tick.
* Fix `SpriteComponent.CopyFrom()` not working properly.
* Fix cvar TOML parsing failing to read some numeric cvars.

### Other

* Improved physics joint logging.


## 0.83.0.0

### Breaking changes

* Physics has been ECSd with large API changes:
- Shapes can be updated via the system rather than requiring the caller to handle it.
- Access attributes have been added.
- Implemented IEquatable for Fixture Shapes
- Removed obsolete PhysicsComponent APIs.
- Removed usage of Component.Owner internally.


## 0.82.0.0

### Breaking changes

* `Box2Rotated.Centre` has been renamed to `.Center`
* `ISpriteComponent` has been removed. Just use `SpriteComponent` instead.

### Bugfixes

* Fixed prototype reloading/uploading.
* Fixed UI tooltips sometimes causing a null reference exception.

### Other

* Map/world velocity calculations should be slightly faster.
* `EnsureComp` will now re-add a component if it has been queued for removal.


## 0.81.0.0

### Breaking changes

* TransformComponent,Parent has been removed. Use the ParentUid & get the component manually.

### New features

* The Popup control now has an OnPopupOpen event.

### Other

* Various transform methods are now obsolete. Use the methods provided by the transform system instead.
* TransformComponent.MapUid is now cached (previously required a dictionary lookup)


## 0.80.2.0

### New features

* Tooltips now provide the option to track the mouse cursor.


## 0.80.1.0

### New features

* Added location of compile errors to XAML UI.
* Add CC-BY to RSI.json
* Allow customising radio buttons for RadioOptions.
* Added CVar to override CEF useragent.

### Bugfixes

* Fix incorrect size of second window in split container.
* Fix PreventCollideEvent fixture ordering.

### Other

* Obsoleted .Owner for future work in removing components storing a reference to their entityuid.


## 0.80.0.0

### Breaking changes

* Moved ConvexHullPolygons and MaxPolygonVertices cvars to constants.
* Moved the PhysicsMap Gravity property to its own controller.
* Made some layout changes to Split Container.

### New features

* Added the colliding fixtures to PreventCollideEvent.

### Bugfixes

* Grids overlapping entities will now flag the entity for grid traversal.

### Other

* The split container `Measure()` override now more accurately reflects the space available to children. Additionally, the split position is now publicly settable.

### Internal

* Removed manual component registrations.


## 0.79.0.1

### New features

* Add helper GetDirection to SharedMapSystem that offsets a Vector2i in the specified direction by the specified distance.
* UIController now implements IEntityEventSubscriber

### Bugfixes

* The fast TryFindGridAt overload will now also return the queried map's MapGridComponent if it exists.

### Other

* Updated window dragging movement constraints. By default windows can now be partially dragged off-screen to the left. This is configurable per window. This also fixes a bug where windows could become unreachable.

### Internal

* Remove 2 TryGetComponents per physics contact per tick.


## 0.79.0.0

### Breaking changes

* EntityInitializedMessage has been removed; the C# event invoked on EntityManager (EntityInitialized) should be used in its place.
* TileChangedEventArgs has been removed.

### Bugfixes

* Fix tooltip panels being incorrectly sized for their first frame.
* Client will no longer predict physics sleeping on bodies that are unable to sleep.
* Style box texture scaling has been fixed.

### Other

* Added TaskCompletionSource to the sandbox.

### Internal

* IPhysManager has been removed for a slight physics contacts optimisation.
* Optimise TryFindGridAt, particularly for grid traversals.
* MapGridComponent now uses delta component states.
* Removed some TryGetComponent from IsMapPaused, speeding up entity initialization in some instances.


## 0.78.0.0

### Breaking changes

* Removed the obsoleted `GlobalLinearVelocity()` EntityUid helper method.
* INetConfigurationManager now has client & server side variants. Clients can now properly set server authoritative cvars when in singleplayer mode
* IPhysBody has been removed. Just use the physics component.
* Physics joints haven been slightly refactored and some method signatures have changed.

### New features

* Added a new cvar to limit audio occlusion raycast lengths ("audio.raycast_length").
* IRobustSerializer has new public methods for getting hashes and setting string serializer data.

### Bugfixes

* Fixed broken click bound checks in the `Tree` UI Control.
* Removed erroneous debug assert in render code that was causing issued in debug mode.
* Fixed some instances where rotation-less entities were gaining non-zero local rotation.

### Other

* Tickrate is now shown in the f3 debug monitors


## 0.77.0.2

### New features

* Scroll containers now have public methods to get & set their scroll positions.

### Bugfixes

* Fixed entity spawn menu sometimes not properly updating when filtering entities.

### Other

* Physics contacts are now stored per-world rather than per-map. This allows the multi-threading to be applicable to every contact rather than per-map.
* Contacts will no longer implicitly be destroyed upon bodies changing maps.


## 0.77.0.1

### Bugfixes

* Fix AttachToGridOrMap not retaining an entity's map position.


## 0.77.0.0

### Breaking changes

* ClientOccluderComponent has been removed & OccluderComponent component functions have been moved to the occluder system.
* The OccluderDirectionsEvent namespace and properties have changed.
* The rendering and occluder trees have been refactored to use generic render tree systems.
* Several pointlight and occluder component properties now need to be set via system methods.
* SharedPhysicsMap and PhysicsMap have been combined.
* RunDeferred has been removed from transformcomponent and updates are no longer deferred.

## 0.76.0.0

### Breaking changes

* Physics contact multi-threading cvars have been removed as the parallelism is now handled by IParallelManager.

### New features

* Physics now supports substepping, this is under physics.target_minimum_tickrate. This means physics steps will run at a constant rate and not be affected by the server's tickrate which can reduce the prevalence of tunneling.
* FastNoise API is now public.

### Other

* UPnP port forwarding now has better logging.
* Physics solver has been refactored to take more advantage of parallelism and ECS some internal code.
* Sprite processing & bounding box calculations should be slightly faster now.
* Nullspace maps no longer have entities attached.


## 0.75.1.0

### New features

* Serv4's notNullableOverride parameter is now enforced by analyzer. For more info, see [the docs](https://docs.spacestation14.io/en/engine/serialization).
* Added command to dump injector cache list.

### Bugfixes

* Fix generic visualisers not working because of recent appearance system changes in v0.75.0.0
* Fix physics not working properly on moving grids (transform matrix deferral).

### Other

* Transform matrix dirtying is deferred again (undo change in v0.75.0.0
* Added two new serv3 analysers (NotNullableFlagAnalyzer and PreferGenericVariantAnalyzer)


## 0.75.0.0

### Breaking changes

* Changed default for `net.buffer_size` to `2`.
* Changed default for `auth.mode` to `Required`. On development builds, the default is overriden to remain at `Optional`, so this only affects published servers.
* The default value for the `outsidePrediction` argument of the `InputCmdHandler.FromDelegate()`  has changed from false to true.

### New features

* Appearance system now has generic `TryGetData<T>()` functions.

### Bugfixes

* Mapped string serializer once again is initialized with prototype strongs, reducing bandwidth usage.
* Fixed various keybindings not working while prediction was disabled.
* Fixed a bug causing rendering trees to not properly recursively update when entities move.

### Other

* Transform matrix dirtying is no longer deferred.
* Cleaned up some `FULL_RELEASE` CVar default value overrides into `CVarDefaultOverrides.cs`.
* VVRead now attempts to serialize data to yaml


## 0.74.0.0

### Breaking changes

* `ITypeReader<,>.Read(...)` and `ITypeCopier<>.Copy(...)` have had their `bool skipHook` parameter replaced with a `SerializationHookContext` to facilitate multithreaded prototype loading.
* Prototypes are now loaded in parallel across multiple threads. Type serializers, property setters, etc... must be thread safe and not rely on an active IoC instance.

### Bugfixes

* Mapped string serializer once again is initialized with prototype strongs, reducing bandwidth usage.

### Other

* Drastically improved startup time by running prototype loading in parallel.
  * `AfterDeserialization` hooks are still ran on the main thread during load to avoid issues.
* Various systems in the serialization system such as `SerializationManager` or `ReflectionManager` have had various methods made thread safe.
* `TileAliasPrototype` no longer has a load priority set.
* Straightened out terminology in prototypes: to refer to the type of a prototype (e.g. `EntityPrototype` itself), use "kind".
  * This was previously mixed between "type" and "variant".

### Internal

* `SpanSplitExtensions` has been taken behind the shed for being horrifically wrong unsafe code that should never have been entered into a keyboard ever. A simpler helper method replaces its use in `Box2Serializer`.
* `PrototypeManager.cs` has been split apart into multiple files.

## 0.73.0.0

### Breaking changes

* The entity lookup flag `LookupFlags.Anchored` has been replaced with `LookupFlags.Static`.
* We are now using **.NET 7**.
* `IDependencyCollection`/`IoCManager` `RegisterInstance` does not automatically add the instance to object graph, so `BuildGraph()` must now be called to see the new instances.
  * `deferInject` parameteres have been removed.

### New features

* The server will now check for any unknown CVars at startup, to possibly locate typos in your config file.
* `IDependencyCollection` is now thread safe.

### Bugfixes

* Fixed config files not being truncated before write, resulting in corruption.

### Other

* Removed some cruft from the `server_config.toml` default config file that ships with Robust.
* Most usages of x86 SIMD intrinsics have been replaced with cross-platform versions using the new .NET cross-platform intrinsics.
  * This reduces code to maintain and improves performance on ARM.
* Tiny optimization to rendering code.
* `RobustSerializer` no longer needs to be called from threads with an active IoC context.
  * This makes it possible to use from thread pool threads without `IoCManager.InitThread`.
* Removed finalizer dispose from `Overlay`.
* Stopped integration tests watching for prototype reload file changes, speeding stuff up.

### Internal

* Moved `SerializationManager`'s data definition storage over to a `ConcurrentDictionary` to improve GC behavior in integration tests.

## 0.72.0.0

### Breaking changes

* EntityPausedEvent has been split into EntityPausedEvent and EntityUnpausedEvent. The unpaused version now has information about how long an entity has been paused.

## 0.71.1.4

### Bugfixes

* Fixed CVars not being saved correctly to config file.

### Other

* Mark `validate_rsis.py` as `+x` in Git.
* Made config system more robust against accidental corruption when saving.


## 0.71.1.3


## 0.71.1.2

### Bugfixes

* Fixed UI ScrollContainer infinite loop freezing client.


## 0.71.1.1

### Bugfixes

* Fixed client memory leaks and improved performance in integration testing.


## 0.71.1.0

### New features

* Better RSI validator script.
* When a new map file is loaded onto an existing map the entities will be transferred over.
* Add an API to get the hard layer / mask for a particular physics body.

### Bugfixes

* Fixed non-filled circle drawing via world handle.
* Fix max_connections in the default server config.
* Fix removal of PVS states for players without ingame status.
* Fix max rotation from the physics solver.

### Internal

* Wrap window rendering in a try-catch.


## 0.71.0.0

### Breaking changes

* `DebugTimePanel`, `DebugNetPanel` and `DebugNetBandwidthPanel` have been made internal.
* RSIs with trailing commas in the JSON metadata are no longer allowed.

### Bugfixes

* `csi` doesn't throw a `NullReferenceException` anymore.

### Other

* The `game.maxplayers` CVar has been deprecated in favor of the new `net.max_connections` CVar. Functionality is the same, just renamed to avoid confusion. The old CVar still exists, so if `game.maxplayers` is set it will be preferred over the new one.
* The new default for `net.max_connections` is 256.
* Debug monitors (F3) now have margin between them.
* F3 (clyde monitor) now lists the windowing API and version in use.
* Added system monitor to F3 with various info like OS version, .NET runtime version, etc...
* The engine now warns when loading `.png` textures inside a `.rsi`. This will be blocked in the future.


## 0.70.0.0

### New features

* `game.desc` CVar for a server description to show in the launcher.
* New system for exposing links to e.g. a Discord in the launcher.
  * The engine does not have a built-in method for configuring these, but it does now have a `StatusHostHelpers.AddLink` method to correctly format these from content. The idea is that content wires the types of links (with icon names) up itself via `IStatusHost.OnInfoRequest`.
  * See also [the HTTP API documentation](https://docs.spacestation14.io/en/engine/http-api) for reference.
* `GameShared` now has a `Dependencies` property to allow access to the game's `IDependencyCollection`. This makes it possible to avoid using static `IoCManager` in `EntryPoint`-type content code.
* A new define constant `DEVELOPMENT` has been defined, equivalent to `!FULL_RELEASE`. See [the docs](https://docs.spacestation14.io/en/technical-docs/preprocessor-defines) for details.
* `IConfigurationManager` has new functions for reading and writing CVar directly from a TOML file `Stream`.
* New `IConfigurationManager.LoadDefaultsFromTomlStream` to load a TOML file as CVar default overrides.
* Added new serializers to support Queue<T> data-fields.
* Added a `FromParent()` function to `IDependencyCollection`, enabling dependencies to be passed to parallel threads.
* `IClientStateManager` now has a `PartialStateReset()` function to make it easier for content to rewind to previous game states.
* Added `IClientNetManager.DispatchLocalNetMessage()`, which allows a client to raise a local message that triggers networked event subscriptions.

### Bugfixes

* `IPlayerSession.OnConnect()` now actually gets called when players connect.
* `MapLoaderSystem.TryLoad(.., out rootUids)` now properly only returns entities parented to the map.

### Other

* Invalid placement types for the entity spawn menu now log warnings.
* Slightly improved sprite y-sorting performance.

### Internal

* The current physics map that an entity is on is now cached in the transform component alongside other cached broadphase data. This helps to fix some broadphase/lookup bugs.

## 0.69.0.0


## 0.68.0.0

### Breaking changes

* Updated yml schema validator to remove the `grids` node.

### Bugfixes

* Fixed position-less audio playing.
* Stop mapgrids from serializing their fixtures.

### Other

* Removed the `restart` command, since it never worked properly and just confused people.
* Add virtual to some UIScreen methods.
* Add public parameterless ctor to MenuBar.


## 0.67.2.2

### Bugfixes

* Fix double MapGrid chunk subscription.
* Fix grid contacts short-circuiting collision.


## 0.67.2.1

### Bugfixes

* Fix MapChunks not being subscribed to by MapGridComponents in some instances.


## 0.67.2.0

### New features

* Add submenu support to menubar controls.

### Bugfixes

* Fix gridtree returning mapgrid maps twice.


## 0.67.1.3

### Bugfixes

* Fix Map regression so now they can be MapGrids again without the client crashing.


## 0.67.1.2

### Bugfixes

* Fix some mapgrids not being marked as dirty and never being sent to clients (thanks checkraze).


## 0.67.1.1

### Bugfixes

* Fix some merge artifacts from mapgrid support for maps.


## 0.67.1.0

### New features

- Maps can now have MapGridComponent added to them.


## 0.67.0.0

### Breaking changes

* MapGrid is deprecated and has been merged into MapGridComponent. This is subject to further changes as it gets ECSd more in future.
* The `grids` yaml node on map files is deprecated and has been merged onto MapGridComponent. Loading maps is backwards compatible for now but is subject to change in future. Saving maps will save in the new format.


## 0.66.0.0

### Breaking changes

* AudioSystem functions for playing audio have changed. Functions that take in filters now require an additional argument that will determine whether sounds are recorded by replays. Additionally, there are several new overrides that take in a recipient session or entity.

### Bugfixes

* Script globals for C# interactive were not having dependencies injected correctly.
* GetWorldPosition() now returns the correct positions even prior to transform initialization.
* Fix map loading not properly offsetting some entities that were directly parented to the map.

### Internal

* Added lookup/broadphase re-parenting tests.


## 0.65.2.1

### Bugfixes

* Fix empty MetaData components being serialized to map files.
* Fix saving a grid as a map not marking it as pre-mapinit.

### Other

* Set `ValidateExecutableReferencesMatchSelfContained` in the server project, which may help with publishing issues. I hope.
* Move pinned font data over to Pinned Object Heap.
* Improved shader code generation for uniform arrays to be more compatible.
* Server now has server GC enabled by default.

### Internal

* Remove some unnecessary dependency resolves from filters making audio much more performant.


## 0.65.2.0

### New features

* Added ClydeAudio.StopAllAudio()
* Expose more tick logic to content.

### Bugfixes

* Fix bad reference in WebView.

### Internal

* Add Robust.Packaging to solution.
* Add WebView to solution.
* Physics contacts are now parallel and much faster.

## 0.65.1.0

### New features

* Implement value prototype id dictionary serializer.

### Bugfixes

* Fixes lerping clean up issue added in #3472.

### Internal

* Add test for (de)serializing data record structs.


## 0.65.0.1

### Bugfixes

- Fix SetLocalPositionRotation raising 2 moveevents. This should help physics performance significantly.
- Fix tpgrid responses and command error.


## 0.65.0.0

### Breaking changes

* Rename transform lerping properties alongside other minor internal changes.

### Bugfixes

* Fix physics testbeds.
* Force grids to always be collidable for now and stop them clipping.

### Other

* Slight optimization to `OutputPanel`'s handling of internal `RichTextEntry`s.
* Force non-collidable contacts to be destroyed. Previously these hung around until both entities became collidable again.

### Internal

* `Tools/version.py` has been updated to automatically update `RELEASE-NOTES.md`.
* General cleanup to `Tools/version.py`.

## 0.64.1.0

### Bugfixes

* Word-wrapping in `OutputPanel` and `RichTextLabel` has been fixed.

## 0.64.0.0

### Breaking changes

* IMapLoader has been refactored into MapLoaderSystem. The API is similar for now but is subject to change in the future.

## 0.63.0.0

### Breaking changes

* Thanks to new IME support with SDL2, `IClyde.TextInputStart()` and `IClyde.TextInputStop()` must now be appropriately called to start/stop receiving text input when focusing/unfocusing a UI control. This restriction is applied even on the (default) GLFW backend, to enforce consistent usage of these APIs.
* `[GUI]TextEventArgs` have been renamed to `[GUI]TextEnteredEventArgs`, turned into records, and made to carry a `string` rather than a single text `Rune`.
* IoC and `DependencyCollection` `Register` methods now have a `TInterface : class` constraint.
* [ABI] `IoCManager.InitThread` now returns the `IDependencyCollection`.

### New features

* Fixes for compiling & running on .NET 7. You'll still have to edit a bunch of project files to enable this though.
* `FormattedMessage.EnumerateRunes()`
* `OSWindow.Shown()` virtual function for child classes to hook into.
* `IUserInterfaceManager.DeferAction(...)` for running UI logic "not right now because that would cause an enumeration exception".
* New `TextEdit` control for multi-line editable text, complete with word-wrapping!
* `Rope` data structure for representing large editable text, used by the new `TextEdit`.
* Robust now has IME support matching SDL2's API. This only works on the SDL2 backend (which is not currently enabled by default) but the API is there:
    * `IClyde.TextInputStart()`, `IClyde.TextInputStop()`, `IClyde.TextInputSetRect()` APIs to control text input behavior.
    * `TextEditing` events for reporting in-progress IME compositions.
    * `LineEdit` and `TextEdit` have functional IME support when the game is running on SDL2. If you provide a font file with the relevant glyphs, CJK text input should now be usable.
* `Register<T>` (single type parameter) extension method for `IDependencyCollection`.

### Bugfixes

* Fixes erroneous literal "\\n" inside the Clyde debug panel.
* Fixed Lidgren connection status changes potentially getting mislogged.
* Fixed missing components not being correctly saved for maps
* Fixed map saving sometimes not including new components.
* Fix hot reload unit tests.

### Other

* Properly re-use `HttpClient` in `NetManager` meaning we properly pool connections to the auth server, improving performance.
* Hub advertisements have extended keep-alive pool timeout, so the connection can be kept active between advertisements.
* All HTTP requests from the engine now have appropriate `User-Agent` header.
* `bind` command has been made somewhat more clear thanks to a bit of help text and some basic completions.
* `BoundKeyEventArgs` and derivatives now have a `[DebuggerDisplay]`.
* Text cursors now have a fancy blinking animation.
* `SDL_HINT_MOUSE_FOCUS_CLICKTHROUGH` is set on the SDL2 windowing backend, so clicking on the game window to focus it will pass clicks through into the game itself, matching GLFW's behavior.
* Windows clipboard history paste now works.
* Improved multi-window UI keyboard focusing system: a single focused control is now tracked per UI root (OS window), and is saved/restored when switching between focused window. This means that you (ideally) only ever have a UI control focused on the current OS window.

### Internal

* `uitest2` is a new command that's like `uitest` but opens an OS window instead. It can also be passed an argument to open a specific tab immediately.
* Word-wrapping logic has been split off from `RichTextEntry`, into a new helper struct `WordWrap`.
* Some internal logic in `LineEdit` has been shared with `TextEdit` by moving it to a new `TextEditShared` file.
* SDL2 backend now uses `[UnmanagedCallersOnly]` instead of `GetFunctionPointerForDelegate`-style P/Invoke marshalling.
* Entity prototype reloading logic has been moved out of `PrototypeManager` and into a new `PrototypeReloadSystem`.
* Most usages of `IoCManager.` statically have been removed in favor of dependency injection.

## 0.62.1.0

### Bugfixes

* Fixed a PVS issue causing entities to be sent to clients without first sending their parents.
* Improved client-side state handling exception tolerance.

### Other

* Removed null-space map entities.

### Internal

* Added some more anchoring tests.

## 0.62.0.1

### Bugfixes

* Fixed sprites not animating when directly toggling layer visibility,
* Fixed anchored entities not being added to the anchored lookups.

## 0.62.0.0

### Breaking changes

* Removed some obsolete map event handlers.

### New features

* Added entity query struct enumerators

### Bugfixes

* Improved error tolerance during client state application.
* Added better error logs when a client deletes a predicted entity.
* Fixes command permissions not getting sent to clients.
* Fixes a broad-phase bug were entities were not properly updating their positions.

### Other

* Added the LocalizedCommands class, which automatically infer help and description loc strings from the commands name.

## 0.61.0.0

### Breaking changes

* IMap and IMapGrid have been removed. Just use the associated components directly.

### Other

* AudioSystem has been refactored.

## 0.60.0.0

### Breaking changes

* ISerializationHooks.BeforeSerialization() has been removed. Use custom type serializers instead.

### New features

* Added function to UserInterfaceSystem that returns list of BUIs that a client has open.

### Bugfixes

* Fixed various container related broadphase bugs which could result in entities getting stuck with a null-broadphase.
* Fixed client fixture state handling bug that caused the client to incorrectly disable collision.

### Other

* Misc PVS optimisations

### Internal

* Removed redundant grid-init physics logic
* Modified garbage collection for entity spawning profiling.

## 0.59.0.0

### Breaking changes

* Various transform related methods have been removed from MapGrids
* TransformSystem.SetCoordinates() arguments have changed and now allow an entity to be sent to nullspace

### Bugfixes

* Fixed an entity lookup bug that sometimes failed to return entities in StaticSundriesTrees

### Other

* The EntitySystem.Resolve<> methods have been change to protected

## 0.58.1.1

### Bugfixes

* Fixed some container shutdown errors
* Fixed LookupFlags.Static not acting as a full replacement for LookupFlags.Anchored

## 0.58.1.0

### Other

* Physics collision changed and body type changed events no longer get raised before initialisation

## 0.58.0.0

### Breaking changes

* Some TransformComponent functions have been moved to the system.
* Container insert, remove, and shutdown function arguments and functionality has changed.
* Physics entities without fixtures now automatically disable collision.

### New features

* Added command to profile entity spawning

### Bugfixes

* EntityLookup/BroadphaseComponent tracking has been overhauled, which should hopefully fix various broadphase bugs.

### Other

* Component.Owner is now marked as obsolete.

## 0.57.0.4

### Bugfixes

* Made entity deletion more resilient against exceptions. Should fix several bugs.

## 0.57.0.2 and 0.57.0.3

### Bugfixes

* Fixed more entity-lookup bugs.

## 0.57.0.1

### Bugfixes

* Fixed entity lookup bug that was causing crashes.

### 0.57.0.0

### Breaking changes

* EntityLookupComponent has been merged into BroadphaseComponent. The data that was previously stored in this tree is now stored across the 3 trees on BroadphaseComponent.

### New features

* EntityLookup has had its flags updated to reflect the merge of EntityLookupComponent and BroadphaseComponent, with the new flags reflecting each tree: Dynamic, Static, and Sundries. Dynamic and Static store physics bodies that are collidable and Sundries stores everything else (apart from grids).

### Internal

* EntityLookup and Broadphase have had their data de-duplicated, dropping the AABBs stored on the server by half. This also means MoveEvent updates will be much faster.
* PVS mover updates has had their performance improved slightly.
* Physics LinkedList nodes for contacts will no longer be re-made for every contact and will just be cleared when re-used.
* Sprite / Light dynamictree allocations on the client have been dropped by using static lambdas.
* The physics contact buffer for each FixtureProxy is now pooled.

## 0.56.1.1

### Bugfixes

* Fix PVS sometimes not sending an entity's parents.
* Fix velocity preservation on parenting changes.

## 0.56.1.0

### New features

* Update pt-BR locale with more localizations
* Separated PVS entity budget into an entity creation budget and a pvs-entry budget.

### Bugfixes

* Fix VV type handler removal.
* System errors during component removal should no longer result in undeletable entities.

### Other

* The ordering of component removals and shutdowns during entity deltion has changed (see #3355).
* Improved Box2Serializer
* Removed uses IEnumerables from EntityLookupSystem.
* Optimized client entity spawning by 15%.
* Modified how the rendering tree handles entity movement.
* Improved grid enumeration allocs.
* Fixed a bunch of build warnings (see #3329 and #3289 for details)

## 0.56.0.2

### Bugfixes

* Rename \_lib.ftl to \_engine_lib.ftl to avoid overwriting

## 0.56.0.1

### Bugfixes

* Fix instantiation of data records containing value types

## 0.56.0.0

### Breaking changes

* `CastShadows` moved to `SharedPointLightComponent` from clientside, now networked

### New features

* New type handler helpers added to V^3
* Added pt-BR locale

### Bugfixes

* Fixed audio fallback coords

### Other

* Improved PVS performance by using `for` over `forEach`
* Improved Vec2 inverse allocations

## 0.55.5.0

### New features

* Added a method to pass in physics transforms for getting nearest point.

### Bugfixes

* Prevent singular sprite matrices.
* Fix obsolete warnings in tests.

### Other

* Significantly reduce physics contact allocations.

## 0.55.4.1

### Breaking changes

* Removed `SI`, `SIoC`, `I`, `IoC`, `SE` and `CE` VV command prefixes.
  * `SI`, `SIoC`, `I` and `IoC` are replaced by VV paths under `/ioc/` and `/c/ioc/`.
  * `SE` and `CE` are replaced by VV paths under `/system/` and `/c/system`.

### New features

* Added CVars to control Lidgren's <abbr title="Maximum Transmission Unit">MTU</abbr> parameters:
  * `net.mtu`
  * `net.mtu_expand`
  * `net.mtu_expand_frequency`
  * `net.mtu_expand_fail_attempts`
* Added a whole load of features to ViewVariables.
  * Added VV Paths, which allow you to refer to an object by a path, e.g. `/entity/1234/Transform/WorldPosition`
  * Added VV Domains, which allow you to add "handlers" for the top-most VV Path segment, e.g. `/entity` is a domain and so is `/player`...
  * Added VV Type Handlers, which allow you to add "custom paths" under specific types, even dynamically!
  * Added VV Path networking, which allows you to read/write/invoke paths remotely, both from server to client and from client to server.
  * Added `vvread`, `vvwrite` and `vvinvoke` commands, which allow you to read, write and invoke VV paths.
  * Added autocompletion to all VV commands.
  * Please note that the VV GUI still remains the same. It will be updated to use these new features in the future.

### Other

* Changed Lidgren to be compiled against `net6.0`. This unlocks `Half` read/write methods.
* Lidgren has been updated to [0.2.2](https://github.com/space-wizards/SpaceWizards.Lidgren.Network/blob/v0.2.2/RELEASE-NOTES.md). Not all the changes since 0.1.0 are new here, since this is the first version where we're properly tracking this in release notes.
* Robust.Client now uses our own [NFluidsynth](https://github.com/space-wizards/SpaceWizards.NFluidsynth) [nuget package](https://www.nuget.org/packages/SpaceWizards.NFluidsynth).

### Internal

* Renamed Lidgren's assembly to `SpaceWizards.Lidgren.Network`.
* Rogue `obj/` folders inside Lidgren no longer break the build.
* Renamed NFluidsynth's assembly to `SpaceWizards.NFluidsynth`<|MERGE_RESOLUTION|>--- conflicted
+++ resolved
@@ -39,11 +39,8 @@
 
 ### New features
 
-<<<<<<< HEAD
 * Add a basic default concurrent audio limit of 16 for a single filepath to avoid overflowing audio sources.
-=======
 * `NetConnectingArgs.Deny()` can now pass along structured data that will be received by the client.
->>>>>>> a0ffeff4
 
 ### Bugfixes
 
