--- conflicted
+++ resolved
@@ -532,14 +532,10 @@
                     {
                         foreach (var compData in componentList)
                         {
-<<<<<<< HEAD
                             var copy = new YamlMappingNode(((YamlMappingNode)compData).AsEnumerable());
                             copy.Children.Remove(new YamlScalarNode("type"));
                             //TODO Paul: maybe replace mapping with dict
                             CurrentReadingEntityComponents[compData["type"].AsString()] = copy;
-=======
-                            CurrentReadingEntityComponents[compData["type"].AsString()] = (YamlMappingNode) compData;
->>>>>>> 864adb74
                         }
                     }
 
@@ -717,13 +713,9 @@
                     // See engine#636 for why the Distinct() call.
                     foreach (var component in entity.GetAllComponents())
                     {
-<<<<<<< HEAD
-=======
                         if (component is MapSaveIdComponent)
                             continue;
 
-                        var compMapping = new YamlMappingNode();
->>>>>>> 864adb74
                         CurrentWritingComponent = component.Name;
                         var compMapping = new YamlMappingNode();
                         serv3Mgr.Serialize(component.GetType(), component,
