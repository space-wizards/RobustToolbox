// ReSharper disable once RedundantUsingDirective
// Used in EXCEPTION_TOLERANCE preprocessor
using System;
using System.Collections.Generic;
using System.Diagnostics.CodeAnalysis;
using System.Linq;
<<<<<<< HEAD
using Arch.Core;
using Collections.Pooled;
=======
using System.Runtime.InteropServices;
>>>>>>> 54529fdb
using JetBrains.Annotations;
using Microsoft.Extensions.ObjectPool;
using Robust.Client.GameObjects;
using Robust.Client.Input;
using Robust.Client.Physics;
using Robust.Client.Player;
using Robust.Client.Timing;
using Robust.Shared;
using Robust.Shared.Configuration;
using Robust.Shared.Console;
using Robust.Shared.Containers;
using Robust.Shared.Exceptions;
using Robust.Shared.GameObjects;
using Robust.Shared.GameStates;
using Robust.Shared.Input;
using Robust.Shared.IoC;
using Robust.Shared.Localization;
using Robust.Shared.Log;
using Robust.Shared.Map;
using Robust.Shared.Network;
using Robust.Shared.Network.Messages;
using Robust.Shared.Physics;
using Robust.Shared.Physics.Components;
using Robust.Shared.Profiling;
using Robust.Shared.Replays;
using Robust.Shared.Timing;
using Robust.Shared.Toolshed.TypeParsers;
using Robust.Shared.Utility;
using ComponentType = Arch.Core.Utils.ComponentType;

namespace Robust.Client.GameStates
{
    /// <inheritdoc />
    [UsedImplicitly]
    public sealed class ClientGameStateManager : IClientGameStateManager, IPostInjectInit
    {
        private GameStateProcessor _processor = default!;

        private uint _nextInputCmdSeq = 1;
        private readonly Queue<FullInputCmdMessage> _pendingInputs = new();

        private readonly Queue<(uint sequence, GameTick sourceTick, EntityEventArgs msg, object sessionMsg)>
            _pendingSystemMessages
                = new();

        // Game state dictionaries that get used every tick.
        private readonly Dictionary<EntityUid, (NetEntity NetEntity, MetaDataComponent Meta, bool EnteringPvs, GameTick LastApplied, EntityState? curState, EntityState? nextState)> _toApply = new();
        private readonly Dictionary<NetEntity, EntityState> _toCreate = new();
        private readonly Dictionary<ushort, (IComponent Component, ComponentState? curState, ComponentState? nextState)> _compStateWork = new();
        private readonly Dictionary<EntityUid, HashSet<Type>> _pendingReapplyNetStates = new();
        private readonly HashSet<NetEntity> _stateEnts = new();
        private readonly List<EntityUid> _toDelete = new();
        private readonly List<IComponent> _toRemove = new();
        private readonly Dictionary<NetEntity, Dictionary<ushort, ComponentState>> _outputData = new();
        private readonly List<(EntityUid, TransformComponent)> _queuedBroadphaseUpdates = new();

        private readonly ObjectPool<Dictionary<ushort, ComponentState>> _compDataPool =
            new DefaultObjectPool<Dictionary<ushort, ComponentState>>(new DictPolicy<ushort, ComponentState>(), 256);

        private uint _metaCompNetId;

        [Dependency] private readonly IReplayRecordingManager _replayRecording = default!;
        [Dependency] private readonly IComponentFactory _compFactory = default!;
        [Dependency] private readonly IClientEntityManagerInternal _entities = default!;
        [Dependency] private readonly IPlayerManager _players = default!;
        [Dependency] private readonly IClientNetManager _network = default!;
        [Dependency] private readonly IBaseClient _client = default!;
        [Dependency] private readonly IClientGameTiming _timing = default!;
        [Dependency] private readonly INetConfigurationManager _config = default!;
        [Dependency] private readonly IEntitySystemManager _entitySystemManager = default!;
        [Dependency] private readonly IConsoleHost _conHost = default!;
        [Dependency] private readonly ClientEntityManager _entityManager = default!;
        [Dependency] private readonly IInputManager _inputManager = default!;
        [Dependency] private readonly ProfManager _prof = default!;
        [Dependency] private readonly IRuntimeLog _runtimeLog = default!;
        [Dependency] private readonly ILogManager _logMan = default!;

        private ISawmill _sawmill = default!;

        /// <inheritdoc />
        public int MinBufferSize => _processor.MinBufferSize;

        /// <inheritdoc />
        public int TargetBufferSize => _processor.TargetBufferSize;

        /// <inheritdoc />
        public int CurrentBufferSize => _processor.CalculateBufferSize(_timing.LastRealTick);

        public bool IsPredictionEnabled { get; private set; }
        public bool PredictionNeedsResetting { get; private set; }

        public int PredictTickBias { get; private set; }
        public float PredictLagBias { get; private set; }

        public int StateBufferMergeThreshold { get; private set; }

        private uint _lastProcessedInput;

        /// <summary>
        ///     Maximum number of entities that are sent to null-space each tick due to leaving PVS.
        /// </summary>
        private int _pvsDetachBudget;

        /// <inheritdoc />
        public event Action<GameStateAppliedArgs>? GameStateApplied;

        public event Action<MsgStateLeavePvs>? PvsLeave;

#if DEBUG
        /// <summary>
        /// If true, this will cause received game states to be ignored. Used by integration tests.
        /// </summary>
        public bool DropStates;
#endif

        /// <inheritdoc />
        public void Initialize()
        {
            _processor = new GameStateProcessor(_timing);

            _network.RegisterNetMessage<MsgState>(HandleStateMessage);
            _network.RegisterNetMessage<MsgStateLeavePvs>(HandlePvsLeaveMessage);
            _network.RegisterNetMessage<MsgStateAck>();
            _network.RegisterNetMessage<MsgStateRequestFull>();
            _client.RunLevelChanged += RunLevelChanged;

            _config.OnValueChanged(CVars.NetInterp, b => _processor.Interpolation = b, true);
            _config.OnValueChanged(CVars.NetBufferSize, i => _processor.BufferSize = i, true);
            _config.OnValueChanged(CVars.NetLogging, b => _processor.Logging = b, true);
            _config.OnValueChanged(CVars.NetPredict, b => IsPredictionEnabled = b, true);
            _config.OnValueChanged(CVars.NetPredictTickBias, i => PredictTickBias = i, true);
            _config.OnValueChanged(CVars.NetPredictLagBias, i => PredictLagBias = i, true);
            _config.OnValueChanged(CVars.NetStateBufMergeThreshold, i => StateBufferMergeThreshold = i, true);
            _config.OnValueChanged(CVars.NetPVSEntityExitBudget, i => _pvsDetachBudget = i, true);

            _processor.Interpolation = _config.GetCVar(CVars.NetInterp);
            _processor.BufferSize = _config.GetCVar(CVars.NetBufferSize);
            _processor.Logging = _config.GetCVar(CVars.NetLogging);
            IsPredictionEnabled = _config.GetCVar(CVars.NetPredict);
            PredictTickBias = _config.GetCVar(CVars.NetPredictTickBias);
            PredictLagBias = _config.GetCVar(CVars.NetPredictLagBias);

            _conHost.RegisterCommand("resetent", Loc.GetString("cmd-reset-ent-desc"), Loc.GetString("cmd-reset-ent-help"), ResetEntCommand);
            _conHost.RegisterCommand("resetallents", Loc.GetString("cmd-reset-all-ents-desc"), Loc.GetString("cmd-reset-all-ents-help"), ResetAllEnts);
            _conHost.RegisterCommand("detachent", Loc.GetString("cmd-detach-ent-desc"), Loc.GetString("cmd-detach-ent-help"), DetachEntCommand);
            _conHost.RegisterCommand("localdelete", Loc.GetString("cmd-local-delete-desc"), Loc.GetString("cmd-local-delete-help"), LocalDeleteEntCommand);
            _conHost.RegisterCommand("fullstatereset", Loc.GetString("cmd-full-state-reset-desc"), Loc.GetString("cmd-full-state-reset-help"), (_,_,_) => RequestFullState());

            var metaId = _compFactory.GetRegistration(typeof(MetaDataComponent)).NetID;
            if (!metaId.HasValue)
                throw new InvalidOperationException("MetaDataComponent does not have a NetId.");

            _metaCompNetId = metaId.Value;
        }

        /// <inheritdoc />
        public void Reset()
        {
            _processor.Reset();
            _timing.CurTick = GameTick.Zero;
            _timing.LastRealTick = GameTick.Zero;
            _lastProcessedInput = 0;
        }

        private void RunLevelChanged(object? sender, RunLevelChangedEventArgs args)
        {
            if (args.NewLevel == ClientRunLevel.Initialize)
            {
                // We JUST left a server or the client started up, Reset everything.
                Reset();
            }
        }

        public void InputCommandDispatched(ClientFullInputCmdMessage clientMessage, FullInputCmdMessage message)
        {
            if (!IsPredictionEnabled)
            {
                return;
            }

            message.InputSequence = _nextInputCmdSeq;
            _pendingInputs.Enqueue(message);

            _inputManager.NetworkBindMap.TryGetKeyFunction(message.InputFunctionId, out var boundFunc);
            _sawmill.Debug(
                $"CL> SENT tick={_timing.CurTick}, sub={_timing.TickFraction}, seq={_nextInputCmdSeq}, func={boundFunc.FunctionName}, state={message.State}");
            _nextInputCmdSeq++;
        }

        public uint SystemMessageDispatched<T>(T message) where T : EntityEventArgs
        {
            if (!IsPredictionEnabled)
            {
                return default;
            }

            DebugTools.AssertNotNull(_players.LocalPlayer);

            var evArgs = new EntitySessionEventArgs(_players.LocalPlayer!.Session);
            _pendingSystemMessages.Enqueue((_nextInputCmdSeq, _timing.CurTick, message,
                new EntitySessionMessage<T>(evArgs, message)));

            return _nextInputCmdSeq++;
        }

        private void HandleStateMessage(MsgState message)
        {
#if DEBUG
            if (DropStates)
                return;
#endif
            // We ONLY ack states that are definitely going to get applied. Otherwise the sever might assume that we
            // applied a state containing entity-creation information, which it would then no longer send to us when
            // we re-encounter this entity
            if (_processor.AddNewState(message.State))
                AckGameState(message.State.ToSequence);
        }

        public void UpdateFullRep(GameState state, bool cloneDelta = false)
            => _processor.UpdateFullRep(state, cloneDelta);

        public Dictionary<NetEntity, Dictionary<ushort, ComponentState>> GetFullRep()
            => _processor.GetFullRep();

        private void HandlePvsLeaveMessage(MsgStateLeavePvs message)
        {
            QueuePvsDetach(message.Entities, message.Tick);
            PvsLeave?.Invoke(message);
        }

        public void QueuePvsDetach(List<NetEntity> entities, GameTick tick)
        {
            _processor.AddLeavePvsMessage(entities, tick);
            if (_replayRecording.IsRecording)
                _replayRecording.RecordClientMessage(new ReplayMessage.LeavePvs(entities, tick));
        }

        public void ClearDetachQueue() => _processor.ClearDetachQueue();

        /// <inheritdoc />
        public void ApplyGameState()
        {
            // Calculate how many states we need to apply this tick.
            // Always at least one, but can be more based on StateBufferMergeThreshold.
            var curBufSize = CurrentBufferSize;
            var targetBufSize = TargetBufferSize;

            var bufferOverflow = curBufSize - targetBufSize - StateBufferMergeThreshold;
            var targetProcessedTick = (bufferOverflow > 1)
                ? _timing.LastProcessedTick + (uint)bufferOverflow
                : _timing.LastProcessedTick + 1;

            _prof.WriteValue($"State buffer size", curBufSize);
            _prof.WriteValue($"State apply count", targetProcessedTick.Value - _timing.LastProcessedTick.Value);

            bool processedAny = false;

            _timing.LastProcessedTick = _timing.LastRealTick;
            while (_timing.LastProcessedTick < targetProcessedTick)
            {
                // TODO: We could theoretically communicate with the GameStateProcessor better here.
                // Since game states are sliding windows, it is possible that we need less than applyCount applies here.
                // Consider, if you have 3 states, (tFrom=1, tTo=2), (tFrom=1, tTo=3), (tFrom=2, tTo=3),
                // you only need to apply the last 2 states to go from 1 -> 3.
                // instead of all 3.
                // This would be a nice optimization though also minor since the primary cost here
                // is avoiding entity system and re-prediction runs.
                //
                // Note however that it is possible that some state (e.g. 1->2) contains information for entity creation
                // for some entity that has left pvs by tick 3. Given that state 1->2 was acked, the server will not
                // re-send that creation data later. So if we skip it and only apply tick 1->3, that will lead to a missing
                // meta-data error. So while this can still be optimized, its probably not worth the headache.

                if (!_processor.TryGetServerState(out var curState, out var nextState))
                    break;

                processedAny = true;

                if (curState == null)
                {
                    // Might just be missing a state, but we may be able to make use of a future state if it has a low enough from sequence.
                    _timing.LastProcessedTick += 1;
                    continue;
                }

                try
                {
                    ResetPredictedEntities();
                }
                catch (Exception e)
                {
                    // avoid exception spam from repeatedly trying to reset the same entity.
                    _entitySystemManager.GetEntitySystem<ClientDirtySystem>().Reset();
                    _runtimeLog.LogException(e, "ResetPredictedEntities");
                }

                // If we were waiting for a new state, we are now applying it.
                if (_processor.LastFullStateRequested.HasValue)
                {
                    _processor.LastFullStateRequested = null;
                    _timing.LastProcessedTick = curState.ToSequence;
                    DebugTools.Assert(curState.FromSequence == GameTick.Zero);
                    PartialStateReset(curState, true);
                }
                else
                    _timing.LastProcessedTick += 1;

                _timing.CurTick = _timing.LastRealTick = _timing.LastProcessedTick;

                // Update the cached server state.
                using (_prof.Group("FullRep"))
                {
                    _processor.UpdateFullRep(curState);
                }

                IEnumerable<NetEntity> createdEntities;
                using (_prof.Group("ApplyGameState"))
                {
                    if (_timing.LastProcessedTick < targetProcessedTick && nextState != null)
                    {
                        // We are about to apply another state after this one anyways. So there is no need to pass in
                        // the next state for frame interpolation. Really, if we are applying 3 or more states, we
                        // should be checking the next-next state and so on.
                        //
                        // Basically: we only need to apply next-state for the last cur-state we are applying. but 99%
                        // of the time, we are only applying a single tick. But if we are applying more than one the
                        // client tends to stutter, so this sort of matters.
                        nextState = null;
                    }

#if EXCEPTION_TOLERANCE
                    try
                    {
#endif
                    createdEntities = ApplyGameState(curState, nextState);
#if EXCEPTION_TOLERANCE
                    }
                    catch (MissingMetadataException e)
                    {
                        // Something has gone wrong. Probably a missing meta-data component. Perhaps a full server state will fix it.
                        RequestFullState(e.NetEntity);
                        throw;
                    }
#endif
                }

                using (_prof.Group("MergeImplicitData"))
                {
                    MergeImplicitData(createdEntities);
                }

                if (_lastProcessedInput < curState.LastProcessedInput)
                {
                    _sawmill.Debug($"SV> RCV  tick={_timing.CurTick}, last processed ={_lastProcessedInput}");
                    _lastProcessedInput = curState.LastProcessedInput;
                }
            }

            // Slightly speed up or slow down the client tickrate based on the contents of the buffer.
            // TryGetTickStates should have cleaned out any old states, so the buffer contains [t+0(cur), t+1(next), t+2, t+3, ..., t+n]
            // we can use this info to properly time our tickrate so it does not run fast or slow compared to the server.
            if (_processor.WaitingForFull)
                _timing.TickTimingAdjustment = 0f;
            else
                _timing.TickTimingAdjustment = (CurrentBufferSize - (float)TargetBufferSize) * 0.10f;

            // If we are about to process an another tick in the same frame, lets not bother unnecessarily running prediction ticks
            // Really the main-loop ticking just needs to be more specialized for clients.
            if (_timing.TickRemainder >= _timing.CalcAdjustedTickPeriod())
                return;

            if (!processedAny)
            {
                // Failed to process even a single tick. Chances are the tick buffer is empty, either because of
                // networking issues or because the server is dead. This will functionally freeze the client-side simulation.
                return;
            }

            // remove old pending inputs
            while (_pendingInputs.Count > 0 && _pendingInputs.Peek().InputSequence <= _lastProcessedInput)
            {
                var inCmd = _pendingInputs.Dequeue();

                _inputManager.NetworkBindMap.TryGetKeyFunction(inCmd.InputFunctionId, out var boundFunc);
                _sawmill.Debug($"SV>     seq={inCmd.InputSequence}, func={boundFunc.FunctionName}, state={inCmd.State}");
            }

            while (_pendingSystemMessages.Count > 0 && _pendingSystemMessages.Peek().sequence <= _lastProcessedInput)
            {
                _pendingSystemMessages.Dequeue();
            }

            DebugTools.Assert(_timing.InSimulation);

            var ping = (_network.ServerChannel?.Ping ?? 0) / 1000f + PredictLagBias; // seconds.
            var predictionTarget = _timing.LastProcessedTick + (uint) (_processor.TargetBufferSize + Math.Ceiling(_timing.TickRate * ping) + PredictTickBias);

            if (IsPredictionEnabled)
            {
                PredictionNeedsResetting = true;
                PredictTicks(predictionTarget);
            }

            using (_prof.Group("Tick"))
            {
                _entities.TickUpdate((float) _timing.TickPeriod.TotalSeconds, noPredictions: !IsPredictionEnabled);
            }
        }

        public void RequestFullState(NetEntity? missingEntity = null)
        {
            _sawmill.Info("Requesting full server state");
            _network.ClientSendMessage(new MsgStateRequestFull { Tick = _timing.LastRealTick , MissingEntity = missingEntity ?? NetEntity.Invalid });
            _processor.RequestFullState();
        }

        public void PredictTicks(GameTick predictionTarget)
        {
            using var _p = _prof.Group("Prediction");
            using var _ = _timing.StartPastPredictionArea();

            if (_pendingInputs.Count > 0)
            {
                _sawmill.Debug("CL> Predicted:");
            }

            var input = _entitySystemManager.GetEntitySystem<InputSystem>();
            using var pendingInputEnumerator = _pendingInputs.GetEnumerator();
            using var pendingMessagesEnumerator = _pendingSystemMessages.GetEnumerator();
            var hasPendingInput = pendingInputEnumerator.MoveNext();
            var hasPendingMessage = pendingMessagesEnumerator.MoveNext();

            while (_timing.CurTick < predictionTarget)
            {
                _timing.CurTick += 1;
                var groupStart = _prof.WriteGroupStart();

                while (hasPendingInput && pendingInputEnumerator.Current.Tick <= _timing.CurTick)
                {
                    var inputCmd = pendingInputEnumerator.Current;

                    _inputManager.NetworkBindMap.TryGetKeyFunction(inputCmd.InputFunctionId, out var boundFunc);

                    _sawmill.Debug(
                        $"    seq={inputCmd.InputSequence}, sub={inputCmd.SubTick}, dTick={_timing.CurTick}, func={boundFunc.FunctionName}, " +
                        $"state={inputCmd.State}");

                    input.PredictInputCommand(inputCmd);
                    hasPendingInput = pendingInputEnumerator.MoveNext();
                }

                while (hasPendingMessage && pendingMessagesEnumerator.Current.sourceTick <= _timing.CurTick)
                {
                    var msg = pendingMessagesEnumerator.Current.msg;

                    _entities.EventBus.RaiseEvent(EventSource.Local, msg);
                    _entities.EventBus.RaiseEvent(EventSource.Local, pendingMessagesEnumerator.Current.sessionMsg);
                    hasPendingMessage = pendingMessagesEnumerator.MoveNext();
                }

                if (_timing.CurTick != predictionTarget)
                {
                    using (_prof.Group("Systems"))
                    {
                        // Don't run EntitySystemManager.TickUpdate if this is the target tick,
                        // because the rest of the main loop will call into it with the target tick later,
                        // and it won't be a past prediction.
                        _entitySystemManager.TickUpdate((float)_timing.TickPeriod.TotalSeconds, noPredictions: false);
                    }

                    using (_prof.Group("Event queue"))
                    {
                        ((IBroadcastEventBusInternal)_entities.EventBus).ProcessEventQueue();
                    }
                }

                _prof.WriteGroupEnd(groupStart, "Prediction tick", ProfData.Int64(_timing.CurTick.Value));
            }
        }

        public void ResetPredictedEntities()
        {
            using var _ = _prof.Group("ResetPredictedEntities");
            using var __ = _timing.StartStateApplicationArea();

            // This is terrible, and I hate it. This also needs to run even when prediction is disabled.
            _entitySystemManager.GetEntitySystem<SharedGridTraversalSystem>().QueuedEvents.Clear();
            _entitySystemManager.GetEntitySystem<TransformSystem>().Reset();

            if (!PredictionNeedsResetting)
                return;

            PredictionNeedsResetting = false;
            var countReset = 0;
            var system = _entitySystemManager.GetEntitySystem<ClientDirtySystem>();
            var metaQuery = _entityManager.GetEntityQuery<MetaDataComponent>();
            RemQueue<IComponent> toRemove = new();

            foreach (var entity in system.DirtyEntities)
            {
                DebugTools.Assert(toRemove.Count == 0);
                // Check log level first to avoid the string alloc.
                if (_sawmill.Level <= LogLevel.Debug)
                    _sawmill.Debug($"Entity {entity} was made dirty.");

                if (!metaQuery.TryGetComponent(entity, out var meta) ||
                    !_processor.TryGetLastServerStates(meta.NetEntity, out var last))
                {
                    // Entity was probably deleted on the server so do nothing.
                    continue;
                }

                countReset += 1;

                foreach (var (netId, comp) in meta.NetComponents)
                {
                    if (!comp.NetSyncEnabled)
                        continue;

                    // Was this component added during prediction?
                    if (comp.CreationTick > _timing.LastRealTick)
                    {
                        if (last.ContainsKey(netId))
                        {
                            // Component was probably removed and then re-addedd during a single prediction run
                            // Just reset state as normal.
                            comp.ClearCreationTick();
                        }
                        else
                        {
                            toRemove.Add(comp);
                            if (_sawmill.Level <= LogLevel.Debug)
                                _sawmill.Debug($"  A new component was added: {comp.GetType()}");
                            continue;
                        }
                    }

                    if (comp.LastModifiedTick <= _timing.LastRealTick || !last.TryGetValue(netId, out var compState))
                    {
                        continue;
                    }

                    if (_sawmill.Level <= LogLevel.Debug)
                        _sawmill.Debug($"  A component was dirtied: {comp.GetType()}");

                    var handleState = new ComponentHandleState(compState, null);
                    _entities.EventBus.RaiseComponentEvent(comp, ref handleState);
                    comp.LastModifiedTick = _timing.LastRealTick;
                }

                // Remove predicted component additions
                foreach (var comp in toRemove)
                {
                    _entities.RemoveComponent(entity, comp);
                }
                toRemove.Clear();

                // Re-add predicted removals
                if (system.RemovedComponents.TryGetValue(entity, out var netIds))
                {
                    foreach (var netId in netIds)
                    {
                        if (meta.NetComponents.ContainsKey(netId))
                            continue;

                        if (!last.TryGetValue(netId, out var state))
                            continue;

                        var comp = _entityManager.AddComponent(entity, netId, meta);

                        if (_sawmill.Level <= LogLevel.Debug)
                            _sawmill.Debug($"  A component was removed: {comp.GetType()}");

                        var stateEv = new ComponentHandleState(state, null);
                        _entities.EventBus.RaiseComponentEvent(comp, ref stateEv);
                        comp.ClearCreationTick(); // don't undo the re-adding.
                        comp.LastModifiedTick = _timing.LastRealTick;
                    }
                }

                DebugTools.Assert(meta.EntityLastModifiedTick > _timing.LastRealTick);
                meta.EntityLastModifiedTick = _timing.LastRealTick;
            }

            _entityManager.System<PhysicsSystem>().ResetContacts();

            // TODO maybe reset more of physics?
            // E.g., warm impulses for warm starting?

            system.Reset();

            _prof.WriteValue("Reset count", ProfData.Int32(countReset));
        }

        /// <summary>
        ///     Infer implicit state data for newly created entities.
        /// </summary>
        /// <remarks>
        ///     Whenever a new entity is created, the server doesn't send full state data, given that much of the data
        ///     can simply be obtained from the entity prototype information. This function basically creates a fake
        ///     initial server state for any newly created entity. It does this by simply using the standard <see
        ///     cref="IEntityManager.GetComponentState(IEventBus, IComponent)"/>.
        /// </remarks>
        private void MergeImplicitData(IEnumerable<NetEntity> createdEntities)
        {
            var bus = _entityManager.EventBus;

            foreach (var netEntity in createdEntities)
            {
                var (createdEntity, meta) = _entityManager.GetEntityData(netEntity);
                var compData = _compDataPool.Get();
                _outputData.Add(netEntity, compData);

                foreach (var (netId, component) in meta.NetComponents)
                {
                    if (!component.NetSyncEnabled)
                        continue;

                    var state = _entityManager.GetComponentState(bus, component, null, GameTick.Zero);
                    DebugTools.Assert(state is not IComponentDeltaState delta || delta.FullState);
                    compData.Add(netId, state);
                }
            }

            _processor.MergeImplicitData(_outputData);

            foreach (var data in _outputData.Values)
            {
                _compDataPool.Return(data);
            }

            _outputData.Clear();
        }

        private void AckGameState(GameTick sequence)
        {
            _network.ClientSendMessage(new MsgStateAck() { Sequence = sequence });
        }

        public IEnumerable<NetEntity> ApplyGameState(GameState curState, GameState? nextState)
        {
            using var _ = _timing.StartStateApplicationArea();

            // TODO repays optimize this.
            // This currently just saves game states as they are applied.
            // However this is inefficient and may have redundant data.
            // E.g., we may record states: [10 to 15] [11 to 16] *error* [0 to 18] [18 to 19] [18 to 20] ...
            // The best way to deal with this is probably to just re-process & re-write the replay when first loading it.
            //
            // Also, currently this will cause a state to be serialized, which in principle shouldn't differ from the
            // data that we received from the server. So if a recording is active we could actually just copy those
            // raw bytes.
            _replayRecording.Update(curState);

            using (_prof.Group("Config"))
            {
                _config.TickProcessMessages();
            }

            (IEnumerable<NetEntity> Created, List<NetEntity> Detached) output;
            using (_prof.Group("Entity"))
            {
                output = ApplyEntityStates(curState, nextState);
            }

            using (_prof.Group("Player"))
            {
                _players.ApplyPlayerStates(curState.PlayerStates.Value ?? Array.Empty<PlayerState>());
            }

            using (_prof.Group("Callback"))
            {
                GameStateApplied?.Invoke(new GameStateAppliedArgs(curState, output.Detached));
            }

            return output.Created;
        }

        private (IEnumerable<NetEntity> Created, List<NetEntity> Detached) ApplyEntityStates(GameState curState, GameState? nextState)
        {
            var metas = _entities.GetEntityQuery<MetaDataComponent>();
            var xforms = _entities.GetEntityQuery<TransformComponent>();
            var xformSys = _entitySystemManager.GetEntitySystem<SharedTransformSystem>();

            var enteringPvs = 0;
            _toApply.Clear();
            _toCreate.Clear();
            _pendingReapplyNetStates.Clear();
            var curSpan = curState.EntityStates.Span;

            // Create new entities
            // This is done BEFORE state application to ensure any new parents exist before existing children have their states applied, otherwise, we may have issues with entity transforms!
            {
                using var _ = _prof.Group("Create uninitialized entities");
                var count = 0;

                foreach (var es in curSpan)
                {
                    if (_entityManager.TryGetEntity(es.NetEntity, out var nUid))
                    {
                        DebugTools.Assert(_entityManager.EntityExists(nUid));
                        continue;
                    }

                    count++;
                    var metaState = (MetaDataComponentState?)es.ComponentChanges.Value?.FirstOrDefault(c => c.NetID == _metaCompNetId).State;
                    if (metaState == null)
                        throw new MissingMetadataException(es.NetEntity);

                    var uid = _entities.CreateEntity(metaState.PrototypeId, out var newMeta);
                    _toCreate.Add(es.NetEntity, es);
                    _toApply.Add(uid, (es.NetEntity, newMeta, false, GameTick.Zero, es, null));

                    // Client creates a client-side net entity for the newly created entity.
                    // We need to clear this mapping before assigning the real net id.
                    // TODO NetEntity Jank: prevent the client from creating this in the first place.
                    _entityManager.ClearNetEntity(newMeta.NetEntity);

                    _entityManager.SetNetEntity(uid, es.NetEntity, newMeta);
                    newMeta.LastStateApplied = curState.ToSequence;

                    // Check if there's any component states awaiting this entity.
                    if (_entityManager.PendingNetEntityStates.TryGetValue(es.NetEntity, out var value))
                    {
                        foreach (var (type, owner) in value)
                        {
                            var pending = _pendingReapplyNetStates.GetOrNew(owner);
                            pending.Add(type);
                        }

                        _entityManager.PendingNetEntityStates.Remove(es.NetEntity);
                    }
                }

                _prof.WriteValue("Count", ProfData.Int32(count));
            }

            foreach (var es in curSpan)
            {
                if (_toCreate.ContainsKey(es.NetEntity))
                    continue;

                if (!_entityManager.TryGetEntityData(es.NetEntity, out var uid, out var meta))
                    continue;

                bool isEnteringPvs = (meta.Flags & MetaDataFlags.Detached) != 0;
                if (isEnteringPvs)
                {
                    meta.Flags &= ~MetaDataFlags.Detached;
                    enteringPvs++;
                }
                else if (meta.LastStateApplied >= es.EntityLastModified && meta.LastStateApplied != GameTick.Zero)
                {
                    meta.LastStateApplied = curState.ToSequence;
                    continue;
                }

                _toApply.Add(uid.Value, (es.NetEntity, meta, isEnteringPvs, meta.LastStateApplied, es, null));
                meta.LastStateApplied = curState.ToSequence;
            }

            // Detach entities to null space
            var containerSys = _entitySystemManager.GetEntitySystem<ContainerSystem>();
            var lookupSys = _entitySystemManager.GetEntitySystem<EntityLookupSystem>();
            var detached = ProcessPvsDeparture(curState.ToSequence, metas, xforms, xformSys, containerSys, lookupSys);

            // Check next state (AFTER having created new entities introduced in curstate)
            if (nextState != null)
            {
                foreach (var es in nextState.EntityStates.Span)
                {
                    if (!_entityManager.TryGetEntityData(es.NetEntity, out var uid, out var meta))
                        continue;

                    // Does the next state actually have any future information about this entity that could be used for interpolation?
                    if (es.EntityLastModified != nextState.ToSequence)
                        continue;

                    ref var state = ref CollectionsMarshal.GetValueRefOrAddDefault(_toApply, uid.Value, out var exists);

                    if (exists)
                        state = (es.NetEntity, meta, state.EnteringPvs, state.LastApplied, state.curState, es);
                    else
                        state = (es.NetEntity, meta, false, GameTick.Zero, null, es);
                }
            }

            // Check pending states and see if we need to force any entities to re-run component states.
            foreach (var uid in _pendingReapplyNetStates.Keys)
            {
                // Original entity referencing the NetEntity may have been deleted.
                if (!metas.TryGetComponent(uid, out var meta))
                    continue;

                // State already being re-applied so don't bulldoze it.
                ref var state = ref CollectionsMarshal.GetValueRefOrAddDefault(_toApply, uid, out var exists);

                if (exists)
                    continue;

                state = (meta.NetEntity, meta, false, GameTick.Zero, null, null);
            }

<<<<<<< HEAD
            using var queuedBroadphaseUpdates = new PooledList<(EntityUid, TransformComponent)>(enteringPvs);
=======
            _queuedBroadphaseUpdates.Clear();
>>>>>>> 54529fdb

            // Apply entity states.
            using (_prof.Group("Apply States"))
            {
                foreach (var (entity, data) in _toApply)
                {
                    HandleEntityState(entity, data.NetEntity, data.Meta, _entities.EventBus, data.curState,
                        data.nextState, data.LastApplied, curState.ToSequence, data.EnteringPvs);

                    if (!data.EnteringPvs)
                        continue;

                    // Now that things like collision data, fixtures, and positions have been updated, we queue a
                    // broadphase update. However, if this entity is parented to some other entity also re-entering PVS,
                    // we only need to update it's parent (as it recursively updates children anyways).
                    var xform = xforms.GetComponent(entity);
                    DebugTools.Assert(xform.Broadphase == BroadphaseData.Invalid);
                    xform.Broadphase = null;
                    if (!_toApply.TryGetValue(xform.ParentUid, out var parent) || !parent.EnteringPvs)
                        _queuedBroadphaseUpdates.Add((entity, xform));
                }

                _prof.WriteValue("Count", ProfData.Int32(_toApply.Count));
            }

            // Add entering entities back to broadphase.
            using (_prof.Group("Update Broadphase"))
            {
                try
                {
                    foreach (var (uid, xform) in _queuedBroadphaseUpdates)
                    {
                        lookupSys.FindAndAddToEntityTree(uid, true, xform);
                    }
                }
                catch (Exception e)
                {
                    _sawmill.Error($"Caught exception while updating entity broadphases");
                    _runtimeLog.LogException(e, $"{nameof(ClientGameStateManager)}.{nameof(ApplyEntityStates)}");
                }
            }

            var delSpan = curState.EntityDeletions.Span;
            if (delSpan.Length > 0)
            {
                try
                {
                    ProcessDeletions(delSpan, xforms, xformSys);
                }
                catch (Exception e)
                {
                    _sawmill.Error($"Caught exception while deleting entities");
                    _runtimeLog.LogException(e, $"{nameof(ClientGameStateManager)}.{nameof(ApplyEntityStates)}");
                }
            }

            // Initialize and start the newly created entities.
            if (_toCreate.Count > 0)
                InitializeAndStart(_toCreate);

            _prof.WriteValue("State Size", ProfData.Int32(curSpan.Length));
            _prof.WriteValue("Entered PVS", ProfData.Int32(enteringPvs));

            return (_toCreate.Keys, detached);
        }

        /// <inheritdoc />
        public void PartialStateReset(
            GameState state,
            bool resetAllEntities,
            bool deleteClientEntities = false,
            bool deleteClientChildren = true)
        {
            using var _ = _timing.StartStateApplicationArea();

            if (state.FromSequence != GameTick.Zero)
            {
                _sawmill.Error("Attempted to reset to a state with incomplete data");
                return;
            }

            _sawmill.Info($"Resetting all entity states to tick {state.ToSequence}.");

            // Construct hashset for set.Contains() checks.
            _stateEnts.Clear();
            var entityStates = state.EntityStates.Span;
<<<<<<< HEAD
            using var stateEnts = new PooledSet<NetEntity>();
=======
>>>>>>> 54529fdb
            foreach (var entState in entityStates)
            {
                _stateEnts.Add(entState.NetEntity);
            }

            var xforms = _entities.GetEntityQuery<TransformComponent>();
            var xformSys = _entitySystemManager.GetEntitySystem<SharedTransformSystem>();

<<<<<<< HEAD
            using var toDelete = new PooledList<EntityUid>(Math.Max(64, _entities.EntityCount - stateEnts.Count));
=======
            _toDelete.Clear();
>>>>>>> 54529fdb

            // Client side entities won't need the transform, but that should always be a tiny minority of entities
            var metaQuery = _entityManager.AllEntityQueryEnumerator<MetaDataComponent, TransformComponent>();

            while (metaQuery.MoveNext(out var ent, out var metadata, out var xform))
            {
                var netEnt = metadata.NetEntity;
                if (metadata.NetEntity.IsClientSide())
                {
                    if (deleteClientEntities)
                        _toDelete.Add(ent);

                    continue;
                }

                if (_stateEnts.Contains(netEnt))
                {
                    if (resetAllEntities || metadata.LastStateApplied > state.ToSequence)
                        metadata.LastStateApplied = GameTick.Zero; // TODO track last-state-applied for individual components? Is it even worth it?

                    continue;
                }

                // This entity is going to get deleted, but maybe some if its children won't be, so lets detach them to
                // null. First we will detach the parent in order to reduce the number of broadphase/lookup updates.
                xformSys.DetachParentToNull(ent, xform);

                // Then detach all children.
                var childEnumerator = xform.ChildEnumerator;
                while (childEnumerator.MoveNext(out var child))
                {
                    xformSys.DetachParentToNull(child.Value, xforms.GetComponent(child.Value), xform);

                    if (deleteClientChildren
                        && !deleteClientEntities // don't add duplicates
                        && _entities.IsClientSide(child.Value))
                    {
                        _toDelete.Add(child.Value);
                    }
                }

                _toDelete.Add(ent);
            }

            foreach (var ent in _toDelete)
            {
                _entities.DeleteEntity(ent);
            }
        }

        private void ProcessDeletions(
            ReadOnlySpan<NetEntity> delSpan,
            EntityQuery<TransformComponent> xforms,
            SharedTransformSystem xformSys)
        {
            // Processing deletions is non-trivial, because by default deletions will also delete all child entities.
            //
            // Naively: easy, just apply server states to process any transform states before deleting, right? But now
            // that PVS detach messages are sent separately & processed over time, the entity may have left our view,
            // but not yet been moved to null-space. In that case, the server would not send us transform states, and
            // deleting an entity could falsely delete the children as well. Therefore, before deleting we must detach
            // all children to null. This also gets called WHILE deleting, but we need to do it beforehand. Given that
            // they are either also about to get deleted, or about to be send to out-of-pvs null-space, this shouldn't
            // be a significant performance impact.

            using var _ = _prof.Group("Deletion");

            foreach (var netEntity in delSpan)
            {
                // Don't worry about this for later.
                _entityManager.PendingNetEntityStates.Remove(netEntity);

                if (!_entityManager.TryGetEntity(netEntity, out var id))
                    continue;

                if (!xforms.TryGetComponent(id, out var xform))
                    continue; // Already deleted? or never sent to us?

                // First, a single recursive map change
                xformSys.DetachParentToNull(id.Value, xform);

                // Then detach all children.
                var childEnumerator = xform.ChildEnumerator;
                while (childEnumerator.MoveNext(out var child))
                {
                    xformSys.DetachParentToNull(child.Value, xforms.GetComponent(child.Value), xform);
                }

                // Finally, delete the entity.
                _entities.DeleteEntity(id.Value);
            }
            _prof.WriteValue("Count", ProfData.Int32(delSpan.Length));
        }

        public void DetachImmediate(List<NetEntity> entities)
        {
            var metas = _entities.GetEntityQuery<MetaDataComponent>();
            var xforms = _entities.GetEntityQuery<TransformComponent>();
            var xformSys = _entitySystemManager.GetEntitySystem<SharedTransformSystem>();
            var containerSys = _entitySystemManager.GetEntitySystem<ContainerSystem>();
            var lookupSys = _entitySystemManager.GetEntitySystem<EntityLookupSystem>();
            Detach(GameTick.MaxValue, null, entities, metas, xforms, xformSys, containerSys, lookupSys);
        }

        private List<NetEntity> ProcessPvsDeparture(
            GameTick toTick,
            EntityQuery<MetaDataComponent> metas,
            EntityQuery<TransformComponent> xforms,
            SharedTransformSystem xformSys,
            ContainerSystem containerSys,
            EntityLookupSystem lookupSys)
        {
            var toDetach = _processor.GetEntitiesToDetach(toTick, _pvsDetachBudget);
            var detached = new List<NetEntity>();

            if (toDetach.Count == 0)
                return detached;

            // TODO optimize
            // If an entity is leaving PVS, so are all of its children. If we can preserve the hierarchy we can avoid
            // things like container insertion and ejection.

            using var _ = _prof.Group("Leave PVS");
            detached.EnsureCapacity(toDetach.Count);

            foreach (var (tick, ents) in toDetach)
            {
                Detach(tick, toTick, ents, metas, xforms, xformSys, containerSys, lookupSys, detached);
            }

            _prof.WriteValue("Count", ProfData.Int32(detached.Count));
            return detached;
        }

        private void Detach(GameTick maxTick,
            GameTick? lastStateApplied,
            List<NetEntity> entities,
            EntityQuery<MetaDataComponent> metas,
            EntityQuery<TransformComponent> xforms,
            SharedTransformSystem xformSys,
            ContainerSystem containerSys,
            EntityLookupSystem lookupSys,
            List<NetEntity>? detached = null)
        {
            foreach (var netEntity in entities)
            {
                if (!_entityManager.TryGetEntityData(netEntity, out var ent, out var meta))
                    continue;

                if (meta.LastStateApplied > maxTick)
                {
                    // Server sent a new state for this entity sometime after the detach message was sent. The
                    // detach message probably just arrived late or was initially dropped.
                    continue;
                }

                if ((meta.Flags & MetaDataFlags.Detached) != 0)
                    continue;

                if (lastStateApplied.HasValue)
                    meta.LastStateApplied = lastStateApplied.Value;

                var xform = xforms.GetComponent(ent.Value);
                if (xform.ParentUid.IsValid())
                {
                    lookupSys.RemoveFromEntityTree(ent.Value, xform);
                    xform.Broadphase = BroadphaseData.Invalid;

                    // In some cursed scenarios an entity inside of a container can leave PVS without the container itself leaving PVS.
                    // In those situations, we need to add the entity back to the list of expected entities after detaching.
                    BaseContainer? container = null;
                    if ((meta.Flags & MetaDataFlags.InContainer) != 0 &&
                        metas.TryGetComponent(xform.ParentUid, out var containerMeta) &&
                        (containerMeta.Flags & MetaDataFlags.Detached) == 0 &&
                        containerSys.TryGetContainingContainer(xform.ParentUid, ent.Value, out container, null, true))
                    {
                        container.Remove(ent.Value, _entities, xform, meta, false, true);
                    }

                    meta._flags |= MetaDataFlags.Detached;
                    xformSys.DetachParentToNull(ent.Value, xform);
                    DebugTools.Assert((meta.Flags & MetaDataFlags.InContainer) == 0);

                    if (container != null)
                        containerSys.AddExpectedEntity(netEntity, container);
                }

                detached?.Add(netEntity);
            }
        }

        private void InitializeAndStart(Dictionary<NetEntity, EntityState> toCreate)
        {
            var metaQuery = _entityManager.GetEntityQuery<MetaDataComponent>();

#if EXCEPTION_TOLERANCE
            var brokenEnts = new List<EntityUid>();
#endif
            using (_prof.Group("Initialize Entity"))
            {
                foreach (var netEntity in toCreate.Keys)
                {
                    var entity = _entityManager.GetEntity(netEntity);
#if EXCEPTION_TOLERANCE
                    try
                    {
#endif
                    _entities.InitializeEntity(entity, metaQuery.GetComponent(entity));
#if EXCEPTION_TOLERANCE
                    }
                    catch (Exception e)
                    {
                        _sawmill.Error($"Server entity threw in Init: ent={_entities.ToPrettyString(entity)}");
                        _runtimeLog.LogException(e, $"{nameof(ClientGameStateManager)}.{nameof(InitializeAndStart)}");
                        brokenEnts.Add(entity);
                        toCreate.Remove(netEntity);
                    }
#endif
                }
            }

            using (_prof.Group("Start Entity"))
            {
                foreach (var netEntity in toCreate.Keys)
                {
                    var entity = _entityManager.GetEntity(netEntity);
#if EXCEPTION_TOLERANCE
                    try
                    {
#endif
                    _entities.StartEntity(entity);
#if EXCEPTION_TOLERANCE
                    }
                    catch (Exception e)
                    {
                        _sawmill.Error($"Server entity threw in Start: ent={_entityManager.ToPrettyString(entity)}");
                        _runtimeLog.LogException(e, $"{nameof(ClientGameStateManager)}.{nameof(InitializeAndStart)}");
                        brokenEnts.Add(entity);
                        toCreate.Remove(netEntity);
                    }
#endif
                }
            }

#if EXCEPTION_TOLERANCE
            foreach (var entity in brokenEnts)
            {
                _entityManager.DeleteEntity(entity);
            }
#endif
        }

        private void HandleEntityState(EntityUid uid, NetEntity netEntity, MetaDataComponent meta, IEventBus bus, EntityState? curState,
            EntityState? nextState, GameTick lastApplied, GameTick toTick, bool enteringPvs)
        {
            _compStateWork.Clear();

            // First remove any deleted components
            if (curState?.NetComponents != null)
            {
<<<<<<< HEAD
                RemQueue<Component> toRemove = new();
                using var compTypes = new PooledList<ComponentType>();
=======
                _toRemove.Clear();
>>>>>>> 54529fdb

                foreach (var (id, comp) in meta.NetComponents)
                {
                    if (comp.NetSyncEnabled && !curState.NetComponents.Contains(id))
<<<<<<< HEAD
                    {
                        toRemove.Add(comp);
                        compTypes.Add(comp.GetType());
                    }
                }

                if (toRemove.Count > 0)
=======
                        _toRemove.Add(comp);
                }

                foreach (var comp in _toRemove)
>>>>>>> 54529fdb
                {
                    foreach (var comp in toRemove)
                    {
                        _entityManager.RemoveComponentInternal(uid, comp, terminating: false, archetypeChange: false, meta);
                    }
                }

                if (compTypes.Count > 0)
                    _entityManager.RemoveComponentRange(uid, compTypes);
            }

            if (enteringPvs)
            {
                // last-server state has already been updated with new information from curState
                // --> simply reset to the most recent server state.
                //
                // as to why we need to reset: because in the process of detaching to null-space, we will have dirtied
                // the entity. most notably, all entities will have been ejected from their containers.
                foreach (var (id, state) in _processor.GetLastServerStates(netEntity))
                {
                    if (!meta.NetComponents.TryGetValue(id, out var comp))
                    {
                        comp = _compFactory.GetComponent(id);
                        comp.Owner = uid;
                        _entityManager.AddComponent(uid, comp, metadata: meta);
                    }

                    _compStateWork[id] = (comp, state, null);
                }
            }
            else if (curState != null)
            {
                using var addedComps = new PooledList<Component>();
                using var addedCompTypes = new PooledList<ComponentType>();

                foreach (var compChange in curState.ComponentChanges.Span)
                {
                    if (!meta.NetComponents.TryGetValue(compChange.NetID, out var comp))
                    {
                        comp = _compFactory.GetComponent(compChange.NetID);
                        comp.Owner = uid;
                        addedComps.Add(comp);
                        addedCompTypes.Add(comp.GetType());
                    }
                    else if (compChange.LastModifiedTick <= lastApplied && lastApplied != GameTick.Zero)
                        continue;

                    _compStateWork[compChange.NetID] = (comp, compChange.State, null);
                }

                // To avoid shuffling the archetype we'll set the component range up-front.
                if (addedComps.Count > 0)
                {
                    _entityManager.AddComponentRange(uid, addedCompTypes);

                    foreach (var comp in addedComps)
                    {
                        comp.Owner = uid;
                        _entityManager.AddComponent(uid, comp, meta);
                    }
                }
            }

            if (nextState != null)
            {
                foreach (var compState in nextState.ComponentChanges.Span)
                {
                    if (compState.LastModifiedTick != toTick + 1)
                        continue;

                    if (!meta.NetComponents.TryGetValue(compState.NetID, out var comp))
                    {
                        // The component can be null here due to interp, because the NEXT state will have a new
                        // component, but the component does not yet exist.
                        continue;
                    }

                    ref var state =
                        ref CollectionsMarshal.GetValueRefOrAddDefault(_compStateWork, compState.NetID, out var exists);

                    if (exists)
                        state = (comp, state.curState, compState.State);
                    else
                        state = (comp, null, compState.State);
                }
            }

            // If we have a NetEntity we reference come in then apply their state.
            if (_pendingReapplyNetStates.TryGetValue(uid, out var reapplyTypes))
            {
                var lastState = _processor.GetLastServerStates(netEntity);

                foreach (var type in reapplyTypes)
                {
                    var compRef = _compFactory.GetRegistration(type);
                    var netId = compRef.NetID;

                    if (netId == null)
                        continue;

                    if (!meta.NetComponents.TryGetValue(netId.Value, out var comp) ||
                        !lastState.TryGetValue(netId.Value, out var lastCompState))
                    {
                        continue;
                    }

                    ref var compState =
                        ref CollectionsMarshal.GetValueRefOrAddDefault(_compStateWork, netId.Value, out var exists);

                    if (exists)
                        continue;

                    compState = (comp, lastCompState, null);
                }
            }

            foreach (var (comp, cur, next) in _compStateWork.Values)
            {
                try
                {
                    var handleState = new ComponentHandleState(cur, next);
                    bus.RaiseComponentEvent(comp, ref handleState);
                }
                catch (Exception e)
                {
#if EXCEPTION_TOLERANCE
                    _sawmill.Error($"Failed to apply comp state: entity={_entities.ToPrettyString(uid)}, comp={comp.GetType()}");
                    _runtimeLog.LogException(e, $"{nameof(ClientGameStateManager)}.{nameof(HandleEntityState)}");
#else
                    _sawmill.Error($"Failed to apply comp state: entity={_entities.ToPrettyString(uid)}, comp={comp.GetType()}");
                    throw;
#endif
                }
            }
        }

        #region Debug Commands

        private bool TryParseUid(IConsoleShell shell, string[] args, out EntityUid uid, [NotNullWhen(true)] out MetaDataComponent? meta)
        {
            if (args.Length != 1)
            {
                shell.WriteError(Loc.GetString("cmd-invalid-arg-number-error"));
                uid = EntityUid.Invalid;
                meta = null;
                return false;
            }

            if (!EntityUid.TryParse(args[0], "-1", out uid))
            {
                shell.WriteError(Loc.GetString("cmd-parse-failure-uid", ("arg", args[0])));
                meta = null;
                return false;
            }

            if (!_entities.TryGetComponent(uid, out meta))
            {
                shell.WriteError(Loc.GetString("cmd-parse-failure-entity-exist", ("arg", args[0])));
                return false;
            }

            return true;
        }

        /// <summary>
        ///     Reset an entity to the most recently received server state. This will also reset entities that have been detached to null-space.
        /// </summary>
        private void ResetEntCommand(IConsoleShell shell, string argStr, string[] args)
        {
            if (!TryParseUid(shell, args, out var uid, out var meta))
                return;

            using var _ = _timing.StartStateApplicationArea();
            ResetEnt(uid, meta, false);
        }

        /// <summary>
        ///     Detach an entity to null-space, as if it had left PVS range.
        /// </summary>
        private void DetachEntCommand(IConsoleShell shell, string argStr, string[] args)
        {
            if (!TryParseUid(shell, args, out var uid, out var meta))
                return;

            if ((meta.Flags & MetaDataFlags.Detached) != 0)
                return;

            using var _ = _timing.StartStateApplicationArea();

            meta.Flags |= MetaDataFlags.Detached;

            var containerSys = _entities.EntitySysManager.GetEntitySystem<ContainerSystem>();

            var xform = _entities.GetComponent<TransformComponent>(uid);
            if (xform.ParentUid.IsValid())
            {
                BaseContainer? container = null;
                if ((meta.Flags & MetaDataFlags.InContainer) != 0 &&
                    _entities.TryGetComponent(xform.ParentUid, out MetaDataComponent? containerMeta) &&
                    (containerMeta.Flags & MetaDataFlags.Detached) == 0)
                {
                    containerSys.TryGetContainingContainer(xform.ParentUid, uid, out container, null, true);
                }

                _entities.EntitySysManager.GetEntitySystem<TransformSystem>().DetachParentToNull(uid, xform);

                if (container != null)
                    containerSys.AddExpectedEntity(_entities.GetNetEntity(uid), container);
            }
        }

        /// <summary>
        ///     Deletes an entity. Unlike the normal delete command, this is CLIENT-SIDE.
        /// </summary>
        /// <remarks>
        ///     Unless the entity is a client-side entity, this will likely cause errors.
        /// </remarks>
        private void LocalDeleteEntCommand(IConsoleShell shell, string argStr, string[] args)
        {
            if (!TryParseUid(shell, args, out var uid, out var meta))
                return;

            // If this is not a client-side entity, it also needs to be removed from the full-server state dictionary to
            // avoid errors. This has to be done recursively for all children.
            void _recursiveRemoveState(NetEntity netEntity, TransformComponent xform, EntityQuery<MetaDataComponent> metaQuery, EntityQuery<TransformComponent> xformQuery)
            {
                _processor._lastStateFullRep.Remove(netEntity);
                foreach (var child in xform.ChildEntities)
                {
                    if (xformQuery.TryGetComponent(child, out var childXform) &&
                        metaQuery.TryGetComponent(child, out var childMeta))
                    {
                        _recursiveRemoveState(childMeta.NetEntity, childXform, metaQuery, xformQuery);
                    }
                }
            }

            if (!_entities.IsClientSide(uid) && _entities.TryGetComponent(uid, out TransformComponent? xform))
                _recursiveRemoveState(meta.NetEntity, xform, _entities.GetEntityQuery<MetaDataComponent>(), _entities.GetEntityQuery<TransformComponent>());

            // Set ApplyingState to true to avoid logging errors about predicting the deletion of networked entities.
            using (_timing.StartStateApplicationArea())
            {
                _entities.DeleteEntity(uid);
            }
        }

        /// <summary>
        ///     Resets all entities to the most recently received server state. This only impacts entities that have not been detached to null-space.
        /// </summary>
        private void ResetAllEnts(IConsoleShell shell, string argStr, string[] args)
        {
            using var _ = _timing.StartStateApplicationArea();

            var query = _entityManager.AllEntityQueryEnumerator<MetaDataComponent>();

            while (query.MoveNext(out var uid, out var meta))
            {
                ResetEnt(uid, meta);
            }
        }

        /// <summary>
        ///     Reset a given entity to the most recent server state.
        /// </summary>
        private void ResetEnt(EntityUid uid, MetaDataComponent meta, bool skipDetached = true)
        {
            if (skipDetached && (meta.Flags & MetaDataFlags.Detached) != 0)
                return;

            meta.Flags &= ~MetaDataFlags.Detached;

            if (!_processor.TryGetLastServerStates(meta.NetEntity, out var lastState))
                return;

            foreach (var (id, state) in lastState)
            {
                if (!meta.NetComponents.TryGetValue(id, out var comp))
                {
                    comp = _compFactory.GetComponent(id);
                    comp.Owner = uid;
                    _entityManager.AddComponent(uid, comp, meta);
                }

                var handleState = new ComponentHandleState(state, null);
                _entityManager.EventBus.RaiseComponentEvent(comp, ref handleState);
            }

            // ensure we don't have any extra components
            _toRemove.Clear();

            foreach (var (id, comp) in meta.NetComponents)
            {
                if (comp.NetSyncEnabled && !lastState.ContainsKey(id))
                    _toRemove.Add(comp);
            }

            foreach (var comp in _toRemove)
            {
                _entities.RemoveComponent(uid, comp);
            }
        }
        #endregion

        public bool IsQueuedForDetach(NetEntity entity)
            => _processor.IsQueuedForDetach(entity);

        void IPostInjectInit.PostInject()
        {
            _sawmill = _logMan.GetSawmill(CVars.NetPredict.Name);
        }
    }

    public sealed class GameStateAppliedArgs : EventArgs
    {
        public GameState AppliedState { get; }
        public readonly List<NetEntity> Detached;

        public GameStateAppliedArgs(GameState appliedState, List<NetEntity> detached)
        {
            AppliedState = appliedState;
            Detached = detached;
        }
    }

    public sealed class MissingMetadataException : Exception
    {
        public readonly NetEntity NetEntity;

        public MissingMetadataException(NetEntity netEntity)
            : base($"Server state is missing the metadata component for a new entity: {netEntity}.")
        {
            NetEntity = netEntity;
        }
    }
}<|MERGE_RESOLUTION|>--- conflicted
+++ resolved
@@ -4,12 +4,9 @@
 using System.Collections.Generic;
 using System.Diagnostics.CodeAnalysis;
 using System.Linq;
-<<<<<<< HEAD
+using System.Runtime.InteropServices;
 using Arch.Core;
 using Collections.Pooled;
-=======
-using System.Runtime.InteropServices;
->>>>>>> 54529fdb
 using JetBrains.Annotations;
 using Microsoft.Extensions.ObjectPool;
 using Robust.Client.GameObjects;
@@ -813,11 +810,7 @@
                 state = (meta.NetEntity, meta, false, GameTick.Zero, null, null);
             }
 
-<<<<<<< HEAD
-            using var queuedBroadphaseUpdates = new PooledList<(EntityUid, TransformComponent)>(enteringPvs);
-=======
             _queuedBroadphaseUpdates.Clear();
->>>>>>> 54529fdb
 
             // Apply entity states.
             using (_prof.Group("Apply States"))
@@ -904,10 +897,6 @@
             // Construct hashset for set.Contains() checks.
             _stateEnts.Clear();
             var entityStates = state.EntityStates.Span;
-<<<<<<< HEAD
-            using var stateEnts = new PooledSet<NetEntity>();
-=======
->>>>>>> 54529fdb
             foreach (var entState in entityStates)
             {
                 _stateEnts.Add(entState.NetEntity);
@@ -916,11 +905,7 @@
             var xforms = _entities.GetEntityQuery<TransformComponent>();
             var xformSys = _entitySystemManager.GetEntitySystem<SharedTransformSystem>();
 
-<<<<<<< HEAD
-            using var toDelete = new PooledList<EntityUid>(Math.Max(64, _entities.EntityCount - stateEnts.Count));
-=======
             _toDelete.Clear();
->>>>>>> 54529fdb
 
             // Client side entities won't need the transform, but that should always be a tiny minority of entities
             var metaQuery = _entityManager.AllEntityQueryEnumerator<MetaDataComponent, TransformComponent>();
@@ -1181,30 +1166,19 @@
             // First remove any deleted components
             if (curState?.NetComponents != null)
             {
-<<<<<<< HEAD
-                RemQueue<Component> toRemove = new();
+                _toRemove.Clear();
                 using var compTypes = new PooledList<ComponentType>();
-=======
-                _toRemove.Clear();
->>>>>>> 54529fdb
 
                 foreach (var (id, comp) in meta.NetComponents)
                 {
                     if (comp.NetSyncEnabled && !curState.NetComponents.Contains(id))
-<<<<<<< HEAD
-                    {
-                        toRemove.Add(comp);
+                    {
+                        _toRemove.Add(comp);
                         compTypes.Add(comp.GetType());
                     }
                 }
 
-                if (toRemove.Count > 0)
-=======
-                        _toRemove.Add(comp);
-                }
-
-                foreach (var comp in _toRemove)
->>>>>>> 54529fdb
+                if (_toRemove.Count > 0)
                 {
                     foreach (var comp in toRemove)
                     {
