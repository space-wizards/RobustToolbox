// Copyright (c) 2017 Kastellanos Nikolaos

/* Original source Farseer Physics Engine:
 * Copyright (c) 2014 Ian Qvist, http://farseerphysics.codeplex.com
 * Microsoft Permissive License (Ms-PL) v1.1
 */

/*
* Farseer Physics Engine:
* Copyright (c) 2012 Ian Qvist
*
* Original source Box2D:
* Copyright (c) 2006-2011 Erin Catto http://www.box2d.org
*
* This software is provided 'as-is', without any express or implied
* warranty.  In no event will the authors be held liable for any damages
* arising from the use of this software.
* Permission is granted to anyone to use this software for any purpose,
* including commercial applications, and to alter it and redistribute it
* freely, subject to the following restrictions:
* 1. The origin of this software must not be misrepresented; you must not
* claim that you wrote the original software. If you use this software
* in a product, an acknowledgment in the product documentation would be
* appreciated but is not required.
* 2. Altered source versions must be plainly marked as such, and must not be
* misrepresented as being the original software.
* 3. This notice may not be removed or altered from any source distribution.
*/

using System;
using System.Collections.Generic;
using System.Linq;
using Robust.Shared.GameObjects;
using Robust.Shared.IoC;
using Robust.Shared.Map;
using Robust.Shared.Maths;
using Robust.Shared.Physics.Collision;
using Robust.Shared.Physics.Collision.Shapes;
using Robust.Shared.Utility;

namespace Robust.Shared.Physics.Dynamics.Contacts
{
    public class Contact : IEquatable<Contact>
    {
        [Dependency] private readonly ICollisionManager _collisionManager = default!;
#if DEBUG
        private SharedDebugPhysicsSystem _debugPhysics = default!;
#endif

        public ContactEdge NodeA = new();
        public ContactEdge NodeB = new();

        /// <summary>
        ///     Get the next world contact.
        /// </summary>
        public Contact? Next { get; internal set; }

        /// <summary>
        ///     Get the previous world contact.
        /// </summary>
        public Contact? Prev { get; internal set; }

        public Fixture? FixtureA;
        public Fixture? FixtureB;

        public Manifold Manifold;

        private ContactType _type;

        // TODO: Jesus we should really have a test for this
        /// <summary>
        ///     Ordering is under <see cref="ShapeType"/>
        ///     uses enum to work out which collision evaluation to use.
        /// </summary>
        private static ContactType[,] _registers = {
                                                           {
                                                               // Circle register
                                                               ContactType.Circle,
                                                               ContactType.EdgeAndCircle,
                                                               ContactType.PolygonAndCircle,
                                                               ContactType.ChainAndCircle,
                                                               ContactType.AabbAndCircle,
                                                               ContactType.RectAndCircle,
                                                           },
                                                           {
                                                               // Edge register
                                                               ContactType.EdgeAndCircle,
                                                               ContactType.NotSupported, // Edge
                                                               ContactType.EdgeAndPolygon,
                                                               ContactType.NotSupported, // Chain
                                                               ContactType.NotSupported, // Aabb
                                                               ContactType.NotSupported, // Rect
                                                           },
                                                           {
                                                               // Polygon register
                                                               ContactType.PolygonAndCircle,
                                                               ContactType.EdgeAndPolygon,
                                                               ContactType.Polygon,
                                                               ContactType.ChainAndPolygon,
                                                               ContactType.AabbAndPolygon,
                                                               ContactType.RectAndPolygon,
                                                           },
                                                           {
                                                               // Chain register
                                                               ContactType.ChainAndCircle,
                                                               ContactType.NotSupported, // Edge
                                                               ContactType.ChainAndPolygon,
                                                               ContactType.NotSupported, // Chain
                                                               ContactType.NotSupported, // Aabb - TODO Just cast to poly
                                                               ContactType.NotSupported, // Rect - TODO Just cast to poly
                                                           },
                                                           {
                                                               // Aabb register
                                                               ContactType.AabbAndCircle,
                                                               ContactType.NotSupported, // Edge - TODO Just cast to poly
                                                               ContactType.AabbAndPolygon,
                                                               ContactType.NotSupported, // Chain - TODO Just cast to poly
                                                               ContactType.Aabb,
                                                               ContactType.AabbAndRect,
                                                           },
                                                           {
                                                               // Rectangle register
                                                               ContactType.RectAndCircle,
                                                               ContactType.NotSupported, // Edge - TODO Just cast to poly
                                                               ContactType.RectAndPolygon,
                                                               ContactType.NotSupported, // Chain - TODO Just cast to poly
                                                               ContactType.AabbAndRect,
                                                               ContactType.Rect,
                                                           }
                                                       };

        /// <summary>
        ///     Has this contact already been added to an island?
        /// </summary>
        public bool IslandFlag { get; set; }

        public bool FilterFlag { get; set; }

        /// <summary>
        ///     Determines whether the contact is touching.
        /// </summary>
        public bool IsTouching { get; internal set; }

        /// Enable/disable this contact. This can be used inside the pre-solve
        /// contact listener. The contact is only disabled for the current
        /// time step (or sub-step in continuous collisions).
        public bool Enabled { get; set; }

        /// <summary>
        ///     Get the child primitive index for fixture A.
        /// </summary>
        public int ChildIndexA { get; internal set; }

        /// <summary>
        ///     Get the child primitive index for fixture B.
        /// </summary>
        public int ChildIndexB { get; internal set; }

        /// <summary>
        ///     The mixed friction of the 2 fixtures.
        /// </summary>
        public float Friction { get; set; }

        /// <summary>
        ///     The mixed restitution of the 2 fixtures.
        /// </summary>
        public float Restitution { get; set; }

        /// <summary>
        ///     Used for conveyor belt behavior in m/s.
        /// </summary>
        public float TangentSpeed { get; set; }

        public Contact(Fixture? fixtureA, int indexA, Fixture? fixtureB, int indexB)
        {
            IoCManager.InjectDependencies(this);
#if DEBUG
            _debugPhysics = EntitySystem.Get<SharedDebugPhysicsSystem>();
#endif
            Reset(fixtureA, indexA, fixtureB, indexB);
        }

        /// <summary>
        ///     Gets a new contact to use, using the contact pool if relevant.
        /// </summary>
        internal static Contact Create(ContactManager contactManager, Fixture fixtureA, int indexA, Fixture fixtureB, int indexB)
        {
            var type1 = fixtureA.Shape.ShapeType;
            var type2 = fixtureB.Shape.ShapeType;

            DebugTools.Assert(ShapeType.Unknown < type1 && type1 < ShapeType.TypeCount);
            DebugTools.Assert(ShapeType.Unknown < type2 && type2 < ShapeType.TypeCount);

            // Pull out a spare contact object
            contactManager.ContactPoolList.TryPop(out var contact);

            // Edge+Polygon is non-symmetrical due to the way Erin handles collision type registration.
            if ((type1 >= type2 || (type1 == ShapeType.Edge && type2 == ShapeType.Polygon)) && !(type2 == ShapeType.Edge && type1 == ShapeType.Polygon))
            {
                if (contact == null)
                    contact = new Contact(fixtureA, indexA, fixtureB, indexB);
                else
                    contact.Reset(fixtureA, indexA, fixtureB, indexB);
            }
            else
            {
                if (contact == null)
                    contact = new Contact(fixtureB, indexB, fixtureA, indexA);
                else
                    contact.Reset(fixtureB, indexB, fixtureA, indexA);
            }

            contact._type = _registers[(int)type1, (int)type2];

            return contact;
        }

        public void ResetRestitution()
        {
            Restitution = MathF.Max(FixtureA?.Restitution ?? 0.0f, FixtureB?.Restitution ?? 0.0f);
        }

        public void ResetFriction()
        {
            Friction = MathF.Sqrt(FixtureA?.Friction ?? 0.0f * FixtureB?.Friction ?? 0.0f);
        }

        private void Reset(Fixture? fixtureA, int indexA, Fixture? fixtureB, int indexB)
        {
            Enabled = true;
            IsTouching = false;
            IslandFlag = false;
            FilterFlag = false;
            // TOIFlag = false;

            FixtureA = fixtureA;
            FixtureB = fixtureB;

            ChildIndexA = indexA;
            ChildIndexB = indexB;

            Manifold.PointCount = 0;

            Next = null;
            Prev = null;

            NodeA.Contact = null;
            NodeA.Previous = null;
            NodeA.Next = null;
            NodeA.Other = null;

            NodeB.Contact = null;
            NodeB.Previous = null;
            NodeB.Next = null;
            NodeB.Other = null;

            // _toiCount = 0;

            //FPE: We only set the friction and restitution if we are not destroying the contact
            if (FixtureA != null && FixtureB != null)
            {
                Friction = MathF.Sqrt(FixtureA.Friction * FixtureB.Friction);
                Restitution = MathF.Max(FixtureA.Restitution, FixtureB.Restitution);
            }

            TangentSpeed = 0;
        }

        /// <summary>
        /// Gets the world manifold.
        /// </summary>
        public void GetWorldManifold(IPhysicsManager physicsManager, out Vector2 normal, Span<Vector2> points)
        {
            PhysicsComponent bodyA = FixtureA?.Body!;
            PhysicsComponent bodyB = FixtureB?.Body!;
            IPhysShape shapeA = FixtureA?.Shape!;
            IPhysShape shapeB = FixtureB?.Shape!;
            var bodyATransform = physicsManager.GetTransform(bodyA);
            var bodyBTransform = physicsManager.GetTransform(bodyB);

            ContactSolver.InitializeManifold(ref Manifold, bodyATransform, bodyBTransform, shapeA.Radius, shapeB.Radius, out normal, points);
        }

        /// <summary>
        /// Update the contact manifold and touching status.
        /// Note: do not assume the fixture AABBs are overlapping or are valid.
        /// </summary>
<<<<<<< HEAD
        internal void Update(IPhysicsManager physicsManager, List<Contact> startCollisions, List<Contact> endCollisions)
=======
        internal void Update(List<Contact> startCollisions, List<Contact> endCollisions)
>>>>>>> c4b124f4
        {
            PhysicsComponent bodyA = FixtureA!.Body;
            PhysicsComponent bodyB = FixtureB!.Body;

            var oldManifold = Manifold;

            // Re-enable this contact.
            Enabled = true;

            bool touching;
            var wasTouching = IsTouching;

            var sensor = !(FixtureA.Hard && FixtureB.Hard);

            var bodyATransform = physicsManager.GetTransform(bodyA);
            var bodyBTransform = physicsManager.GetTransform(bodyB);

            // Is this contact a sensor?
            if (sensor)
            {
                IPhysShape shapeA = FixtureA.Shape;
                IPhysShape shapeB = FixtureB.Shape;
                touching = _collisionManager.TestOverlap(shapeA, ChildIndexA, shapeB, ChildIndexB, bodyATransform, bodyBTransform);

                // Sensors don't generate manifolds.
                Manifold.PointCount = 0;
            }
            else
            {
                Evaluate(ref Manifold, bodyATransform, bodyBTransform);
                touching = Manifold.PointCount > 0;

                // Match old contact ids to new contact ids and copy the
                // stored impulses to warm start the solver.
                for (int i = 0; i < Manifold.PointCount; ++i)
                {
                    var mp2 = Manifold.Points[i];
                    mp2.NormalImpulse = 0.0f;
                    mp2.TangentImpulse = 0.0f;
                    var id2 = mp2.Id;

                    for (var j = 0; j < oldManifold.PointCount; ++j)
                    {
                        var mp1 = oldManifold.Points[j];

                        if (mp1.Id.Key == id2.Key)
                        {
                            mp2.NormalImpulse = mp1.NormalImpulse;
                            mp2.TangentImpulse = mp1.TangentImpulse;
                            break;
                        }
                    }

                    Manifold.Points[i] = mp2;
                }

                if (touching != wasTouching)
                {
                    bodyA.Awake = true;
                    bodyB.Awake = true;
                }
            }

            IsTouching = touching;

            if (!wasTouching)
            {
                if (touching)
                {
                    startCollisions.Add(this);
                }
            }
            else
            {
                if (!touching)
                {
                    endCollisions.Add(this);
                }
            }

            if (sensor)
                return;

#if DEBUG
            _debugPhysics.HandlePreSolve(this, oldManifold);
#endif
        }

        /// <summary>
        ///     Evaluate this contact with your own manifold and transforms.
        /// </summary>
        /// <param name="manifold">The manifold.</param>
        /// <param name="transformA">The first transform.</param>
        /// <param name="transformB">The second transform.</param>
        private void Evaluate(ref Manifold manifold, in Transform transformA, in Transform transformB)
        {
            // This is expensive and shitcodey, see below.
            switch (_type)
            {
                // TODO: Need a unit test for these.
                case ContactType.Polygon:
                    _collisionManager.CollidePolygons(ref manifold, (PolygonShape) FixtureA!.Shape, transformA, (PolygonShape) FixtureB!.Shape, transformB);
                    break;
                case ContactType.PolygonAndCircle:
                    _collisionManager.CollidePolygonAndCircle(ref manifold, (PolygonShape) FixtureA!.Shape, transformA, (PhysShapeCircle) FixtureB!.Shape, transformB);
                    break;
                case ContactType.EdgeAndCircle:
                    _collisionManager.CollideEdgeAndCircle(ref manifold, (EdgeShape) FixtureA!.Shape, transformA, (PhysShapeCircle) FixtureB!.Shape, transformB);
                    break;
                case ContactType.EdgeAndPolygon:
                    _collisionManager.CollideEdgeAndPolygon(ref manifold, (EdgeShape) FixtureA!.Shape, transformA, (PolygonShape) FixtureB!.Shape, transformB);
                    break;
                case ContactType.ChainAndCircle:
                    throw new NotImplementedException();
                    /*
                    ChainShape chain = (ChainShape)FixtureA.Shape;
                    chain.GetChildEdge(_edge, ChildIndexA);
                    Collision.CollisionManager.CollideEdgeAndCircle(ref manifold, _edge, ref transformA, (CircleShape)FixtureB.Shape, ref transformB);
                    */
                case ContactType.ChainAndPolygon:
                    throw new NotImplementedException();
                    /*
                    ChainShape loop2 = (ChainShape)FixtureA.Shape;
                    loop2.GetChildEdge(_edge, ChildIndexA);
                    Collision.CollisionManager.CollideEdgeAndPolygon(ref manifold, _edge, ref transformA, (PolygonShape)FixtureB.Shape, ref transformB);
                    */
                case ContactType.Circle:
                    _collisionManager.CollideCircles(ref manifold, (PhysShapeCircle) FixtureA!.Shape, in transformA, (PhysShapeCircle) FixtureB!.Shape, in transformB);
                    break;
                // Custom ones
                // This is kind of shitcodey and originally I just had the poly version but if we get an AABB -> whatever version directly you'll get good optimisations over a cast.
                case ContactType.Aabb:
                    _collisionManager.CollideAabbs(ref manifold, (PhysShapeAabb) FixtureA!.Shape, transformA, (PhysShapeAabb) FixtureB!.Shape, transformB);
                    break;
                case ContactType.AabbAndCircle:
                    _collisionManager.CollideAabbAndCircle(ref manifold, (PhysShapeAabb) FixtureA!.Shape, transformA, (PhysShapeCircle) FixtureB!.Shape, transformB);
                    break;
                case ContactType.AabbAndPolygon:
                    _collisionManager.CollideAabbAndPolygon(ref manifold, (PhysShapeAabb) FixtureA!.Shape, transformA, (PolygonShape) FixtureB!.Shape, transformB);
                    break;
                case ContactType.AabbAndRect:
                    _collisionManager.CollideAabbAndRect(ref manifold, (PhysShapeAabb) FixtureA!.Shape, transformA, (PhysShapeRect) FixtureB!.Shape, transformB);
                    break;
                case ContactType.Rect:
                    _collisionManager.CollideRects(ref manifold, (PhysShapeRect) FixtureA!.Shape, transformA, (PhysShapeRect) FixtureB!.Shape, transformB);
                    break;
                case ContactType.RectAndCircle:
                    _collisionManager.CollideRectAndCircle(ref manifold, (PhysShapeRect) FixtureA!.Shape, transformA, (PhysShapeCircle) FixtureB!.Shape, transformB);
                    break;
                case ContactType.RectAndPolygon:
                    _collisionManager.CollideRectAndPolygon(ref manifold, (PhysShapeRect) FixtureA!.Shape, transformA, (PolygonShape) FixtureB!.Shape, transformB);
                    break;
                default:
                    throw new ArgumentOutOfRangeException($"Collision between {FixtureA!.Shape.GetType()} and {FixtureB!.Shape.GetType()} not supported");
            }
        }

        internal void Destroy()
        {
            if (Manifold.PointCount > 0 && FixtureA?.Hard == true && FixtureB?.Hard == true)
            {
                FixtureA.Body.Awake = true;
                FixtureB.Body.Awake = true;
            }

            Reset(null, 0, null, 0);
        }

        private enum ContactType : byte
        {
            NotSupported,
            Polygon,
            PolygonAndCircle,
            Circle,
            EdgeAndPolygon,
            EdgeAndCircle,
            ChainAndPolygon,
            ChainAndCircle,
            // Custom
            Aabb,
            AabbAndPolygon,
            AabbAndCircle,
            AabbAndRect,
            Rect,
            RectAndCircle,
            RectAndPolygon,
        }

        public bool Equals(Contact? other)
        {
            if (ReferenceEquals(null, other)) return false;
            if (ReferenceEquals(this, other)) return true;
            return Equals(FixtureA, other.FixtureA) &&
                   Equals(FixtureB, other.FixtureB) &&
                   Manifold.Equals(other.Manifold) &&
                   _type == other._type &&
                   Enabled == other.Enabled &&
                   ChildIndexA == other.ChildIndexA &&
                   ChildIndexB == other.ChildIndexB &&
                   Friction.Equals(other.Friction) &&
                   Restitution.Equals(other.Restitution);
        }

        public override bool Equals(object? obj)
        {
            return ReferenceEquals(this, obj) || obj is Contact other && Equals(other);
        }

        public override int GetHashCode()
        {
            // TODO: Need to suss this out
            return HashCode.Combine(FixtureA?.Body.Owner.Uid, FixtureB?.Body.Owner.Uid);
        }
    }
}<|MERGE_RESOLUTION|>--- conflicted
+++ resolved
@@ -285,11 +285,7 @@
         /// Update the contact manifold and touching status.
         /// Note: do not assume the fixture AABBs are overlapping or are valid.
         /// </summary>
-<<<<<<< HEAD
         internal void Update(IPhysicsManager physicsManager, List<Contact> startCollisions, List<Contact> endCollisions)
-=======
-        internal void Update(List<Contact> startCollisions, List<Contact> endCollisions)
->>>>>>> c4b124f4
         {
             PhysicsComponent bodyA = FixtureA!.Body;
             PhysicsComponent bodyB = FixtureB!.Body;
