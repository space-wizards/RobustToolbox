﻿<?xml version="1.0" encoding="utf-8"?>
<Project DefaultTargets="Build" xmlns="http://schemas.microsoft.com/developer/msbuild/2003" ToolsVersion="12.0">
  <Import Project="..\MSBuild\SS14.Properties.targets" />
  <PropertyGroup>
    <ProjectType>Local</ProjectType>
    <ProjectGuid>{302B877E-0000-0000-0000-000000000000}</ProjectGuid>
    <Configuration Condition=" '$(Configuration)' == '' ">Debug</Configuration>
    <AssemblyKeyContainerName>
    </AssemblyKeyContainerName>
    <AssemblyName>SS14.Client.Graphics</AssemblyName>
    <DefaultClientScript>JScript</DefaultClientScript>
    <DefaultHTMLPageLayout>Grid</DefaultHTMLPageLayout>
    <DefaultTargetSchema>IE50</DefaultTargetSchema>
    <TargetFrameworkVersion>v4.5.1</TargetFrameworkVersion>
    <OutputType>Library</OutputType>
    <AppDesignerFolder>
    </AppDesignerFolder>
    <RootNamespace>SS14.Client.Graphics</RootNamespace>
    <StartArguments>
    </StartArguments>
    <FileUpgradeFlags>
    </FileUpgradeFlags>
    <Platform Condition=" '$(Platform)' == '' ">x86</Platform>
    <TargetFrameworkProfile />
    <AllowedReferenceRelatedFileExtensions>.pdb;.dll.config</AllowedReferenceRelatedFileExtensions>
  </PropertyGroup>
  <PropertyGroup Condition=" '$(Configuration)|$(Platform)' == 'Debug|x86' ">
    <AllowUnsafeBlocks>true</AllowUnsafeBlocks>
    <BaseAddress>285212672</BaseAddress>
    <ConfigurationOverrideFile>
    </ConfigurationOverrideFile>
    <DefineConstants>TRACE;DEBUG</DefineConstants>
    <DebugSymbols>True</DebugSymbols>
    <FileAlignment>4096</FileAlignment>
    <Optimize>false</Optimize>
    <OutputPath>$(SolutionDir)bin\Graphics\</OutputPath>
    <RegisterForComInterop>False</RegisterForComInterop>
    <RemoveIntegerChecks>False</RemoveIntegerChecks>
    <WarningLevel>4</WarningLevel>
    <PlatformTarget>x86</PlatformTarget>
    <Prefer32Bit>false</Prefer32Bit>
  </PropertyGroup>
  <PropertyGroup Condition=" '$(Configuration)|$(Platform)' == 'Release|x86' ">
    <AllowUnsafeBlocks>False</AllowUnsafeBlocks>
    <BaseAddress>285212672</BaseAddress>
    <ConfigurationOverrideFile>
    </ConfigurationOverrideFile>
    <DefineConstants>TRACE;RELEASE</DefineConstants>
    <FileAlignment>4096</FileAlignment>
    <Optimize>True</Optimize>
    <OutputPath>$(SolutionDir)bin\Graphics\</OutputPath>
    <RegisterForComInterop>False</RegisterForComInterop>
    <RemoveIntegerChecks>False</RemoveIntegerChecks>
    <WarningLevel>4</WarningLevel>
    <PlatformTarget>x86</PlatformTarget>
    <Prefer32Bit>false</Prefer32Bit>
    <AllowedReferenceRelatedFileExtensions>.dll.config</AllowedReferenceRelatedFileExtensions>
  </PropertyGroup>
  <ItemGroup>
    <Reference Include="Microsoft.CSharp">
      <Name>Microsoft.CSharp</Name>
    </Reference>
    <Reference Include="OpenTK, Version=3.0.0.0, Culture=neutral, PublicKeyToken=bad199fe84eb3df4, processorArchitecture=MSIL">
      <HintPath>$(SolutionDir)packages\OpenTK.3.0.0-pre\lib\net20\OpenTK.dll</HintPath>
    </Reference>
    <Reference Include="System" />
    <Reference Include="System.Drawing" />
  </ItemGroup>
  <ItemGroup>
    <Compile Include="CluwneLib.cs">
      <SubType>Code</SubType>
    </Compile>
    <Compile Include="Collection\AnimationCollection.cs" />
    <Compile Include="Collection\BaseCollection.cs">
      <SubType>Code</SubType>
    </Compile>
    <Compile Include="Debug.cs" />
    <Compile Include="Enums\GraphicsEnums.cs">
      <SubType>Code</SubType>
    </Compile>
<<<<<<< HEAD
    <Compile Include="Render\GraphicsContext.cs" />
=======
    <Compile Include="Lighting\ILight.cs" />
    <Compile Include="Lighting\ILightArea.cs" />
    <Compile Include="Lighting\ILightManager.cs" />
    <Compile Include="Lighting\LightArea.cs" />
    <Compile Include="Lighting\LightManager.cs" />
    <Compile Include="Lighting\LightMode.cs" />
    <Compile Include="Lighting\Light.cs" />
    <Compile Include="Lighting\ShadowMapResolver.cs" />
    <Compile Include="Lighting\ShadowmapSize.cs" />
>>>>>>> e1bc28d0
    <Compile Include="Shader\TechniqueList.cs" />
    <Compile Include="Sprite\AnimationInfo.cs" />
    <Compile Include="Sprite\SpriteInfo.cs" />
    <Compile Include="States\AnimationState.cs" />
    <Compile Include="texture\TextureCache.cs">
      <SubType>Code</SubType>
    </Compile>
    <Compile Include="Properties\AssemblyInfo.cs">
      <SubType>Code</SubType>
    </Compile>
    <Compile Include="Render\CluwneWindow.cs">
      <SubType>Code</SubType>
    </Compile>
    <Compile Include="Render\RenderImage.cs">
      <SubType>Code</SubType>
    </Compile>
    <Compile Include="Shader\GLSLShader.cs">
      <SubType>Code</SubType>
    </Compile>
    <Compile Include="Sprite\SpriteBatch.cs">
      <SubType>Code</SubType>
    </Compile>
    <Compile Include="Sprite\CluwneSprite.cs">
      <SubType>Code</SubType>
    </Compile>
    <Compile Include="Sprite\TextSprite.cs">
      <SubType>Code</SubType>
    </Compile>
    <Compile Include="VertexData\VertexField.cs">
      <SubType>Code</SubType>
    </Compile>
    <Compile Include="VertexData\VertexType.cs">
      <SubType>Code</SubType>
    </Compile>
    <Compile Include="VertexData\VertexTypeList.cs">
      <SubType>Code</SubType>
    </Compile>
    <Compile Include="Settings\VideoSettings.cs" />
    <Compile Include="View\Camera.cs" />
    <Compile Include="View\Viewport.cs">
      <SubType>Code</SubType>
    </Compile>
    <Compile Include="Utility\SfmlExt.cs" />
    <Compile Include="Utility\SfmlCompatibility.cs" />
  </ItemGroup>
  <ItemGroup>
    <ProjectReference Include="..\SFML\src\Graphics\sfml-graphics.csproj">
      <Project>{46786269-57b9-48e7-aa4f-8f4d84609fe6}</Project>
      <Name>sfml-graphics</Name>
    </ProjectReference>
    <ProjectReference Include="..\SFML\src\System\sfml-system.csproj">
      <Project>{31d24303-f6a9-4d53-bb03-a73edcb3186d}</Project>
      <Name>sfml-system</Name>
    </ProjectReference>
    <ProjectReference Include="..\SFML\src\Window\sfml-window.csproj">
      <Project>{d17de83d-a592-461f-8af2-53f9e22e1d0f}</Project>
      <Name>sfml-window</Name>
    </ProjectReference>
    <ProjectReference Include="..\SS14.Shared\SS14.Shared.csproj">
      <Project>{0529f740-0000-0000-0000-000000000000}</Project>
      <Name>SS14.Shared</Name>
    </ProjectReference>
  </ItemGroup>
  <ItemGroup>
    <None Include="app.config" />
    <Content Include="$(SolutionDir)packages\OpenTK.3.0.0-pre\content\OpenTK.dll.config">
      <CopyToOutputDirectory>PreserveNewest</CopyToOutputDirectory>
    </Content>
    <None Include="packages.config" />
  </ItemGroup>
  <ItemGroup />
  <Import Project="$(MSBuildBinPath)\Microsoft.CSharp.targets" />
  <PropertyGroup>
    <PreBuildEvent>
    </PreBuildEvent>
    <PostBuildEvent>
    </PostBuildEvent>
  </PropertyGroup>
</Project><|MERGE_RESOLUTION|>--- conflicted
+++ resolved
@@ -78,9 +78,7 @@
     <Compile Include="Enums\GraphicsEnums.cs">
       <SubType>Code</SubType>
     </Compile>
-<<<<<<< HEAD
     <Compile Include="Render\GraphicsContext.cs" />
-=======
     <Compile Include="Lighting\ILight.cs" />
     <Compile Include="Lighting\ILightArea.cs" />
     <Compile Include="Lighting\ILightManager.cs" />
@@ -90,7 +88,6 @@
     <Compile Include="Lighting\Light.cs" />
     <Compile Include="Lighting\ShadowMapResolver.cs" />
     <Compile Include="Lighting\ShadowmapSize.cs" />
->>>>>>> e1bc28d0
     <Compile Include="Shader\TechniqueList.cs" />
     <Compile Include="Sprite\AnimationInfo.cs" />
     <Compile Include="Sprite\SpriteInfo.cs" />
