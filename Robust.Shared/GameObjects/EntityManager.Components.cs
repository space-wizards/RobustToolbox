--- conflicted
+++ resolved
@@ -598,13 +598,8 @@
             }
 
             // TODO if terminating the entity, maybe defer this?
-            // _entCompIndex.Remove(uid) gets called later on anyways.
-<<<<<<< HEAD
 
             ComponentDeleted?.Invoke(new DeletedComponentEventArgs(new ComponentEventArgs(component, entityUid), terminating));
-=======
-            _entCompIndex.Remove(entityUid, component);
->>>>>>> 5e1d80be
         }
 
         /// <inheritdoc />
