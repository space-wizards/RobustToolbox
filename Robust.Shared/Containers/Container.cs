using System;
using System.Collections.Generic;
using JetBrains.Annotations;
using Robust.Shared.GameObjects;
using Robust.Shared.IoC;
using Robust.Shared.Serialization;
using Robust.Shared.Serialization.Manager.Attributes;
using Robust.Shared.Timing;
using Robust.Shared.Utility;

namespace Robust.Shared.Containers
{
    /// <summary>
    /// Default implementation for containers,
    /// cannot be inherited. If additional logic is needed,
    /// this logic should go on the systems that are holding this container.
    /// For example, inventory containers should be modified only through an inventory component.
    /// </summary>
    [UsedImplicitly]
    [Serializable, NetSerializable]
    public sealed partial class Container : BaseContainer
    {
        /// <summary>
        /// The generic container class uses a list of entities
        /// </summary>
        [DataField("ents")]
        private List<EntityUid> _containerList = new();

<<<<<<< HEAD
        private readonly List<NetEntity> _expectedEntities = new();

        /// <inheritdoc />
        public override IReadOnlyList<EntityUid> ContainedEntities => _containerList;

        public override List<NetEntity> ExpectedEntities => _expectedEntities;

        /// <inheritdoc />
        public override string ContainerType => ClassName;

=======
        /// <inheritdoc />
        public override IReadOnlyList<EntityUid> ContainedEntities => _containerList;

>>>>>>> 77108284
        /// <inheritdoc />
        protected override void InternalInsert(EntityUid toInsert, IEntityManager entMan)
        {
            DebugTools.Assert(!_containerList.Contains(toInsert));
            _containerList.Add(toInsert);
        }

        /// <inheritdoc />
        protected override void InternalRemove(EntityUid toRemove, IEntityManager entMan)
        {
            _containerList.Remove(toRemove);
        }

        /// <inheritdoc />
        public override bool Contains(EntityUid contained)
        {
            if (!_containerList.Contains(contained))
                return false;

#if DEBUG
            if (IoCManager.Resolve<IGameTiming>().ApplyingState)
                return true;

            var entMan = IoCManager.Resolve<IEntityManager>();
            var flags = entMan.GetComponent<MetaDataComponent>(contained).Flags;
            DebugTools.Assert((flags & MetaDataFlags.InContainer) != 0, $"Entity has bad container flags. Ent: {entMan.ToPrettyString(contained)}. Container: {ID}, Owner: {entMan.ToPrettyString(Owner)}");
#endif
            return true;
        }

        /// <inheritdoc />
        protected override void InternalShutdown(IEntityManager entMan, bool isClient)
        {
            foreach (var entity in _containerList.ToArray())
            {
                if (!isClient)
                    entMan.DeleteEntity(entity);
                else if (entMan.EntityExists(entity))
                    Remove(entity, entMan, reparent: false, force: true);
            }
        }
    }
}<|MERGE_RESOLUTION|>--- conflicted
+++ resolved
@@ -26,22 +26,9 @@
         [DataField("ents")]
         private List<EntityUid> _containerList = new();
 
-<<<<<<< HEAD
-        private readonly List<NetEntity> _expectedEntities = new();
-
         /// <inheritdoc />
         public override IReadOnlyList<EntityUid> ContainedEntities => _containerList;
 
-        public override List<NetEntity> ExpectedEntities => _expectedEntities;
-
-        /// <inheritdoc />
-        public override string ContainerType => ClassName;
-
-=======
-        /// <inheritdoc />
-        public override IReadOnlyList<EntityUid> ContainedEntities => _containerList;
-
->>>>>>> 77108284
         /// <inheritdoc />
         protected override void InternalInsert(EntityUid toInsert, IEntityManager entMan)
         {
