using System;
using Prometheus;
using Robust.Shared.Configuration;
using Robust.Shared.Containers;
using Robust.Shared.GameObjects;
using Robust.Shared.GameStates;
using Robust.Shared.IoC;
using Robust.Shared.Log;
using Robust.Shared.Map;
using Robust.Shared.Map.Components;
using Robust.Shared.Physics.Collision;
using Robust.Shared.Physics.Components;
using Robust.Shared.Physics.Dynamics;
using Robust.Shared.Physics.Events;
using Robust.Shared.Threading;
using Robust.Shared.Utility;
using DependencyAttribute = Robust.Shared.IoC.DependencyAttribute;

namespace Robust.Shared.Physics.Systems
{
    public abstract partial class SharedPhysicsSystem : EntitySystem
    {
        /*
         * TODO:

         * Raycasts for non-box shapes.
         * TOI Solver (continuous collision detection)
         * Poly cutting
         * Chain shape
         */

        public static readonly Histogram TickUsageControllerBeforeSolveHistogram = Metrics.CreateHistogram("robust_entity_physics_controller_before_solve",
            "Amount of time spent running a controller's UpdateBeforeSolve", new HistogramConfiguration
            {
                LabelNames = new[] {"controller"},
                Buckets = Histogram.ExponentialBuckets(0.000_001, 1.5, 25)
            });

        public static readonly Histogram TickUsageControllerAfterSolveHistogram = Metrics.CreateHistogram("robust_entity_physics_controller_after_solve",
            "Amount of time spent running a controller's UpdateAfterSolve", new HistogramConfiguration
            {
                LabelNames = new[] {"controller"},
                Buckets = Histogram.ExponentialBuckets(0.000_001, 1.5, 25)
            });

        [Dependency] private readonly   IConfigurationManager _configManager = default!;
        [Dependency] private readonly   IManifoldManager _manifoldManager = default!;
        [Dependency] protected readonly IMapManager MapManager = default!;
        [Dependency] private readonly   IParallelManager _parallel = default!;
        [Dependency] private readonly   IPhysicsManager _physicsManager = default!;
        [Dependency] private readonly   IConfigurationManager _cfg = default!;
        [Dependency] private readonly   IDependencyCollection _deps = default!;
        [Dependency] private readonly   SharedBroadphaseSystem _broadphase = default!;
        [Dependency] private readonly   EntityLookupSystem _lookup = default!;
        [Dependency] private readonly   SharedJointSystem _joints = default!;
        [Dependency] private readonly   SharedGridTraversalSystem _traversal = default!;
        [Dependency] private readonly   SharedTransformSystem _transform = default!;
        [Dependency] private readonly   SharedDebugPhysicsSystem _debugPhysics = default!;

        private int _substeps;

        public bool MetricsEnabled { get; protected set; }

        private ISawmill _sawmill = default!;

        public override void Initialize()
        {
            base.Initialize();

            _sawmill = Logger.GetSawmill("physics");
            _sawmill.Level = LogLevel.Info;

            SubscribeLocalEvent<GridAddEvent>(OnGridAdd);
            SubscribeLocalEvent<PhysicsWakeEvent>(OnWake);
            SubscribeLocalEvent<PhysicsSleepEvent>(OnSleep);
            SubscribeLocalEvent<CollisionChangeEvent>(OnCollisionChange);
            SubscribeLocalEvent<PhysicsComponent, EntGotRemovedFromContainerMessage>(HandleContainerRemoved);
            SubscribeLocalEvent<EntParentChangedMessage>(OnParentChange);
<<<<<<< HEAD
            SubscribeLocalEvent<SharedPhysicsMapComponent, ComponentInit>(HandlePhysicsMapInit);
=======
            SubscribeLocalEvent<PhysicsMapComponent, ComponentInit>(HandlePhysicsMapInit);
            SubscribeLocalEvent<PhysicsMapComponent, ComponentRemove>(HandlePhysicsMapRemove);
>>>>>>> 68368166
            SubscribeLocalEvent<PhysicsComponent, ComponentInit>(OnPhysicsInit);
            SubscribeLocalEvent<PhysicsComponent, ComponentRemove>(OnPhysicsRemove);
            SubscribeLocalEvent<PhysicsComponent, ComponentGetState>(OnPhysicsGetState);
            SubscribeLocalEvent<PhysicsComponent, ComponentHandleState>(OnPhysicsHandleState);
            InitializeIsland();
            InitializeContacts();

            _configManager.OnValueChanged(CVars.AutoClearForces, OnAutoClearChange);
            _configManager.OnValueChanged(CVars.NetTickrate, UpdateSubsteps, true);
            _configManager.OnValueChanged(CVars.TargetMinimumTickrate, UpdateSubsteps, true);
        }

        private void OnPhysicsRemove(EntityUid uid, PhysicsComponent component, ComponentRemove args)
        {
            SetCanCollide(component, false, false);
            DebugTools.Assert(!component.Awake);
        }

        private void OnCollisionChange(ref CollisionChangeEvent ev)
        {
            var mapId = Transform(ev.Body.Owner).MapID;

            if (mapId == MapId.Nullspace)
                return;

            if (!ev.CanCollide)
            {
                DestroyContacts(ev.Body);
            }
        }

        private void HandlePhysicsMapInit(EntityUid uid, PhysicsMapComponent component, ComponentInit args)
        {
            _deps.InjectDependencies(component);
            component.Physics = this;
            component.AutoClearForces = _cfg.GetCVar(CVars.AutoClearForces);
        }

        private void OnAutoClearChange(bool value)
        {
            var enumerator = AllEntityQuery<PhysicsMapComponent>();

            while (enumerator.MoveNext(out var comp))
            {
                comp.AutoClearForces = value;
            }
        }

        private void UpdateSubsteps(int obj)
        {
            var targetMinTickrate = (float) _configManager.GetCVar(CVars.TargetMinimumTickrate);
            var serverTickrate = (float) _configManager.GetCVar(CVars.NetTickrate);
            _substeps = (int)Math.Ceiling(targetMinTickrate / serverTickrate);
        }

<<<<<<< HEAD
=======
        private void HandlePhysicsMapRemove(EntityUid uid, PhysicsMapComponent component, ComponentRemove args)
        {
            // THis entity might be getting deleted before ever having been initialized.
            if (component.ContactManager == null)
                return;

            component.ContactManager.KinematicControllerCollision -= KinematicControllerCollision;
            component.ContactManager.Shutdown();
        }

>>>>>>> 68368166
        private void OnParentChange(ref EntParentChangedMessage args)
        {
            // We do not have a directed/body subscription, because the entity changing parents may not have a physics component, but one of its children might.
            var uid = args.Entity;
            var xform = args.Transform;

            // If this entity has yet to be initialized, then we can skip this as equivalent code will get run during
            // init anyways. HOWEVER: it is possible that one of the children of this entity are already post-init, in
            // which case they still need to handle map changes. This frequently happens when clients receives a server
            // state where a known/old entity gets attached to a new, previously unknown, entity. The new entity will be
            // uninitialized but have an initialized child.
            if (xform.ChildCount == 0 && LifeStage(uid) < EntityLifeStage.Initialized)
                return;

            // Is this entity getting recursively detached after it's parent was already detached to null?
            if (args.OldMapId == MapId.Nullspace && xform.MapID == MapId.Nullspace)
                return;

            var body = CompOrNull<PhysicsComponent>(uid);

            // Handle map changes
            if (args.OldMapId != xform.MapID)
            {
                // This will also handle broadphase updating & joint clearing.
                HandleMapChange(xform, body, args.OldMapId, xform.MapID);
            }

            if (args.OldMapId != xform.MapID)
                return;

            if (body != null)
                HandleParentChangeVelocity(uid, body, ref args, xform);
        }

        /// <summary>
        ///     Recursively add/remove from awake bodies, clear joints, remove from move buffer, and update broadphase.
        /// </summary>
        private void HandleMapChange(TransformComponent xform, PhysicsComponent? body, MapId oldMapId, MapId newMapId)
        {
            var bodyQuery = GetEntityQuery<PhysicsComponent>();
            var xformQuery = GetEntityQuery<TransformComponent>();
            var jointQuery = GetEntityQuery<JointComponent>();

            TryComp(MapManager.GetMapEntityId(oldMapId), out PhysicsMapComponent? oldMap);
            TryComp(MapManager.GetMapEntityId(newMapId), out PhysicsMapComponent? newMap);

            RecursiveMapUpdate(xform, body, newMap, oldMap, bodyQuery, xformQuery, jointQuery);
        }

        /// <summary>
        ///     Recursively add/remove from awake bodies, clear joints, remove from move buffer, and update broadphase.
        /// </summary>
        private void RecursiveMapUpdate(
            TransformComponent xform,
            PhysicsComponent? body,
            PhysicsMapComponent? newMap,
            PhysicsMapComponent? oldMap,
            EntityQuery<PhysicsComponent> bodyQuery,
            EntityQuery<TransformComponent> xformQuery,
            EntityQuery<JointComponent> jointQuery)
        {
            var uid = xform.Owner;
            DebugTools.Assert(!Deleted(uid));

            // This entity may not have a body, but some of its children might:
            if (body != null)
            {
                if (body.Awake)
                {
                    oldMap?.RemoveSleepBody(body);
                    newMap?.AddAwakeBody(body);
                    DebugTools.Assert(body.Awake);
                }
                else
                    DebugTools.Assert(oldMap?.AwakeBodies.Contains(body) != true);
            }

            if (jointQuery.TryGetComponent(uid, out var joint))
                _joints.ClearJoints(uid, joint);

            var childEnumerator = xform.ChildEnumerator;
            while (childEnumerator.MoveNext(out var child))
            {
                if (xformQuery.TryGetComponent(child, out var childXform))
                {
                    bodyQuery.TryGetComponent(child, out var childBody);
                    RecursiveMapUpdate(childXform, childBody, newMap, oldMap, bodyQuery, xformQuery, jointQuery);
                }
            }
        }

        private void OnGridAdd(GridAddEvent ev)
        {
            var guid = ev.EntityUid;

            // If it's mapgrid then no physics.
            if (HasComp<MapComponent>(guid))
                return;

            var body = EnsureComp<PhysicsComponent>(guid);
            SetCanCollide(body, true);
            SetBodyType(body, BodyType.Static);
        }

        public override void Shutdown()
        {
            base.Shutdown();

            ShutdownIsland();
            _configManager.UnsubValueChanged(CVars.AutoClearForces, OnAutoClearChange);
        }

        private void OnWake(ref PhysicsWakeEvent @event)
        {
            var mapId = EntityManager.GetComponent<TransformComponent>(@event.Body.Owner).MapID;

            if (mapId == MapId.Nullspace)
                return;

            EntityUid tempQualifier = MapManager.GetMapEntityId(mapId);
            EntityManager.GetComponent<PhysicsMapComponent>(tempQualifier).AddAwakeBody(@event.Body);
        }

        private void OnSleep(ref PhysicsSleepEvent @event)
        {
            var mapId = EntityManager.GetComponent<TransformComponent>(@event.Body.Owner).MapID;

            if (mapId == MapId.Nullspace)
                return;

            EntityUid tempQualifier = MapManager.GetMapEntityId(mapId);
            EntityManager.GetComponent<PhysicsMapComponent>(tempQualifier).RemoveSleepBody(@event.Body);
        }

        private void HandleContainerRemoved(EntityUid uid, PhysicsComponent physics, EntGotRemovedFromContainerMessage message)
        {
            // If entity being deleted then the parent change will already be handled elsewhere and we don't want to re-add it to the map.
            if (MetaData(uid).EntityLifeStage >= EntityLifeStage.Terminating) return;

            // If this entity is only meant to collide when anchored, return early.
            if (TryComp(uid, out CollideOnAnchorComponent? collideComp) && collideComp.Enable)
                return;

            WakeBody(physics);
        }

        /// <summary>
        ///     Simulates the physical world for a given amount of time.
        /// </summary>
        /// <param name="deltaTime">Delta Time in seconds of how long to simulate the world.</param>
        /// <param name="prediction">Should only predicted entities be considered in this simulation step?</param>
        protected void SimulateWorld(float deltaTime, bool prediction)
        {
            var frameTime = deltaTime / _substeps;

            for (int i = 0; i < _substeps; i++)
            {
                var updateBeforeSolve = new PhysicsUpdateBeforeSolveEvent(prediction, frameTime);
                RaiseLocalEvent(ref updateBeforeSolve);

<<<<<<< HEAD
                // TODO: World contacts instead of per-map
                var contactEnumerator = AllEntityQuery<SharedPhysicsMapComponent, TransformComponent>();

                // Find new contacts and (TODO: temporary) update any per-map virtual controllers
                while (contactEnumerator.MoveNext(out var comp, out var xform))
                {
                    // Box2D does this at the end of a step and also here when there's a fixture update.
                    // Given external stuff can move bodies we'll just do this here.
                    _broadphase.FindNewContacts(comp, xform.MapID);

                    var updateMapBeforeSolve = new PhysicsUpdateBeforeMapSolveEvent(prediction, comp, frameTime);
                    RaiseLocalEvent(ref updateMapBeforeSolve);
                }

                CollideContacts();
                var enumerator = AllEntityQuery<SharedPhysicsMapComponent>();
=======
                var enumerator = AllEntityQuery<PhysicsMapComponent>();
>>>>>>> 68368166

                while (enumerator.MoveNext(out var comp))
                {
                    Step(comp, frameTime, prediction);
                }

                var updateAfterSolve = new PhysicsUpdateAfterSolveEvent(prediction, frameTime);
                RaiseLocalEvent(ref updateAfterSolve);

                // On last substep (or main step where no substeps occured) we'll update all of the lerp data.
                if (i == _substeps - 1)
                {
                    enumerator = AllEntityQuery<PhysicsMapComponent>();

                    while (enumerator.MoveNext(out var comp))
                    {
                        FinalStep(comp);
                    }
                }

                _traversal.ProcessMovement();
                _physicsManager.ClearTransforms();
            }
        }

        protected virtual void FinalStep(PhysicsMapComponent component)
        {

        }
    }

    [ByRefEvent]
    public readonly struct PhysicsUpdateAfterSolveEvent
    {
        public readonly bool Prediction;
        public readonly float DeltaTime;

        public PhysicsUpdateAfterSolveEvent(bool prediction, float deltaTime)
        {
            Prediction = prediction;
            DeltaTime = deltaTime;
        }
    }

    [ByRefEvent]
    public readonly struct PhysicsUpdateBeforeSolveEvent
    {
        public readonly bool Prediction;
        public readonly float DeltaTime;

        public PhysicsUpdateBeforeSolveEvent(bool prediction, float deltaTime)
        {
            Prediction = prediction;
            DeltaTime = deltaTime;
        }
    }
}<|MERGE_RESOLUTION|>--- conflicted
+++ resolved
@@ -76,12 +76,7 @@
             SubscribeLocalEvent<CollisionChangeEvent>(OnCollisionChange);
             SubscribeLocalEvent<PhysicsComponent, EntGotRemovedFromContainerMessage>(HandleContainerRemoved);
             SubscribeLocalEvent<EntParentChangedMessage>(OnParentChange);
-<<<<<<< HEAD
             SubscribeLocalEvent<SharedPhysicsMapComponent, ComponentInit>(HandlePhysicsMapInit);
-=======
-            SubscribeLocalEvent<PhysicsMapComponent, ComponentInit>(HandlePhysicsMapInit);
-            SubscribeLocalEvent<PhysicsMapComponent, ComponentRemove>(HandlePhysicsMapRemove);
->>>>>>> 68368166
             SubscribeLocalEvent<PhysicsComponent, ComponentInit>(OnPhysicsInit);
             SubscribeLocalEvent<PhysicsComponent, ComponentRemove>(OnPhysicsRemove);
             SubscribeLocalEvent<PhysicsComponent, ComponentGetState>(OnPhysicsGetState);
@@ -137,19 +132,6 @@
             _substeps = (int)Math.Ceiling(targetMinTickrate / serverTickrate);
         }
 
-<<<<<<< HEAD
-=======
-        private void HandlePhysicsMapRemove(EntityUid uid, PhysicsMapComponent component, ComponentRemove args)
-        {
-            // THis entity might be getting deleted before ever having been initialized.
-            if (component.ContactManager == null)
-                return;
-
-            component.ContactManager.KinematicControllerCollision -= KinematicControllerCollision;
-            component.ContactManager.Shutdown();
-        }
-
->>>>>>> 68368166
         private void OnParentChange(ref EntParentChangedMessage args)
         {
             // We do not have a directed/body subscription, because the entity changing parents may not have a physics component, but one of its children might.
@@ -310,7 +292,6 @@
                 var updateBeforeSolve = new PhysicsUpdateBeforeSolveEvent(prediction, frameTime);
                 RaiseLocalEvent(ref updateBeforeSolve);
 
-<<<<<<< HEAD
                 // TODO: World contacts instead of per-map
                 var contactEnumerator = AllEntityQuery<SharedPhysicsMapComponent, TransformComponent>();
 
@@ -327,9 +308,6 @@
 
                 CollideContacts();
                 var enumerator = AllEntityQuery<SharedPhysicsMapComponent>();
-=======
-                var enumerator = AllEntityQuery<PhysicsMapComponent>();
->>>>>>> 68368166
 
                 while (enumerator.MoveNext(out var comp))
                 {
