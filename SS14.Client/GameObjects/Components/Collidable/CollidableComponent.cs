--- conflicted
+++ resolved
@@ -16,11 +16,7 @@
 
 namespace SS14.Client.GameObjects
 {
-<<<<<<< HEAD
-    public class CollidableComponent : Component, ICollidable
-=======
-    public class CollidableComponent : ClientComponent, ICollidableComponent
->>>>>>> 7585345b
+    public class CollidableComponent : Component, ICollidableComponent
     {
         public override string Name => "Collidable";
         public override uint? NetID => NetIDs.COLLIDABLE;
@@ -61,7 +57,7 @@
                 }
             }
         }
-        
+
         public FloatRect AABB => OffsetAABB;
 
         public FloatRect WorldAABB
