using JetBrains.Annotations;
using Robust.Shared.GameStates;
using Robust.Shared.Log;
using Robust.Shared.Map;
using Robust.Shared.Maths;
using Robust.Shared.Physics;
using Robust.Shared.Physics.Systems;
using Robust.Shared.Timing;
using Robust.Shared.Utility;
using System;
using System.Linq;
using System.Runtime.CompilerServices;
using Robust.Shared.Map.Components;

namespace Robust.Shared.GameObjects;

public abstract partial class SharedTransformSystem
{
    [IoC.Dependency] private readonly IGameTiming _gameTiming = default!;
    [IoC.Dependency] private readonly EntityLookupSystem _lookup = default!;
    [IoC.Dependency] private readonly SharedPhysicsSystem _physics = default!;

    #region Anchoring

    internal void ReAnchor(TransformComponent xform,
        MapGridComponent oldGrid,
        MapGridComponent newGrid,
        Vector2i tilePos,
        TransformComponent oldGridXform,
        TransformComponent newGridXform,
        EntityQuery<TransformComponent> xformQuery)
    {
        // Bypass some of the expensive stuff in unanchoring / anchoring.
        oldGrid.RemoveFromSnapGridCell(tilePos, xform.Owner);
        newGrid.AddToSnapGridCell(tilePos, xform.Owner);
        // TODO: Could do this re-parent way better.
        // Unfortunately we don't want any anchoring events to go out hence... this.
        xform._anchored = false;
        oldGridXform._children.Remove(xform.Owner);
        newGridXform._children.Add(xform.Owner);
        xform._parent = ((Component) newGrid).Owner;
        xform._anchored = true;

        SetGridId(xform, ((Component) newGrid).Owner, xformQuery);
        var reParent = new EntParentChangedMessage(xform.Owner, ((Component) oldGrid).Owner, xform.MapID, xform);
        RaiseLocalEvent(xform.Owner, ref reParent, true);
        // TODO: Ideally shouldn't need to call the moveevent
        var movEevee = new MoveEvent(xform.Owner,
            new EntityCoordinates(((Component) oldGrid).Owner, xform._localPosition),
            new EntityCoordinates(((Component) newGrid).Owner, xform._localPosition),
            xform.LocalRotation,
            xform.LocalRotation,
            xform,
            _gameTiming.ApplyingState);
        RaiseLocalEvent(xform.Owner, ref movEevee, true);

        DebugTools.Assert(xformQuery.GetComponent(((Component) oldGrid).Owner).MapID == xformQuery.GetComponent(((Component) newGrid).Owner).MapID);
        DebugTools.Assert(xform._anchored);

        Dirty(xform);
        var ev = new ReAnchorEvent(xform.Owner, ((Component) oldGrid).Owner, ((Component) newGrid).Owner, tilePos);
        RaiseLocalEvent(xform.Owner, ref ev);
    }

    public bool AnchorEntity(TransformComponent xform, MapGridComponent grid, Vector2i tileIndices)
    {
        if (!grid.AddToSnapGridCell(tileIndices, xform.Owner))
            return false;

        var wasAnchored = xform._anchored;
        xform._anchored = true;

        // Mark as static before doing position changes, to avoid the velocity change on parent change.
        _physics.TrySetBodyType(xform.Owner, BodyType.Static);

        if (!wasAnchored && xform.Running)
        {
            var ev = new AnchorStateChangedEvent(xform);
            RaiseLocalEvent(xform.Owner, ref ev, true);
        }

        // Anchor snapping. Note that set coordiantes will dirty the component for us.
        var pos = new EntityCoordinates(grid.Owner, grid.GridTileToLocal(tileIndices).Position);
        SetCoordinates(xform, pos, unanchor: false);

        return true;
    }

    public bool AnchorEntity(TransformComponent xform, MapGridComponent grid)
    {
        var tileIndices = grid.TileIndicesFor(xform.Coordinates);
        return AnchorEntity(xform, grid, tileIndices);
    }

    public bool AnchorEntity(TransformComponent xform)
    {
        return _mapManager.TryGetGrid(xform.GridUid, out var grid)
            && AnchorEntity(xform, grid, grid.TileIndicesFor(xform.Coordinates));
    }

    public void Unanchor(TransformComponent xform, bool setPhysics = true)
    {
        if (!xform._anchored)
            return;

        Dirty(xform);
        xform._anchored = false;

        if (setPhysics)
            _physics.TrySetBodyType(xform.Owner, BodyType.Dynamic);

        if (xform.LifeStage < ComponentLifeStage.Initialized)
            return;

        if (TryComp(xform.GridUid, out MapGridComponent? grid))
        {
            var tileIndices = grid.TileIndicesFor(xform.Coordinates);
            grid.RemoveFromSnapGridCell(tileIndices, xform.Owner);
        }
        else if (xform.Initialized)
        {
            //HACK: Client grid pivot causes this.
            //TODO: make grid components the actual grid

            // I have NFI what the comment above is on about, but this doesn't seem good, so lets log an error if it happens.
            Logger.Error($"Missing grid while unanchoring {ToPrettyString(xform.Owner)}");
        }

        if (!xform.Running)
            return;

        var ev = new AnchorStateChangedEvent(xform);
        RaiseLocalEvent(xform.Owner, ref ev, true);
    }

    #endregion

    #region Contains

    /// <summary>
    ///     Returns whether the given entity is a child of this transform or one of its descendants.
    /// </summary>
    public bool ContainsEntity(TransformComponent xform, EntityUid entity)
    {
        return ContainsEntity(xform, entity, GetEntityQuery<TransformComponent>());
    }

    /// <inheritdoc cref="ContainsEntity(Robust.Shared.GameObjects.TransformComponent,Robust.Shared.GameObjects.EntityUid)"/>
    public bool ContainsEntity(TransformComponent xform, EntityUid entity, EntityQuery<TransformComponent> xformQuery)
    {
        return ContainsEntity(xform, xformQuery.GetComponent(entity), xformQuery);
    }

    /// <inheritdoc cref="ContainsEntity(Robust.Shared.GameObjects.TransformComponent,Robust.Shared.GameObjects.EntityUid)"/>
    public bool ContainsEntity(TransformComponent xform, TransformComponent entityTransform)
    {
        return ContainsEntity(xform, entityTransform, GetEntityQuery<TransformComponent>());
    }

    /// <inheritdoc cref="ContainsEntity(Robust.Shared.GameObjects.TransformComponent,Robust.Shared.GameObjects.EntityUid)"/>
    public bool ContainsEntity(TransformComponent xform, TransformComponent entityTransform, EntityQuery<TransformComponent> xformQuery)
    {
        // Is the entity the scene root
        if (!entityTransform.ParentUid.IsValid())
            return false;

        // Is this the direct parent of the entity
        if (xform.Owner == entityTransform.ParentUid)
            return true;

        // Recursively search up the parents for this object
        var parentXform = xformQuery.GetComponent(entityTransform.ParentUid);
        return ContainsEntity(xform, parentXform, xformQuery);
    }

    #endregion

    #region Component Lifetime

    private void OnCompInit(EntityUid uid, TransformComponent component, ComponentInit args)
    {
        // Children MAY be initialized here before their parents are.
        // We do this whole dance to handle this recursively,
        // setting _mapIdInitialized along the way to avoid going to the MapComponent every iteration.
        static MapId FindMapIdAndSet(TransformComponent xform, IEntityManager entMan, EntityQuery<TransformComponent> xformQuery)
        {
            if (xform._mapIdInitialized)
                return xform.MapID;

            MapId value;

            if (xform.ParentUid.IsValid())
            {
                value = FindMapIdAndSet(xformQuery.GetComponent(xform.ParentUid), entMan, xformQuery);
            }
            else
            {
                // second level node, terminates recursion up the branch of the tree
                if (entMan.TryGetComponent(xform.Owner, out MapComponent? mapComp))
                {
                    value = mapComp.WorldMap;
                }
                else
                {
                    // We allow entities to be spawned directly into null-space.
                    value = MapId.Nullspace;
                }
            }

            xform.MapID = value;
            xform._mapIdInitialized = true;
            return value;
        }

        var xformQuery = GetEntityQuery<TransformComponent>();

        if (!component._mapIdInitialized)
        {
            FindMapIdAndSet(component, EntityManager, xformQuery);
            component._mapIdInitialized = true;
        }

        // Has to be done if _parent is set from ExposeData.
        if (component.ParentUid.IsValid())
        {
            // Note that _children is a SortedSet<EntityUid>,
            // so duplicate additions (which will happen) don't matter.

            var parentXform = xformQuery.GetComponent(component.ParentUid);
            if (parentXform.LifeStage > ComponentLifeStage.Running || LifeStage(parentXform.Owner) > EntityLifeStage.MapInitialized)
            {
                var msg = $"Attempted to re-parent to a terminating object. Entity: {ToPrettyString(parentXform.Owner)}, new parent: {ToPrettyString(uid)}";
#if EXCEPTION_TOLERANCE
                Logger.Error(msg);
                Del(uid);
#else
                throw new InvalidOperationException(msg);
#endif
            }

            parentXform._children.Add(uid);
        }

        if (component.GridUid == null)
            SetGridId(component, component.FindGridEntityId(xformQuery));

        component.MatricesDirty = true;

        if (!component._anchored)
            return;

        MapGridComponent? grid;

        // First try find grid via parent:
        if (component.GridUid == component.ParentUid && TryComp(component.ParentUid, out MapGridComponent? gridComp))
        {
            grid = gridComp;
        }
        else
        {
            // Entity may not be directly parented to the grid (e.g., spawned using some relative entity coordiantes)
            // in that case, we attempt to attach to a grid.
            var pos = new MapCoordinates(GetWorldPosition(component), component.MapID);
            _mapManager.TryFindGridAt(pos, out grid);
        }

        if (grid == null)
        {
            Unanchor(component);
            return;
        }

        if (!AnchorEntity(component, grid))
            component._anchored = false;
    }

    private void OnCompStartup(EntityUid uid, TransformComponent xform, ComponentStartup args)
    {
        // TODO PERFORMANCE remove AnchorStateChangedEvent and EntParentChangedMessage events here.

        // I hate this. Apparently some entities rely on this to perform their initialization logic (e.g., power
        // receivers or lights?). Those components should just do their own init logic, instead of wasting time raising
        // this event on every entity that gets created.
        if (xform.Anchored)
        {
            DebugTools.Assert(xform.ParentUid == xform.GridUid && xform.ParentUid.IsValid());
            var anchorEv = new AnchorStateChangedEvent(xform);
            RaiseLocalEvent(uid, ref anchorEv, true);
        }

        // I hate this too. Once again, required for shit like containers because they CBF doing their own init logic
        // and rely on parent changed messages instead. Might also be used by broadphase stuff?
        var parentEv = new EntParentChangedMessage(uid, null, MapId.Nullspace, xform);
        RaiseLocalEvent(uid, ref parentEv, true);

        var ev = new TransformStartupEvent(xform);
        RaiseLocalEvent(uid, ref ev, true);
    }

    #endregion

    #region GridId

    /// <summary>
    /// Sets the <see cref="GridId"/> for the transformcomponent. Does not Dirty it.
    /// </summary>
    public void SetGridId(TransformComponent xform, EntityUid? gridId, EntityQuery<TransformComponent>? xformQuery = null)
    {
        if (xform._gridUid == gridId)
            return;

        DebugTools.Assert(gridId == null || HasComp<MapGridComponent>(gridId));

        xformQuery ??= GetEntityQuery<TransformComponent>();
        SetGridIdRecursive(xform, gridId, xformQuery.Value);
    }

    private static void SetGridIdRecursive(TransformComponent xform, EntityUid? gridId, EntityQuery<TransformComponent> xformQuery)
    {
        xform._gridUid = gridId;
        var childEnumerator = xform.ChildEnumerator;

        while (childEnumerator.MoveNext(out var child))
        {
            SetGridIdRecursive(xformQuery.GetComponent(child.Value), gridId, xformQuery);
        }
    }

    #endregion

    #region Local Position

    public void SetLocalPosition(EntityUid uid, Vector2 value, TransformComponent? xform = null)
    {
        if (!Resolve(uid, ref xform)) return;
        SetLocalPosition(xform, value);
    }

    public virtual void SetLocalPosition(TransformComponent xform, Vector2 value)
    {
        xform.LocalPosition = value;
    }

    public void SetLocalPositionNoLerp(EntityUid uid, Vector2 value, TransformComponent? xform = null)
    {
        if (!Resolve(uid, ref xform)) return;
        SetLocalPositionNoLerp(xform, value);
    }

    public virtual void SetLocalPositionNoLerp(TransformComponent xform, Vector2 value)
    {
        xform.LocalPosition = value;
    }

    #endregion

    #region Local Rotation

    public void SetLocalRotation(EntityUid uid, Angle value, TransformComponent? xform = null)
    {
        if (!Resolve(uid, ref xform)) return;
        SetLocalRotation(xform, value);
    }

    public virtual void SetLocalRotation(TransformComponent xform, Angle value)
    {
        xform.LocalRotation = value;
    }

    #endregion

    #region Coordinates

    public void SetCoordinates(EntityUid uid, EntityCoordinates value)
    {
        SetCoordinates(Transform(uid), value);
    }

    /// <summary>
    ///     This sets the local position and parent of an entity.
    /// </summary>
    /// <param name="rotation">Final local rotation. If not specified, this will attempt to preserve world
    /// rotation.</param>
    /// <param name="unanchor">Whether or not to unanchor the entity before moving. Note that this will still move the
    /// entity even when false. If you set this to false, you need to manually manage the grid lookup changes and ensure
    /// the final position is valid</param>
    public void SetCoordinates(TransformComponent xform, EntityCoordinates value, Angle? rotation = null, bool unanchor = true, TransformComponent? newParent = null, TransformComponent? oldParent = null)
    {
        // NOTE: This setter must be callable from before initialize.

        if (xform.ParentUid == value.EntityId
            && xform._localPosition.EqualsApprox(value.Position)
            && (rotation == null || MathHelper.CloseTo(rotation.Value.Theta, xform._localRotation.Theta)))
        {
            return;
        }

        var oldPosition = xform._parent.IsValid() ? new EntityCoordinates(xform._parent, xform._localPosition) : default;
        var oldRotation = xform._localRotation;

        if (xform.Anchored && unanchor)
            Unanchor(xform);

        // Set new values
        Dirty(xform);
        xform.MatricesDirty = true;
        xform._localPosition = value.Position;

        if (rotation != null)
            xform._localRotation = rotation.Value;

        // Perform parent change logic
        if (value.EntityId != xform._parent)
        {
            var xformQuery = GetEntityQuery<TransformComponent>();

            if (value.EntityId == xform.Owner)
            {
                QueueDel(xform.Owner);
                throw new InvalidOperationException($"Attempted to parent an entity to itself: {ToPrettyString(xform.Owner)}");
            }

            if (value.EntityId.IsValid())
            {
                if (!xformQuery.Resolve(value.EntityId, ref newParent, false))
                {
                    QueueDel(xform.Owner);
                    throw new InvalidOperationException($"Attempted to parent entity {ToPrettyString(xform.Owner)} to non-existent entity {value.EntityId}");
                }

                if (newParent.LifeStage > ComponentLifeStage.Running || LifeStage(value.EntityId) > EntityLifeStage.MapInitialized)
                {
                    QueueDel(xform.Owner);
                    throw new InvalidOperationException($"Attempted to re-parent to a terminating object. Entity: {ToPrettyString(xform.Owner)}, new parent: {ToPrettyString(value.EntityId)}");
                }
            }

            if (xform._parent.IsValid())
                xformQuery.Resolve(xform._parent, ref oldParent);

            oldParent?._children.Remove(xform.Owner);
            newParent?._children.Add(xform.Owner);

            xform._parent = value.EntityId;
            var oldMapId = xform.MapID;

            if (newParent != null)
            {
                xform.ChangeMapId(newParent.MapID, xformQuery);
                if (xform.GridUid != xform.Owner)
                    SetGridId(xform, xform.FindGridEntityId(xformQuery), xformQuery);
            }
            else
            {
                xform.ChangeMapId(MapId.Nullspace, xformQuery);
                if (xform.GridUid != xform.Owner)
                    SetGridId(xform, null, xformQuery);
            }

            if (xform.Initialized)
            {
                // preserve world rotation
                if (rotation == null && oldParent != null && newParent != null)
                    xform._localRotation += GetWorldRotation(oldParent, xformQuery) - GetWorldRotation(newParent, xformQuery);

                var entParentChangedMessage = new EntParentChangedMessage(xform.Owner, oldParent?.Owner, oldMapId, xform);
                RaiseLocalEvent(xform.Owner, ref entParentChangedMessage, true);
            }
        }

        if (!xform.Initialized)
            return;

        var newPosition = xform._parent.IsValid() ? new EntityCoordinates(xform._parent, xform._localPosition) : default;
        var moveEvent = new MoveEvent(xform.Owner, oldPosition, newPosition, oldRotation, xform._localRotation, xform, _gameTiming.ApplyingState);
        RaiseLocalEvent(xform.Owner, ref moveEvent, true);
    }

    #endregion

    #region Parent

    public void ReparentChildren(EntityUid oldUid, EntityUid uid)
    {
        ReparentChildren(oldUid, uid, GetEntityQuery<TransformComponent>());
    }

    /// <summary>
    /// Re-parents all of the oldUid's children to the new entity.
    /// </summary>
    public void ReparentChildren(EntityUid oldUid, EntityUid uid, EntityQuery<TransformComponent> xformQuery)
    {
        if (oldUid == uid)
        {
            _logger.Error($"Tried to reparent entities from the same entity, {ToPrettyString(oldUid)}");
            return;
        }

        var oldXform = xformQuery.GetComponent(oldUid);
        var xform = xformQuery.GetComponent(uid);

        foreach (var child in oldXform._children.ToArray())
        {
            SetParent(xformQuery.GetComponent(child), uid, xformQuery, xform);
        }

        DebugTools.Assert(oldXform.ChildCount == 0);
    }

    public TransformComponent? GetParent(EntityUid uid)
    {
        return GetParent(uid, GetEntityQuery<TransformComponent>());
    }

    public TransformComponent? GetParent(EntityUid uid, EntityQuery<TransformComponent> xformQuery)
    {
        return GetParent(xformQuery.GetComponent(uid), xformQuery);
    }

    public TransformComponent? GetParent(TransformComponent xform)
    {
        return GetParent(xform, GetEntityQuery<TransformComponent>());
    }

    public TransformComponent? GetParent(TransformComponent xform, EntityQuery<TransformComponent> xformQuery)
    {
        if (!xform.ParentUid.IsValid()) return null;
        return xformQuery.GetComponent(xform.ParentUid);
    }

    public void SetParent(EntityUid uid, EntityUid parent)
    {
        var query = GetEntityQuery<TransformComponent>();
        SetParent(query.GetComponent(uid), parent, query);
    }

    public void SetParent(TransformComponent xform, EntityUid parent, TransformComponent? parentXform = null)
    {
        SetParent(xform, parent, GetEntityQuery<TransformComponent>(), parentXform);
    }

    public void SetParent(TransformComponent xform, EntityUid parent, EntityQuery<TransformComponent> xformQuery, TransformComponent? parentXform = null)
    {
        if (xform.ParentUid == parent)
            return;

        if (!parent.IsValid())
        {
            DetachParentToNull(xform, xformQuery, GetEntityQuery<MetaDataComponent>());
            return;
        }

        if (!xformQuery.Resolve(parent, ref parentXform))
            return;

        var (_, parRot, parInvMatrix) = parentXform.GetWorldPositionRotationInvMatrix(xformQuery);
        var (pos, rot) = GetWorldPositionRotation(xform, xformQuery);
        var newPos = parInvMatrix.Transform(pos);
        var newRot = rot - parRot;

        SetCoordinates(xform, new EntityCoordinates(parent, newPos), newRot, newParent: parentXform);
    }

    #endregion

    #region States
    public virtual void ActivateLerp(TransformComponent xform) { }

    public virtual void DeactivateLerp(TransformComponent xform) { }

    internal void OnGetState(EntityUid uid, TransformComponent component, ref ComponentGetState args)
    {
        DebugTools.Assert(!component.ParentUid.IsValid() || (!Deleted(component.ParentUid) && !EntityManager.IsQueuedForDeletion(component.ParentUid)));
        args.State = new TransformComponentState(
            component.LocalPosition,
            component.LocalRotation,
            component.ParentUid,
            component.NoLocalRotation,
            component.Anchored);
    }

    internal void OnHandleState(EntityUid uid, TransformComponent xform, ref ComponentHandleState args)
    {
        if (args.Current is TransformComponentState newState)
        {
            var newParentId = newState.ParentID;
            var oldAnchored = xform.Anchored;

            // update actual position data, if required
            if (!xform.LocalPosition.EqualsApprox(newState.LocalPosition)
                || !xform.LocalRotation.EqualsApprox(newState.Rotation)
                || xform.ParentUid != newParentId)
            {
                // remove from any old grid lookups
                if (xform.Anchored && TryComp(xform.ParentUid, out MapGridComponent? grid))
                {
                    var tileIndices = grid.TileIndicesFor(xform.Coordinates);
                    grid.RemoveFromSnapGridCell(tileIndices, xform.Owner);
                }

                // Set anchor state true during the move event unless the entity wasn't and isn't being anchored. This avoids unnecessary entity lookup changes.
                xform._anchored |= newState.Anchored;

                // Update the action position, rotation, and parent (and hence also map, grid, etc).
                SetCoordinates(xform, new EntityCoordinates(newParentId, newState.LocalPosition), newState.Rotation, unanchor: false);

                xform._anchored = newState.Anchored;

                // Add to any new grid lookups. Normal entity lookups will either have been handled by the move event,
                // or by the following AnchorStateChangedEvent
                if (xform._anchored && xform.Initialized)
                {
                    if (xform.ParentUid == xform.GridUid && TryComp(xform.GridUid, out MapGridComponent? newGrid))
                    {
                        var tileIndices = newGrid.TileIndicesFor(xform.Coordinates);
                        newGrid.AddToSnapGridCell(tileIndices, xform.Owner);
                    }
                    else
                    {
                        DebugTools.Assert("New transform state coordinates are incompatible with anchoring.");
                        xform._anchored = false;
                    }
                }
            }
            else
            {
                xform.Anchored = newState.Anchored;
            }

            if (oldAnchored != newState.Anchored && xform.Initialized)
            {
                var ev = new AnchorStateChangedEvent(xform);
                RaiseLocalEvent(xform.Owner, ref ev, true);
            }

            xform.PrevPosition = newState.LocalPosition;
            xform.PrevRotation = newState.Rotation;
            xform._noLocalRotation = newState.NoLocalRotation;

            DebugTools.Assert(xform.ParentUid == newState.ParentID, "Transform state failed to set parent");
            DebugTools.Assert(xform.Anchored == newState.Anchored, "Transform state failed to set anchored");
        }

        if (args.Next is TransformComponentState nextTransform)
        {
            xform.NextPosition = nextTransform.LocalPosition;
            xform.NextRotation = nextTransform.Rotation;
            xform.LerpParent = nextTransform.ParentID;
            ActivateLerp(xform);
        }
        else
        {
            DeactivateLerp(xform);
        }
    }

    #endregion

    #region World Matrix

    [Pure]
    public Matrix3 GetWorldMatrix(EntityUid uid)
    {
        return Transform(uid).WorldMatrix;
    }

    // Temporary until it's moved here
    [Pure]
    [MethodImpl(MethodImplOptions.AggressiveInlining)]
    public Matrix3 GetWorldMatrix(TransformComponent component)
    {
        return component.WorldMatrix;
    }

    [Pure]
    [MethodImpl(MethodImplOptions.AggressiveInlining)]
    public Matrix3 GetWorldMatrix(EntityUid uid, EntityQuery<TransformComponent> xformQuery)
    {
        return GetWorldMatrix(xformQuery.GetComponent(uid));
    }


    [Pure]
    [MethodImpl(MethodImplOptions.AggressiveInlining)]
    public Matrix3 GetWorldMatrix(TransformComponent component, EntityQuery<TransformComponent> xformQuery)
    {
        return component.WorldMatrix;
    }

    #endregion

    #region World Position

    [Pure]
    public Vector2 GetWorldPosition(EntityUid uid)
    {
        return Transform(uid).WorldPosition;
    }

    // Temporary until it's moved here
    [Pure]
    [MethodImpl(MethodImplOptions.AggressiveInlining)]
    public Vector2 GetWorldPosition(TransformComponent component)
    {
        return component.WorldPosition;
    }

    [Pure]
    [MethodImpl(MethodImplOptions.AggressiveInlining)]
    public Vector2 GetWorldPosition(EntityUid uid, EntityQuery<TransformComponent> xformQuery)
    {
        return GetWorldPosition(xformQuery.GetComponent(uid));
    }

    [Pure]
    [MethodImpl(MethodImplOptions.AggressiveInlining)]
    public Vector2 GetWorldPosition(TransformComponent component, EntityQuery<TransformComponent> xformQuery)
    {
        return component.WorldPosition;
    }

    [Pure]
    [MethodImpl(MethodImplOptions.AggressiveInlining)]
    public (Vector2 WorldPosition, Angle WorldRotation) GetWorldPositionRotation(TransformComponent component, EntityQuery<TransformComponent> xformQuery)
    {
        return component.GetWorldPositionRotation(xformQuery);
    }

    /// <summary>
    ///     Returns the position and rotation relative to some entity higher up in the component's transform hierarchy.
    /// </summary>
    /// <returns></returns>
    [MethodImpl(MethodImplOptions.AggressiveInlining)]
    internal (Vector2 Position, Angle Rotation) GetParentRelativePositionRotation(
        TransformComponent component,
        EntityUid relative,
        EntityQuery<TransformComponent> query)
    {
        var rot = component._localRotation;
        var pos = component._localPosition;
        var xform = component;
        while (xform.ParentUid != relative)
        {
            if (xform.ParentUid.IsValid() && query.TryGetComponent(xform.ParentUid, out xform))
            {
                rot += xform._localRotation;
                pos = xform._localRotation.RotateVec(pos) + xform._localPosition;
                continue;
            }

            // Entity was not actually in the transform hierarchy. This is probably a sign that something is wrong, or that the function is being misused.
            Logger.Warning($"Target entity ({ToPrettyString(relative)}) not in transform hierarchy while calling {nameof(GetParentRelativePositionRotation)}.");
            var relXform = query.GetComponent(relative);
            pos = relXform.InvWorldMatrix.Transform(pos);
            rot = rot - relXform.WorldRotation;
            break;
        }

        return (pos, rot);
    }

    [MethodImpl(MethodImplOptions.AggressiveInlining)]
    public void SetWorldPosition(EntityUid uid, Vector2 worldPos)
    {
        var xform = Transform(uid);
        SetWorldPosition(xform, worldPos);
    }

    [MethodImpl(MethodImplOptions.AggressiveInlining)]
    public void SetWorldPosition(EntityUid uid, Vector2 worldPos, EntityQuery<TransformComponent> xformQuery)
    {
        var component = xformQuery.GetComponent(uid);
        SetWorldPosition(component, worldPos, xformQuery);
    }

    [MethodImpl(MethodImplOptions.AggressiveInlining)]
    public void SetWorldPosition(TransformComponent component, Vector2 worldPos)
    {
        SetWorldPosition(component, worldPos, GetEntityQuery<TransformComponent>());
    }

    [MethodImpl(MethodImplOptions.AggressiveInlining)]
    public void SetWorldPosition(TransformComponent component, Vector2 worldPos, EntityQuery<TransformComponent> xformQuery)
    {
        if (!component._parent.IsValid())
        {
            DebugTools.Assert("Parent is invalid while attempting to set WorldPosition - did you try to move root node?");
            return;
        }

        // TODO look at SetWorldPositionRotation and how it sets world position. I ASSUME that is faster than matrix products + transform, but not actually sure.

        // world coords to parent coords
        var newPos = GetInvWorldMatrix(component._parent, xformQuery).Transform(worldPos);
        SetLocalPosition(component, newPos);
    }

    #endregion

    #region World Rotation

    [Pure]
    [MethodImpl(MethodImplOptions.AggressiveInlining)]
    public Angle GetWorldRotation(EntityUid uid)
    {
        return Transform(uid).WorldRotation;
    }

    // Temporary until it's moved here
    [Pure]
    [MethodImpl(MethodImplOptions.AggressiveInlining)]
    public Angle GetWorldRotation(TransformComponent component)
    {
        return component.WorldRotation;
    }

    [Pure]
    [MethodImpl(MethodImplOptions.AggressiveInlining)]
    public Angle GetWorldRotation(EntityUid uid, EntityQuery<TransformComponent> xformQuery)
    {
        return GetWorldRotation(xformQuery.GetComponent(uid));
    }

    [Pure]
    [MethodImpl(MethodImplOptions.AggressiveInlining)]
    public Angle GetWorldRotation(TransformComponent component, EntityQuery<TransformComponent> xformQuery)
    {
        return component.WorldRotation;
    }

    [MethodImpl(MethodImplOptions.AggressiveInlining)]
    public void SetWorldRotation(EntityUid uid, Angle angle)
    {
        var component = Transform(uid);
        SetWorldRotation(component, angle);
    }

    [MethodImpl(MethodImplOptions.AggressiveInlining)]
    public void SetWorldRotation(TransformComponent component, Angle angle)
    {
        var current = GetWorldRotation(component);
        var diff = angle - current;
        SetLocalRotation(component, component.LocalRotation + diff);
    }

    [MethodImpl(MethodImplOptions.AggressiveInlining)]
    public void SetWorldRotation(EntityUid uid, Angle angle, EntityQuery<TransformComponent> xformQuery)
    {
        SetWorldRotation(xformQuery.GetComponent(uid), angle, xformQuery);
    }

    [MethodImpl(MethodImplOptions.AggressiveInlining)]
    public void SetWorldRotation(TransformComponent component, Angle angle, EntityQuery<TransformComponent> xformQuery)
    {
        var current = GetWorldRotation(component, xformQuery);
        var diff = angle - current;
        SetLocalRotation(component, component.LocalRotation + diff);
    }

    #endregion

    #region Set Position+Rotation

    [MethodImpl(MethodImplOptions.AggressiveInlining)]
    public void SetWorldPositionRotation(EntityUid uid, Vector2 worldPos, Angle worldRot, EntityQuery<TransformComponent> xformQuery, bool substepping)
    {
        var component = xformQuery.GetComponent(uid);
        SetWorldPositionRotation(component, worldPos, worldRot, xformQuery);
    }

    [MethodImpl(MethodImplOptions.AggressiveInlining)]
    public void SetWorldPositionRotation(TransformComponent component, Vector2 worldPos, Angle worldRot, bool substepping)
    {
        SetWorldPositionRotation(component, worldPos, worldRot, GetEntityQuery<TransformComponent>());
    }

    [MethodImpl(MethodImplOptions.AggressiveInlining)]
    public void SetWorldPositionRotation(TransformComponent component, Vector2 worldPos, Angle worldRot, EntityQuery<TransformComponent> xformQuery)
    {
        if (!component._parent.IsValid())
        {
            DebugTools.Assert("Parent is invalid while attempting to set WorldPosition - did you try to move root node?");
            return;
        }

        var (curWorldPos, curWorldRot) = GetWorldPositionRotation(component, xformQuery);

        var negativeParentWorldRot = component.LocalRotation - curWorldRot;

        var newLocalPos = component.LocalPosition + negativeParentWorldRot.RotateVec(worldPos - curWorldPos);
        var newLocalRot = component.LocalRotation + worldRot - curWorldRot;

        SetLocalPositionRotation(component, newLocalPos, newLocalRot);
    }

    /// <summary>
    ///     Simultaneously set the position and rotation. This is better than setting individually, as it reduces the number of move events and matrix rebuilding operations.
    /// </summary>
    [MethodImpl(MethodImplOptions.AggressiveInlining)]
    public virtual void SetLocalPositionRotation(TransformComponent xform, Vector2 pos, Angle rot)
    {
        if (!xform._parent.IsValid())
        {
            DebugTools.Assert("Parent is invalid while attempting to set WorldPosition - did you try to move root node?");
            return;
        }

        if (xform._localPosition.EqualsApprox(pos) && xform.LocalRotation.EqualsApprox(rot))
            return;

        var oldPosition = xform.Coordinates;
        var oldRotation = xform.LocalRotation;

        if (!xform.Anchored)
            xform._localPosition = pos;

        if (!xform.NoLocalRotation)
            xform._localRotation = rot;

        Dirty(xform);
        xform.MatricesDirty = true;

<<<<<<< HEAD
        xform.MatricesDirty = true;
=======
>>>>>>> d8d68480
        if (!xform.Initialized)
            return;

        var moveEvent = new MoveEvent(xform.Owner, oldPosition, xform.Coordinates, oldRotation, rot, xform, _gameTiming.ApplyingState);
        RaiseLocalEvent(xform.Owner, ref moveEvent, true);
    }

    #endregion

    #region Inverse World Matrix

    [Pure]
    public Matrix3 GetInvWorldMatrix(EntityUid uid)
    {
        return Comp<TransformComponent>(uid).InvWorldMatrix;
    }

    // Temporary until it's moved here
    [Pure]
    [MethodImpl(MethodImplOptions.AggressiveInlining)]
    public Matrix3 GetInvWorldMatrix(TransformComponent component)
    {
        return component.InvWorldMatrix;
    }

    [Pure]
    [MethodImpl(MethodImplOptions.AggressiveInlining)]
    public Matrix3 GetInvWorldMatrix(EntityUid uid, EntityQuery<TransformComponent> xformQuery)
    {
        return GetInvWorldMatrix(xformQuery.GetComponent(uid));
    }

    [Pure]
    [MethodImpl(MethodImplOptions.AggressiveInlining)]
    public Matrix3 GetInvWorldMatrix(TransformComponent component, EntityQuery<TransformComponent> xformQuery)
    {
        return component.InvWorldMatrix;
    }

    #endregion

    #region State Handling
    private void ChangeMapId(TransformComponent xform, MapId newMapId, EntityQuery<TransformComponent> xformQuery, EntityQuery<MetaDataComponent> metaQuery)
    {
        if (newMapId == xform.MapID)
            return;

        //Set Paused state
        var mapPaused = _mapManager.IsMapPaused(newMapId);
        var meta = metaQuery.GetComponent(xform.Owner);
        _metaSys.SetEntityPaused(xform.Owner, mapPaused, meta);

        // Map entities retain their map Uids
        if (xform.Owner != xform.MapUid)
            xform.MapID = newMapId;

        xform.UpdateChildMapIdsRecursive(newMapId, mapPaused, xformQuery, metaQuery, _metaSys);
    }

    public void DetachParentToNull(TransformComponent xform)
    {
        if (xform._parent.IsValid())
            DetachParentToNull(xform, GetEntityQuery<TransformComponent>(), GetEntityQuery<MetaDataComponent>());
        else
            DebugTools.Assert(!xform.Anchored);
    }

    public void DetachParentToNull(TransformComponent xform, EntityQuery<TransformComponent> xformQuery, EntityQuery<MetaDataComponent> metaQuery, TransformComponent? oldXform = null)
    {
        var oldParent = xform._parent;
        if (!oldParent.IsValid())
        {
            DebugTools.Assert(!xform.Anchored);
            DebugTools.Assert((MetaData(xform.Owner).Flags & MetaDataFlags.InContainer) == 0x0);
            return;
        }

        // Before making any changes to physics or transforms, remove from the current broadphase
        _lookup.RemoveFromEntityTree(xform.Owner, xform, xformQuery);

        // Stop any active lerps
        xform.NextPosition = null;
        xform.NextRotation = null;
        xform.LerpParent = EntityUid.Invalid;

        if (xform.Anchored && metaQuery.TryGetComponent(xform.GridUid, out var meta) && meta.EntityLifeStage <= EntityLifeStage.MapInitialized)
        {
            var grid = Comp<MapGridComponent>(xform.GridUid.Value);
            var tileIndices = grid.TileIndicesFor(xform.Coordinates);
            grid.RemoveFromSnapGridCell(tileIndices, xform.Owner);
            xform._anchored = false;
            var anchorStateChangedEvent = new AnchorStateChangedEvent(xform, true);
            RaiseLocalEvent(xform.Owner, ref anchorStateChangedEvent, true);
        }

        SetCoordinates(xform, default, Angle.Zero, oldParent: oldXform);
        DebugTools.Assert((MetaData(xform.Owner).Flags & MetaDataFlags.InContainer) == 0x0);
    }
    #endregion
}<|MERGE_RESOLUTION|>--- conflicted
+++ resolved
@@ -920,10 +920,6 @@
         Dirty(xform);
         xform.MatricesDirty = true;
 
-<<<<<<< HEAD
-        xform.MatricesDirty = true;
-=======
->>>>>>> d8d68480
         if (!xform.Initialized)
             return;
 
