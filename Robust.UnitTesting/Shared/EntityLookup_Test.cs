--- conflicted
+++ resolved
@@ -21,30 +21,11 @@
             var mapManager = server.Resolve<IMapManager>();
 
             var mapId = mapManager.CreateMap();
-<<<<<<< HEAD
-            var gridEnt = mapManager.EntityManager.SpawnEntity(null, mapId);
-            var grid = mapManager.EntityManager.AddComponent<MapGridComponent>(gridEnt);
-=======
->>>>>>> e34935c9
 
             var theMapSpotBeingUsed = new Box2(Vector2.Zero, Vector2.One);
 
             var dummy = entManager.SpawnEntity(null, new MapCoordinates(Vector2.Zero, mapId));
-<<<<<<< HEAD
-            var xform = entManager.GetComponent<TransformComponent>(dummy);
-
-            // When anchoring it should still get returned.
-            xform.Anchored = true;
-            Assert.That(xform.Anchored);
-            Assert.That(lookup.GetEntitiesIntersecting(mapId, theMapSpotBeingUsed).ToList(), Has.Count.EqualTo(1));
-
-            Assert.That(lookup.GetEntitiesIntersecting(mapId, theMapSpotBeingUsed, LookupFlags.None).ToList(), Is.Empty);
-
-            entManager.DeleteEntity(dummy);
-            entManager.DeleteEntity(grid.Owner);
-=======
             Assert.That(lookup.AnyEntitiesIntersecting(mapId, theMapSpotBeingUsed));
->>>>>>> e34935c9
             mapManager.DeleteMap(mapId);
         }
 
@@ -63,8 +44,7 @@
             var mapManager = server.Resolve<IMapManager>();
 
             var mapId = mapManager.CreateMap();
-            var gridEnt = mapManager.EntityManager.SpawnEntity(null, mapId);
-            var grid = mapManager.EntityManager.AddComponent<MapGridComponent>(gridEnt);
+            var grid = mapManager.CreateGrid(mapId);
 
             var theMapSpotBeingUsed = new Box2(Vector2.Zero, Vector2.One);
             grid.SetTile(new Vector2i(), new Tile(1));
@@ -86,11 +66,7 @@
             Assert.That(lookup.GetEntitiesIntersecting(mapId, theMapSpotBeingUsed).ToList().Count, Is.EqualTo(1));
 
             entManager.DeleteEntity(dummy);
-<<<<<<< HEAD
-            entManager.DeleteEntity(grid.Owner);
-=======
             mapManager.DeleteGrid(grid.GridEntityId);
->>>>>>> e34935c9
             mapManager.DeleteMap(mapId);
         }
     }
