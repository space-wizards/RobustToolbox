using System;
using System.Collections.Generic;
using System.Diagnostics.CodeAnalysis;
using System.Linq;
<<<<<<< HEAD
using Arch.Core;
using Arch.Core.Extensions;
using Arch.Core.Utils;
using Collections.Pooled;
=======
using System.Runtime.CompilerServices;
>>>>>>> c0a5fab1
using Prometheus;
using Robust.Shared.Log;
using Robust.Shared.Map;
using Robust.Shared.Network;
using Robust.Shared.Profiling;
using Robust.Shared.Prototypes;
using Robust.Shared.Serialization.Manager;
using Robust.Shared.Serialization.Markdown.Mapping;
using Robust.Shared.Timing;
using Robust.Shared.Utility;
using System;
using System.Collections.Generic;
using System.Diagnostics.CodeAnalysis;
using System.Linq;
using System.Runtime.CompilerServices;
using Robust.Shared.Serialization.Markdown.Mapping;
using ComponentRegistry = Robust.Shared.Prototypes.ComponentRegistry;

namespace Robust.Shared.GameObjects
{
    public delegate void EntityUidQueryCallback(EntityUid uid);

    public delegate void ComponentQueryCallback<T>(EntityUid uid, T component) where T : Component;

    /// <inheritdoc />
    [Virtual]
    public partial class EntityManager : IEntityManager
    {
        #region Dependencies

        [IoC.Dependency] protected readonly IPrototypeManager PrototypeManager = default!;
        [IoC.Dependency] protected readonly ILogManager LogManager = default!;
        [IoC.Dependency] private readonly IEntitySystemManager _entitySystemManager = default!;
        [IoC.Dependency] private readonly IMapManager _mapManager = default!;
        [IoC.Dependency] private readonly IGameTiming _gameTiming = default!;
        [IoC.Dependency] private readonly ISerializationManager _serManager = default!;
        [IoC.Dependency] private readonly ProfManager _prof = default!;
        [IoC.Dependency] private readonly INetManager _netMan = default!;

        // I feel like PJB might shed me for putting a system dependency here, but its required for setting entity
        // positions on spawn....
        private SharedTransformSystem _xforms = default!;

        private QueryDescription _archMetaQuery = new QueryDescription().WithAll<MetaDataComponent>();

        protected EntityQuery<MetaDataComponent> MetaQuery;
        private EntityQuery<TransformComponent> _xformQuery;

        #endregion Dependencies

        /// <inheritdoc />
        public GameTick CurrentTick => _gameTiming.CurTick;

        public static readonly MapInitEvent MapInitEventInstance = new();

        IComponentFactory IEntityManager.ComponentFactory => ComponentFactory;

        /// <inheritdoc />
        public IEntitySystemManager EntitySysManager => _entitySystemManager;

        /// <inheritdoc />
        public virtual IEntityNetworkManager? EntityNetManager => null;

        protected readonly Queue<EntityUid> QueuedDeletions = new();
        protected readonly HashSet<EntityUid> QueuedDeletionsSet = new();

        private EntityDiffContext _context = new();

        private EntityEventBus _eventBus = null!;

        protected int NextNetworkId = (int) NetEntity.First;

        /// <inheritdoc />
        public IEventBus EventBus => _eventBus;

        public event Action<EntityUid>? EntityAdded;
        public event Action<EntityUid>? EntityInitialized;
        public event Action<EntityUid, MetaDataComponent>? EntityDeleted;

        /// <summary>
        /// Raised when an entity is queued for deletion. Not raised if an entity is deleted.
        /// </summary>
        public event Action<EntityUid>? EntityQueueDeleted;
        public event Action<EntityUid>? EntityDirtied; // only raised after initialization

        private string _xformName = string.Empty;

        private ComponentRegistration _metaReg = default!;
        private ComponentRegistration _xformReg = default!;

        private SharedMapSystem _mapSystem = default!;

        private ISawmill _sawmill = default!;
        private ISawmill _resolveSawmill = default!;

        public bool Started { get; protected set; }

        public bool ShuttingDown { get; protected set; }

        public bool Initialized { get; protected set; }

        /// <summary>
        /// Constructs a new instance of <see cref="EntityManager"/>.
        /// </summary>
        public EntityManager()
        {
        }

        public virtual void Initialize()
        {
            if (Initialized)
                throw new InvalidOperationException("Initialize() called multiple times");

            _eventBus = new EntityEventBus(this);

<<<<<<< HEAD
            InitializeArch();
=======
            InitializeComponents();
>>>>>>> c0a5fab1
            _metaReg = _componentFactory.GetRegistration(typeof(MetaDataComponent));
            _xformReg = _componentFactory.GetRegistration(typeof(TransformComponent));
            _xformName = _xformReg.Name;
            _sawmill = LogManager.GetSawmill("entity");
            _resolveSawmill = LogManager.GetSawmill("resolve");

            Initialized = true;
        }

        /// <summary>
        /// Returns true if the entity's data (apart from transform) is default.
        /// </summary>
        public bool IsDefault(EntityUid uid)
        {
            if (!MetaQuery.TryGetComponent(uid, out var metadata) || metadata.EntityPrototype == null)
                return false;

            var prototype = metadata.EntityPrototype;

            // Prototype may or may not have metadata / transforms
            var protoComps = prototype.Components.Keys.ToList();

            protoComps.Remove(_xformName);

            // Fast check if the component counts match.
            if (protoComps.Count != ComponentCount(uid) - 2)
                return false;

            // Check if entity name / description match
            if (metadata.EntityName != prototype.Name ||
                metadata.EntityDescription != prototype.Description)
            {
                return false;
            }

            // Get default prototype data
            Dictionary<string, MappingDataNode> protoData = new();
            try
            {
                _context.WritingReadingPrototypes = true;

                foreach (var compType in protoComps)
                {
                    if (compType == _xformName)
                        continue;

                    var comp = prototype.Components[compType];
                    protoData.Add(compType, _serManager.WriteValueAs<MappingDataNode>(comp.Component.GetType(), comp.Component, alwaysWrite: true, context: _context));
                }

                _context.WritingReadingPrototypes = false;
            }
            catch (Exception e)
            {
                _sawmill.Error($"Failed to convert prototype {prototype.ID} into yaml. Exception: {e.Message}");
                return false;
            }

            var comps = new HashSet<IComponent>(GetComponents(uid));
            var compNames = new HashSet<string>(protoComps.Count);
            foreach (var component in comps)
            {
                var compType = component.GetType();
                var compName = _componentFactory.GetComponentName(compType);

                if (compType == typeof(MetaDataComponent) || compType == typeof(TransformComponent))
                    continue;

                compNames.Add(compName);

                // If the component isn't on the prototype then it's custom.
                if (!protoComps.Contains(compName))
                    return false;

                MappingDataNode compMapping;
                try
                {
                    compMapping = _serManager.WriteValueAs<MappingDataNode>(compType, component, alwaysWrite: true, context: _context);
                }
                catch (Exception e)
                {
                    _sawmill.Error($"Failed to serialize {compName} component of entity prototype {prototype.ID}. Exception: {e.Message}");
                    return false;
                }

                if (protoData.TryGetValue(compName, out var protoMapping))
                {
                    var diff = compMapping.Except(protoMapping);

                    if (diff != null && diff.Children.Count != 0)
                    {
                        return false;
                    }
                }
                else
                {
                    return false;
                }
            }

            // An entity may also remove components on init -> check no components are missing.
            foreach (var compType in protoComps)
            {
                if (!compNames.Contains(compType))
                    return false;
            }

            return true;
        }

        public virtual void Startup()
        {
            if(!Initialized)
                throw new InvalidOperationException("Startup() called without Initialized");
            if (Started)
                throw new InvalidOperationException("Startup() called multiple times");

            // TODO: Probably better to call this on its own given it's so infrequent.
            _entitySystemManager.Initialize();
            Started = true;
            _eventBus.CalcOrdering();
            _mapSystem = System<SharedMapSystem>();
            _xforms = System<SharedTransformSystem>();
            MetaQuery = GetEntityQuery<MetaDataComponent>();
            _xformQuery = GetEntityQuery<TransformComponent>();
        }

        public virtual void Shutdown()
        {
            ShuttingDown = true;
            FlushEntities();
            _eventBus.ClearEventTables();
            _entitySystemManager.Shutdown();
            ShutdownArch();
            ClearComponents();
            ShuttingDown = false;
            Started = false;
        }

        public virtual void Cleanup()
        {
            ShuttingDown = true;
            FlushEntities();
            _entitySystemManager.Clear();
            _eventBus.Dispose();
            _eventBus = null!;
            ShutdownArch();
            ClearComponents();

            ShuttingDown = false;
            Initialized = false;
            Started = false;
        }

        public virtual void TickUpdate(float frameTime, bool noPredictions, Histogram? histogram)
        {
            using (histogram?.WithLabels("EntitySystems").NewTimer())
            using (_prof.Group("Systems"))
            {
                _entitySystemManager.TickUpdate(frameTime, noPredictions);
            }

            using (histogram?.WithLabels("EntityEventBus").NewTimer())
            using (_prof.Group("Events"))
            {
                _eventBus.ProcessEventQueue();
            }

            using (histogram?.WithLabels("QueuedDeletion").NewTimer())
            using (_prof.Group("QueueDel"))
            {
                while (QueuedDeletions.TryDequeue(out var uid))
                {
                    DeleteEntity(uid);
                }

                QueuedDeletionsSet.Clear();
            }

            using (histogram?.WithLabels("ComponentCull").NewTimer())
            using (_prof.Group("ComponentCull"))
            {
                CullRemovedComponents();
            }
        }

        public virtual void FrameUpdate(float frameTime)
        {
            _entitySystemManager.FrameUpdate(frameTime);
        }

        #region Entity Management

        public EntityUid CreateEntityUninitialized(string? prototypeName, EntityUid euid, ComponentRegistry? overrides = null)
        {
            return CreateEntity(prototypeName, out _, overrides);
        }

        /// <inheritdoc />
        public virtual EntityUid CreateEntityUninitialized(string? prototypeName, ComponentRegistry? overrides = null)
        {
            return CreateEntity(prototypeName, out _, overrides);
        }

        /// <inheritdoc />
        public virtual EntityUid CreateEntityUninitialized(string? prototypeName, EntityCoordinates coordinates, ComponentRegistry? overrides = null)
        {
            var newEntity = CreateEntity(prototypeName, out var xform, overrides);
            _xforms.SetCoordinates(newEntity, xform, coordinates, unanchor: false);
            return newEntity;
        }

        /// <inheritdoc />
        public virtual EntityUid CreateEntityUninitialized(string? prototypeName, MapCoordinates coordinates, ComponentRegistry? overrides = null)
        {
            var newEntity = CreateEntity(prototypeName, out var transform, overrides);

            if (coordinates.MapId == MapId.Nullspace)
            {
                DebugTools.Assert(_mapManager.GetMapEntityId(coordinates.MapId) == EntityUid.Invalid);
                transform._parent = EntityUid.Invalid;
                transform.Anchored = false;
                return newEntity;
            }

            var mapEnt = _mapManager.GetMapEntityId(coordinates.MapId);
            if (!TryGetComponent(mapEnt, out TransformComponent? mapXform))
                throw new ArgumentException($"Attempted to spawn entity on an invalid map. Coordinates: {coordinates}");

            EntityCoordinates coords;
            if (transform.Anchored && _mapManager.TryFindGridAt(coordinates, out var gridUid, out var grid))
            {
                coords = new EntityCoordinates(gridUid, _mapSystem.WorldToLocal(gridUid, grid, coordinates.Position));
                _xforms.SetCoordinates(newEntity, transform, coords, unanchor: false);
            }
            else
            {
                coords = new EntityCoordinates(mapEnt, coordinates.Position);
                _xforms.SetCoordinates(newEntity, transform, coords, null, newParent: mapXform);
            }

            return newEntity;
        }

        /// <inheritdoc />
        public int EntityCount => _world.Size;

        /// <inheritdoc />
        public IEnumerable<EntityUid> GetEntities()
        {
            var ents = new List<Entity>();
            _world.GetEntities(_archMetaQuery, ents);

            foreach (var entity in ents)
            {
                yield return EntityUid.FromArch(_world, entity);
            }
        }

        /// <inheritdoc />
        public virtual void DirtyEntity(EntityUid uid, MetaDataComponent? metadata = null)
        {
            // We want to retrieve MetaDataComponent even if its Deleted flag is set.
            if (metadata == null)
            {
                if (!_world.TryGet(uid, out metadata!))
                    throw new KeyNotFoundException($"Entity {uid} does not exist, cannot dirty it.");
            }
            else
            {
#pragma warning disable CS0618
                DebugTools.Assert(metadata.Owner == uid);
#pragma warning restore CS0618
            }

            if (metadata.EntityLastModifiedTick == _gameTiming.CurTick)
                return;

            metadata.EntityLastModifiedTick = _gameTiming.CurTick;

            if (metadata.EntityLifeStage > EntityLifeStage.Initializing)
            {
                EntityDirtied?.Invoke(uid);
            }
        }

        /// <inheritdoc />
        [Obsolete("use override with an EntityUid")]
        public void Dirty(Component component, MetaDataComponent? meta = null)
        {
            Dirty(component.Owner, component, meta);
        }

        /// <inheritdoc />
        public virtual void Dirty(EntityUid uid, Component component, MetaDataComponent? meta = null)
        {
            if (component.LifeStage >= ComponentLifeStage.Removing || !component.NetSyncEnabled)
                return;

            DirtyEntity(uid, meta);
            component.LastModifiedTick = CurrentTick;
        }

        /// <summary>
        /// Shuts-down and removes given Entity. This is also broadcast to all clients.
        /// </summary>
        /// <param name="e">Entity to remove</param>
        public virtual void DeleteEntity(EntityUid? uid)
        {
            if (uid == null || uid == EntityUid.Invalid)
                return;
            var e = uid.Value;

            // Some UIs get disposed after entity-manager has shut down and already deleted all entities.
            if (!Started)
                return;

            // Networking blindly spams entities at this function, they can already be
            // deleted from being a child of a previously deleted entity
            // TODO: Why does networking need to send deletes for child entities?
            if (!MetaQuery.TryGetComponent(e, out var meta) || meta.EntityDeleted)
                return;

            if (meta.EntityLifeStage == EntityLifeStage.Terminating)
            {
                var msg = $"Called Delete on an entity already being deleted. Entity: {ToPrettyString(e)}";
#if !EXCEPTION_TOLERANCE
                throw new InvalidOperationException(msg);
#else
                _sawmill.Error($"{msg}. Trace: {Environment.StackTrace}");
#endif
            }

            // Notify all entities they are being terminated prior to detaching & deleting
            RecursiveFlagEntityTermination(e, meta);

            // Then actually delete them
            RecursiveDeleteEntity(e, meta);
        }

        private void RecursiveFlagEntityTermination(
            EntityUid uid,
            MetaDataComponent metadata)
        {
            var transform = _xformQuery.GetComponent(uid);
            metadata.EntityLifeStage = EntityLifeStage.Terminating;

            try
            {
                var ev = new EntityTerminatingEvent(uid);
                EventBus.RaiseLocalEvent(uid, ref ev, true);
            }
            catch (Exception e)
            {
                _sawmill.Error($"Caught exception while raising event {nameof(EntityTerminatingEvent)} on entity {ToPrettyString(uid, metadata)}\n{e}");
            }

            foreach (var child in transform._children)
            {
                if (!MetaQuery.TryGetComponent(child, out var childMeta) || childMeta.EntityDeleted)
                {
                    _sawmill.Error($"A deleted entity was still the transform child of another entity. Parent: {ToPrettyString(uid, metadata)}.");
                    transform._children.Remove(child);
                    continue;
                }

                RecursiveFlagEntityTermination(child, childMeta);
            }
        }

        private void RecursiveDeleteEntity(
            EntityUid uid,
            MetaDataComponent metadata)
        {
            // Note about this method: #if EXCEPTION_TOLERANCE is not used here because we're gonna it in the future...
            var netEntity = GetNetEntity(uid, metadata);
            var transform = _xformQuery.GetComponent(uid);

            // Detach the base entity to null before iterating over children
            // This also ensures that the entity-lookup updates don't have to be re-run for every child (which recurses up the transform hierarchy).
            if (transform.ParentUid != EntityUid.Invalid)
            {
                try
                {
                    _xforms.DetachParentToNull(uid, transform);
                }
                catch (Exception e)
                {
                    _sawmill.Error($"Caught exception while trying to detach parent of entity '{ToPrettyString(uid, metadata)}' to null.\n{e}");
                }
            }

            foreach (var child in transform._children)
            {
                try
                {
                    RecursiveDeleteEntity(child, MetaQuery.GetComponent(child));
                }
                catch(Exception e)
                {
                    _sawmill.Error($"Caught exception while trying to recursively delete child entity '{ToPrettyString(child)}' of '{ToPrettyString(uid, metadata)}'\n{e}");
                }
            }

            if (transform._children.Count != 0)
                _sawmill.Error($"Failed to delete all children of entity: {ToPrettyString(uid)}");

            // Shut down all components.
            var objComps = _world.GetAllComponents(uid);

            foreach (Component component in objComps)
            {
                if (component.Running)
                {
                    try
                    {
                        component.LifeShutdown(this);
                    }
                    catch (Exception e)
                    {
                        _sawmill.Error($"Caught exception while trying to call shutdown on component of entity '{ToPrettyString(uid, metadata)}'\n{e}");
                    }
                }
            }

            // Dispose all my components, in a safe order so transform is available
            DisposeComponents(uid, metadata);
            metadata.EntityLifeStage = EntityLifeStage.Deleted;

            try
            {
                EntityDeleted?.Invoke(uid, metadata);
            }
            catch (Exception e)
            {
                _sawmill.Error($"Caught exception while invoking event {nameof(EntityDeleted)} on '{ToPrettyString(uid, metadata)}'\n{e}");
            }

            _eventBus.OnEntityDeleted(uid);
            DestroyArch(uid);
            // Need to get the ID above before MetadataComponent shutdown but only remove it after everything else is done.
            NetEntityLookup.Remove(netEntity);
        }

        public virtual void QueueDeleteEntity(EntityUid? uid)
        {
            if (uid == null || uid.Value == EntityUid.Invalid)
                return;

            if (!QueuedDeletionsSet.Add(uid.Value))
                return;

            QueuedDeletions.Enqueue(uid.Value);
            EntityQueueDeleted?.Invoke(uid.Value);
        }

        public bool IsQueuedForDeletion(EntityUid uid) => QueuedDeletionsSet.Contains(uid);

        public bool EntityExists(EntityUid uid)
        {
            return _world.IsAlive(uid);
        }

        public bool EntityExists(EntityUid? uid)
        {
            return uid.HasValue && EntityExists(uid.Value);
        }

        /// <inheritdoc />
        public bool IsPaused(EntityUid? uid, MetaDataComponent? metadata = null)
        {
            if (uid == null)
                return false;

            return MetaQuery.Resolve(uid.Value, ref metadata) && metadata.EntityPaused;
        }

        public bool Deleted(EntityUid uid)
        {
            return !_world.IsAlive(uid) || !_world.TryGet(uid, out MetaDataComponent comp) || comp.EntityLifeStage >= EntityLifeStage.Terminating;
        }

        public bool Deleted([NotNullWhen(false)] EntityUid? uid)
        {
            return !uid.HasValue || Deleted(uid.Value);
        }

        /// <summary>
        /// Disposes all entities and clears all lists.
        /// </summary>
        public virtual void FlushEntities()
        {
            QueuedDeletions.Clear();
            QueuedDeletionsSet.Clear();
            foreach (var e in GetEntities().ToArray())
            {
                DeleteEntity(e);
            }

            CleanupArch();

            if (_world.Size > 0)
                _sawmill.Error("Entities were spawned while flushing entities.");
        }

        /// <summary>
        ///     Allocates an entity and stores it but does not load components or do initialization.
        /// </summary>
        private protected EntityUid AllocEntity(
            EntityPrototype? prototype,
            out MetaDataComponent metadata,
            out TransformComponent xform)
        {
            var entity = AllocEntity(out metadata, out xform);
            metadata._entityPrototype = prototype;
            Dirty(entity, metadata, metadata);
            return entity;
        }

        /// <summary>
        ///     Allocates an entity and stores it but does not load components or do initialization.
        /// </summary>
        private EntityUid AllocEntity(out MetaDataComponent metadata, out TransformComponent xform)
        {
            SpawnEntityArch(out var uid);

            // we want this called before adding components
            EntityAdded?.Invoke(uid);
            _eventBus.OnEntityAdded(uid);
            var netEntity = GenerateNetEntity();

            metadata = new MetaDataComponent
            {
#pragma warning disable CS0618
                Owner = uid,
#pragma warning restore CS0618
            };

            SetNetEntity(uid, netEntity, metadata);

            // add the required MetaDataComponent directly.
<<<<<<< HEAD
            AddComponentInternal(uid, metadata, _metaReg, true);

            // allocate the required TransformComponent
            xform = _componentFactory.GetComponent<TransformComponent>();
            xform.Owner = uid;
=======
            AddComponentInternal(uid, metadata, _metaReg, false, true, metadata);

            // allocate the required TransformComponent
            var xformComp = Unsafe.As<TransformComponent>(_componentFactory.GetComponent(_xformReg));
            xformComp.Owner = uid;
            AddComponentInternal(uid, xformComp, false, true, metadata);
>>>>>>> c0a5fab1

            AddComponentInternal(uid, xform, _xformReg, true, metadata);
            return uid;
        }

        /// <summary>
        ///     Allocates an entity and loads components but does not do initialization.
        /// </summary>
        private protected virtual EntityUid CreateEntity(string? prototypeName, out TransformComponent xform, IEntityLoadContext? context = null)
        {
            if (prototypeName == null)
                return AllocEntity(out _, out xform);

            if (!PrototypeManager.TryIndex<EntityPrototype>(prototypeName, out var prototype))
                throw new EntityCreationException($"Attempted to spawn an entity with an invalid prototype: {prototypeName}");

            return CreateEntity(prototype, out xform, context);
        }

        /// <summary>
        ///     Allocates an entity and loads components but does not do initialization.
        /// </summary>
        private protected EntityUid CreateEntity(EntityPrototype prototype, out TransformComponent xform, IEntityLoadContext? context = null)
        {
            var entity = AllocEntity(prototype, out var metadata, out xform);
            try
            {
                LoadEntity(metadata.EntityPrototype, entity, context);
                return entity;
            }
            catch (Exception e)
            {
                // Exception during entity loading.
                // Need to delete the entity to avoid corrupt state causing crashes later.
                DeleteEntity(entity);
                throw new EntityCreationException($"Exception inside CreateEntity with prototype {prototype.ID}", e);
            }
        }

        private protected void LoadEntity(EntityUid entity, IEntityLoadContext? context)
        {
            LoadEntity(MetaQuery.GetComponent(entity).EntityPrototype, entity, context);
        }

        private protected void LoadEntity(EntityUid entity, IEntityLoadContext? context, EntityPrototype? prototype)
        {
            LoadEntity(prototype, entity, context);
        }

        internal void LoadEntity(EntityPrototype? prototype, EntityUid entity, IEntityLoadContext? context)
        {
            var count = prototype?.Components.Count ?? 2;
            // Lort forgiv
            using var types = new PooledList<ComponentType>(count);
            using var comps = new PooledList<object>(count);
            using var adds = new PooledList<bool>(count);
            using var compRegs = new PooledList<ComponentRegistration>(count);
            Archetype arc;

#if DEBUG
            arc = _world.GetArchetype(entity);
#endif

            if (prototype != null)
            {
                foreach (var (name, entry) in prototype.Components)
                {
                    if (context != null && context.ShouldSkipComponent(name))
                        continue;

                    var fullData = context != null && context.TryGetComponent(name, out var data) ? data : entry.Component;

                    var comp = EntityPrototype.EnsureCompExistsAndDeserialize(entity, _componentFactory, this, _serManager, name, fullData, context as ISerializationContext);
                    var compType = comp.CompReg.Idx.Type;

                    // Don't double add an existing component.
                    if (_world.TryGet(entity, compType, out var existing))
                    {
                        DebugTools.Assert(existing != null);
                        continue;
                    }

                    types.Add(compType);
                    comps.Add(comp.Comp);
                    adds.Add(comp.Add);
                    compRegs.Add(comp.CompReg);
                }
            }

            if (context != null)
            {
                foreach (var name in context.GetExtraComponentTypes())
                {
                    if (prototype != null && prototype.Components.ContainsKey(name))
                    {
                        // This component also exists in the prototype.
                        // This means that the previous step already caught both the prototype data AND map data.
                        // Meaning that re-running EnsureCompExistsAndDeserialize would wipe prototype data.
                        continue;
                    }

                    if (!context.TryGetComponent(name, out var data))
                    {
                        throw new InvalidOperationException(
                            $"{nameof(IEntityLoadContext)} provided component name {name} but refused to provide data");
                    }

                    var comp = EntityPrototype.EnsureCompExistsAndDeserialize(entity, _componentFactory, this, _serManager, name, data, context as ISerializationContext);
                    var compType = comp.CompReg.Idx.Type;

                    // Don't double add an existing component.
                    if (_world.TryGet(entity, compType, out var existing))
                    {
                        DebugTools.Assert(existing != null);
                        continue;
                    }

                    types.Add(compType);
                    comps.Add(comp.Comp);
                    adds.Add(comp.Add);
                    compRegs.Add(comp.CompReg);
                }
            }

            // Shouldn't be changing archetype above or we're having a bad time.
            DebugTools.Assert(_world.GetArchetype(entity).Equals(arc));

            // Yeah it can happen.
            if (types.Count == 0)
                return;

            _world.AddRange(entity, types);
            var metadata = MetaQuery.GetComponent(entity);

            for (var i = 0; i < adds.Count; i++)
            {
                if (adds[i])
                {
                    AddComponentInternal(entity, Unsafe.As<Component>(comps[i]), compRegs[i], true, metadata: metadata);
                }
            }
        }

        public void InitializeAndStartEntity(EntityUid entity, MapId? mapId = null)
        {
            try
            {
                // TODO: Pass this + transformcomp around
                var meta = MetaQuery.GetComponent(entity);
                InitializeEntity(entity, meta);
                StartEntity(entity);

                // If the map we're initializing the entity on is initialized, run map init on it.
                if (_mapManager.IsMapInitialized(mapId ?? _xformQuery.GetComponent(entity).MapID))
                    RunMapInit(entity, meta);
            }
            catch (Exception e)
            {
                DeleteEntity(entity);
                throw new EntityCreationException("Exception inside InitializeAndStartEntity", e);
            }
        }

        public void InitializeEntity(EntityUid entity, MetaDataComponent? meta = null)
        {
            InitializeComponents(entity, meta);
            EntityInitialized?.Invoke(entity);
        }

        public void StartEntity(EntityUid entity)
        {
            StartComponents(entity);
        }

        public void RunMapInit(EntityUid entity, MetaDataComponent meta)
        {
            if (meta.EntityLifeStage == EntityLifeStage.MapInitialized)
                return; // Already map initialized, do nothing.

            DebugTools.Assert(meta.EntityLifeStage == EntityLifeStage.Initialized, $"Expected entity {ToPrettyString(entity)} to be initialized, was {meta.EntityLifeStage}");
            meta.EntityLifeStage = EntityLifeStage.MapInitialized;

            EventBus.RaiseLocalEvent(entity, MapInitEventInstance, false);
        }

        /// <inheritdoc />
        [return: NotNullIfNotNull("uid")]
        public virtual EntityStringRepresentation? ToPrettyString(EntityUid? uid)
        {
        	if (uid == null || uid == EntityUid.Invalid)
        		return null;

            // We want to retrieve the MetaData component even if it is deleted.
            if (!_world.TryGet(uid.Value, out MetaDataComponent metadata))
                return new EntityStringRepresentation(uid.Value, true);

            return ToPrettyString(uid.Value, metadata);
        }

        /// <inheritdoc />
        [return: NotNullIfNotNull("netEntity")]
        public EntityStringRepresentation? ToPrettyString(NetEntity? netEntity)
        {
            return ToPrettyString(GetEntity(netEntity));
        }

        public EntityStringRepresentation ToPrettyString(EntityUid uid)
            => ToPrettyString((EntityUid?) uid).Value;

        public EntityStringRepresentation ToPrettyString(NetEntity netEntity)
            => ToPrettyString((NetEntity?) netEntity).Value;

        private EntityStringRepresentation ToPrettyString(EntityUid uid, MetaDataComponent metadata)
        {
            return new EntityStringRepresentation(uid, metadata.EntityDeleted, metadata.EntityName, metadata.EntityPrototype?.ID);
        }

        #endregion Entity Management

        public virtual void RaisePredictiveEvent<T>(T msg) where T : EntityEventArgs
        {
            // Part of shared the EntityManager so that systems can have convenient proxy methods, but the
            // server should never be calling this.
            DebugTools.Assert("Why are you raising predictive events on the server?");
        }

        /// <summary>
        /// Generates a unique network id and increments <see cref="NextNetworkId"/>
        /// </summary>
        protected virtual NetEntity GenerateNetEntity() => new(NextNetworkId++);

        private sealed class EntityDiffContext : ISerializationContext
        {
            public SerializationManager.SerializerProvider SerializerProvider { get; }
            public bool WritingReadingPrototypes { get; set; }

            public EntityDiffContext()
            {
                SerializerProvider = new();
                SerializerProvider.RegisterSerializer(this);
            }
        }
    }

    public enum EntityMessageType : byte
    {
        Error = 0,
        SystemMessage
    }
}<|MERGE_RESOLUTION|>--- conflicted
+++ resolved
@@ -2,14 +2,10 @@
 using System.Collections.Generic;
 using System.Diagnostics.CodeAnalysis;
 using System.Linq;
-<<<<<<< HEAD
 using Arch.Core;
 using Arch.Core.Extensions;
 using Arch.Core.Utils;
 using Collections.Pooled;
-=======
-using System.Runtime.CompilerServices;
->>>>>>> c0a5fab1
 using Prometheus;
 using Robust.Shared.Log;
 using Robust.Shared.Map;
@@ -125,11 +121,7 @@
 
             _eventBus = new EntityEventBus(this);
 
-<<<<<<< HEAD
             InitializeArch();
-=======
-            InitializeComponents();
->>>>>>> c0a5fab1
             _metaReg = _componentFactory.GetRegistration(typeof(MetaDataComponent));
             _xformReg = _componentFactory.GetRegistration(typeof(TransformComponent));
             _xformName = _xformReg.Name;
@@ -671,20 +663,12 @@
             SetNetEntity(uid, netEntity, metadata);
 
             // add the required MetaDataComponent directly.
-<<<<<<< HEAD
-            AddComponentInternal(uid, metadata, _metaReg, true);
-
-            // allocate the required TransformComponent
-            xform = _componentFactory.GetComponent<TransformComponent>();
-            xform.Owner = uid;
-=======
-            AddComponentInternal(uid, metadata, _metaReg, false, true, metadata);
+            AddComponentInternal(uid, metadata, _metaReg, true, metadata);
 
             // allocate the required TransformComponent
             var xformComp = Unsafe.As<TransformComponent>(_componentFactory.GetComponent(_xformReg));
             xformComp.Owner = uid;
-            AddComponentInternal(uid, xformComp, false, true, metadata);
->>>>>>> c0a5fab1
+            AddComponentInternal(uid, xformComp, true, metadata);
 
             AddComponentInternal(uid, xform, _xformReg, true, metadata);
             return uid;
