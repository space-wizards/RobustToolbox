--- conflicted
+++ resolved
@@ -16,25 +16,15 @@
     {
         public (T1, T2) Read(ISerializationManager serializationManager, MappingDataNode node,
             IDependencyCollection dependencies,
-<<<<<<< HEAD
             SerializationHookContext hookCtx,
-            ISerializationContext? context = null, (T1, T2) val = default)
-=======
-            bool skipHook,
             ISerializationContext? context = null, ISerializationManager.InstantiationDelegate<(T1, T2)>? val = null)
->>>>>>> 342d9ed2
         {
             if (node.Children.Count != 1)
                 throw new InvalidMappingException("Less than or more than 1 mappings provided to ValueTupleSerializer");
 
             var entry = node.Children.First();
-<<<<<<< HEAD
-            var v1 = serializationManager.Read<T1>(entry.Key, hookCtx, context, val.Item1);
-            var v2 = serializationManager.Read<T2>(entry.Value, hookCtx, context, val.Item2);
-=======
-            var v1 = serializationManager.Read<T1>(entry.Key, context, skipHook);
-            var v2 = serializationManager.Read<T2>(entry.Value, context, skipHook);
->>>>>>> 342d9ed2
+            var v1 = serializationManager.Read<T1>(entry.Key, hookCtx, context);
+            var v2 = serializationManager.Read<T2>(entry.Value, hookCtx, context);
 
             return (v1, v2);
         }
@@ -71,24 +61,12 @@
             return mapping;
         }
 
-<<<<<<< HEAD
-        public (T1, T2) Copy(ISerializationManager serializationManager, (T1, T2) source, (T1, T2) target,
+        public (T1, T2) CreateCopy(ISerializationManager serializationManager, (T1, T2) source,
             SerializationHookContext hookCtx,
             ISerializationContext? context = null)
         {
-            var i1 = target.Item1;
-            var i2 = target.Item2;
-            serializationManager.Copy(source.Item1, ref i1, hookCtx, context);
-            serializationManager.Copy(source.Item2, ref i2, hookCtx, context);
-            return (i1, i2);
-=======
-        public (T1, T2) CreateCopy(ISerializationManager serializationManager, (T1, T2) source,
-            bool skipHook,
-            ISerializationContext? context = null)
-        {
-            return (serializationManager.CreateCopy(source.Item1, context, skipHook),
-                serializationManager.CreateCopy(source.Item2, context, skipHook));
->>>>>>> 342d9ed2
+            return (serializationManager.CreateCopy(source.Item1, hookCtx, context),
+                serializationManager.CreateCopy(source.Item2, hookCtx, context));
         }
     }
 }