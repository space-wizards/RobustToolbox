--- conflicted
+++ resolved
@@ -119,11 +119,7 @@
                 },
                 MapGridHelpers.CollisionGroup,
                 MapGridHelpers.CollisionGroup,
-<<<<<<< HEAD
                 true) {ID = GetChunkId(chunk.Indices),
-=======
-                true) {ID = GetChunkId(chunk),
->>>>>>> 80a9a822
                 Body = physicsComponent};
 
             // Check if we have an existing fixture on MapGrid
@@ -166,11 +162,6 @@
 
             EntityManager.EventBus.RaiseLocalEvent(gridEnt.Uid,new GridFixtureChangeEvent {OldFixture = oldFixture, NewFixture = newFixture});
         }
-
-        private string GetChunkId(Vector2i indices)
-        {
-            return $"grid_chunk-{indices.X}-{indices.Y}";
-        }
     }
 
     public sealed class GridFixtureChangeEvent : EntityEventArgs
