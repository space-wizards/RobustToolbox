--- conflicted
+++ resolved
@@ -98,10 +98,6 @@
     private readonly Dictionary<uint, Dictionary<MapChunkLocation, int>> _mapIndices = new(4);
     private readonly Dictionary<uint, Dictionary<GridChunkLocation, int>> _gridIndices = new(4);
     private readonly List<(uint, IChunkIndexLocation)> _chunkList = new(64);
-<<<<<<< HEAD
-    private readonly List<MapGridComponent> _gridsPool = new(8);
-=======
->>>>>>> 1c3905a8
 
     private ISawmill _sawmill = default!;
 
