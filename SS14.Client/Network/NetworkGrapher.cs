﻿using System;
using System.Collections.Generic;
using OpenTK.Graphics;
using SS14.Client.Graphics;
using SS14.Client.Graphics.Sprites;
using SS14.Client.Graphics.Utility;
using SS14.Client.Interfaces.Network;
using SS14.Client.Interfaces.Resource;
using SS14.Client.ResourceManagement;
using SS14.Shared.Interfaces.Network;
using SS14.Shared.Interfaces.Timing;
using SS14.Shared.IoC;
using SS14.Shared.Maths;

namespace SS14.Client.Network
{
    /// <summary>
    /// UI element to display network debug info.
    /// </summary>
    public class NetworkGrapher : INetworkGrapher
    {
        private const int MaxDataPoints = 200;
        private readonly List<DataPoint> _dataPoints = new List<DataPoint>(MaxDataPoints);

        [Dependency] private readonly IClientNetManager _networkManager;

        [Dependency] private readonly IResourceCache _resourceCache;

        [Dependency] private readonly IGameTiming _timing;

        private bool _enabled;
        private TimeSpan _lastDataPointTime;
        private int _lastReceivedBytes;
        private int _lastSentBytes;
        private int _lastRecPkts;
        private int _lastSentPkts;

        private uint _lastTick;

        private TextSprite _textSprite;

        public void Initialize()
        {
<<<<<<< HEAD
            _textSprite = new TextSprite("NetGraphText", _resourceCache.GetResource<FontResource>(@"Fonts/CALIBRI.TTF").Font);
            _textSprite.Color = Color4.WhiteSmoke;
=======
            _textSprite = new TextSprite("", _resourceCache.GetResource<FontResource>(@"Fonts/CALIBRI.TTF").Font);
            _textSprite.FillColor = Color.WhiteSmoke;
>>>>>>> aa39a395
        }

        public void Toggle()
        {
            _enabled = !_enabled;

            if (!_enabled)
                return;

            _dataPoints.Clear();

            _lastTick = _timing.CurTick;
            _lastDataPointTime = _timing.RealTime;

            _lastReceivedBytes = _networkManager.Statistics.ReceivedBytes;
            _lastSentBytes = _networkManager.Statistics.SentBytes;

            _lastRecPkts = _networkManager.Statistics.SentPackets;
            _lastSentPkts = _networkManager.Statistics.ReceivedPackets;
        }

        public void Update()
        {
            if (!_enabled) return;

            while (_lastTick < _timing.CurTick)
            {
                AddDataPoint();
                _lastTick++;
            }

            DrawGraph();
        }

        private void DrawGraph()
        {
            var totalRecBytes = 0;
            var totalSentBytes = 0;
            var totalMilliseconds = 0d;
            var totalRecPkts = 0;
            var totalSentPkts = 0;

            for (var i = 0; i < MaxDataPoints; i++)
            {
                if (_dataPoints.Count <= i) continue;

                totalMilliseconds += _dataPoints[i].ElapsedMilliseconds;
                totalRecBytes += _dataPoints[i].ReceivedBytes;
                totalSentBytes += _dataPoints[i].SentBytes;
                totalRecPkts += _dataPoints[i].ReceivedPkts;
                totalSentPkts += _dataPoints[i].SentPkts;

                CluwneLib.ResetRenderTarget();

                CluwneLib.drawRectangle((int)CluwneLib.CurrentRenderTarget.Size.X - 2 * (MaxDataPoints - i) + 2,
                    (int)CluwneLib.CurrentRenderTarget.Size.Y - (int)(_dataPoints[i].SentBytes * 0.1f),
                    2,
                    (int)(_dataPoints[i].SentBytes * 0.2f),
                    new Color4(0, 128, 0, 255));

                CluwneLib.drawRectangle((int) CluwneLib.CurrentRenderTarget.Size.X - 2 * (MaxDataPoints - i),
                    (int) CluwneLib.CurrentRenderTarget.Size.Y - (int) (_dataPoints[i].ReceivedBytes * 0.1f),
                    2,
                    (int) (_dataPoints[i].ReceivedBytes * 0.2f),
                    new Color4(255, 0, 0, 128));

            }

            _textSprite.Text = string.Format("Up: {0:0.00} kb/s", Math.Round(totalSentBytes / totalMilliseconds, 2));
            _textSprite.Position = new Vector2i((int) CluwneLib.CurrentRenderTarget.Size.X - 4 * MaxDataPoints - 125, (int) CluwneLib.CurrentRenderTarget.Size.Y - 4 * _textSprite.Height - 5);
            _textSprite.Draw();

            _textSprite.Text = string.Format("Down: {0:0.00} kb/s", Math.Round(totalRecBytes / totalMilliseconds, 2));
            _textSprite.Position = new Vector2i((int) CluwneLib.CurrentRenderTarget.Size.X - 4 * MaxDataPoints - 125, (int) CluwneLib.CurrentRenderTarget.Size.Y - 3 * _textSprite.Height - 5);
            _textSprite.Draw();

            _textSprite.Text = string.Format("Out: {0} pkts", Math.Round(totalSentPkts / (totalMilliseconds / 1000)));
            _textSprite.Position = new Vector2i((int)CluwneLib.CurrentRenderTarget.Size.X - 4 * MaxDataPoints - 125, (int)CluwneLib.CurrentRenderTarget.Size.Y - 2 * _textSprite.Height - 5);
            _textSprite.Draw();

            _textSprite.Text = string.Format("In: {0} pkts", Math.Round(totalRecPkts / (totalMilliseconds / 1000)));
            _textSprite.Position = new Vector2i((int)CluwneLib.CurrentRenderTarget.Size.X - 4 * MaxDataPoints - 125, (int)CluwneLib.CurrentRenderTarget.Size.Y - 1 * _textSprite.Height - 5);
            _textSprite.Draw();

            _textSprite.Text = string.Format("Ping: {0}ms", _networkManager.ServerChannel?.Ping ?? -1);
            _textSprite.Position = new Vector2i((int)CluwneLib.CurrentRenderTarget.Size.X - 4 * MaxDataPoints - 0, (int)CluwneLib.CurrentRenderTarget.Size.Y - 4 * _textSprite.Height - 5);
            _textSprite.Draw();

            _textSprite.Text = string.Format("Frame Time: {0:0.00}ms ({1:0.00}FPS)", _timing.RealFrameTimeAvg.TotalMilliseconds, 1 / _timing.RealFrameTimeAvg.TotalSeconds);
            _textSprite.Position = new Vector2i((int)CluwneLib.CurrentRenderTarget.Size.X - 4 * MaxDataPoints - 0, (int)CluwneLib.CurrentRenderTarget.Size.Y - 3 * _textSprite.Height - 5);
            _textSprite.Draw();

            _textSprite.Text = string.Format("Frame SD: {0:0.00}ms", _timing.RealFrameTimeStdDev.TotalMilliseconds);
            _textSprite.Position = new Vector2i((int)CluwneLib.CurrentRenderTarget.Size.X - 4 * MaxDataPoints - 0, (int)CluwneLib.CurrentRenderTarget.Size.Y - 2 * _textSprite.Height - 5);
            _textSprite.Draw();
        }

        private void AddDataPoint()
        {
            if (_dataPoints.Count > MaxDataPoints) _dataPoints.RemoveAt(0);
            if (!_networkManager.IsConnected) return;

            _dataPoints.Add(new DataPoint
                (
                    _networkManager.Statistics.ReceivedBytes - _lastReceivedBytes,
                    _networkManager.Statistics.SentBytes - _lastSentBytes,
                    _networkManager.Statistics.ReceivedPackets - _lastRecPkts,
                    _networkManager.Statistics.SentPackets - _lastSentPkts,
                    (_timing.RealTime - _lastDataPointTime).TotalMilliseconds)
            );

            _lastDataPointTime = _timing.RealTime;
            _lastReceivedBytes = _networkManager.Statistics.ReceivedBytes;
            _lastSentBytes = _networkManager.Statistics.SentBytes;
            _lastRecPkts = _networkManager.Statistics.ReceivedPackets;
            _lastSentPkts = _networkManager.Statistics.SentPackets;
        }

        private struct DataPoint
        {
            public readonly double ElapsedMilliseconds;
            public readonly int ReceivedBytes;
            public readonly int SentBytes;
            public readonly int ReceivedPkts;
            public readonly int SentPkts;

            public DataPoint(int rec, int sent, int recPkts, int sentPkts, double elapsed)
            {
                ReceivedBytes = rec;
                SentBytes = sent;
                ElapsedMilliseconds = elapsed;
                ReceivedPkts = recPkts;
                SentPkts = sentPkts;

            }
        }
    }
}<|MERGE_RESOLUTION|>--- conflicted
+++ resolved
@@ -41,13 +41,8 @@
 
         public void Initialize()
         {
-<<<<<<< HEAD
-            _textSprite = new TextSprite("NetGraphText", _resourceCache.GetResource<FontResource>(@"Fonts/CALIBRI.TTF").Font);
-            _textSprite.Color = Color4.WhiteSmoke;
-=======
             _textSprite = new TextSprite("", _resourceCache.GetResource<FontResource>(@"Fonts/CALIBRI.TTF").Font);
             _textSprite.FillColor = Color.WhiteSmoke;
->>>>>>> aa39a395
         }
 
         public void Toggle()
