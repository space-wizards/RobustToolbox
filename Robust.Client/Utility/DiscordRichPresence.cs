--- conflicted
+++ resolved
@@ -27,13 +27,17 @@
 
         public void Initialize()
         {
+            var state = _loc.GetString("discord-rpc-in-main-menu");
+            var largeImageKey = _configurationManager.GetCVar(CVars.DiscordRichPresenceSecondIconId);
+            var largeImageText = _loc.GetString("discord-rpc-in-main-menu-logo-text");
+
             _defaultPresence = new()
             {
-                State = _loc.GetString("discord-rpc-in-main-menu"),
+                State = Truncate(state, 128),
                 Assets = new Assets
                 {
-                    LargeImageKey = _configurationManager.GetCVar(CVars.DiscordRichPresenceSecondIconId),
-                    LargeImageText = _loc.GetString("discord-rpc-in-main-menu-logo-text")
+                    LargeImageKey = Truncate(largeImageKey, 32),
+                    LargeImageText = Truncate(largeImageText, 128),
                 }
             };
             _configurationManager.OnValueChanged(CVars.DiscordEnabled, newValue =>
@@ -104,26 +108,20 @@
             {
                 var details = _loc.GetString("discord-rpc-on-server", ("servername", serverName));
                 var state = _loc.GetString("discord-rpc-players", ("players", users), ("maxplayers", maxUsers));
-                var imageText = _loc.GetString("discord-rpc-character", ("username", username));
+                var largeImageText = _loc.GetString("discord-rpc-character", ("username", username));
+                var largeImageKey = _configurationManager.GetCVar(CVars.DiscordRichPresenceMainIconId);
+                var smallImageKey = _configurationManager.GetCVar(CVars.DiscordRichPresenceSecondIconId);
 
                 // Strings are limited by byte count. See the setters in RichPresence. Hence the truncate calls.
                 _activePresence = new RichPresence
                 {
-<<<<<<< HEAD
-                    LargeImageKey = _configurationManager.GetCVar(CVars.DiscordRichPresenceMainIconId),
-                    LargeImageText = _loc.GetString("discord-rpc-character", ("username", username)),
-                    SmallImageKey = _configurationManager.GetCVar(CVars.DiscordRichPresenceSecondIconId)
-                }
-            };
-            _client?.SetPresence(_activePresence);
-=======
                     Details = Truncate(details, 128),
                     State = Truncate(state, 128),
                     Assets = new Assets
                     {
-                        LargeImageKey = Truncate("devstation", 32),
-                        LargeImageText = Truncate(imageText, 128),
-                        SmallImageKey = Truncate("logo", 32)
+                        LargeImageKey = Truncate(largeImageKey, 32),
+                        LargeImageText = Truncate(largeImageText, 128),
+                        SmallImageKey = Truncate(smallImageKey, 32)
                     }
                 };
                 _client.SetPresence(_activePresence);
@@ -157,7 +155,6 @@
             }
 
             return output;
->>>>>>> 194743a9
         }
 
         public void ClearPresence()
