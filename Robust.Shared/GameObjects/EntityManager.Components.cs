using System;
using System.Collections.Frozen;
using System.Collections.Generic;
using System.Diagnostics;
using System.Diagnostics.CodeAnalysis;
using System.Linq;
using System.Runtime.CompilerServices;
using System.Runtime.InteropServices;
using System.Threading;
using Arch.Core;
using Arch.Core.Extensions.Dangerous;
using Arch.Core.Utils;
using CommunityToolkit.HighPerformance.Helpers;
using JetBrains.Annotations;
using Robust.Shared.GameStates;
using Robust.Shared.Log;
using Robust.Shared.Physics.Components;
using Robust.Shared.Player;
using Robust.Shared.Prototypes;
using Robust.Shared.Timing;
using Robust.Shared.Utility;
using ComponentRegistry = Robust.Shared.Prototypes.ComponentRegistry;
#if EXCEPTION_TOLERANCE
using Robust.Shared.Exceptions;
#endif

namespace Robust.Shared.GameObjects
{
    /// <inheritdoc />
    public partial class EntityManager
    {
        [IoC.Dependency] private readonly IComponentFactory _componentFactory = default!;

#if EXCEPTION_TOLERANCE
        [IoC.Dependency] private readonly IRuntimeLog _runtimeLog = default!;
#endif

        public IComponentFactory ComponentFactory => _componentFactory;

        private const int TypeCapacity = 32;
        private const int EntityCapacity = 1024;

        private Dictionary<EntityUid, IComponent>[] _entTraitArray
            = Array.Empty<Dictionary<EntityUid, IComponent>>();

        private readonly HashSet<IComponent> _deleteSet = new(TypeCapacity);

        /// <inheritdoc />
        public event Action<AddedComponentEventArgs>? ComponentAdded;

        /// <inheritdoc />
        public event Action<RemovedComponentEventArgs>? ComponentRemoved;

        public void InitializeComponents()
        {
            if (Initialized)
                throw new InvalidOperationException("Already initialized.");

            FillComponentDict();
            _componentFactory.ComponentsAdded += OnComponentsAdded;
        }

        private void OnComponentsAdded(ComponentRegistration[] components)
        {
            RegisterComponents(components);
        }

        /// <summary>
        ///     Instantly clears all components from the manager. This will NOT shut them down gracefully.
        ///     Any entities relying on existing components will be broken.
        /// </summary>
        public void ClearComponents()
        {
            _deleteSet.Clear();
        }

        private void RegisterComponents(IEnumerable<ComponentRegistration> components)
        {
            foreach (var reg in components)
            {
                var dict = new Dictionary<EntityUid, IComponent>();
                CompIdx.AssignArray(ref _entTraitArray, reg.Idx, dict);
            }
        }

        #region Component Management

        /// <inheritdoc />
        public int Count<T>() where T : IComponent
        {
            return _entTraitArray[CompIdx.ArrayIndex<T>()].Count;
        }

        /// <inheritdoc />
        public int Count(Type component)
        {
<<<<<<< HEAD
            return _entTraitArray[_componentFactory.GetArrayIndex(component)].Count;
=======
            DebugTools.Assert(component.IsAssignableTo(typeof(IComponent)));
            var dict = _entTraitDict[component];
            return dict.Count;
>>>>>>> 543088ea
        }

        [Obsolete("Use InitializeEntity")]
        public void InitializeComponents(EntityUid uid, MetaDataComponent? metadata = null)
        {
            DebugTools.AssertOwner(uid, metadata);
            metadata ??= MetaQuery.GetComponent(uid);
            DebugTools.Assert(metadata.EntityLifeStage == EntityLifeStage.PreInit);
            SetLifeStage(metadata, EntityLifeStage.Initializing);

            // Initialize() can modify the collection of components. Copy them.
            FixedArray32<IComponent?> compsFixed = default;

            var comps = compsFixed.AsSpan;
            CopyComponentsInto(ref comps, uid);

            foreach (var comp in comps)
            {
                if (comp is {LifeStage: ComponentLifeStage.Added})
                    LifeInitialize(uid, comp, _componentFactory.GetIndex(comp.GetType()));
            }

            DebugTools.Assert(metadata.EntityLifeStage == EntityLifeStage.Initializing);
            SetLifeStage(metadata, EntityLifeStage.Initialized);
        }

        [Obsolete("Use StartEntity")]
        public void StartComponents(EntityUid uid)
        {
            // Startup() can modify _components
            // This code can only handle additions to the list. Is there a better way? Probably not.
            FixedArray32<IComponent?> compsFixed = default;

            var comps = compsFixed.AsSpan;
            CopyComponentsInto(ref comps, uid);

            // TODO: please for the love of god remove these initialization order hacks.

            // Init transform first, we always have it.
            var transform = TransformQuery.GetComponent(uid);
            if (transform.LifeStage == ComponentLifeStage.Initialized)
                LifeStartup(uid, transform, CompIdx.Index<TransformComponent>());

            // Init physics second if it exists.
            if (_physicsQuery.TryComp(uid, out var phys) && phys.LifeStage == ComponentLifeStage.Initialized)
            {
                LifeStartup(uid, phys, CompIdx.Index<PhysicsComponent>());
            }

            // Do rest of components.
            foreach (var comp in comps)
            {
                if (comp is { LifeStage: ComponentLifeStage.Initialized })
                    LifeStartup(uid, comp, _componentFactory.GetIndex(comp.GetType()));
            }
        }

        /// <inheritdoc />
        [MethodImpl(MethodImplOptions.AggressiveInlining)]
        public void AddComponents(EntityUid target, EntityPrototype prototype, bool removeExisting = true)
        {
            AddComponents(target, prototype.Components, removeExisting);
        }

        /// <inheritdoc />
        public void AddComponents(EntityUid target, ComponentRegistry registry, bool removeExisting = true)
        {
            if (registry.Count == 0)
                return;

            var metadata = MetaQuery.GetComponent(target);

            foreach (var (name, entry) in registry)
            {
                var reg = _componentFactory.GetRegistration(name);

                if (removeExisting)
                {
                    var comp = _componentFactory.GetComponent(reg);
                    _serManager.CopyTo(entry.Component, ref comp, notNullableOverride: true);
                    AddComponentInternal(target, comp, reg, overwrite: true, metadata: metadata);
                }
                else
                {
                    if (HasComponent(target, reg))
                    {
                        continue;
                    }

                    var comp = _componentFactory.GetComponent(reg);
                    _serManager.CopyTo(entry.Component, ref comp, notNullableOverride: true);
                    AddComponentInternal(target, comp, reg, overwrite: false, metadata: metadata);
                }
            }
        }

        /// <inheritdoc />
        [MethodImpl(MethodImplOptions.AggressiveInlining)]
        public void RemoveComponents(EntityUid target, EntityPrototype prototype)
        {
            RemoveComponents(target, prototype.Components);
        }

        /// <inheritdoc />
        public void RemoveComponents(EntityUid target, ComponentRegistry registry)
        {
            if (registry.Count == 0)
                return;

            var metadata = MetaQuery.GetComponent(target);

            foreach (var entry in registry.Values)
            {
                RemoveComponent(target, entry.Component.GetType(), metadata);
            }
        }

        public IComponent AddComponent(EntityUid uid, ushort netId, MetaDataComponent? meta = null)
        {
            var newComponent = _componentFactory.GetComponent(netId);
            AddComponent(uid, newComponent, metadata: meta);
            return newComponent;
        }

        public T AddComponent<T>(EntityUid uid) where T : IComponent, new()
        {
            var newComponent = _componentFactory.GetComponent<T>();
            AddComponent(uid, newComponent);
            return newComponent;
        }

        public readonly struct CompInitializeHandle<T> : IDisposable
            where T : IComponent
        {
            private readonly IEntityManager _entMan;
            private readonly EntityUid _owner;
            public readonly CompIdx CompType;
            public readonly T Comp;

            public CompInitializeHandle(IEntityManager entityManager, EntityUid owner, T comp, CompIdx compType)
            {
                _entMan = entityManager;
                _owner = owner;
                Comp = comp;
                CompType = compType;
            }

            public void Dispose()
            {
                var metadata = _entMan.GetComponent<MetaDataComponent>(_owner);

                if (!metadata.EntityInitialized && !metadata.EntityInitializing)
                    return;

                if (!Comp.Initialized)
                    ((EntityManager) _entMan).LifeInitialize(_owner, Comp, CompType);

                if (metadata.EntityInitialized && !Comp.Running)
                    ((EntityManager) _entMan).LifeStartup(_owner, Comp, CompType);
            }

            public static implicit operator T(CompInitializeHandle<T> handle)
            {
                return handle.Comp;
            }
        }

<<<<<<< HEAD
        /// <inheritdoc />
        [Obsolete]
        public CompInitializeHandle<T> AddComponentUninitialized<T>(EntityUid uid) where T : IComponent, new()
        {
            var reg = _componentFactory.GetRegistration<T>();
            var newComponent = _componentFactory.GetComponent<T>();
#pragma warning disable CS0618 // Type or member is obsolete
            newComponent.Owner = uid;
#pragma warning restore CS0618 // Type or member is obsolete

            if (!uid.IsValid() || !EntityExists(uid))
                throw new ArgumentException($"Entity {uid} is not valid.", nameof(uid));

            AddComponentInternal(uid, newComponent, false);

            return new CompInitializeHandle<T>(this, uid, newComponent, reg.Idx);
        }

=======
>>>>>>> 543088ea
        public void AddComponent(
            EntityUid uid,
            EntityPrototype.ComponentRegistryEntry entry,
            bool overwrite = false,
            MetaDataComponent? metadata = null)
        {
            var copy = _componentFactory.GetComponent(entry);
            AddComponentInternal(uid, copy, false, metadata);
        }

        /// <inheritdoc />
        public void AddComponent<T>(EntityUid uid, T component, MetaDataComponent? metadata = null) where T : IComponent
        {
            if (!MetaQuery.Resolve(uid, ref metadata, false))
                throw new ArgumentException($"Entity {uid} is not valid.", nameof(uid));

            if (component == null)
                throw new ArgumentNullException(nameof(component));

#pragma warning disable CS0618 // Type or member is obsolete
            if (component.Owner == default)
            {
                component.Owner = uid;
            }
            else if (component.Owner != uid)
            {
                throw new InvalidOperationException("Component is not owned by entity.");
            }
#pragma warning restore CS0618 // Type or member is obsolete

            AddComponentInternal(uid, component, false, metadata);
        }

<<<<<<< HEAD
        private void AddComponentInternal<T>(EntityUid uid, T component, bool skipInit, MetaDataComponent? metadata = null) where T : IComponent
=======
        private void AddComponentInternal<T>(
            EntityUid uid,
            T component,
            ComponentRegistration compReg,
            bool overwrite = false,
            MetaDataComponent? metadata = null) where T : IComponent
        {
            if (!MetaQuery.Resolve(uid, ref metadata, false))
                throw new ArgumentException($"Entity {uid} is not valid.", nameof(uid));

            DebugTools.Assert(component.Owner == default);
            component.Owner = uid;

            AddComponentInternal(uid, component, compReg, overwrite, skipInit: false, metadata);
        }

        private void AddComponentInternal<T>(EntityUid uid, T component, bool overwrite, bool skipInit, MetaDataComponent? metadata) where T : IComponent
>>>>>>> 543088ea
        {
            if (!MetaQuery.ResolveInternal(uid, ref metadata, false))
                throw new ArgumentException($"Entity {uid} is not valid.", nameof(uid));

            // get interface aliases for mapping
            var reg = _componentFactory.GetRegistration(component);
            AddComponentInternal(uid, component, reg, skipInit, metadata);
        }

        // TODO: Clean up this mess.

        internal void AddComponentInternalOnly<T>(EntityUid uid, T component, ComponentRegistration reg,
            MetaDataComponent? metadata = null) where T : IComponent
        {
            ThreadCheck();

            // We can't use typeof(T) here in case T is just Component
            DebugTools.Assert(component is MetaDataComponent ||
                              (metadata ?? MetaQuery.GetComponent(uid)).EntityLifeStage < EntityLifeStage.Terminating,
                $"Attempted to add a {component.GetType().Name} component to an entity ({ToPrettyString(uid)}) while it is terminating");

            // We can't use typeof(T) here in case T is just Component
            DebugTools.Assert(component is MetaDataComponent ||
                              (metadata ?? MetaQuery.GetComponent(uid)).EntityLifeStage < EntityLifeStage.Terminating,
                $"Attempted to add a {reg.Name} component to an entity ({ToPrettyString(uid)}) while it is terminating");

            // TODO optimize this
            // Need multi-comp adds so we can remove this call probably.
            if (!_world.Has(uid, reg.Idx.Type))
                _world.Add(uid, (object)component);
            else
            {
                // Okay so technically it may have an existing one not null but pointing to a stale component
                // hence just set it and act casual.
                _world.Set(uid, (object)component);
            }

            var dict = _entTraitArray[reg.Idx.Value];
            DebugTools.Assert(dict != null);

            // Code block to restrict access to ref comp.
            {
                ref var comp = ref CollectionsMarshal.GetValueRefOrAddDefault(dict, uid, out var exists);
                if (exists)
                {
                    // This will invalidate the comp ref as it removes the key from the dictionary.
                    // This is inefficient, but component overriding rarely ever happens.
                    RemoveComponentImmediate(uid, comp!, reg.Idx, false, false, meta: metadata);
                    dict.Add(uid, component);
                }
                else
                {
                    comp = component;
                }
            }

            // add the component to the netId grid
            if (reg.NetID != null && component.NetSyncEnabled)
            {
                // the main comp grid keeps this in sync
                var netId = reg.NetID.Value;
                metadata ??= MetaQuery.GetComponentInternal(uid);
                metadata.NetComponents.Add(netId, component);
            }

            if (component is IComponentDelta delta)
            {
                var curTick = _gameTiming.CurTick;
                delta.LastModifiedFields = new GameTick[reg.NetworkedFields.Length];
                Array.Fill(delta.LastModifiedFields, curTick);
            }

            component.Networked = reg.NetID != null;
        }

        internal void AddComponentEvents<T>(EntityUid uid, T component, ComponentRegistration reg, bool skipInit,
            MetaDataComponent? metadata = null) where T : IComponent
        {
            var eventArgs = new AddedComponentEventArgs(new ComponentEventArgs(component, uid), reg);
            ComponentAdded?.Invoke(eventArgs);
            _eventBus.OnComponentAdded(eventArgs);

            LifeAddToEntity(uid, component, reg.Idx);

            if (skipInit)
                return;

            metadata ??= MetaQuery.GetComponentInternal(uid);

            // Bur this overhead sucks.
            if (metadata.EntityLifeStage < EntityLifeStage.Initializing)
                return;

            if (component.Networked)
                DirtyEntity(uid, metadata);

            LifeInitialize(uid, component, reg.Idx);

            if (metadata.EntityInitialized)
                LifeStartup(uid, component, reg.Idx);

            if (metadata.EntityLifeStage >= EntityLifeStage.MapInitialized)
                EventBus.RaiseComponentEvent(uid, component, reg.Idx, MapInitEventInstance);
        }

        internal void AddComponentInternal<T>(EntityUid uid, T component, ComponentRegistration reg, bool skipInit, MetaDataComponent? metadata = null) where T : IComponent
        {
            AddComponentInternalOnly(uid, component, reg, metadata);
            AddComponentEvents(uid, component, reg, skipInit, metadata);
        }

        /// <inheritdoc />
        [MethodImpl(MethodImplOptions.AggressiveInlining)]
        public bool RemoveComponent<T>(EntityUid uid, MetaDataComponent? meta = null) where T : IComponent
        {
            if (!TryGetComponent(uid, out T? comp))
                return false;

            RemoveComponentImmediate(uid, comp, CompIdx.Index<T>(), terminating: false, archetypeChange: true, meta: meta);
            return true;
        }

        /// <inheritdoc />
        [MethodImpl(MethodImplOptions.AggressiveInlining)]
        public bool RemoveComponent(EntityUid uid, Type type, MetaDataComponent? meta = null)
        {
            if (!TryGetComponent(uid, type, out var comp))
                return false;

            RemoveComponentImmediate(uid, comp, CompIdx.GetIndex(type), false, true, meta);
            return true;
        }

        /// <inheritdoc />
        [MethodImpl(MethodImplOptions.AggressiveInlining)]
        public bool RemoveComponent(EntityUid uid, ushort netId, MetaDataComponent? meta = null)
        {
            if (!MetaQuery.Resolve(uid, ref meta))
                return false;

            if (!TryGetComponent(uid, netId, out var comp, meta))
                return false;

            RemoveComponentImmediate(uid, comp, CompIdx.GetIndex(comp.GetType()), false, true, meta);
            return true;
        }

        /// <inheritdoc />
        [MethodImpl(MethodImplOptions.AggressiveInlining)]
        public void RemoveComponent(EntityUid uid, IComponent component, MetaDataComponent? meta = null)
        {
            RemoveComponentImmediate(uid, component, CompIdx.GetIndex(component.GetType()), false, true, meta);
        }

        /// <inheritdoc />
        [MethodImpl(MethodImplOptions.AggressiveInlining)]
        public bool RemoveComponentDeferred<T>(EntityUid uid)
        {
            return RemoveComponentDeferred(uid, typeof(T));
        }

        /// <inheritdoc />
        public bool RemoveComponentDeferred(EntityUid uid, Type type)
        {
            if (!TryGetComponent(uid, type, out var comp))
                return false;

            RemoveComponentDeferred(comp, uid, false);
            return true;
        }

        /// <inheritdoc />
        [MethodImpl(MethodImplOptions.AggressiveInlining)]
        public bool RemoveComponentDeferred(EntityUid uid, ushort netId, MetaDataComponent? meta = null)
        {
            if (!MetaQuery.Resolve(uid, ref meta))
                return false;

            if (!TryGetComponent(uid, netId, out var comp, meta))
                return false;

            RemoveComponentDeferred(comp, uid, false);
            return true;
        }

        /// <inheritdoc />
        public void RemoveComponentDeferred(EntityUid owner, IComponent component)
        {
            RemoveComponentDeferred(component, owner, false);
        }

        /// <inheritdoc />
        public void RemoveComponents(EntityUid uid, MetaDataComponent? meta = null)
        {
            var objComps = _world.GetAllComponents(uid);
            // Reverse order
            for (var i = objComps.Length - 1; i >= 0; i--)
            {
                var comp = (IComponent) objComps[i]!;
                RemoveComponentImmediate(uid, comp, CompIdx.GetIndex(comp.GetType()), terminating: false, archetypeChange: false, meta);
            }
        }

        /// <inheritdoc />
        public void DisposeComponents(EntityUid uid, MetaDataComponent? meta = null)
        {
            var objComps = _world.GetAllComponents(uid);

            // Reverse order
            for (var i = objComps.Length - 1; i >= 0; i--)
            {
                var comp = (IComponent) objComps[i]!;

                try
                {
                    RemoveComponentImmediate(uid, comp, CompIdx.GetIndex(comp.GetType()), terminating: true, archetypeChange: false, meta);
                }
                catch (Exception exc)
                {
                    _sawmill.Error($"Caught exception while trying to remove component {_componentFactory.GetComponentName(comp.GetType())} from entity '{ToPrettyString(uid)}'\n{exc.StackTrace}");
                }
            }
        }

        private void RemoveComponentDeferred(IComponent component, EntityUid uid, bool terminating)
        {
            if (component == null)
                throw new ArgumentNullException(nameof(component));

#pragma warning disable CS0618 // Type or member is obsolete
            if (component.Owner != uid)
#pragma warning restore CS0618 // Type or member is obsolete
                throw new InvalidOperationException("Component is not owned by entity.");

            if (component.Deleted)
                return;

#if EXCEPTION_TOLERANCE
            try
            {
#endif
            // these two components are required on all entities and cannot be removed normally.
            if (!terminating && component is TransformComponent or MetaDataComponent)
            {
                DebugTools.Assert("Tried to remove a protected component.");
                return;
            }

            if (!_deleteSet.Add(component))
            {
                // already deferred deletion
                return;
            }

            if (component.LifeStage >= ComponentLifeStage.Initialized && component.LifeStage <= ComponentLifeStage.Running)
                LifeShutdown(uid, component, _componentFactory.GetIndex(component.GetType()));
#if EXCEPTION_TOLERANCE
            }
            catch (Exception e)
            {
                _sawmill.Error($"Caught exception while queuing deferred component removal. Entity={ToPrettyString(component.Owner)}, type={component.GetType()}");
                _runtimeLog.LogException(e, nameof(RemoveComponentDeferred));
            }
#endif
        }

        /// <summary>
        /// WARNING: Do not call this unless you're sure of what you're doing!
        /// </summary>
        internal void RemoveComponentInternal(EntityUid uid, IComponent component, bool terminating, bool archetypeChange, MetaDataComponent? metadata = null)
        {
            // I hate this but also didn't want the MetaQuery.GetComponent overhead.
            // and with archetypes we want to avoid moves at all costs.
            RemoveComponentImmediate(uid, component, CompIdx.GetIndex(component.GetType()), terminating: terminating, archetypeChange: archetypeChange, metadata);
        }

        /// <summary>
        /// Removes a component.
        /// </summary>
        /// <param name="uid"></param>
        /// <param name="component"></param>
        /// <param name="idx"></param>
        /// <param name="terminating">Is the entity terminating.</param>
        /// <param name="archetypeChange">Should we handle the archetype change or is it being handled externally.</param>
        /// <param name="meta"></param>
        private void RemoveComponentImmediate(
            EntityUid uid,
            IComponent component,
            CompIdx idx,
            bool terminating,
            bool archetypeChange,
            MetaDataComponent? meta = null)
        {
            ThreadCheck();

            if (component.Deleted)
            {
                _sawmill.Warning($"Deleting an already deleted component. Entity: {ToPrettyString(uid)}, Component: {_componentFactory.GetComponentName(component.GetType())}.");
                return;
            }

#if EXCEPTION_TOLERANCE
            try
            {
#endif
            // these two components are required on all entities and cannot be removed.
            if (!terminating && component is TransformComponent or MetaDataComponent)
            {
                DebugTools.Assert("Tried to remove a protected component.");
                return;
            }

            if (component.Running)
                LifeShutdown(uid, component, idx);

            if (component.LifeStage != ComponentLifeStage.PreAdd)
                LifeRemoveFromEntity(uid, component, idx); // Sets delete

#if EXCEPTION_TOLERANCE
            }
            catch (Exception e)
            {
                _sawmill.Error($"Caught exception during immediate component removal. Entity={ToPrettyString(component.Owner)}, type={component.GetType()}");
                _runtimeLog.LogException(e, nameof(RemoveComponentImmediate));
            }
#endif
            DeleteComponent(uid, component, idx, terminating: terminating, archetypeChange: archetypeChange, meta);
        }

        /// <inheritdoc />
        public void CullRemovedComponents()
        {
            foreach (var component in _deleteSet)
            {
                if (component.Deleted)
                    continue;
                var uid = component.Owner;
                var idx = _componentFactory.GetIndex(component.GetType());

#if EXCEPTION_TOLERANCE
            try
            {
#endif
                // The component may have been restarted sometime after removal was deferred.
                if (component.Running)
                {
                    // TODO add options to cancel deferred deletion?
                    _sawmill.Warning($"Found a running component while culling deferred deletions, owner={ToPrettyString(uid)}, type={component.GetType()}");
                    LifeShutdown(uid, component, idx);
                }

                if (component.LifeStage != ComponentLifeStage.PreAdd)
                    LifeRemoveFromEntity(uid, component, idx);

#if EXCEPTION_TOLERANCE
            }
            catch (Exception e)
            {
                _sawmill.Error($"Caught exception  while processing deferred component removal. Entity={ToPrettyString(component.Owner)}, type={component.GetType()}");
                _runtimeLog.LogException(e, nameof(CullRemovedComponents));
            }
#endif
                DeleteComponent(uid, component, CompIdx.GetIndex(component.GetType()), terminating: false, archetypeChange: true);
            }

            _deleteSet.Clear();
        }

        private void DeleteComponent(EntityUid entityUid, IComponent component, CompIdx idx, bool terminating, bool archetypeChange, MetaDataComponent? metadata = null)
        {
            if (!MetaQuery.ResolveInternal(entityUid, ref metadata))
                return;

            var eventArgs = new RemovedComponentEventArgs(new ComponentEventArgs(component, entityUid), false, metadata, idx);
            ComponentRemoved?.Invoke(eventArgs);
            _eventBus.OnComponentRemoved(eventArgs);

            if (!terminating)
            {
                var reg = _componentFactory.GetRegistration(component);
                DebugTools.Assert(component.Networked == (reg.NetID != null));
                if (reg.NetID != null)
                {
                    if (!metadata.NetComponents.Remove(reg.NetID.Value))
                        _sawmill.Error($"Entity {ToPrettyString(entityUid, metadata)} did not have {component.GetType().Name} in its networked component dictionary during component deletion.");

                    if (component.NetSyncEnabled)
                    {
                        DirtyEntity(entityUid, metadata);
                        metadata.LastComponentRemoved = _gameTiming.CurTick;
                    }
                }
            }

            _entTraitArray[idx.Value].Remove(entityUid);

            if (archetypeChange)
            {
                DebugTools.Assert(_world.Has(entityUid, idx.Type));
                if (_world.Has(entityUid, idx.Type))
                    _world.Remove(entityUid, idx.Type);
            }

            DebugTools.Assert(_netMan.IsClient // Client side prediction can set LastComponentRemoved to some future tick,
                              || metadata.EntityLastModifiedTick >= metadata.LastComponentRemoved);
        }

        /// <inheritdoc />
        [MethodImpl(MethodImplOptions.AggressiveInlining)]
        [Pure]
        public bool HasComponent<T>(EntityUid uid) where T : IComponent
        {
            return _entTraitArray[CompIdx.ArrayIndex<T>()].TryGetValue(uid, out var comp) && !comp.Deleted;
        }

        /// <inheritdoc />
        [MethodImpl(MethodImplOptions.AggressiveInlining)]
        [Pure]
        public bool HasComponent<T>([NotNullWhen(true)] EntityUid? uid) where T : IComponent
        {
            return uid.HasValue && HasComponent<T>(uid.Value);
        }

        [MethodImpl(MethodImplOptions.AggressiveInlining)]
        [Pure]
        public bool HasComponent(EntityUid uid, ComponentRegistration reg)
        {
            var dict = _entTraitArray[reg.Idx.Value];
            return dict.TryGetValue(uid, out var comp) && !comp.Deleted;
        }

        /// <inheritdoc />
        [MethodImpl(MethodImplOptions.AggressiveInlining)]
        [Pure]
        public bool HasComponent(EntityUid uid, Type type)
        {
            var dict = _entTraitArray[_componentFactory.GetArrayIndex(type)];
            return dict.TryGetValue(uid, out var comp) && !comp.Deleted;
        }

        /// <inheritdoc />
        [MethodImpl(MethodImplOptions.AggressiveInlining)]
        [Pure]
        public bool HasComponent([NotNullWhen(true)] EntityUid? uid, Type type)
        {
            if (!uid.HasValue)
            {
                return false;
            }

            return HasComponent(uid.Value, type);
        }

        /// <inheritdoc />
        [MethodImpl(MethodImplOptions.AggressiveInlining)]
        [Pure]
        public bool HasComponent(EntityUid uid, ushort netId, MetaDataComponent? meta = null)
        {
            if (!MetaQuery.Resolve(uid, ref meta))
                return false;

            return meta.NetComponents.ContainsKey(netId);
        }

        /// <inheritdoc />
        [MethodImpl(MethodImplOptions.AggressiveInlining)]
        [Pure]
        public bool HasComponent([NotNullWhen(true)] EntityUid? uid, ushort netId, MetaDataComponent? meta = null)
        {
            if (!uid.HasValue)
            {
                DebugTools.AssertNull(meta);
                return false;
            }

            return HasComponent(uid.Value, netId, meta);
        }

        /// <inheritdoc />
        [MethodImpl(MethodImplOptions.AggressiveInlining)]
        public T EnsureComponent<T>(EntityUid uid) where T : IComponent, new()
        {
            if (TryGetComponent<T>(uid, out var component))
            {
                // Check for deferred component removal.
                if (component.LifeStage <= ComponentLifeStage.Running)
                    return component;
                RemoveComponent(uid, component);
            }

            return AddComponent<T>(uid);
        }

        /// <inheritdoc />
        [MethodImpl(MethodImplOptions.AggressiveInlining)]
        public bool EnsureComponent<T>(ref Entity<T?> entity) where T : IComponent, new()
        {
            if (entity.Comp != null)
            {
                // Check for deferred component removal.
                if (entity.Comp.LifeStage <= ComponentLifeStage.Running)
                {
                    DebugTools.AssertOwner(entity, entity.Comp);
                    return true;
                }

                RemoveComponent(entity, entity.Comp);
            }

            entity.Comp = AddComponent<T>(entity);
            return false;
        }

        /// <inheritdoc />
        [MethodImpl(MethodImplOptions.AggressiveInlining)]
        public bool EnsureComponent<T>(EntityUid entity, out T component) where T : IComponent, new()
        {
            if (TryGetComponent<T>(entity, out var comp))
            {
                // Check for deferred component removal.
                if (comp.LifeStage <= ComponentLifeStage.Running)
                {
                    component = comp;
                    return true;
                }

                RemoveComponent(entity, comp);
            }

            component = AddComponent<T>(entity);
            return false;
        }

        /// <inheritdoc />
        [Pure]
        [MethodImpl(MethodImplOptions.AggressiveInlining)]
        public T GetComponent<T>(EntityUid uid) where T : IComponent
        {
            if (_world.TryGetAlive(uid, out T? comp))
                return comp!;

            throw new KeyNotFoundException($"Entity {uid} does not have a component of type {typeof(T)}");
        }

        [Pure]
        public IComponent GetComponent(EntityUid uid, CompIdx type)
        {
            var dict = _entTraitArray[type.Value];
            if (dict.TryGetValue(uid, out var comp))
            {
                if (!comp.Deleted)
                    return comp;
            }

            throw new KeyNotFoundException($"Entity {uid} does not have a component of type {_componentFactory.IdxToType(type)}");
        }

        /// <inheritdoc />
        [Pure]
        public IComponent GetComponent(EntityUid uid, Type type)
        {
            // ReSharper disable once InvertIf
            var dict = _entTraitArray[_componentFactory.GetArrayIndex(type)];
            if (dict.TryGetValue(uid, out var comp))
            {
                if (!comp.Deleted)
                {
                    return comp;
                }
            }

            throw new KeyNotFoundException($"Entity {uid} does not have a component of type {type}");
        }

        /// <inheritdoc />
        [Pure]
        public IComponent GetComponent(EntityUid uid, ushort netId, MetaDataComponent? meta = null)
        {
            return (meta ?? MetaQuery.GetComponentInternal(uid)).NetComponents[netId];
        }

        /// <inheritdoc />
        [Pure]
        public IComponent GetComponentInternal(EntityUid uid, CompIdx type)
        {
            if (TryGetComponent(uid, type, out var component))
                return component;

            throw new KeyNotFoundException($"Entity {uid} does not have a component of type {type}");
        }

        /// <inheritdoc />
        [MethodImpl(MethodImplOptions.AggressiveInlining)]
        public bool TryGetComponent<T>(EntityUid uid, [NotNullWhen(true)] out T? component) where T : IComponent?
        {
            if (_world.TryGetAlive(uid, out component))
            {
                DebugTools.Assert(component != null);
                if (!component.Deleted)
                {
                    return true;
                }
            }

            component = default;
            return false;
        }

        /// <inheritdoc />
        public bool TryGetComponent<T>([NotNullWhen(true)] EntityUid? uid, [NotNullWhen(true)] out T? component) where T : IComponent?
        {
            if (!uid.HasValue)
            {
                component = default!;
                return false;
            }

            if (TryGetComponent(uid.Value, typeof(T), out var comp))
            {
                if (!comp.Deleted)
                {
                    component = (T)comp;
                    return true;
                }
            }

            component = default;
            return false;
        }

        /// <inheritdoc />
        public bool TryGetComponent(EntityUid uid, ComponentRegistration reg, [NotNullWhen(true)] out IComponent? component)
        {
            var dict = _entTraitArray[reg.Idx.Value];
            if (dict.TryGetValue(uid, out var comp))
            {
                if (!comp.Deleted)
                {
                    component = comp;
                    return true;
                }
            }

            component = null;
            return false;
        }

        /// <inheritdoc />
        public bool TryGetComponent(EntityUid uid, Type type, [NotNullWhen(true)] out IComponent? component)
        {
            var dict = _entTraitArray[_componentFactory.GetArrayIndex(type)];
            if (dict.TryGetValue(uid, out var comp))
            {
                if (!comp.Deleted)
                {
                    component = comp;
                    return true;
                }
            }

            component = null;
            return false;
        }

        public bool TryGetComponent(EntityUid uid, CompIdx type, [NotNullWhen(true)] out IComponent? component)
        {
            return TryGetComponent(uid, type.Type.Type, out component);
        }

        /// <inheritdoc />
        public bool TryGetComponent([NotNullWhen(true)] EntityUid? uid, Type type,
            [NotNullWhen(true)] out IComponent? component)
        {
            if (!uid.HasValue)
            {
                component = null;
                return false;
            }

            return TryGetComponent(uid.Value, type, out component);
        }

        /// <inheritdoc />
        public bool TryGetComponent(EntityUid uid, ushort netId, [MaybeNullWhen(false)] out IComponent component, MetaDataComponent? meta = null)
        {
            if (MetaQuery.TryGetComponentInternal(uid, out var metadata)
                && metadata.NetComponents.TryGetValue(netId, out var comp))
            {
                component = comp;
                return true;
            }

            component = default;
            return false;
        }

        /// <inheritdoc />
        public bool TryGetComponent([NotNullWhen(true)] EntityUid? uid, ushort netId,
            [MaybeNullWhen(false)] out IComponent component, MetaDataComponent? meta = null)
        {
            if (!uid.HasValue)
            {
                DebugTools.AssertNull(meta);
                component = default;
                return false;
            }

            return TryGetComponent(uid.Value, netId, out component, meta);
        }

        /// <inheritdoc/>
        public bool TryCopyComponent<T>(EntityUid source, EntityUid target, ref T? sourceComponent, [NotNullWhen(true)] out T? targetComp, MetaDataComponent? meta = null) where T : IComponent
        {
            if (!MetaQuery.Resolve(target, ref meta))
            {
                targetComp = default;
                return false;
            }

            if (sourceComponent == null && !TryGetComponent(source, out sourceComponent))
            {
                targetComp = default;
                return false;
            }

            targetComp = CopyComponentInternal(source, target, sourceComponent, meta);
            return true;
        }

        /// <inheritdoc/>
        public bool TryCopyComponents(
            EntityUid source,
            EntityUid target,
            MetaDataComponent? meta = null,
            params Type[] sourceComponents)
        {
            if (!MetaQuery.TryGetComponent(target, out meta))
                return false;

            var allCopied = true;

            foreach (var type in sourceComponents)
            {
                if (!TryGetComponent(source, type, out var srcComp))
                {
                    allCopied = false;
                    continue;
                }

                CopyComponent(source, target, srcComp, meta: meta);
            }

            return allCopied;
        }

        /// <inheritdoc/>
        public IComponent CopyComponent(EntityUid source, EntityUid target, IComponent sourceComponent, MetaDataComponent? meta = null)
        {
            if (!MetaQuery.Resolve(target, ref meta))
            {
                throw new InvalidOperationException();
            }

            return CopyComponentInternal(source, target, sourceComponent, meta);
        }

        /// <inheritdoc/>
        public T CopyComponent<T>(EntityUid source, EntityUid target, T sourceComponent,MetaDataComponent? meta = null) where T : IComponent
        {
            if (!MetaQuery.Resolve(target, ref meta))
            {
                throw new InvalidOperationException();
            }

            return CopyComponentInternal(source, target, sourceComponent, meta);
        }

        /// <inheritdoc/>
        public void CopyComponents(EntityUid source, EntityUid target, MetaDataComponent? meta = null, params IComponent[] sourceComponents)
        {
            if (!MetaQuery.Resolve(target, ref meta))
                return;

            foreach (var comp in sourceComponents)
            {
                CopyComponentInternal(source, target, comp, meta);
            }
        }

        private T CopyComponentInternal<T>(EntityUid source, EntityUid target, T sourceComponent, MetaDataComponent meta) where T : IComponent
        {
            var compReg = ComponentFactory.GetRegistration(sourceComponent.GetType());
            var component = (T)ComponentFactory.GetComponent(compReg);

            _serManager.CopyTo(sourceComponent, ref component, notNullableOverride: true);
            component.Owner = target;

            AddComponentInternal(target, component, compReg, true, false, meta);
            return component;
        }

        public EntityQuery<TComp1> GetEntityQuery<TComp1>() where TComp1 : IComponent
        {
            var comps = _entTraitArray[CompIdx.ArrayIndex<TComp1>()];
            DebugTools.Assert(comps != null, $"Unknown component: {typeof(TComp1).Name}");
            return new EntityQuery<TComp1>(comps, _resolveSawmill);
        }

        public EntityQuery<IComponent> GetEntityQuery(Type type)
        {
            var comps = _entTraitArray[_componentFactory.GetArrayIndex(type)];
            DebugTools.Assert(comps != null, $"Unknown component: {type.Name}");
            return new EntityQuery<IComponent>(comps, _resolveSawmill);
        }

        /// <inheritdoc />
        public IEnumerable<IComponent> GetComponents(EntityUid uid)
        {
            foreach (var obj in _world.GetAllComponents(uid))
            {
                var comp = (IComponent)(obj!);

                if (comp.Deleted) continue;

                yield return comp;
            }
        }

        /// <inheritdoc />
        public int ComponentCount(EntityUid uid)
        {
            return _world.GetArchetype(uid).Types.Length;
        }

        /// <summary>
        /// Copy the components for an entity into the given span,
        /// or re-allocate the span as an array if there's not enough space.º
        /// </summary>
        private void CopyComponentsInto(ref Span<IComponent?> comps, EntityUid uid)
        {
            var set = _world.GetAllComponents(uid);

            if (set.Length > comps.Length)
            {
                comps = new IComponent[set.Length];
            }

            var i = 0;
            foreach (var c in set)
            {
                comps[i++] = (IComponent)c!;
            }
        }

        /// <inheritdoc />
        public IEnumerable<T> GetComponents<T>(EntityUid uid)
        {
            var comps = _world.GetAllComponents(uid);

            foreach (var comp in comps)
            {
                var component = (IComponent)comp!;
                if (component.Deleted || component is not T tComp) continue;

                yield return tComp;
            }
        }

        /// <inheritdoc />
        public NetComponentEnumerable GetNetComponents(EntityUid uid, MetaDataComponent? meta = null)
        {
            meta ??= MetaQuery.GetComponentInternal(uid);
            return new NetComponentEnumerable(meta.NetComponents);
        }

        /// <inheritdoc />
        public NetComponentEnumerable? GetNetComponentsOrNull(EntityUid uid, MetaDataComponent? meta = null)
        {
            return MetaQuery.Resolve(uid, ref meta)
                ? new NetComponentEnumerable(meta.NetComponents)
                : null;
        }

        #region Join Functions

        public (EntityUid Uid, T Component)[] AllComponents<T>() where T : IComponent
        {
            var query = AllEntityQueryEnumerator<T>();
            var comps = new (EntityUid Uid, T Component)[Count<T>()];
            var i = 0;

            while (query.MoveNext(out var uid, out var comp))
            {
                comps[i] = (uid, comp);
                i++;
            }

            // Count<T> includes "deleted" components that are not returned by MoveNext()
            // This ensures that we dont return an array with empty/invalid entries
            Array.Resize(ref comps, i);
            return comps;
        }

        public Entity<T>[] AllEntities<T>() where T : IComponent
        {
            var query = AllEntityQueryEnumerator<T>();
            var comps = new Entity<T>[Count<T>()];
            var i = 0;

            while (query.MoveNext(out var uid, out var comp))
            {
                comps[i++] = (uid, comp);
            }

            // Count<T> includes "deleted" components that are not returned by MoveNext()
            // This ensures that we dont return an array with empty/invalid entries
            Array.Resize(ref comps, i);
            return comps;
        }

        public Entity<IComponent>[] AllEntities(Type tComp)
        {
            var query = AllEntityQueryEnumerator(tComp);
            var comps = new Entity<IComponent>[Count(tComp)];
            var i = 0;

            while (query.MoveNext(out var uid, out var comp))
            {
                comps[i++] = (uid, comp);
            }

            // Count() includes "deleted" components that are not returned by MoveNext()
            // This ensures that we dont return an array with empty/invalid entries
            Array.Resize(ref comps, i);
            return comps;
        }


        public EntityUid[] AllEntityUids<T>() where T : IComponent
        {
            var query = AllEntityQueryEnumerator<T>();
            var comps = new EntityUid[Count<T>()];
            var i = 0;

            while (query.MoveNext(out var uid, out _))
            {
                comps[i++] = uid;
            }

            // Count<T> includes "deleted" components that are not returned by MoveNext()
            // This ensures that we dont return an array with empty/invalid entries
            Array.Resize(ref comps, i);
            return comps;
        }

        public EntityUid[] AllEntityUids(Type tComp)
        {
            var query = AllEntityQueryEnumerator(tComp);
            var comps = new EntityUid[Count(tComp)];
            var i = 0;

            while (query.MoveNext(out var uid, out _))
            {
                comps[i++] = uid;
            }

            // Count() includes "deleted" components that are not returned by MoveNext()
            // This ensures that we dont return an array with empty/invalid entries
            Array.Resize(ref comps, i);
            return comps;
        }

        public List<(EntityUid Uid, T Component)> AllComponentsList<T>() where T : IComponent
        {
            var query = AllEntityQueryEnumerator<T>();
            var comps = new List<(EntityUid Uid, T Component)>(Count<T>());

            while (query.MoveNext(out var uid, out var comp))
            {
                comps.Add((uid, comp));
            }

            return comps;
        }

        /// <inheritdoc />
        public ComponentQueryEnumerator ComponentQueryEnumerator(ComponentRegistry registry)
        {
            if (registry.Count == 0)
            {
                return new ComponentQueryEnumerator(_world, QueryDescription.Null);
            }

            var query = new QueryDescription(registry.GetTypes());
            return new ComponentQueryEnumerator(_world, query);
        }

        public AllEntityQueryEnumerator<IComponent> AllEntityQueryEnumerator(Type comp)
        {
            DebugTools.Assert(comp.IsAssignableTo(typeof(IComponent)));
            var trait = _entTraitArray[_componentFactory.GetIndex(comp).Value];
            return new AllEntityQueryEnumerator<IComponent>(trait);
        }

        public AllEntityQueryEnumerator<TComp1> AllEntityQueryEnumerator<TComp1>()
        where TComp1 : IComponent
        {
            return new AllEntityQueryEnumerator<TComp1>(_world);
        }

        public AllEntityQueryEnumerator<TComp1, TComp2> AllEntityQueryEnumerator<TComp1, TComp2>()
            where TComp1 : IComponent
            where TComp2 : IComponent
        {
            return new AllEntityQueryEnumerator<TComp1, TComp2>(_world);
        }

        public AllEntityQueryEnumerator<TComp1, TComp2, TComp3> AllEntityQueryEnumerator<TComp1, TComp2, TComp3>()
            where TComp1 : IComponent
            where TComp2 : IComponent
            where TComp3 : IComponent
        {
            return new AllEntityQueryEnumerator<TComp1, TComp2, TComp3>(_world);
        }

        public AllEntityQueryEnumerator<TComp1, TComp2, TComp3, TComp4> AllEntityQueryEnumerator<TComp1, TComp2, TComp3, TComp4>()
            where TComp1 : IComponent
            where TComp2 : IComponent
            where TComp3 : IComponent
            where TComp4 : IComponent
        {
            return new AllEntityQueryEnumerator<TComp1, TComp2, TComp3, TComp4>(_world);
        }

        public EntityQueryEnumerator<TComp1> EntityQueryEnumerator<TComp1>()
            where TComp1 : IComponent
        {
            return new EntityQueryEnumerator<TComp1>(_world);
        }

        public EntityQueryEnumerator<TComp1, TComp2> EntityQueryEnumerator<TComp1, TComp2>()
            where TComp1 : IComponent
            where TComp2 : IComponent
        {
            return new EntityQueryEnumerator<TComp1, TComp2>(_world);
        }

        public EntityQueryEnumerator<TComp1, TComp2, TComp3> EntityQueryEnumerator<TComp1, TComp2, TComp3>()
            where TComp1 : IComponent
            where TComp2 : IComponent
            where TComp3 : IComponent
        {
            return new EntityQueryEnumerator<TComp1, TComp2, TComp3>(_world);
        }

        public EntityQueryEnumerator<TComp1, TComp2, TComp3, TComp4> EntityQueryEnumerator<TComp1, TComp2, TComp3, TComp4>()
            where TComp1 : IComponent
            where TComp2 : IComponent
            where TComp3 : IComponent
            where TComp4 : IComponent
        {
            return new EntityQueryEnumerator<TComp1, TComp2, TComp3, TComp4>(_world);
        }

        /// <inheritdoc />
        public IEnumerable<T> EntityQuery<T>(bool includePaused = false) where T : IComponent
        {
            if (includePaused)
            {
                var query = new AllEntityQueryEnumerator<T>(_world);
                while (query.MoveNext(out var comp))
                {
                    yield return comp;
                }
            }
            else
            {
                var query = new EntityQueryEnumerator<T>(_world);
                while (query.MoveNext(out var comp))
                {
                    yield return comp;
                }
            }
        }

        /// <inheritdoc />
        public IEnumerable<(TComp1, TComp2)> EntityQuery<TComp1, TComp2>(bool includePaused = false)
            where TComp1 : IComponent
            where TComp2 : IComponent
        {
            if (includePaused)
            {
                var query = new AllEntityQueryEnumerator<TComp1, TComp2>(_world);
                while (query.MoveNext(out var comp1, out var comp2))
                {
                    yield return (comp1, comp2);
                }
            }
            else
            {
                var query = new EntityQueryEnumerator<TComp1, TComp2>(_world);
                while (query.MoveNext(out var comp1, out var comp2))
                {
                    yield return (comp1, comp2);
                }
            }
        }

        /// <inheritdoc />
        public IEnumerable<(TComp1, TComp2, TComp3)> EntityQuery<TComp1, TComp2, TComp3>(bool includePaused = false)
            where TComp1 : IComponent
            where TComp2 : IComponent
            where TComp3 : IComponent
        {
            if (includePaused)
            {
                var query = new AllEntityQueryEnumerator<TComp1, TComp2, TComp3>(_world);
                while (query.MoveNext(out var comp1, out var comp2, out var comp3))
                {
                    yield return (comp1, comp2, comp3);
                }
            }
            else
            {
                var query = new EntityQueryEnumerator<TComp1, TComp2, TComp3>(_world);
                while (query.MoveNext(out var comp1, out var comp2, out var comp3))
                {
                    yield return (comp1, comp2, comp3);
                }
            }
        }

        /// <inheritdoc />
        public IEnumerable<(TComp1, TComp2, TComp3, TComp4)> EntityQuery<TComp1, TComp2, TComp3, TComp4>(
            bool includePaused = false)
            where TComp1 : IComponent
            where TComp2 : IComponent
            where TComp3 : IComponent
            where TComp4 : IComponent
        {
            if (includePaused)
            {
                var query = new AllEntityQueryEnumerator<TComp1, TComp2, TComp3, TComp4>(_world);
                while (query.MoveNext(out var comp1, out var comp2, out var comp3, out var comp4))
                {
                    yield return (comp1, comp2, comp3, comp4);
                }
            }
            else
            {
                var query = new EntityQueryEnumerator<TComp1, TComp2, TComp3, TComp4>(_world);
                while (query.MoveNext(out var comp1, out var comp2, out var comp3, out var comp4))
                {
                    yield return (comp1, comp2, comp3, comp4);
                }
            }
        }

        #endregion

        /// <inheritdoc />
        public IEnumerable<(EntityUid Uid, IComponent Component)> GetAllComponents(Type type, bool includePaused = false)
        {
            QueryDescription query;

            // TODO arch paused component
            if (includePaused)
            {
                // TODO arch pool
                query = new (new ComponentType[] { type });
            }
            else
            {
                query = new(new ComponentType[] { type, typeof(MetaDataComponent) });
            }

            foreach (var chunk in _world.Query(query).ChunkIterator(_world))
            {
                var components = chunk.GetArray(type);
                var metas = includePaused ? default : chunk.GetArray<MetaDataComponent>();

                for (var i = 0; i < chunk.Size; i++)
                {
                    var comp = (IComponent)(components.GetValue(i))!;
                    if (comp.Deleted)
                        continue;

                    if (!includePaused && metas![i].EntityPaused)
                        continue;

                    yield return (chunk.EntityReferences[i], comp);
                }
            }
        }

        /// <inheritdoc />
        [Pure]
        public IComponentState? GetComponentState(IEventBus eventBus, IComponent component, ICommonSession? session, GameTick fromTick)
        {
            DebugTools.Assert(component.NetSyncEnabled, $"Attempting to get component state for an un-synced component: {component.GetType()}");
            var getState = new ComponentGetState(session, fromTick);
            eventBus.RaiseComponentEvent(component.Owner, component, ref getState);

            return getState.State;
        }

        public bool CanGetComponentState(IEventBus eventBus, IComponent component, ICommonSession player)
        {
            var attempt = new ComponentGetStateAttemptEvent(player);
            eventBus.RaiseComponentEvent(component.Owner, component, ref attempt);
            return !attempt.Cancelled;
        }

        #endregion

        [MethodImpl(MethodImplOptions.AggressiveInlining)]
        private void FillComponentDict()
        {
            Array.Fill(_entTraitArray, null);
            RegisterComponents(_componentFactory.GetAllRegistrations());
        }
    }

    public readonly struct NetComponentEnumerable
    {
        private readonly Dictionary<ushort, IComponent> _dictionary;

        public NetComponentEnumerable(Dictionary<ushort, IComponent> dictionary) => _dictionary = dictionary;
        public NetComponentEnumerator GetEnumerator() => new(_dictionary);
    }

    public struct NetComponentEnumerator
    {
        // DO NOT MAKE THIS READONLY
        private Dictionary<ushort, IComponent>.Enumerator _dictEnum;

        public NetComponentEnumerator(Dictionary<ushort, IComponent> dictionary) =>
            _dictEnum = dictionary.GetEnumerator();

        public bool MoveNext() => _dictEnum.MoveNext();

        public (ushort netId, IComponent component) Current
        {
            get
            {
                var val = _dictEnum.Current;
                return (val.Key, val.Value);
            }
        }
    }

    public readonly struct EntityQuery<TComp1> where TComp1 : IComponent
    {
        private readonly Dictionary<EntityUid, IComponent> _traitDict;
        private readonly ISawmill _sawmill;

        public EntityQuery(Dictionary<EntityUid, IComponent> traitDict, ISawmill sawmill)
        {
            _traitDict = traitDict;
            _sawmill = sawmill;
        }

        [MethodImpl(MethodImplOptions.AggressiveInlining)]
        [Pure]
        public TComp1 GetComponent(EntityUid uid)
        {
            if (_traitDict.TryGetValue(uid, out var comp) && !comp.Deleted)
                return (TComp1) comp;

            throw new KeyNotFoundException($"Entity {uid} does not have a component of type {typeof(TComp1)}");
        }

        [MethodImpl(MethodImplOptions.AggressiveInlining), Pure]
        public Entity<TComp1> Get(EntityUid uid)
        {
            if (_traitDict.TryGetValue(uid, out var comp) && !comp.Deleted)
                return new Entity<TComp1>(uid, (TComp1) comp);

            throw new KeyNotFoundException($"Entity {uid} does not have a component of type {typeof(TComp1)}");
        }

        [MethodImpl(MethodImplOptions.AggressiveInlining)]
        [Pure]
        public bool TryGetComponent([NotNullWhen(true)] EntityUid? uid, [NotNullWhen(true)] out TComp1? component)
        {
            if (uid == null)
            {
                component = default;
                return false;
            }

            return TryGetComponent(uid.Value, out component);
        }

        [MethodImpl(MethodImplOptions.AggressiveInlining)]
        [Pure]
        public bool TryGetComponent(EntityUid uid, [NotNullWhen(true)] out TComp1? component)
        {
            if (_traitDict.TryGetValue(uid, out var comp) && !comp.Deleted)
            {
                component = (TComp1) comp;
                return true;
            }

            component = default;
            return false;
        }

        [MethodImpl(MethodImplOptions.AggressiveInlining)]
        [Pure]
        public bool TryComp(EntityUid uid, [NotNullWhen(true)] out TComp1? component)
            => TryGetComponent(uid, out component);

        [MethodImpl(MethodImplOptions.AggressiveInlining)]
        [Pure]
        public bool TryComp([NotNullWhen(true)] EntityUid? uid, [NotNullWhen(true)] out TComp1? component)
            => TryGetComponent(uid, out component);

        [MethodImpl(MethodImplOptions.AggressiveInlining)]
        [Pure]
        public bool HasComp(EntityUid uid) => HasComponent(uid);

        [MethodImpl(MethodImplOptions.AggressiveInlining)]
        [Pure]
        public bool HasComp([NotNullWhen(true)] EntityUid? uid) => HasComponent(uid);

        [MethodImpl(MethodImplOptions.AggressiveInlining)]
        [Pure]
        public bool HasComponent(EntityUid uid)
        {
            return _traitDict.TryGetValue(uid, out var comp) && !comp.Deleted;
        }

        [MethodImpl(MethodImplOptions.AggressiveInlining)]
        [Pure]
        public bool HasComponent([NotNullWhen(true)] EntityUid? uid)
        {
            return uid != null && HasComponent(uid.Value);
        }

        [MethodImpl(MethodImplOptions.AggressiveInlining)]
        public bool Resolve(EntityUid uid, [NotNullWhen(true)] ref TComp1? component, bool logMissing = true)
        {
            if (component != null)
            {
                DebugTools.AssertOwner(uid, component);
                return true;
            }

            if (_traitDict.TryGetValue(uid, out var comp) && !comp.Deleted)
            {
                component = (TComp1)comp;
                return true;
            }

            if (logMissing)
            {
                _sawmill.Error($"Can't resolve \"{typeof(TComp1)}\" on entity {uid}!\n{Environment.StackTrace}");
            }

            return false;
        }

        [MethodImpl(MethodImplOptions.AggressiveInlining)]
        public bool Resolve(ref Entity<TComp1?> entity, bool logMissing = true)
        {
            return Resolve(entity.Owner, ref entity.Comp, logMissing);
        }

        [MethodImpl(MethodImplOptions.AggressiveInlining)]
        [Pure]
        public TComp1? CompOrNull(EntityUid uid)
        {
            if (TryGetComponent(uid, out var comp))
                return comp;

            return default;
        }

        [MethodImpl(MethodImplOptions.AggressiveInlining)]
        [Pure]
        public TComp1 Comp(EntityUid uid)
        {
            return GetComponent(uid);
        }

        #region Internal

        /// <summary>
        /// Elides the component.Deleted check of <see cref="GetComponent"/>
        /// </summary>
        [MethodImpl(MethodImplOptions.AggressiveInlining)]
        [Pure]
        internal TComp1 GetComponentInternal(EntityUid uid)
        {
            if (_traitDict.TryGetValue(uid, out var comp))
                return (TComp1) comp;

            throw new KeyNotFoundException($"Entity {uid} does not have a component of type {typeof(TComp1)}");
        }

        /// <summary>
        /// Elides the component.Deleted check of <see cref="TryGetComponent(System.Nullable{Robust.Shared.GameObjects.EntityUid},out TComp1?)"/>
        /// </summary>
        [MethodImpl(MethodImplOptions.AggressiveInlining)]
        [Pure]
        internal bool TryGetComponentInternal([NotNullWhen(true)] EntityUid? uid, [NotNullWhen(true)] out TComp1? component)
        {
            if (uid == null)
            {
                component = default;
                return false;
            }

            return TryGetComponentInternal(uid.Value, out component);
        }

        /// <summary>
        /// Elides the component.Deleted check of <see cref="TryGetComponent(System.Nullable{Robust.Shared.GameObjects.EntityUid},out TComp1?)"/>
        /// </summary>
        [MethodImpl(MethodImplOptions.AggressiveInlining)]
        [Pure]
        internal bool TryGetComponentInternal(EntityUid uid, [NotNullWhen(true)] out TComp1? component)
        {
            if (_traitDict.TryGetValue(uid, out var comp))
            {
                component = (TComp1) comp;
                return true;
            }

            component = default;
            return false;
        }

        /// <summary>
        /// Elides the component.Deleted check of <see cref="HasComponent(EntityUid)"/>
        /// </summary>
        [MethodImpl(MethodImplOptions.AggressiveInlining)]
        [Pure]
        internal bool HasComponentInternal(EntityUid uid)
        {
            return _traitDict.TryGetValue(uid, out var comp) && !comp.Deleted;
        }

        /// <summary>
        /// Elides the component.Deleted check of <see cref="Resolve"/>
        /// </summary>
        [MethodImpl(MethodImplOptions.AggressiveInlining)]
        [Pure]
        internal bool ResolveInternal(EntityUid uid, [NotNullWhen(true)] ref TComp1? component, bool logMissing = true)
        {
            if (component != null)
            {
                DebugTools.AssertOwner(uid, component);
                return true;
            }

            if (_traitDict.TryGetValue(uid, out var comp))
            {
                component = (TComp1)comp;
                return true;
            }

            if (logMissing)
                _sawmill.Error($"Can't resolve \"{typeof(TComp1)}\" on entity {uid}!\n{new StackTrace(1, true)}");

            return false;
        }
        /// <summary>
        /// Elides the component.Deleted check of <see cref="CompOrNull"/>
        /// </summary>
        [MethodImpl(MethodImplOptions.AggressiveInlining)]
        [Pure]
        internal TComp1? CompOrNullInternal(EntityUid uid)
        {
            if (TryGetComponent(uid, out var comp))
                return comp;

            return default;
        }

        #endregion
    }

    #region ComponentRegistry Query

    /// <summary>
    /// Non-generic version of <see cref="AllEntityQueryEnumerator{TComp1}"/>
    /// </summary>
    public struct ComponentQueryEnumerator
    {
        private QueryDescription _desc;
        private ArchChunkEnumerator _chunkEnumerator;
        private int _index;

        public ComponentQueryEnumerator(
            World world,
            QueryDescription desc)
        {
            _desc = desc;
            var query = world.Query(desc);
            _chunkEnumerator = query.ChunkIterator(world).GetEnumerator();
            if (_chunkEnumerator.MoveNext())
            {
                _index = _chunkEnumerator.Current.Size;
            }
        }

        public bool MoveNext(out EntityUid uid)
        {
            while (true)
            {
                if (--_index < 0)
                {
                    if (!_chunkEnumerator.MoveNext())
                    {
                        uid = EntityUid.Invalid;
                        return false;
                    }

                    _index = _chunkEnumerator.Current.Size - 1;
                }

                // Deletion check moment
                foreach (var comp in _desc.All)
                {
                    if (((IComponent)_chunkEnumerator.Current.Get(_index, comp)!).Deleted)
                        return MoveNext(out uid);
                }

                uid = _chunkEnumerator.Current.EntityReference(_index);
                return true;
            }
        }
    }
    #endregion

    #region Query

    /// <summary>
    /// Returns all matching unpaused components.
    /// </summary>
    public struct EntityQueryEnumerator<TComp1>
        where TComp1 : IComponent
    {
        private readonly World _world;
        private readonly Query _query;

        private ArchChunkEnumerator _chunkEnumerator;
        private int _index;
        private TComp1[] _comp1Array = default!;
        private MetaDataComponent[] _metaArray = default!;

        public EntityQueryEnumerator(World world)
        {
            _world = world;
            _query = world.Query(new QueryDescription().WithAll<TComp1, MetaDataComponent>());
            Reset();
        }

        public void Reset()
        {
            _chunkEnumerator = _query.ChunkIterator(_world).GetEnumerator();
            if (_chunkEnumerator.MoveNext())
            {
                _index = _chunkEnumerator.Current.Size;
                _chunkEnumerator.Current.GetArray(out _comp1Array, out _metaArray);
            }
        }

        public bool MoveNext(out EntityUid uid, [NotNullWhen(true)] out TComp1? comp1)
        {
            if (MoveNext(out comp1))
            {
                uid = _chunkEnumerator.Current.EntityReference(_index);
                DebugTools.AssertOwner(uid, comp1);
                return true;
            }

            uid = EntityUid.Invalid;
            return false;
        }

        [MethodImpl(MethodImplOptions.AggressiveInlining)]
        public bool MoveNext([NotNullWhen(true)] out TComp1? comp1)
        {
            while (true)
            {
                comp1 = default;

                if (--_index < 0)
                {
                    if (!_chunkEnumerator.MoveNext())
                    {
                        return false;
                    }

                    _index = _chunkEnumerator.Current.Size - 1;
                    _chunkEnumerator.Current.GetArray(out _comp1Array, out _metaArray);
                }

                comp1 = _comp1Array[_index];
                var meta = _metaArray[_index];

                if (comp1.Deleted || meta.EntityPaused) continue;

                return true;
            }
        }
    }

    /// <summary>
    /// Returns all matching unpaused components.
    /// </summary>
    public struct EntityQueryEnumerator<TComp1, TComp2>
        where TComp1 : IComponent
        where TComp2 : IComponent
    {
        private ArchChunkEnumerator _chunkEnumerator;
        private int _index;
        private TComp1[] _comp1Array = default!;
        private TComp2[] _comp2Array = default!;
        private MetaDataComponent[] _metaArray = default!;

        public EntityQueryEnumerator(World world)
        {
            Unsafe.SkipInit(out this);
            _chunkEnumerator = world.Query(new QueryDescription().WithAll<TComp1, TComp2, MetaDataComponent>()).ChunkIterator(world).GetEnumerator();
            if (_chunkEnumerator.MoveNext())
            {
                _index = _chunkEnumerator.Current.Size;
                _chunkEnumerator.Current.GetArray(out _comp1Array, out _comp2Array, out _metaArray);
            }
        }

        public bool MoveNext(out EntityUid uid, [NotNullWhen(true)] out TComp1? comp1, [NotNullWhen(true)] out TComp2? comp2)
        {
            if (MoveNext(out comp1, out comp2))
            {
                uid = _chunkEnumerator.Current.EntityReference(_index);
                DebugTools.AssertOwner(uid, comp1);
                DebugTools.AssertOwner(uid, comp2);
                return true;
            }

            uid = EntityUid.Invalid;
            return false;
        }

        [MethodImpl(MethodImplOptions.AggressiveInlining)]
        public bool MoveNext([NotNullWhen(true)] out TComp1? comp1, [NotNullWhen(true)] out TComp2? comp2)
        {
            while (true)
            {
                comp1 = default;
                comp2 = default;

                if (--_index < 0)
                {
                    if (!_chunkEnumerator.MoveNext())
                    {
                        return false;
                    }

                    _index = _chunkEnumerator.Current.Size - 1;
                    _chunkEnumerator.Current.GetArray(out _comp1Array, out _comp2Array, out _metaArray);
                }

                comp1 = _comp1Array[_index];
                comp2 = _comp2Array[_index];
                var meta = _metaArray[_index];

                if (comp1.Deleted || comp2.Deleted || meta.EntityPaused) continue;

                return true;
            }
        }
    }

    /// <summary>
    /// Returns all matching unpaused components.
    /// </summary>
    public struct EntityQueryEnumerator<TComp1, TComp2, TComp3>
        where TComp1 : IComponent
        where TComp2 : IComponent
        where TComp3 : IComponent
    {
        private ArchChunkEnumerator _chunkEnumerator;
        private int _index;
        private TComp1[] _comp1Array = default!;
        private TComp2[] _comp2Array = default!;
        private TComp3[] _comp3Array = default!;
        private MetaDataComponent[] _metaArray = default!;

        public EntityQueryEnumerator(World world)
        {
            _chunkEnumerator = world.Query(new QueryDescription().WithAll<TComp1, TComp2, TComp3, MetaDataComponent>()).ChunkIterator(world).GetEnumerator();
            if (_chunkEnumerator.MoveNext())
            {
                _index = _chunkEnumerator.Current.Size;
                _chunkEnumerator.Current.GetArray(out _comp1Array, out _comp2Array, out _comp3Array, out _metaArray);
            }
        }

        public bool MoveNext(out EntityUid uid, [NotNullWhen(true)]
            out TComp1? comp1,
            [NotNullWhen(true)] out TComp2? comp2,
            [NotNullWhen(true)] out TComp3? comp3)
        {
            if (MoveNext(out comp1, out comp2, out comp3))
            {
                uid = _chunkEnumerator.Current.EntityReference(_index);
                DebugTools.AssertOwner(uid, comp1);
                DebugTools.AssertOwner(uid, comp2);
                DebugTools.AssertOwner(uid, comp3);
                return true;
            }

            uid = EntityUid.Invalid;
            return false;
        }

        [MethodImpl(MethodImplOptions.AggressiveInlining)]
        public bool MoveNext(
            [NotNullWhen(true)] out TComp1? comp1,
            [NotNullWhen(true)] out TComp2? comp2,
            [NotNullWhen(true)] out TComp3? comp3)
        {
            while (true)
            {
                comp1 = default;
                comp2 = default;
                comp3 = default;

                if (--_index < 0)
                {
                    if (!_chunkEnumerator.MoveNext())
                    {
                        return false;
                    }

                    _index = _chunkEnumerator.Current.Size - 1;
                    _chunkEnumerator.Current.GetArray(out _comp1Array, out _comp2Array, out _comp3Array, out _metaArray);
                }

                comp1 = _comp1Array[_index];
                comp2 = _comp2Array[_index];
                comp3 = _comp3Array[_index];
                var meta = _metaArray[_index];

                if (comp1.Deleted || comp2.Deleted || comp3.Deleted || meta.EntityPaused) continue;

                return true;
            }
        }
    }

    /// <summary>
    /// Returns all matching unpaused components.
    /// </summary>
    public struct EntityQueryEnumerator<TComp1, TComp2, TComp3, TComp4>
        where TComp1 : IComponent
        where TComp2 : IComponent
        where TComp3 : IComponent
        where TComp4 : IComponent
    {
        private ArchChunkEnumerator _chunkEnumerator;
        private int _index;
        private TComp1[] _comp1Array = default!;
        private TComp2[] _comp2Array = default!;
        private TComp3[] _comp3Array = default!;
        private TComp4[] _comp4Array = default!;
        private MetaDataComponent[] _metaArray = default!;

        public EntityQueryEnumerator(World world)
        {
            _chunkEnumerator = world.Query(new QueryDescription().WithAll<TComp1, TComp2, TComp3, TComp4, MetaDataComponent>()).ChunkIterator(world).GetEnumerator();
            if (_chunkEnumerator.MoveNext())
            {
                _index = _chunkEnumerator.Current.Size;
                _chunkEnumerator.Current.GetArray(out _comp1Array, out _comp2Array, out _comp3Array, out _comp4Array, out _metaArray);
            }
        }

        public bool MoveNext(out EntityUid uid, [NotNullWhen(true)]
            out TComp1? comp1,
            [NotNullWhen(true)] out TComp2? comp2,
            [NotNullWhen(true)] out TComp3? comp3,
            [NotNullWhen(true)] out TComp4? comp4)
        {
            if (MoveNext(out comp1, out comp2, out comp3, out comp4))
            {
                uid = _chunkEnumerator.Current.EntityReference(_index);
                DebugTools.AssertOwner(uid, comp1);
                DebugTools.AssertOwner(uid, comp2);
                DebugTools.AssertOwner(uid, comp3);
                DebugTools.AssertOwner(uid, comp4);
                return true;
            }

            uid = EntityUid.Invalid;
            return false;
        }

        [MethodImpl(MethodImplOptions.AggressiveInlining)]
        public bool MoveNext(
            [NotNullWhen(true)] out TComp1? comp1,
            [NotNullWhen(true)] out TComp2? comp2,
            [NotNullWhen(true)] out TComp3? comp3,
            [NotNullWhen(true)] out TComp4? comp4)
        {
            while (true)
            {
                comp1 = default;
                comp2 = default;
                comp3 = default;
                comp4 = default;

                if (--_index < 0)
                {
                    if (!_chunkEnumerator.MoveNext())
                    {
                        return false;
                    }

                    _index = _chunkEnumerator.Current.Size - 1;
                    _chunkEnumerator.Current.GetArray(out _comp1Array, out _comp2Array, out _comp3Array, out _comp4Array, out _metaArray);
                }

                comp1 = _comp1Array[_index];
                comp2 = _comp2Array[_index];
                comp3 = _comp3Array[_index];
                comp4 = _comp4Array[_index];
                var meta = _metaArray[_index];

                if (comp1.Deleted || comp2.Deleted || comp3.Deleted || comp4.Deleted || meta.EntityPaused) continue;

                return true;
            }
        }
    }

    #endregion

    #region All query

    /// <summary>
    /// Returns all matching components, paused or not.
    /// </summary>
    public struct AllEntityQueryEnumerator<TComp1>
        where TComp1 : IComponent
    {
        private ArchChunkEnumerator _chunkEnumerator;
        private int _index;
        private TComp1[] _comp1Array;

        internal AllEntityQueryEnumerator(World world)
        {
            Unsafe.SkipInit(out this);
            _chunkEnumerator = world.Query(new QueryDescription().WithAll<TComp1>()).ChunkIterator(world).GetEnumerator();
            if (_chunkEnumerator.MoveNext())
            {
                _index = _chunkEnumerator.Current.Size;
                _comp1Array = _chunkEnumerator.Current.GetArray<TComp1>();
            }
            else
            {
                _index = 0;
            }
        }

        [MethodImpl(MethodImplOptions.AggressiveInlining)]
        public bool MoveNext(out EntityUid uid, [NotNullWhen(true)]
            out TComp1? comp1)
        {
            if (MoveNext(out comp1))
            {
                uid = _chunkEnumerator.Current.EntityReference(_index);
                DebugTools.AssertOwner(uid, comp1);
                return true;
            }

            uid = EntityUid.Invalid;
            return false;
        }

        [MethodImpl(MethodImplOptions.AggressiveInlining)]
        public bool MoveNext([NotNullWhen(true)] out TComp1? comp1)
        {
            while (true)
            {
                if (--_index < 0)
                {
                    if (!_chunkEnumerator.MoveNext())
                    {
                        comp1 = default;
                        return false;
                    }

                    _index = _chunkEnumerator.Current.Size - 1;
                    _comp1Array = _chunkEnumerator.Current.GetArray<TComp1>();
                }

                comp1 = _comp1Array[_index];

                if (comp1.Deleted) continue;

                return true;
            }
        }
    }

    /// <summary>
    /// Returns all matching components, paused or not.
    /// </summary>
    public struct AllEntityQueryEnumerator<TComp1, TComp2>
        where TComp1 : IComponent
        where TComp2 : IComponent
    {
        private ArchChunkEnumerator _chunkEnumerator;
        private int _index;
        private TComp1[] _comp1Array = default!;
        private TComp2[] _comp2Array = default!;

        public AllEntityQueryEnumerator(World world)
        {
            Unsafe.SkipInit(out this);
            _chunkEnumerator = world.Query(new QueryDescription().WithAll<TComp1, TComp2>()).ChunkIterator(world).GetEnumerator();
            if (_chunkEnumerator.MoveNext())
            {
                _index = _chunkEnumerator.Current.Size;
                _chunkEnumerator.Current.GetArray(out _comp1Array, out _comp2Array);
            }
            else
            {
                _index = 0;
            }
        }

        public bool MoveNext(out EntityUid uid, [NotNullWhen(true)]
            out TComp1? comp1,
            [NotNullWhen(true)] out TComp2? comp2)
        {
            if (MoveNext(out comp1, out comp2))
            {
                uid = _chunkEnumerator.Current.EntityReference(_index);
                DebugTools.AssertOwner(uid, comp1);
                DebugTools.AssertOwner(uid, comp2);
                return true;
            }

            uid = EntityUid.Invalid;
            return false;
        }

        [MethodImpl(MethodImplOptions.AggressiveInlining)]
        public bool MoveNext([NotNullWhen(true)] out TComp1? comp1, [NotNullWhen(true)] out TComp2? comp2)
        {
            while (true)
            {
                comp1 = default;
                comp2 = default;

                if (--_index < 0)
                {
                    if (!_chunkEnumerator.MoveNext())
                    {
                        return false;
                    }

                    _index = _chunkEnumerator.Current.Size - 1;
                    _chunkEnumerator.Current.GetArray(out _comp1Array, out _comp2Array);
                }

                comp1 = _comp1Array[_index];

                if (comp1.Deleted) continue;

                comp2 = _comp2Array[_index];

                if (comp2.Deleted) continue;

                return true;
            }
        }
    }

    /// <summary>
    /// Returns all matching components, paused or not.
    /// </summary>
    public struct AllEntityQueryEnumerator<TComp1, TComp2, TComp3>
        where TComp1 : IComponent
        where TComp2 : IComponent
        where TComp3 : IComponent
    {
        private ArchChunkEnumerator _chunkEnumerator;
        private int _index;
        private TComp1[] _comp1Array = default!;
        private TComp2[] _comp2Array = default!;
        private TComp3[] _comp3Array = default!;

        public AllEntityQueryEnumerator(World world)
        {
            _chunkEnumerator = world.Query(new QueryDescription().WithAll<TComp1, TComp2, TComp3>()).ChunkIterator(world).GetEnumerator();
            if (_chunkEnumerator.MoveNext())
            {
                _index = _chunkEnumerator.Current.Size;
                _chunkEnumerator.Current.GetArray(out _comp1Array, out _comp2Array, out _comp3Array);
            }
        }

        public bool MoveNext(out EntityUid uid, [NotNullWhen(true)]
            out TComp1? comp1,
            [NotNullWhen(true)] out TComp2? comp2,
            [NotNullWhen(true)] out TComp3? comp3)
        {
            if (MoveNext(out comp1, out comp2, out comp3))
            {
                uid = _chunkEnumerator.Current.EntityReference(_index);
                DebugTools.AssertOwner(uid, comp1);
                DebugTools.AssertOwner(uid, comp2);
                DebugTools.AssertOwner(uid, comp3);
                return true;
            }

            uid = EntityUid.Invalid;
            return false;
        }

        [MethodImpl(MethodImplOptions.AggressiveInlining)]
        public bool MoveNext(
            [NotNullWhen(true)] out TComp1? comp1,
            [NotNullWhen(true)] out TComp2? comp2,
            [NotNullWhen(true)] out TComp3? comp3)
        {
            while (true)
            {
                comp1 = default;
                comp2 = default;
                comp3 = default;

                if (--_index < 0)
                {
                    if (!_chunkEnumerator.MoveNext())
                    {
                        return false;
                    }

                    _index = _chunkEnumerator.Current.Size - 1;
                    _chunkEnumerator.Current.GetArray(out _comp1Array, out _comp2Array, out _comp3Array);
                }

                comp1 = _comp1Array[_index];
                comp2 = _comp2Array[_index];
                comp3 = _comp3Array[_index];

                if (comp1.Deleted || comp2.Deleted || comp3.Deleted) continue;

                return true;
            }
        }
    }

    /// <summary>
    /// Returns all matching components, paused or not.
    /// </summary>
    public struct AllEntityQueryEnumerator<TComp1, TComp2, TComp3, TComp4>
        where TComp1 : IComponent
        where TComp2 : IComponent
        where TComp3 : IComponent
        where TComp4 : IComponent
    {
        private ArchChunkEnumerator _chunkEnumerator;
        private int _index;
        private TComp1[] _comp1Array = default!;
        private TComp2[] _comp2Array = default!;
        private TComp3[] _comp3Array = default!;
        private TComp4[] _comp4Array = default!;

        public AllEntityQueryEnumerator(World world)
        {
            _chunkEnumerator = world.Query(new QueryDescription().WithAll<TComp1, TComp2, TComp3, TComp4>()).ChunkIterator(world).GetEnumerator();
            if (_chunkEnumerator.MoveNext())
            {
                _index = _chunkEnumerator.Current.Size;
                _chunkEnumerator.Current.GetArray(out _comp1Array, out _comp2Array, out _comp3Array, out _comp4Array);
            }
        }

        public bool MoveNext(out EntityUid uid, [NotNullWhen(true)]
            out TComp1? comp1,
            [NotNullWhen(true)] out TComp2? comp2,
            [NotNullWhen(true)] out TComp3? comp3,
            [NotNullWhen(true)] out TComp4? comp4)
        {
            if (MoveNext(out comp1, out comp2, out comp3, out comp4))
            {
                uid = _chunkEnumerator.Current.EntityReference(_index);
                DebugTools.AssertOwner(uid, comp1);
                DebugTools.AssertOwner(uid, comp2);
                DebugTools.AssertOwner(uid, comp3);
                DebugTools.AssertOwner(uid, comp4);
                return true;
            }

            uid = EntityUid.Invalid;
            return false;
        }

        [MethodImpl(MethodImplOptions.AggressiveInlining)]
        public bool MoveNext(
            [NotNullWhen(true)] out TComp1? comp1,
            [NotNullWhen(true)] out TComp2? comp2,
            [NotNullWhen(true)] out TComp3? comp3,
            [NotNullWhen(true)] out TComp4? comp4)
        {
            while (true)
            {
                comp1 = default;
                comp2 = default;
                comp3 = default;
                comp4 = default;

                if (--_index < 0)
                {
                    if (!_chunkEnumerator.MoveNext())
                    {
                        return false;
                    }

                    _index = _chunkEnumerator.Current.Size - 1;
                    _chunkEnumerator.Current.GetArray(out _comp1Array, out _comp2Array, out _comp3Array, out _comp4Array);
                }

                comp1 = _comp1Array[_index];
                comp2 = _comp2Array[_index];
                comp3 = _comp3Array[_index];
                comp4 = _comp4Array[_index];

                if (comp1.Deleted || comp2.Deleted || comp3.Deleted || comp4.Deleted) continue;

                return true;
            }
        }
    }

    #endregion
}<|MERGE_RESOLUTION|>--- conflicted
+++ resolved
@@ -94,13 +94,9 @@
         /// <inheritdoc />
         public int Count(Type component)
         {
-<<<<<<< HEAD
-            return _entTraitArray[_componentFactory.GetArrayIndex(component)].Count;
-=======
             DebugTools.Assert(component.IsAssignableTo(typeof(IComponent)));
             var dict = _entTraitDict[component];
             return dict.Count;
->>>>>>> 543088ea
         }
 
         [Obsolete("Use InitializeEntity")]
@@ -268,27 +264,6 @@
             }
         }
 
-<<<<<<< HEAD
-        /// <inheritdoc />
-        [Obsolete]
-        public CompInitializeHandle<T> AddComponentUninitialized<T>(EntityUid uid) where T : IComponent, new()
-        {
-            var reg = _componentFactory.GetRegistration<T>();
-            var newComponent = _componentFactory.GetComponent<T>();
-#pragma warning disable CS0618 // Type or member is obsolete
-            newComponent.Owner = uid;
-#pragma warning restore CS0618 // Type or member is obsolete
-
-            if (!uid.IsValid() || !EntityExists(uid))
-                throw new ArgumentException($"Entity {uid} is not valid.", nameof(uid));
-
-            AddComponentInternal(uid, newComponent, false);
-
-            return new CompInitializeHandle<T>(this, uid, newComponent, reg.Idx);
-        }
-
-=======
->>>>>>> 543088ea
         public void AddComponent(
             EntityUid uid,
             EntityPrototype.ComponentRegistryEntry entry,
@@ -322,27 +297,7 @@
             AddComponentInternal(uid, component, false, metadata);
         }
 
-<<<<<<< HEAD
-        private void AddComponentInternal<T>(EntityUid uid, T component, bool skipInit, MetaDataComponent? metadata = null) where T : IComponent
-=======
-        private void AddComponentInternal<T>(
-            EntityUid uid,
-            T component,
-            ComponentRegistration compReg,
-            bool overwrite = false,
-            MetaDataComponent? metadata = null) where T : IComponent
-        {
-            if (!MetaQuery.Resolve(uid, ref metadata, false))
-                throw new ArgumentException($"Entity {uid} is not valid.", nameof(uid));
-
-            DebugTools.Assert(component.Owner == default);
-            component.Owner = uid;
-
-            AddComponentInternal(uid, component, compReg, overwrite, skipInit: false, metadata);
-        }
-
-        private void AddComponentInternal<T>(EntityUid uid, T component, bool overwrite, bool skipInit, MetaDataComponent? metadata) where T : IComponent
->>>>>>> 543088ea
+        private void AddComponentInternal<T>(EntityUid uid, T component, ComponentRegistration compReg, bool skipInit, MetaDataComponent? metadata = null) where T : IComponent
         {
             if (!MetaQuery.ResolveInternal(uid, ref metadata, false))
                 throw new ArgumentException($"Entity {uid} is not valid.", nameof(uid));
