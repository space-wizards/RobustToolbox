--- conflicted
+++ resolved
@@ -49,15 +49,10 @@
         // positions on spawn....
         private SharedTransformSystem _xforms = default!;
 
-<<<<<<< HEAD
         private QueryDescription _archMetaQuery = new QueryDescription().WithAll<MetaDataComponent>();
 
         protected EntityQuery<MetaDataComponent> MetaQuery;
-        private EntityQuery<TransformComponent> _xformQuery;
-=======
-        public EntityQuery<MetaDataComponent> MetaQuery;
-        public EntityQuery<TransformComponent> TransformQuery;
->>>>>>> 54529fdb
+        private EntityQuery<TransformComponent> TransformQuery;
 
         #endregion Dependencies
 
@@ -334,25 +329,15 @@
         /// <inheritdoc />
         public virtual EntityUid CreateEntityUninitialized(string? prototypeName, EntityCoordinates coordinates, ComponentRegistry? overrides = null)
         {
-<<<<<<< HEAD
             var newEntity = CreateEntity(prototypeName, out var xform, overrides);
             _xforms.SetCoordinates(newEntity, xform, coordinates, unanchor: false);
-=======
-            var newEntity = CreateEntity(prototypeName, out _, overrides);
-            _xforms.SetCoordinates(newEntity, TransformQuery.GetComponent(newEntity), coordinates, unanchor: false);
->>>>>>> 54529fdb
             return newEntity;
         }
 
         /// <inheritdoc />
         public virtual EntityUid CreateEntityUninitialized(string? prototypeName, MapCoordinates coordinates, ComponentRegistry? overrides = null)
         {
-<<<<<<< HEAD
             var newEntity = CreateEntity(prototypeName, out var transform, overrides);
-=======
-            var newEntity = CreateEntity(prototypeName, out _, overrides);
-            var transform = TransformQuery.GetComponent(newEntity);
->>>>>>> 54529fdb
 
             if (coordinates.MapId == MapId.Nullspace)
             {
@@ -400,22 +385,8 @@
         public virtual void DirtyEntity(EntityUid uid, MetaDataComponent? metadata = null)
         {
             // We want to retrieve MetaDataComponent even if its Deleted flag is set.
-<<<<<<< HEAD
-            if (metadata == null)
-            {
-                if (!_world.TryGet(uid, out metadata!))
-                    throw new KeyNotFoundException($"Entity {uid} does not exist, cannot dirty it.");
-            }
-            else
-            {
-#pragma warning disable CS0618
-                DebugTools.Assert(metadata.Owner == uid);
-#pragma warning restore CS0618
-            }
-=======
             if (!MetaQuery.ResolveInternal(uid, ref metadata))
                 return;
->>>>>>> 54529fdb
 
             if (metadata.EntityLastModifiedTick == _gameTiming.CurTick)
                 return;
@@ -614,11 +585,7 @@
 
         public bool EntityExists(EntityUid uid)
         {
-<<<<<<< HEAD
-            return ((EntityReference) uid).IsAlive(_world);
-=======
-            return MetaQuery.HasComponentInternal(uid);
->>>>>>> 54529fdb
+            return IsAlive(uid);
         }
 
         public bool EntityExists(EntityUid? uid)
@@ -637,8 +604,7 @@
 
         public bool Deleted(EntityUid uid)
         {
-<<<<<<< HEAD
-            return !IsAlive(uid) || !_world.TryGet(uid, out MetaDataComponent comp) || comp.EntityLifeStage >= EntityLifeStage.Terminating;
+            return !IsAlive(uid) || !_world.TryGet(uid, out MetaDataComponent comp) || comp.EntityLifeStage > EntityLifeStage.Terminating;
         }
 
         /// <summary>
@@ -653,18 +619,11 @@
         {
             entity = uid;
             return entity.IsAlive(_world);
-=======
-            return !MetaQuery.TryGetComponentInternal(uid, out var comp) || comp.EntityDeleted;
->>>>>>> 54529fdb
         }
 
         public bool Deleted([NotNullWhen(false)] EntityUid? uid)
         {
-<<<<<<< HEAD
             return !uid.HasValue || Deleted(uid.Value);
-=======
-            return !uid.HasValue || !MetaQuery.TryGetComponentInternal(uid.Value, out var comp) || comp.EntityDeleted;
->>>>>>> 54529fdb
         }
 
         /// <summary>
@@ -735,40 +694,23 @@
         /// <summary>
         ///     Allocates an entity and loads components but does not do initialization.
         /// </summary>
-<<<<<<< HEAD
         private protected virtual EntityUid CreateEntity(string? prototypeName, out TransformComponent xform, IEntityLoadContext? context = null)
         {
             if (prototypeName == null)
                 return AllocEntity(out _, out xform);
-=======
-        private protected virtual EntityUid CreateEntity(string? prototypeName, out MetaDataComponent metadata, IEntityLoadContext? context = null)
-        {
-            if (prototypeName == null)
-                return AllocEntity(out metadata);
->>>>>>> 54529fdb
 
             if (!PrototypeManager.TryIndex<EntityPrototype>(prototypeName, out var prototype))
                 throw new EntityCreationException($"Attempted to spawn an entity with an invalid prototype: {prototypeName}");
 
-<<<<<<< HEAD
             return CreateEntity(prototype, out xform, context);
-=======
-            return CreateEntity(prototype, out metadata, context);
->>>>>>> 54529fdb
         }
 
         /// <summary>
         ///     Allocates an entity and loads components but does not do initialization.
         /// </summary>
-<<<<<<< HEAD
         private protected EntityUid CreateEntity(EntityPrototype prototype, out TransformComponent xform, IEntityLoadContext? context = null)
         {
             var entity = AllocEntity(prototype, out var metadata, out xform);
-=======
-        private protected EntityUid CreateEntity(EntityPrototype prototype, out MetaDataComponent metadata, IEntityLoadContext? context = null)
-        {
-            var entity = AllocEntity(prototype, out metadata);
->>>>>>> 54529fdb
             try
             {
                 LoadEntity(metadata.EntityPrototype, entity, context);
@@ -933,16 +875,6 @@
         [return: NotNullIfNotNull("uid")]
         public EntityStringRepresentation? ToPrettyString(EntityUid? uid, MetaDataComponent? metadata = null)
         {
-<<<<<<< HEAD
-        	if (uid == null || uid == EntityUid.Invalid)
-        		return null;
-
-            // We want to retrieve the MetaData component even if it is deleted.
-            if (!_world.TryGet(uid.Value, out MetaDataComponent metadata))
-                return new EntityStringRepresentation(uid.Value, true);
-
-            return ToPrettyString(uid.Value, metadata);
-=======
             return uid == null ? null : ToPrettyString(uid.Value, metadata);
         }
 
@@ -953,7 +885,6 @@
                 return new EntityStringRepresentation(uid, true);
 
             return new EntityStringRepresentation(uid, metadata.EntityDeleted, metadata.EntityName, metadata.EntityPrototype?.ID);
->>>>>>> 54529fdb
         }
 
         /// <inheritdoc />
