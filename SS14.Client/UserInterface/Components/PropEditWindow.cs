--- conflicted
+++ resolved
@@ -1,13 +1,12 @@
 ﻿using OpenTK.Graphics;
 using SS14.Client.Graphics;
-using SS14.Client.Graphics.Input;
 using SS14.Client.Interfaces.Resource;
-using SS14.Shared.Maths;
 using System;
 using System.Collections;
 using System.Collections.Generic;
 using System.Linq;
 using System.Reflection;
+using SS14.Client.Graphics.Input;
 using Vector2i = SS14.Shared.Maths.Vector2i;
 
 namespace SS14.Client.UserInterface.Components
@@ -31,8 +30,8 @@
         public PropEditWindow(Vector2i size, IResourceCache resourceCache, Object obj)
             : base("Object Properties : " + obj, size, resourceCache)
         {
-            Position = new Vector2i((int)(CluwneLib.CurrentRenderTarget.Size.X / 2f) - (int)(ClientArea.Width / 2f),
-                                 (int)(CluwneLib.CurrentRenderTarget.Size.Y / 2f) - (int)(ClientArea.Height / 2f));
+            Position = new Vector2i((int) (CluwneLib.CurrentRenderTarget.Size.X/2f) - (int) (ClientArea.Width/2f),
+                                 (int) (CluwneLib.CurrentRenderTarget.Size.Y/2f) - (int) (ClientArea.Height/2f));
 
             search = new Textbox(150);
             search.Position = new Vector2i(5, 5);
@@ -79,7 +78,7 @@
                 var editStr = new Textbox(100);
                 editStr.ClearOnSubmit = false;
                 editStr.UserData = field;
-                editStr.Text = ((string)o);
+                editStr.Text = ((string) o);
                 editStr.OnSubmit += editStr_OnSubmit;
                 return editStr;
             }
@@ -105,7 +104,7 @@
             {
                 var editBool = new Checkbox();
                 editBool.UserData = field;
-                editBool.Value = ((Boolean)o);
+                editBool.Value = ((Boolean) o);
                 editBool.ValueChanged += editBool_ValueChanged;
                 return editBool;
             }
@@ -116,14 +115,14 @@
 
         private void editBool_ValueChanged(bool newValue, Checkbox sender)
         {
-            var field = (FieldInfo)sender.UserData;
+            var field = (FieldInfo) sender.UserData;
             if (field.IsInitOnly || field.IsLiteral) return;
             field.SetValue(assigned, newValue);
         }
 
         private void editNum_OnSubmit(string text, Textbox sender)
         {
-            var field = (FieldInfo)sender.UserData;
+            var field = (FieldInfo) sender.UserData;
             object set = null;
 
             if (field.GetValue(assigned) is float)
@@ -147,20 +146,15 @@
 
         private void editEnum_ItemSelected(Label item, Listbox sender)
         {
-<<<<<<< HEAD
             var field = (FieldInfo) sender.UserData;
             object state = Enum.Parse(field.FieldType, item.Text, true);
-=======
-            var field = (FieldInfo)sender.UserData;
-            object state = Enum.Parse(field.FieldType, item.Text.Text, true);
->>>>>>> aa39a395
             if (field.IsInitOnly || field.IsLiteral) return;
             field.SetValue(assigned, state);
         }
 
         private void editStr_OnSubmit(string text, Textbox sender)
         {
-            var field = (FieldInfo)sender.UserData;
+            var field = (FieldInfo) sender.UserData;
             if (field.IsInitOnly || field.IsLiteral) return;
             field.SetValue(assigned, text);
         }
@@ -199,7 +193,7 @@
 
                     newEntry = new PropWindowStruct();
 
-                    foreach (object item in (ICollection)fieldVal)
+                    foreach (object item in (ICollection) fieldVal)
                     {
                         newEntry.VarName = item.ToString();
 
