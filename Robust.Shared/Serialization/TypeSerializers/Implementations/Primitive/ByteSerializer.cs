﻿using System.Globalization;
using Robust.Shared.IoC;
using Robust.Shared.Serialization.Manager;
using Robust.Shared.Serialization.Manager.Attributes;
using Robust.Shared.Serialization.Markdown;
using Robust.Shared.Serialization.Markdown.Validation;
using Robust.Shared.Serialization.Markdown.Value;
using Robust.Shared.Serialization.TypeSerializers.Interfaces;

namespace Robust.Shared.Serialization.TypeSerializers.Implementations.Primitive
{
    [TypeSerializer]
    public sealed class ByteSerializer : ITypeSerializer<byte, ValueDataNode>
    {
        public ValidationNode Validate(ISerializationManager serializationManager, ValueDataNode node,
            IDependencyCollection dependencies, ISerializationContext? context = null)
        {
            return byte.TryParse(node.Value, out _)
                ? new ValidatedValueNode(node)
                : new ErrorNode(node, $"Failed parsing byte value: {node.Value}");
        }

<<<<<<< HEAD
        public byte Read(ISerializationManager serializationManager, ValueDataNode node,
            IDependencyCollection dependencies, bool skipHook, ISerializationContext? context = null)
=======
        public DeserializationResult Read(ISerializationManager serializationManager, ValueDataNode node,
            IDependencyCollection dependencies, bool skipHook, ISerializationContext? context = null, byte value = default)
>>>>>>> 5a066325
        {
            return byte.Parse(node.Value, CultureInfo.InvariantCulture);
        }

        public DataNode Write(ISerializationManager serializationManager, byte value, bool alwaysWrite = false,
            ISerializationContext? context = null)
        {
            return new ValueDataNode(value.ToString(CultureInfo.InvariantCulture));
        }

        public byte Copy(ISerializationManager serializationManager, byte source, byte target, bool skipHook,
            ISerializationContext? context = null)
        {
            return source;
        }
    }
}<|MERGE_RESOLUTION|>--- conflicted
+++ resolved
@@ -20,13 +20,8 @@
                 : new ErrorNode(node, $"Failed parsing byte value: {node.Value}");
         }
 
-<<<<<<< HEAD
         public byte Read(ISerializationManager serializationManager, ValueDataNode node,
-            IDependencyCollection dependencies, bool skipHook, ISerializationContext? context = null)
-=======
-        public DeserializationResult Read(ISerializationManager serializationManager, ValueDataNode node,
             IDependencyCollection dependencies, bool skipHook, ISerializationContext? context = null, byte value = default)
->>>>>>> 5a066325
         {
             return byte.Parse(node.Value, CultureInfo.InvariantCulture);
         }
