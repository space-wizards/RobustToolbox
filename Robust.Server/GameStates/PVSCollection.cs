--- conflicted
+++ resolved
@@ -357,15 +357,9 @@
             return;
         }
 
-<<<<<<< HEAD
-        var mapId = coordinates.GetMapId(_entityManager);
+        var mapCoordinates = coordinates.ToMap(_entityManager);
         var mapIndices = GetChunkIndices(coordinates.Position);
-        UpdateIndex(index, mapId, mapIndices, true); //skip overridecheck bc we already did it (saves some dict lookups)
-=======
-        var mapCoordinates = coordinates.ToMap(_entityManager);
-        var mapIndices = GetChunkIndices(mapCoordinates.Position);
         UpdateIndex(index, mapCoordinates.MapId, mapIndices, true); //skip overridecheck bc we already did it (saves some dict lookups)
->>>>>>> 3acbc823
     }
 
     /// <summary>
