--- conflicted
+++ resolved
@@ -95,12 +95,8 @@
             session.AttachToEntity(entity);
         }
 
-<<<<<<< HEAD
         IPlayerSession IPlayerManager.GetSessionByChannel(INetChannel channel) => GetSessionByChannel(channel);
-        private PlayerSession GetSessionByChannel(INetChannel client)
-=======
-        public IPlayerSession GetSessionByChannel(INetChannel channel)
->>>>>>> 909bb593
+        private PlayerSession GetSessionByChannel(INetChannel channel)
         {
             // Should only be one session per client. Returns that session, in theory.
             return _sessions.FirstOrDefault(s => s?.ConnectedClient == channel);
