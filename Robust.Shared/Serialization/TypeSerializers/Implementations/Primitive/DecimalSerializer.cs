﻿using System.Globalization;
using Robust.Shared.IoC;
using Robust.Shared.Serialization.Manager;
using Robust.Shared.Serialization.Manager.Attributes;
using Robust.Shared.Serialization.Markdown;
using Robust.Shared.Serialization.Markdown.Validation;
using Robust.Shared.Serialization.Markdown.Value;
using Robust.Shared.Serialization.TypeSerializers.Interfaces;

namespace Robust.Shared.Serialization.TypeSerializers.Implementations.Primitive
{
    [TypeSerializer]
    public sealed class DecimalSerializer : ITypeSerializer<decimal, ValueDataNode>
    {
        public ValidationNode Validate(ISerializationManager serializationManager, ValueDataNode node,
            IDependencyCollection dependencies, ISerializationContext? context = null)
        {
            return decimal.TryParse(node.Value, out _)
                ? new ValidatedValueNode(node)
                : new ErrorNode(node, $"Failed parsing decimal value: {node.Value}");
        }

<<<<<<< HEAD
        public decimal Read(ISerializationManager serializationManager, ValueDataNode node,
            IDependencyCollection dependencies, bool skipHook, ISerializationContext? context = null)
=======
        public DeserializationResult Read(ISerializationManager serializationManager, ValueDataNode node,
            IDependencyCollection dependencies, bool skipHook, ISerializationContext? context = null, decimal value = default)
>>>>>>> 5a066325
        {
            return decimal.Parse(node.Value, CultureInfo.InvariantCulture);
        }

        public DataNode Write(ISerializationManager serializationManager, decimal value, bool alwaysWrite = false,
            ISerializationContext? context = null)
        {
            return new ValueDataNode(value.ToString(CultureInfo.InvariantCulture));
        }

        public decimal Copy(ISerializationManager serializationManager, decimal source, decimal target, bool skipHook,
            ISerializationContext? context = null)
        {
            return source;
        }
    }
}<|MERGE_RESOLUTION|>--- conflicted
+++ resolved
@@ -20,13 +20,8 @@
                 : new ErrorNode(node, $"Failed parsing decimal value: {node.Value}");
         }
 
-<<<<<<< HEAD
         public decimal Read(ISerializationManager serializationManager, ValueDataNode node,
-            IDependencyCollection dependencies, bool skipHook, ISerializationContext? context = null)
-=======
-        public DeserializationResult Read(ISerializationManager serializationManager, ValueDataNode node,
             IDependencyCollection dependencies, bool skipHook, ISerializationContext? context = null, decimal value = default)
->>>>>>> 5a066325
         {
             return decimal.Parse(node.Value, CultureInfo.InvariantCulture);
         }
