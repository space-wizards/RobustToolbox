--- conflicted
+++ resolved
@@ -18,82 +18,52 @@
         {
         }
 
-<<<<<<< HEAD
-        new private Godot.BaseButton SceneControl;
-
-        private protected override void SetSceneControl(Godot.Control control)
-        {
-            base.SetSceneControl(control);
-            SceneControl = (Godot.BaseButton) control;
-        }
-
         public ActionMode Mode
         {
-            get => GameController.OnGodot ? (ActionMode) SceneControl.ActionMode : default;
-            set
-            {
-                if (GameController.OnGodot)
-                {
-                    SceneControl.ActionMode = (Godot.BaseButton.ActionModeEnum) value;
-                }
-            }
-=======
-        public ActionMode Mode
-        {
-            get => (ActionMode)SceneControl.Get("action_mode");
-            set => SceneControl.Set("action_mode", (Godot.BaseButton.ActionModeEnum)value);
->>>>>>> 58fb11a9
+            get => GameController.OnGodot ? (ActionMode)SceneControl.Get("action_mode") : default;
+            set
+            {
+                if (GameController.OnGodot)
+                {
+                    SceneControl.Set("action_mode", (Godot.BaseButton.ActionModeEnum) value);
+                }
+            }
         }
 
         public bool Disabled
         {
-<<<<<<< HEAD
-            get => GameController.OnGodot ? SceneControl.Disabled : default;
-            set
-            {
-                if (GameController.OnGodot)
-                {
-                    SceneControl.Disabled = value;
-                }
-            }
-=======
-            get => (bool)SceneControl.Get("disabled");
-            set => SceneControl.Set("disabled", value);
->>>>>>> 58fb11a9
+            get => GameController.OnGodot ? (bool)SceneControl.Get("disabled") : default;
+            set
+            {
+                if (GameController.OnGodot)
+                {
+                    SceneControl.Set("disabled", value);
+                }
+            }
         }
 
         public bool Pressed
         {
-<<<<<<< HEAD
-            get => GameController.OnGodot ? SceneControl.Pressed : default;
-            set
-            {
-                if (GameController.OnGodot)
-                {
-                    SceneControl.Pressed = value;
-                }
-            }
-=======
-            get => (bool)SceneControl.Get("pressed");
-            set => SceneControl.Set("pressed", value);
->>>>>>> 58fb11a9
+            get => GameController.OnGodot ? (bool)SceneControl.Get("pressed") : default;
+            set
+            {
+                if (GameController.OnGodot)
+                {
+                    SceneControl.Set("pressed", value);
+                }
+            }
         }
 
         public bool ToggleMode
         {
-<<<<<<< HEAD
-            get => GameController.OnGodot ? SceneControl.ToggleMode : default;
-            set
-            {
-                if (GameController.OnGodot)
-                {
-                    SceneControl.ToggleMode = value;
-                }
-            }
-=======
-            get => (bool)SceneControl.Get("toggle_mode");
-            set => SceneControl.Set("toggle_mode", value);
->>>>>>> 58fb11a9
+            get => GameController.OnGodot ? (bool)SceneControl.Get("toggle_mode") : default;
+            set
+            {
+                if (GameController.OnGodot)
+                {
+                    SceneControl.Set("toggle_mode", value);
+                }
+            }
         }
 
         public enum ActionMode
@@ -102,29 +72,19 @@
             Release = 1,
         }
 
-<<<<<<< HEAD
-        public bool IsHovered => GameController.OnGodot ? SceneControl.IsHovered() : default;
-        public DrawModeEnum DrawMode => GameController.OnGodot ? (DrawModeEnum) SceneControl.GetDrawMode() : default;
+        public bool IsHovered => GameController.OnGodot ? (bool)SceneControl.Call("is_hovered") : default;
+        public DrawModeEnum DrawMode => GameController.OnGodot ? (DrawModeEnum)SceneControl.Call("get_draw_mode") : default;
 
         public ButtonGroup ButtonGroup
         {
-            get => GameController.OnGodot ? new ButtonGroup(SceneControl.GetButtonGroup()) : default;
-            set
-            {
-                if (GameController.OnGodot)
-                {
-                    SceneControl.SetButtonGroup(value?.GodotGroup);
-                }
-            }
-=======
-        public bool IsHovered => (bool)SceneControl.Call("is_hovered");
-        public DrawModeEnum DrawMode => (DrawModeEnum)SceneControl.Call("get_draw_mode");
-
-        public ButtonGroup ButtonGroup
-        {
-            get => new ButtonGroup((Godot.ButtonGroup)SceneControl.Call("get_button_group"));
-            set => SceneControl.Call("set_button_group", value?.GodotGroup);
->>>>>>> 58fb11a9
+            get => GameController.OnGodot ? new ButtonGroup((Godot.ButtonGroup)SceneControl.Call("get_button_group")) : default;
+            set
+            {
+                if (GameController.OnGodot)
+                {
+                    SceneControl.Call("set_button_group", value?.GodotGroup);
+                }
+            }
         }
 
         public event Action<ButtonEventArgs> OnButtonDown;
