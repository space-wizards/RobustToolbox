﻿using System;
using System.Collections.Generic;
using Robust.Shared.Maths;
using Robust.Shared.Serialization;
using Robust.Shared.Serialization.Manager.Attributes;
using Robust.Shared.Utility;
using YamlDotNet.Serialization;

namespace Robust.Shared.GameObjects
{
    public class SharedSpriteComponent : Component
    {
        public override string Name => "Sprite";
        public override uint? NetID => NetIDs.SPRITE;

        /// <summary>
        ///     The resource path from which all texture paths are relative to.
        /// </summary>
        public static readonly ResourcePath TextureRoot = new("/Textures");

        [Serializable, NetSerializable]
        protected class SpriteComponentState : ComponentState
        {
            public readonly bool Visible;
            public readonly int DrawDepth;
            public readonly Vector2 Scale;
            public readonly Angle Rotation;
            public readonly Vector2 Offset;
            public readonly Color Color;
            public readonly bool Directional;
            public readonly string? BaseRsiPath;
            public readonly List<PrototypeLayerData> Layers;
            public readonly uint RenderOrder;

            public SpriteComponentState(
                bool visible,
                int drawDepth,
                Vector2 scale,
                Angle rotation,
                Vector2 offset,
                Color color,
                bool directional,
                string? baseRsiPath,
                List<PrototypeLayerData> layers,
                uint renderOrder)
                : base(NetIDs.SPRITE)
            {
                Visible = visible;
                DrawDepth = drawDepth;
                Scale = scale;
                Rotation = rotation;
                Offset = offset;
                Color = color;
                Directional = directional;
                BaseRsiPath = baseRsiPath;
                Layers = layers;
                RenderOrder = renderOrder;
            }
        }

        [Serializable, NetSerializable]
        [DataDefinition]
        public class PrototypeLayerData
        {
            [DataField("shader")]
            public string? Shader;
            [DataField("texture")]
            public string? TexturePath;
            [DataField("sprite")]
            public string? RsiPath;
            [DataField("state")]
            public string? State;
            [DataField("scale")]
            public Vector2 Scale = Vector2.One;
            [DataField("rotation")]
            public Angle Rotation = Angle.Zero;
            [DataField("visible")]
            public bool Visible = true;
            [DataField("color")]
            public Color Color = Color.White;
            [DataField("map")]
            public List<string>? MapKeys;

            public static PrototypeLayerData New()
            {
                return new()
                {
                    Scale = Vector2.One,
                    Color = Color.White,
                    Visible = true,
                };
            }
<<<<<<< HEAD

            void IExposeData.ExposeData(ObjectSerializer serializer)
            {
                serializer.DataField(ref Shader, "shader", null);
                serializer.DataField(ref TexturePath, "texture", null);
                serializer.DataField(ref RsiPath, "sprite", null);
                serializer.DataField(ref State, "state", null);
                serializer.DataField(ref Scale, "scale", Vector2.One);
                serializer.DataField(ref Rotation, "rotation", Angle.Zero);
                serializer.DataField(ref Visible, "visible", true);
                serializer.DataField(ref Color, "color", Color.White);
                serializer.DataField(ref MapKeys, "map", null);
            }
=======
>>>>>>> 745bd1d1
        }
    }
}<|MERGE_RESOLUTION|>--- conflicted
+++ resolved
@@ -1,12 +1,13 @@
 ﻿using System;
 using System.Collections.Generic;
+using Robust.Shared.Interfaces.Serialization;
 using Robust.Shared.Maths;
 using Robust.Shared.Serialization;
 using Robust.Shared.Serialization.Manager.Attributes;
 using Robust.Shared.Utility;
 using YamlDotNet.Serialization;
 
-namespace Robust.Shared.GameObjects
+namespace Robust.Shared.GameObjects.Components.Renderable
 {
     public class SharedSpriteComponent : Component
     {
@@ -90,22 +91,6 @@
                     Visible = true,
                 };
             }
-<<<<<<< HEAD
-
-            void IExposeData.ExposeData(ObjectSerializer serializer)
-            {
-                serializer.DataField(ref Shader, "shader", null);
-                serializer.DataField(ref TexturePath, "texture", null);
-                serializer.DataField(ref RsiPath, "sprite", null);
-                serializer.DataField(ref State, "state", null);
-                serializer.DataField(ref Scale, "scale", Vector2.One);
-                serializer.DataField(ref Rotation, "rotation", Angle.Zero);
-                serializer.DataField(ref Visible, "visible", true);
-                serializer.DataField(ref Color, "color", Color.White);
-                serializer.DataField(ref MapKeys, "map", null);
-            }
-=======
->>>>>>> 745bd1d1
         }
     }
 }