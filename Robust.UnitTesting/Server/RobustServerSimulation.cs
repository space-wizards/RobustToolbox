--- conflicted
+++ resolved
@@ -222,12 +222,9 @@
             container.Register<INetManager, NetManager>();
             container.Register<IAuthManager, AuthManager>();
             container.Register<ITileDefinitionManager, TileDefinitionManager>();
-<<<<<<< HEAD
             container.Register<IParallelManager, TestingParallelManager>();
-=======
             // Needed for grid fixture debugging.
             container.Register<IConGroupController, ConGroupController>();
->>>>>>> 16462970
 
             // I just wanted to load pvs system
             container.Register<IServerEntityManager, ServerEntityManager>();
