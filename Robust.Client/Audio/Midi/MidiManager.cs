using System;
using System.Collections.Generic;
using System.IO;
using System.Numerics;
using System.Runtime.InteropServices;
using System.Threading;
using System.Threading.Tasks;
using NFluidsynth;
using Robust.Shared;
using Robust.Shared.Asynchronous;
using Robust.Shared.Audio.Midi;
using Robust.Shared.Collections;
using Robust.Shared.Configuration;
using Robust.Shared.ContentPack;
using Robust.Shared.Exceptions;
using Robust.Shared.GameObjects;
using Robust.Shared.IoC;
using Robust.Shared.Log;
using Robust.Shared.Map;
using Robust.Shared.Maths;
using Robust.Shared.Physics.Components;
using Robust.Shared.Physics.Systems;
using Robust.Shared.Threading;
using Robust.Shared.Timing;
using Robust.Shared.Utility;
using Robust.Shared.ViewVariables;

namespace Robust.Client.Audio.Midi;

internal sealed partial class MidiManager : IMidiManager
{
    public const string SoundfontEnvironmentVariable = "ROBUST_SOUNDFONT_OVERRIDE";

<<<<<<< HEAD
=======
    [Dependency] private readonly IGameTiming _timing = default!;
>>>>>>> 43138669
    [Dependency] private readonly IResourceManager _resourceManager = default!;
    [Dependency] private readonly IEntityManager _entityManager = default!;
    [Dependency] private readonly IConfigurationManager _cfgMan = default!;
    [Dependency] private readonly IAudioInternal _audio = default!;
    [Dependency] private readonly ITaskManager _taskManager = default!;
    [Dependency] private readonly ILogManager _logger = default!;
    [Dependency] private readonly IParallelManager _parallel = default!;
    [Dependency] private readonly IRuntimeLog _runtime = default!;

    private AudioSystem _audioSys = default!;
    private SharedPhysicsSystem _broadPhaseSystem = default!;
    private SharedTransformSystem _xformSystem = default!;

    public IReadOnlyList<IMidiRenderer> Renderers
    {
        get
        {
            lock (_renderers)
            {
                // Perform a copy. Sadly, we can't return a reference to the original list due to threading concerns.
                return _renderers.ToArray();
            }
        }
    }

    [ViewVariables]
    public bool IsAvailable
    {
        get
        {
            InitializeFluidsynth();

            return FluidsynthInitialized;
        }
    }

    [ViewVariables] private readonly List<IMidiRenderer> _renderers = new();

<<<<<<< HEAD
    private SemaphoreSlim _updateSemaphore = new(1);
=======
    // To avoid lock contention for now just don't update that much fam.
    private TimeSpan _nextUpdate;
    private TimeSpan _updateFrequency = TimeSpan.FromSeconds(0.1f);
>>>>>>> 43138669

    private bool _alive = true;
    [ViewVariables] private Settings? _settings;
    private Thread? _midiThread;
    private ISawmill _midiSawmill = default!;
    private float _gain = 0f;
    private bool _volumeDirty = true;

    // Not reliable until Fluidsynth is initialized!
    [ViewVariables(VVAccess.ReadWrite)]
    public float Gain
    {
        get => _gain;
        set
        {
            var clamped = Math.Clamp(value, 0f, 1f);

            if (MathHelper.CloseToPercent(_gain, clamped))
                return;

            _cfgMan.SetCVar(CVars.MidiVolume, clamped);
            _volumeDirty = true;
        }
    }

    private static readonly string[] LinuxSoundfonts =
    {
        "/usr/share/soundfonts/default.sf2",
        "/usr/share/soundfonts/default.dls",
        "/usr/share/soundfonts/FluidR3_GM.sf2",
        "/usr/share/soundfonts/FluidR3_GM2-2.sf2",
        "/usr/share/soundfonts/freepats-general-midi.sf2",
        "/usr/share/sounds/sf2/default.sf2",
        "/usr/share/sounds/sf2/default.dls",
        "/usr/share/sounds/sf2/FluidR3_GM.sf2",
        "/usr/share/sounds/sf2/FluidR3_GM2-2.sf2",
        "/usr/share/sounds/sf2/TimGM6mb.sf2",
    };

    private const string WindowsSoundfont = @"C:\WINDOWS\system32\drivers\gm.dls";

    private const string OsxSoundfont =
        "/System/Library/Components/CoreAudio.component/Contents/Resources/gs_instruments.dls";

    private const string FallbackSoundfont = "/Midi/fallback.sf2";

    private const string ContentCustomSoundfontDirectory = "/Audio/MidiCustom/";

    private static ResPath CustomSoundfontDirectory = new("/soundfonts/");

    private readonly ResourceLoaderCallbacks _soundfontLoaderCallbacks;

    private bool FluidsynthInitialized;
    private bool _failedInitialize;

    private NFluidsynth.Logger.LoggerDelegate _loggerDelegate = default!;
    private ISawmill _fluidsynthSawmill = default!;

    private MidiUpdateJob _updateJob;


    public MidiManager()
    {
        _soundfontLoaderCallbacks = new ResourceLoaderCallbacks(this);
    }

    private void InitializeFluidsynth()
    {
        if (FluidsynthInitialized || _failedInitialize) return;

        _cfgMan.OnValueChanged(CVars.MidiVolume, value =>
        {
            _gain = value;
            _volumeDirty = true;
        }, true);

        _midiSawmill = _logger.GetSawmill("midi");
#if DEBUG
        _midiSawmill.Level = LogLevel.Debug;
#else
        _midiSawmill.Level = LogLevel.Error;
#endif
        _fluidsynthSawmill = _logger.GetSawmill("midi.fluidsynth");
        _loggerDelegate = LoggerDelegate;

        if (!_resourceManager.UserData.Exists(CustomSoundfontDirectory))
        {
            _resourceManager.UserData.CreateDir(CustomSoundfontDirectory);
        }
        // not a directory, preserve the old file and create an actual directory
        else if (!_resourceManager.UserData.IsDir(CustomSoundfontDirectory))
        {
            _resourceManager.UserData.Rename(CustomSoundfontDirectory, CustomSoundfontDirectory.WithName(CustomSoundfontDirectory.Filename + ".old"));
            _resourceManager.UserData.CreateDir(CustomSoundfontDirectory);
        }

        try
        {
            NFluidsynth.Logger.SetLoggerMethod(_loggerDelegate); // Will cause a safe DllNotFoundException if not available.

            _settings = new Settings();
            _settings["synth.sample-rate"].DoubleValue = 44100;
            _settings["player.timing-source"].StringValue = "sample";
            _settings["synth.lock-memory"].IntValue = 0;
            _settings["synth.threadsafe-api"].IntValue = 1;
            _settings["synth.gain"].DoubleValue = 1.0d;
            _settings["synth.midi-channels"].IntValue = 16;
            _settings["synth.overflow.age"].DoubleValue = 3000;
            _settings["audio.driver"].StringValue = "file";
            _settings["audio.periods"].IntValue = 8;
            _settings["audio.period-size"].IntValue = 4096;
            _settings["midi.autoconnect"].IntValue = 1;
            _settings["player.reset-synth"].IntValue = 0;
            _settings["synth.midi-channels"].IntValue = Math.Clamp(RobustMidiEvent.MaxChannels, 16, 256);
            _settings["synth.midi-bank-select"].StringValue = "gm";
            //_settings["synth.verbose"].IntValue = 1; // Useful for debugging.

            _parallel.AddAndInvokeParallelCountChanged(UpdateParallelCount);
        }
        catch (Exception e)
        {
            _midiSawmill.Error("Failed to initialize fluidsynth due to exception, disabling MIDI support:\n{0}", e);
            _failedInitialize = true;
            return;
        }

        _midiThread = new Thread(ThreadUpdate);
        _midiThread.Start();

        _updateJob = new MidiUpdateJob()
        {
            Manager = this,
            Renderers = _renderers,
        };

        _audioSys = _entityManager.EntitySysManager.GetEntitySystem<AudioSystem>();
        _broadPhaseSystem = _entityManager.EntitySysManager.GetEntitySystem<SharedPhysicsSystem>();
        _xformSystem = _entityManager.System<SharedTransformSystem>();
        _entityManager.GetEntityQuery<PhysicsComponent>();
        _entityManager.GetEntityQuery<TransformComponent>();

        FluidsynthInitialized = true;
    }

    private void UpdateParallelCount()
    {
        if (_settings == null)
            return;

        _settings["synth.polyphony"].IntValue = Math.Clamp(1024 + (int)(Math.Log2(_parallel.ParallelProcessCount) * 2048), 1, 65535);
        _settings["synth.cpu-cores"].IntValue = Math.Clamp(_parallel.ParallelProcessCount, 1, 256);

        _midiSawmill.Debug($"Synth Cores: {_settings["synth.cpu-cores"].IntValue}");
        _midiSawmill.Debug($"Synth Polyphony: {_settings["synth.polyphony"].IntValue}");
    }

    private void LoggerDelegate(NFluidsynth.Logger.LogLevel level, string message, IntPtr data)
    {
        var rLevel = level switch
        {
            NFluidsynth.Logger.LogLevel.Panic => LogLevel.Error,
            NFluidsynth.Logger.LogLevel.Error => LogLevel.Error,
            NFluidsynth.Logger.LogLevel.Warning => LogLevel.Warning,
            NFluidsynth.Logger.LogLevel.Information => LogLevel.Info,
            NFluidsynth.Logger.LogLevel.Debug => LogLevel.Debug,
            _ => LogLevel.Debug
        };
        _fluidsynthSawmill.Log(rLevel, message);
    }

    public IMidiRenderer? GetNewRenderer(bool mono = true)
    {
        if (!FluidsynthInitialized)
        {
            InitializeFluidsynth();

            if (!FluidsynthInitialized) // init failed
            {
                return null;
            }
        }

        var soundfontLoader = SoundFontLoader.NewDefaultSoundFontLoader(_settings);

        // Just making double sure these don't get GC'd.
        // They shouldn't, MidiRenderer keeps a ref, but making sure...
        var handle = GCHandle.Alloc(soundfontLoader);

        try
        {
            soundfontLoader.SetCallbacks(_soundfontLoaderCallbacks);

            var renderer = new MidiRenderer(_settings!, soundfontLoader, mono, this, _audio, _taskManager, _midiSawmill);

            _midiSawmill.Debug($"Loading fallback soundfont {FallbackSoundfont}");
            // Since the last loaded soundfont takes priority, we load the fallback soundfont before the soundfont.
            renderer.LoadSoundfont(FallbackSoundfont);

            // Load system-specific soundfonts.
            if (OperatingSystem.IsLinux())
            {
                foreach (var filepath in LinuxSoundfonts)
                {
                    if (!File.Exists(filepath) || !SoundFont.IsSoundFont(filepath))
                        continue;

                    try
                    {
                        _midiSawmill.Debug($"Loading OS soundfont {filepath}");
                        renderer.LoadSoundfont(filepath);
                    }
                    catch (Exception)
                    {
                        continue;
                    }

                    break;
                }
            }
            else if (OperatingSystem.IsMacOS())
            {
                if (File.Exists(OsxSoundfont) && SoundFont.IsSoundFont(OsxSoundfont))
                {
                    _midiSawmill.Debug($"Loading OS soundfont {OsxSoundfont}");
                    renderer.LoadSoundfont(OsxSoundfont);
                }
            }
            else if (OperatingSystem.IsWindows())
            {
                if (File.Exists(WindowsSoundfont) && SoundFont.IsSoundFont(WindowsSoundfont))
                {
                    _midiSawmill.Debug($"Loading OS soundfont {WindowsSoundfont}");
                    renderer.LoadSoundfont(WindowsSoundfont);
                }
            }

            // Maybe load soundfont specified in environment variable.
            // Load it here so it can override system soundfonts but not content or user data soundfonts.
            if (Environment.GetEnvironmentVariable(SoundfontEnvironmentVariable) is {} soundfontOverride)
            {
                if (File.Exists(soundfontOverride) && SoundFont.IsSoundFont(soundfontOverride))
                {
                    _midiSawmill.Debug($"Loading environment variable soundfont {soundfontOverride}");
                    renderer.LoadSoundfont(soundfontOverride);
                }
            }

            // Load content-specific custom soundfonts, which should override the system/fallback soundfont.
            _midiSawmill.Debug($"Loading soundfonts from content directory {ContentCustomSoundfontDirectory}");
            foreach (var file in _resourceManager.ContentFindFiles(ContentCustomSoundfontDirectory))
            {
                if (file.Extension != "sf2" && file.Extension != "dls" && file.Extension != "sf3") continue;
                _midiSawmill.Debug($"Loading content soundfont {file}");
                renderer.LoadSoundfont(file.ToString());
            }

            var userDataPath = _resourceManager.UserData.RootDir == null
                ? CustomSoundfontDirectory
                : new ResPath(_resourceManager.UserData.RootDir) / CustomSoundfontDirectory.ToRelativePath();

            // Load every soundfont from the user data directory last, since those may override any other soundfont.
            _midiSawmill.Debug($"Loading soundfonts from user data directory {userDataPath}");
            var enumerator = _resourceManager.UserData.Find($"{CustomSoundfontDirectory.ToRelativePath()}*").Item1;
            foreach (var file in enumerator)
            {
                if (file.Extension != "sf2" && file.Extension != "dls" && file.Extension != "sf3") continue;
                _midiSawmill.Debug($"Loading user soundfont {file}");
                renderer.LoadSoundfont(file.ToString());
            }

            renderer.Source.Gain = _gain;

            lock (_renderers)
            {
                _renderers.Add(renderer);
            }
            return renderer;
        }
        finally
        {
            handle.Free();
        }
    }

    public void FrameUpdate(float frameTime)
    {
        if (!FluidsynthInitialized)
        {
            return;
        }

        if (_nextUpdate > _timing.RealTime)
            return;

        // I don't care for accuracy we only have this for performance for now.
        _nextUpdate = _timing.RealTime + _updateFrequency;

        // Update positions of streams occasionally.
        // This has a lot of code duplication with AudioSystem.FrameUpdate(), and they should probably be combined somehow.
        // so TRUE

        // This semaphore is here to avoid lock contention as much as possible.
        _updateSemaphore.Wait();

        _updateJob.OurPosition = _audioSys.GetListenerCoordinates();
        // The ONLY time this should be contested is with ThreadUpdate.
        // If that becomes NOT the case then just lock this, remove the semaphore, and run it every 1/10 second or whatever again.
        // ReSharper disable once InconsistentlySynchronizedField
        _parallel.ProcessNow(_updateJob, _renderers.Count);

        _updateSemaphore.Release();

        _volumeDirty = false;
    }

    private void UpdateRenderer(IMidiRenderer renderer, MapCoordinates listener)
    {
        // TODO: This should be sharing more code with AudioSystem.
        try
        {
            if (renderer.Disposed)
                return;

            if (_volumeDirty)
            {
                renderer.Source.Gain = Gain;
            }

            if (!renderer.Mono)
            {
                renderer.Source.Global = true;
                return;
            }

            MapCoordinates mapPos;

            if (renderer.TrackingEntity is {} trackedEntity && !_entityManager.Deleted(trackedEntity))
            {
                renderer.TrackingCoordinates = _xformSystem.GetMapCoordinates(renderer.TrackingEntity.Value);

                // Pause it if the attached entity is paused.
                if (_entityManager.IsPaused(renderer.TrackingEntity))
                {
                    renderer.Source.Pause();
                    return;
                }
            }
            else if (renderer.TrackingCoordinates == null)
            {
                renderer.Source.Pause();
                return;
            }

            mapPos = renderer.TrackingCoordinates.Value;

            // If it's on a different map then just mute it, not pause.
            if (mapPos.MapId == MapId.Nullspace || mapPos.MapId != listener.MapId)
            {
                renderer.Source.Gain = 0f;
                return;
            }

            // Was previously muted maybe so try unmuting it?
            if (renderer.Source.Gain == 0f)
            {
                renderer.Source.Gain = Gain;
            }

            var worldPos = mapPos.Position;
            var delta = worldPos - listener.Position;
            var distance = delta.Length();

            // Update position
            // Out of range so just clip it for us.
            if (distance > renderer.Source.MaxDistance)
            {
                // Still keeps the source playing, just with no volume.
                renderer.Source.Gain = 0f;
                return;
            }

            // Same imprecision suppression as audiosystem.
            if (distance > 0f && distance < 0.01f)
            {
                worldPos = listener.Position;
                delta = Vector2.Zero;
                distance = 0f;
            }

            renderer.Source.Position = worldPos;

            // Update velocity (doppler).
            if (!_entityManager.Deleted(renderer.TrackingEntity))
            {
                var velocity = _broadPhaseSystem.GetMapLinearVelocity(renderer.TrackingEntity.Value);
                renderer.Source.Velocity = velocity;
            }
            else
            {
                renderer.Source.Velocity = Vector2.Zero;
            }

            // Update occlusion
            var occlusion = _audioSys.GetOcclusion(listener, delta, distance, renderer.TrackingEntity);
            renderer.Source.Occlusion = occlusion;
        }
        catch (Exception ex)
        {
            _runtime.LogException(ex, _midiSawmill.Name);
        }
    }

    /// <summary>
    ///     Main method for the thread rendering the midi audio.
    /// </summary>
    private void ThreadUpdate()
    {
        while (_alive)
        {
            lock (_renderers)
            {
                var toRemove = new ValueList<IMidiRenderer>();

                for (var i = 0; i < _renderers.Count; i++)
                {
                    var renderer = _renderers[i];

                    lock (renderer)
                    {
                        if (!renderer.Disposed)
                        {
                            if (renderer.Master is { Disposed: true })
                                renderer.Master = null;

                            renderer.Render();
                        }
                        else
                        {
                            toRemove.Add(renderer);
                        }
                    }
                }

                if (toRemove.Count > 0)
                {
                    _updateSemaphore.Wait();

                    foreach (var renderer in toRemove)
                    {
                        renderer.InternalDispose();
                        _renderers.Remove(renderer);
                    }

                    _updateSemaphore.Release();
                }
            }

            Thread.Sleep(1);
        }
    }

    public void Shutdown()
    {
        _alive = false;
        _midiThread?.Join();
        _settings?.Dispose();

        lock (_renderers)
        {
            foreach (var renderer in _renderers)
            {
                renderer?.Dispose();
            }
        }

        if (FluidsynthInitialized && !_failedInitialize)
        {
            NFluidsynth.Logger.SetLoggerMethod(null);
        }
    }

    /// <summary>
    ///     Internal method to get a human-readable representation of a <see cref="SequencerEvent"/>.
    /// </summary>
    internal static string SequencerEventToString(SequencerEvent midiEvent)
    {
        // ReSharper disable once UseStringInterpolation
        return string.Format(
            "{0} chan:{1:D2} key:{2:D5} bank:{3:D2} ctrl:{4:D5} dur:{5:D5} pitch:{6:D5} prog:{7:D3} val:{8:D5} vel:{9:D5}",
            midiEvent.Type.ToString().PadLeft(22),
            midiEvent.Channel,
            midiEvent.Key,
            midiEvent.Bank,
            midiEvent.Control,
            midiEvent.Duration,
            midiEvent.Pitch,
            midiEvent.Program,
            midiEvent.Value,
            midiEvent.Velocity);
    }

    /// <summary>
    ///     This class is used to load soundfonts.
    /// </summary>
    private sealed class ResourceLoaderCallbacks : SoundFontLoaderCallbacks
    {
        private readonly MidiManager _parent;
        private readonly Dictionary<int, Stream> _openStreams = new();
        private int _nextStreamId = 1;

        public ResourceLoaderCallbacks(MidiManager parent)
        {
            _parent = parent;
        }

        public override IntPtr Open(string filename)
        {
            if (string.IsNullOrEmpty(filename))
            {
                return IntPtr.Zero;
            }

            Stream? stream;
            var resourceCache = _parent._resourceManager;
            var resourcePath = new ResPath(filename);

            if (resourcePath.IsRooted)
            {
                // is it in content?
                if (resourceCache.ContentFileExists(filename))
                {
                    if (!resourceCache.TryContentFileRead(filename, out stream))
                        return IntPtr.Zero;
                }
                // is it in userdata?
                else if (resourceCache.UserData.Exists(resourcePath))
                {
                    stream = resourceCache.UserData.OpenRead(resourcePath);
                }
                else if (File.Exists(filename))
                {
                    stream = File.OpenRead(filename);
                }
                else
                {
                    return IntPtr.Zero;
                }
            }
            else if (File.Exists(filename))
            {
                stream = File.OpenRead(filename);
            }
            else
            {
                return IntPtr.Zero;
            }

            var id = _nextStreamId++;

            _openStreams.Add(id, stream);

            return (IntPtr) id;
        }

        public override unsafe int Read(IntPtr buf, long count, IntPtr sfHandle)
        {
            var length = (int) count;
            var span = new Span<byte>(buf.ToPointer(), length);
            var stream = _openStreams[(int) sfHandle];

            // Fluidsynth's docs state that this method should leave the buffer unmodified if it fails. (returns -1)
            try
            {
                // Fluidsynth does a LOT of tiny allocations (frankly, way too much).
                if (count < 1024)
                {
                    // ReSharper disable once SuggestVarOrType_Elsewhere
                    Span<byte> buffer = stackalloc byte[(int)count];

                    stream.ReadExact(buffer);

                    buffer.CopyTo(span);
                }
                else
                {
                    var buffer = stream.ReadExact(length);

                    buffer.CopyTo(span);
                }
            }
            catch (EndOfStreamException)
            {
                return -1;
            }

            return 0;
        }

        public override int Seek(IntPtr sfHandle, long offset, SeekOrigin origin)
        {
            var stream = _openStreams[(int) sfHandle];

            stream.Seek(offset, origin);

            return 0;
        }

        public override long Tell(IntPtr sfHandle)
        {
            var stream = _openStreams[(int) sfHandle];

            return (long) stream.Position;
        }

        public override int Close(IntPtr sfHandle)
        {
            if (!_openStreams.Remove((int) sfHandle, out var stream))
                return -1;

            stream.Dispose();
            return 0;

        }
    }

    #region Jobs

    private record struct MidiUpdateJob : IParallelRobustJob
    {
        public int MinimumBatchParallel => 2;

        public int BatchSize => 2;

        public MidiManager Manager;

        public MapCoordinates OurPosition;
        public List<IMidiRenderer> Renderers;

        public void Execute(int index)
        {
            // The indices shouldn't be able to be touched while this job is running, just the renderer itself getting locked.
            var renderer = Renderers[index];

            lock (renderer)
            {
                Manager.UpdateRenderer(Renderers[index], OurPosition);
            }
        }
    }

    #endregion
}<|MERGE_RESOLUTION|>--- conflicted
+++ resolved
@@ -31,10 +31,6 @@
 {
     public const string SoundfontEnvironmentVariable = "ROBUST_SOUNDFONT_OVERRIDE";
 
-<<<<<<< HEAD
-=======
-    [Dependency] private readonly IGameTiming _timing = default!;
->>>>>>> 43138669
     [Dependency] private readonly IResourceManager _resourceManager = default!;
     [Dependency] private readonly IEntityManager _entityManager = default!;
     [Dependency] private readonly IConfigurationManager _cfgMan = default!;
@@ -73,13 +69,7 @@
 
     [ViewVariables] private readonly List<IMidiRenderer> _renderers = new();
 
-<<<<<<< HEAD
     private SemaphoreSlim _updateSemaphore = new(1);
-=======
-    // To avoid lock contention for now just don't update that much fam.
-    private TimeSpan _nextUpdate;
-    private TimeSpan _updateFrequency = TimeSpan.FromSeconds(0.1f);
->>>>>>> 43138669
 
     private bool _alive = true;
     [ViewVariables] private Settings? _settings;
