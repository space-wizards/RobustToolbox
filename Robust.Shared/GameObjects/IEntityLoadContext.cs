using System.Collections.Generic;
using System.Diagnostics.CodeAnalysis;
using Robust.Shared.Prototypes;
using Robust.Shared.Serialization;
using Robust.Shared.Serialization.Manager;
using Robust.Shared.Serialization.Markdown.Mapping;
using YamlDotNet.RepresentationModel;

namespace Robust.Shared.GameObjects
{
    /// <summary>
    ///     Interface used to allow the map loader to override prototype data with map data.
    /// </summary>
    internal interface IEntityLoadContext
    {
        /// <summary>
        ///     Tries getting the data of the provided component
        /// </summary>
        bool TryGetComponent(string componentName, [NotNullWhen(true)] out IComponent? component);

        /// <summary>
        ///     Gets all components registered for the entityloadcontext, overrides as well as extra components
        /// </summary>
<<<<<<< HEAD
        IEnumerable<string> GetAvailableComponents();
=======
        IEnumerable<string> GetExtraComponentTypes();

        /// <summary>
        ///     Checks whether a given component should be added to an entity. Used to prevent certain prototype components from being added while spawning an entity.
        /// </summary>
        bool ShouldSkipComponent(string compName);
>>>>>>> 187d8865
    }
}<|MERGE_RESOLUTION|>--- conflicted
+++ resolved
@@ -21,15 +21,11 @@
         /// <summary>
         ///     Gets all components registered for the entityloadcontext, overrides as well as extra components
         /// </summary>
-<<<<<<< HEAD
-        IEnumerable<string> GetAvailableComponents();
-=======
         IEnumerable<string> GetExtraComponentTypes();
 
         /// <summary>
         ///     Checks whether a given component should be added to an entity. Used to prevent certain prototype components from being added while spawning an entity.
         /// </summary>
         bool ShouldSkipComponent(string compName);
->>>>>>> 187d8865
     }
 }