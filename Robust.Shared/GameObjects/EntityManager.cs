--- conflicted
+++ resolved
@@ -837,16 +837,11 @@
 #endif
                 }
             }
-<<<<<<< HEAD
 
             CleanupArch();
 
             if (_world.Size > 0)
                 _sawmill.Error("Entities were spawned while flushing entities.");
-
-            AfterEntityFlush?.Invoke();
-=======
->>>>>>> 543088ea
         }
 
         /// <summary>
