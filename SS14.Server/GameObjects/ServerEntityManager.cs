--- conflicted
+++ resolved
@@ -172,13 +172,8 @@
 
         public IEnumerable<IEntity> GetEntitiesInRange(MapId mapID, Box2 box, float range)
         {
-<<<<<<< HEAD
             var aabb = new Box2(box.Left-range, box.Top+range, box.Right+range, box.Bottom-range);
             return GetEntitiesIntersecting(mapID, aabb);
-=======
-            var AABB = new Box2(box.Left-Range, box.Top-Range, box.Right+Range, box.Bottom+Range);
-            return GetEntitiesIntersecting(mapID, AABB);
->>>>>>> 56508df9
         }
 
         public IEnumerable<IEntity> GetEntitiesInRange(IEntity entity, float range)
