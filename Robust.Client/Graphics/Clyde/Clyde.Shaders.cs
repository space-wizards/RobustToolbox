--- conflicted
+++ resolved
@@ -38,16 +38,10 @@
 
         private sealed class LoadedShader
         {
-<<<<<<< HEAD
+            // [ViewVariables]
             // public GLShaderProgram Program = default!;
-            public bool HasLighting = true;
-            public ShaderBlendMode BlendMode;
-=======
-            [ViewVariables]
-            public GLShaderProgram Program = default!;
-
-            [ViewVariables]
->>>>>>> 8ad25f2a
+
+            [ViewVariables]
             public string? Name;
         }
 
