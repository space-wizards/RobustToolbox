--- conflicted
+++ resolved
@@ -42,11 +42,8 @@
 ### New features
 
 * `RobustClientPackaging.WriteClientResources()` and `RobustServerPackaging.WriteServerResources()` now have an overload taking in a set of things to ignore in the content resources directory.
-<<<<<<< HEAD
+* Added `IPrototypeManager.Resolve()`, which logs an error if the resolved prototype does not exist. This is effectively the previous (but not original) default behavior of `IPrototypeManager.TryIndex`.
 * There's now a ViewVariables property editor for two-element tuples.
-=======
-* Added `IPrototypeManager.Resolve()`, which logs an error if the resolved prototype does not exist. This is effectively the previous (but not original) default behavior of `IPrototypeManager.TryIndex`.
->>>>>>> d8aefe51
 
 ### Bugfixes
 
