--- conflicted
+++ resolved
@@ -4,21 +4,11 @@
 
 public interface ITypeCopier<TType> : BaseSerializerInterfaces.ITypeInterface<TType>
 {
-<<<<<<< HEAD
-    public interface ITypeCopier<TType>
-    {
-        [MustUseReturnValue]
-        TType Copy(
-            ISerializationManager serializationManager,
-            TType source,
-            TType target,
-            SerializationHookContext hookCtx,
-            ISerializationContext? context = null);
-    }
-=======
-    void CopyTo(ISerializationManager serializationManager, TType source, ref TType target,
-        bool skipHook,
+    void CopyTo(
+        ISerializationManager serializationManager,
+        TType source,
+        ref TType target,
+        SerializationHookContext hookCtx,
         ISerializationContext? context = null);
 
->>>>>>> 342d9ed2
 }