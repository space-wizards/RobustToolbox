# Release notes for RobustToolbox.

<!--
NOTE: automatically updated sometimes by version.py.
Don't change the format without looking at the script!
-->

<!--START TEMPLATE
## Master

### Breaking changes

*None yet*

### New features

*None yet*

### Bugfixes

*None yet*

### Other

*None yet*

### Internal

*None yet*


END TEMPLATE-->

## Master

### Breaking changes

*None yet*

### New features

*None yet*

### Bugfixes

<<<<<<< HEAD
* Fixed equality checks for `MarkupNode` not properly handling attributes.
* Fixed `MarkupNode` not having a `GetHashCode()` implementation.
* Fixed a PVS error that could occur when trying to delete the first entity that gets created in a round.
=======
* Fixed the "to" and "take" toolshed commands not working as intended.
<<<<<<< HEAD
* Rich text controls within an `OutputPanel` control will now become invisible when they are out of view.
=======
>>>>>>> f5c1d870f904ca1a5d67ae6db20c17e181a26df9
>>>>>>> f81e30a0

### Other

*None yet*

### Internal

*None yet*


## 234.1.0

### New features

* SharedAudioSystem now has PlayLocal which only runs audio locally on the client.

### Bugfixes

* Fix AudioParams not being passed through on PlayGlobal methods.


## 234.0.0

### Breaking changes

* Remove a lot of obsoleted code that has been obsoleted for a while.

### New features

* Add another GetLocalEntitiesIntersecting override.

### Other

* Mark large replays as requiring Server GC.
* Obsolete some IResourceCache proxies.


## 233.1.0

### New features

* Add GetGridEntities and another GetEntitiesIntersecting overload to EntityLookupSystem.
* `MarkupNode` is now `IEquatable<MarkupNode>`. It already supported equality checks, now it implements the interface.
* Added `Entity<T>` overloads to the following `SharedMapSystem` methods: `GetTileRef`, `GetAnchoredEntities`, `TileIndicesFor`.
* Added `EntityUid`-only overloads to the following `SharedTransformSystem` methods: `AnchorEntity`, `Unanchor`.

### Bugfixes

* Fixed equality checks for `MarkupNode` not properly handling attributes.
* Fixed toolshed commands failing to generate error messages when working with array types
* Fixed `MarkupNode` not having a `GetHashCode()` implementation.

### Other

* If `EntityManager.FlushEntities()` fails to delete all entities, it will now attempt to do so a second time before throwing an exception.


## 233.0.2

### Bugfixes

* Fix exceptions in client game state handling for grids. Now they will rely upon the networked fixture data and not try to rebuild in the grid state handler.


## 233.0.1

### Bugfixes

* Fix IsHardCollidable component to EntityUid references.


## 233.0.0

### Breaking changes

* Made EntityRenamed a broadcast event & added additional args.
* Made test runs parallelizable.
* Added a debug assert that other threads aren't touching entities.

### Bugfixes

* Fix some entitylookup method transformations and add more tests.
* Fix mousehover not updating if new controls showed up under the mouse.

### Internal

* `ClientGameStateManager` now only initialises or starts entities after their parents have already been initialized. There are also some new debug asserts to try ensure that this rule isn't broken elsewhere.
* Engine version script now supports dashes.


## 232.0.0

### Breaking changes

* Obsolete method `AppearanceComponent.TryGetData` is now access-restricted to `SharedAppearanceSystem`; use `SharedAppearanceSystem.TryGetData` instead.

### New features

* Added `SharedAppearanceSystem.AppendData`, which appends non-existing `AppearanceData` from one `AppearanceComponent` to another.
* Added `AppearanceComponent.AppearanceDataInit`, which can be used to set initial `AppearanceData` entries in .yaml.

### Bugfixes

* Fix BUI interfaces not deep-copying in state handling.
* Add Robust.Xaml.csproj to the solution to fix some XAML issues.

### Other

* Serialization will now add type tags (`!type:<T>`) for necessary `NodeData` when writing (currently only for `object` nodes).

### Internal

* Added `ObjectSerializer`, which handles serialization of the generic `object` type.


## 231.1.1

### Bugfixes

* Fixed a bug where the client might not add entities to the broadphase/lookup components.
* Fixed  various toolshed commands not working, including `sort`, `sortdown` `join` (for strings), and `emplace`

### Other

* Toolshed command blocks now stop executing if previous errors were not handled / cleared.


## 231.1.0

### New features

* Network `InterfaceData` on `UserInterfaceComponent`.
* Added `System.Decimal` to sandbox.
* Added XAML hot reloading.
* Added API for content to write custom files into replay through `IReplayFileWriter`.

### Other

* Optimized `EntityLookup` and other physics systems.

### Internal

* Added more tests related to physics.


## 231.0.1

### Other

* Add better logging to failed PVS sends.


## 231.0.0

### Breaking changes

* ViewSubscriber has been moved to shared; it doesn't actually do anything on the client but makes shared code easier.

### New features

* ContactEnumreator exists to iterate the contacts of a particular entity.
* Add FixturesChangeComponent as a generic way to add and remove fixtures easily.
* PointLightComponent enabling / disabling now has an attempt event if you wish to block it on content side.
* There's an OpenScreenAt overload for screen-relative coordinates.
* SpriteSystem has methods to get an entity's position in sprite terms.
* EntityManager and ComponentFactory now have additional methods that interact with ComponentRegistry and ComponentRegistryEntry.

### Bugfixes

* Fix PrototypeFlags Add not actually working.
* Fix BUIs going BRRT opening and closing repeatedly upon prediction. The closing now gets deferred to the update loop if it's still closed at the end of prediction.


## 230.2.0

### New features

* Add ProcessNow for IRobustJob as a convenience method where you may not want to run a job in the background sometimes.
* Add Vector2i helpers to all 8 neighbouring directions.

### Other

* Remove IThreadPoolWorkItem interface from IRobustJob.


## 230.1.0

### New features

* You can now pass `bool[]` parameters to shaders.
* Added `toolshed.nearby_entities_limit` CVar.
* Fix `RichTextLabel.Text` to clear and reset the message properly in all cases.
* `scene` command has tab completion now.
* `devwindow` UI inspector property catches exceptions for read properties.
* `SplitContainer.Flip()`

### Bugfixes

* Fix tile enlargement not being applied for some EntityLookup queries.
* `LocalizedEntityCommands` are now not initialized inside `RobustUnitTest`, fixing guaranteed test failures.
* Fixed issues with broadphase init breaking replays frequently.
* Fix uploaded prototypes and resources for clients connecting to a server.

### Other

* Improved error reporting for DataField analyzer.


## 230.0.1


## 230.0.0

### New features

* Added `InterpolatedStringHandlerArgumentAttribute` to the sandbox whitelist.
* `IUserInterfaceManager.Popup()` popups now have a copy to clipboard button.

### Bugfixes

* Security fixes
* Fix exception in `TimedDespawnComponent` spawning another `TimedDespawnComponent`.
* Fixed pool memory leak in physics `SolveIsland`.


## 229.1.2

### Bugfixes

* Fixed a bug where the client might not add entities to the broadphase/lookup components.


## 229.1.1

### Bugfixes

* Fix some teleportation commands not working in singleplayer or replays

### Other

* Audio entity names now include the filepath of the audio being played if relevant for debugging.


## 229.1.0

### Bugfixes

* Fix multithreading bug in ParallelTracker that caused the game to crash randomly.
* Fixed IPv6-only hosts not working properly with built-in HTTP clients.

### Other

* Added obsoletion warning for `Control.Dispose()`. New code should not rely on it.
* Reduced the default tickrate to 30 ticks.
* Encryption of network messages is now done concurrently to avoid spending main thread time. In profiles, this added up to ~8% of main thread time on RMC-14.


## 229.0.0

### Breaking changes

* Fixes large entities causing entity spawn menu to break.
* Made PhysicsHull an internal ref struct for some PolygonShape speedup.

### New features

* Audio ticks-per-second is now capped at 30 by default and controlled via `audio.tick_rate` cvar.
* Add CreateWindow and CreateDisposableControl helpers for BUIs.
* Add OnProtoReload virtual method to BUIs that gets called on prototype reloads.
* Add RemoveData to AppearanceSystem data.


## 228.0.0

### Breaking changes

* The `Color` struct's equality methods now check for exact equality. Use `MathHelper.CloseToPercent(Color, Color)` for the previous functionality.
* Added a toolshed.nearby_limit cvar to limit the maximum range of the nearby command. Defaults to 200.

### New features

* Added command usage with types to Toolshed command help.
* Add Text property to RichTextLabel.
* Whitelist System.Net.IPEndPoint.
* Add event for mass & angular inertia changes.
* Add SpriteSystem.IsVisible for layers.
* Add TryQueueDeleteEntity that checks if the entity is already deleted / queuedeleted first.

### Bugfixes

* Clients connecting to a server now always load prototype uploads after resource uploads, fixing ordering bugs that could cause various errors.


## 227.0.0

### Breaking changes

* Add a `loop` arg to SpriteSystem.GetFrame in case you don't want to get a looping animation.
* Remove obsolete VisibileSystem methods.

### New features

* Added `LocalizedEntityCommands`, which are console commands that have the ability to take entity system dependencies.
* Added `BeginRegistrationRegion` to `IConsoleHost` to allow efficient bulk-registration of console commands.
* Added `IConsoleHost.RegisterCommand` overload that takes an `IConsoleCommand`.
* Added a `Finished` boolean to `AnimationCompletedEvent` which allows distinguishing if an animation was removed prematurely or completed naturally.
* Add GetLocalTilesIntersecting for MapSystem.
* Add an analyzer for methods that should call the base implementation and use it for EntitySystems.

### Bugfixes

* Fix loading replays if string package is compressed inside a zip.

### Other

* Tab completions containing spaces are now properly quoted, so the command will actually work properly once entered.
* Mark EntityCoordinates.Offset as Pure so it shows as warnings if the variable is unused.
* Networked events will always be processed in order even if late.


## 226.3.0

### New features

* `System.Collections.IList` and `System.Collections.ICollection` are now sandbox safe, this fixes some collection expression cases.
* The sandboxing system will now report the methods responsible for references to illegal items.


## 226.2.0

### New features

* `Control.VisibilityChanged()` virtual function.
* Add some System.Random methods for NextFloat and NextPolarVector2.

### Bugfixes

* Fixes ContainerSystem failing client-side debug asserts when an entity gets unanchored & inserted into a container on the same tick.
* Remove potential race condition on server startup from invoking ThreadPool.SetMinThreads.

### Other

* Increase default value of res.rsi_atlas_size.
* Fix internal networking logic.
* Updates of `OutputPanel` contents caused by change in UI scale are now deferred until visible. Especially important to avoid updates from debug console.
* Debug console is now limited to only keep `con.max_entries` entries.
* Non-existent resources are cached by `IResourceCache.TryGetResource`. This avoids the game constantly trying to re-load non-existent resources in common patterns such as UI theme texture fallbacks.
* Default IPv4 MTU has been lowered to 700.
* Update Robust.LoaderApi.

### Internal

* Split out PVS serialization from compression and sending game states.
* Turn broadphase contacts into an IParallelRobustJob and remove unnecessary GetMapEntityIds for every contact.


## 226.1.0

### New features

* Add some GetLocalEntitiesIntersecting methods for `Entity<T>`.

### Other

* Fix internal networking logic


## 226.0.0

### Breaking changes

* `IEventBus.RaiseComponentEvent` now requires an EntityUid argument.
* The `AddedComponentEventArgs` and `RemovedComponentEventArgs` constructors are now internal

### New features

* Allow RequestScreenTexture to be set in overlays.

### Bugfixes

* Fix AnimationCompletedEvent not always going out.


## 225.0.0

### Breaking changes

* `NetEntity.Parse` and `TryParse` will now fail to parse empty strings.
* Try to prevent EventBus looping. This also caps the amount of directed component subscriptions for a particular component to 256.

### New features

* `IPrototypeManager.TryIndex` will now default to logging errors if passed an invalid prototype id struct (i,e., `EntProtoId` or `ProtoId<T>`). There is a new optional bool argument to disable logging errors.
* `Eye` now allows its `Position` to be set directly. Please only do this with the `FixedEye` child type constructed manually.
* Engine now respects the hub's `can_skip_build` parameter on info query, fixing an issue where the first hub advertisement fails due to ACZ taking too long.
* Add GetSession & TryGetSession to ActorSystem.
* Raise an event when an entity's name is changed.

### Bugfixes

* The `ent` toolshed command now takes `NetEntity` values, fixing parsing in practical uses.
* Fix ComponentFactory test mocks.
* Fix LookupFlags missing from a couple of EntityLookupSystem methods.

### Other

* Improved engine's Happy Eyeballs implementation, should result in more usage of IPv6 for HTTP APIs when available.
* Remove CompIdx locks to improve performance inside Pvs at higher player counts.
* Avoid a read lock in GetEntityQuery to also improve performance.
* Mark `EntityManager.System<T>` as Pure.


## 224.1.1

### Bugfixes

* Fixed UserInterfaceSystem sometimes throwing a key-not-found exception when trying to close UIs.


## 224.1.0

### New features

* `ServerIntegrationInstance` has new methods for adding dummy player sessions for tests that require multiple players.
* Linguini has been updated to v0.8.1. Errors will now be logged when a duplicate localization key is found.
* Added `UserInterfaceSystem.SetUi()` for modifying the `InterfaceData` associated with some BUI.
* Added the `EntityPrototypeView` control for spawning & rendering an entity prototype.

### Bugfixes

* Fix `UserInterfaceSystem` spamming client side errors when entities with UIs open are deleted while outside of PVS range.
* Fix Toolshed's EnumTypeParse not working enum values with upercase characters.
* Fixed `incmd` command not working due to an invalid cast.

### Other

* There have been various performance improvements to replay loading & playback.

### Internal

* Added `DummySession` and `DummyChannel` classes for use in integration tests and benchmarks to fool the server into thinking that there are multiple players connected.
* Added `ICommonSessionInternal` and updated `CommonSession` so that the internal setters now go through that interface.

## 224.0.1

### Bugfixes

* Fixes PVS throwing exceptions when invalid entities are passed to `ExpandPvsEvent`. Now it just logs an error.
* Fixes BUIs not properly closing, resulting in invalid entities in `UserInterfaceUserComponent.OpenInterfaces`
* Fixes an unknown/invalid prototype exception sometimes being thrown when running ``IPrototypeManager.ResolveResults()`


## 224.0.0

### Breaking changes

* `Matrix3` has been replaced with `System.Numerics.Matrix3x2`. Various Matrix related methods have been turned into extension methods in the `Matrix3Helpers` class.
* Engine `EntityCategory` prototype IDs have been changed to use CamelCase. I.e., `hideSpawnMenu` -> `HideSpawnMenu`
* Prototypes can now be implicitly cast `ProtoId<T>` or `EntProtoId` ID structs. The new implicit cast might cause previous function calls to be ambiguous.

### New features

* `Array.Clear(Array)` is now available in the sandbox.
* BUIs now use `ExpandPvsEvent`. I.e., if a player has a UI open, then the entity associated with that UI will always get sent to the player by the PVS system.
* Added `cvar_subs` command for listing all subscribers to cvar changes
* Entity categories have been reworked
  * Each category now has a `HideSpawnMenu` field. The old `HideSpawnMenu` category is now just a normal category with that field set to true.
  * Reworked category inheritance. Inheritance can now be disabled per category using a `Inheritable` field.
  * Entity prototypes can now be automatically added to categories based on the components that they have, either by specifying components when defining the category in yml, or by adding the EntityCategoryAttribute to the component class.

### Bugfixes

* Fixed client-side BUI error log spam if an unknown entity has a UI open.
* Fixed placement manager spawning entities with incorrect rotations.

### Other

* Added a try-catch block to BUI constructors, to avoid clients getting stuck in error loops while applying states.
* Attempting to play sounds on terminating entities no longer logs an error.


## 223.3.0

### New features

* Better exception logging for IRobustJob.
* Add SetGridAudio helper for SharedAudioSystem.

### Bugfixes

* Fix placement manager not setting entity rotation correctly.
* Fix grid-based audio not playing correctly.


## 223.2.0

### New features

* Added several new `FormattedMessage` methods for better exception tolerance when parsing markup. Several existing methods have been marked as obsolete, with new renamed methods taking their place.


## 223.1.2

### Bugfixes

* `MapGridComponent.LastTileModifiedTick` is now actually networked to clients.


## 223.1.1

### Bugfixes

* Fixed an exception caused by enum cvars using integer type values instead of enum values


## 223.1.0

### Other

* Various `ContainerSystem` methods have been obsoleted in favour of overrides that take in an `Entity` struct instead of `EntityUid`
* Various `EntityCoordinates` methods have been obsoleted with replacements added  to `SharedTransformSystem`


## 223.0.0

### Breaking changes

* The `ComponentState` class is now abstract. Networked components that don't have state information now just return a null state.
* The way that delta component states work has changed. It now expects there to be two different state classes, only one of which should implement `IComponentDeltaState<TFullState>`

### New features

* A new `replay.checkpoint_min_interval` cvar has been added. It can be used to limit the frequency at which checkpoints are generated when loading a replay.
* Added `IConfigurationManager.OnCVarValueChanged`. This is a c# event that gets invoked whenever any cvar value changes.

### Bugfixes

* `IEyeManager.GetWorldViewbounds()` and `IEyeManager.GetWorldViewbounds()` should now return the correct bounds if the main viewport does not take up the whole screen.

### Other

* The default values of various replay related cvars have been changed to try and reduce memory usage.


## 222.4.0

### New features

* Added the following types from `System.Numerics` to the sandbox: `Complex`, `Matrix3x2`, `Matrix4x4`, `Plane`, `Quaternion`, `Vector3`, `Vector4`.


## 222.3.0

### New features

* `ITileDefinition.EditorHidden` allows hiding a tile from the tile spawn panel.
* Ordered event subscriptions now take child types into account, so ordering based on a shared type will work.

### Bugfixes

* Cross-map BUI range checks now work.
* Paused entities update on prototype reload.

### Other

* Fixed build compatibility with .NET 8.0.300 SDK, due to changes in how Central Package Management behaves.
* Physics component has delta states to reduce network usage.


## 222.2.0

### New features

* Added `EntityQuery.Comp()` (abbreviation of `GetComponent()`)

### Bugfixes

* Fix `SerializationManager.TryGetVariableType` checking the wrong property.
* Fixed GrammarSystem mispredicting a character's gender

### Other

* User interface system now performs range checks in parallel


## 222.1.1

### Bugfixes

* Fixed never setting BoundUserInterface.State.

### Other

* Add truncate for filesaving.
* Add method for getting the type of a data field by name from ISerializationManager.


## 222.1.0

### New features

* Added `BoundKeyEventArgs.IsRepeat`.
* Added `net.lidgren_log_warning` and `net.lidgren_log_error` CVars.

### Bugfixes

* Fix assert trip when holding repeatable keybinds.

### Other

* Updated Lidgren to v0.3.1. This should provide performance improvements if warning/error logs are disabled.


## 222.0.0

### Breaking changes

* Mark IComponentFactory argument in EntityPrototype as mandatory.

### New features

* Add `EntProtoId<T>` to check for components on the attached entity as well.

### Bugfixes

* Fix PVS iterating duplicate chunks for multiple viewsubscriptions.

### Other

* Defer clientside BUI opens if it's the first state that comes in.


## 221.2.0

### New features

* Add SetMapAudio helper to SharedAudioSystem to setup map-wide audio entities.
* Add SetWorldRotNoLerp method to SharedTransformSystem to avoid client lerping.

### Bugfixes

* `SpriteComponent.CopyFrom` now copies `CopyToShaderParameters` configuration.


## 221.1.0


## 221.0.0

### Breaking changes

* `EntParentChangedMessage.OldMapId` is now an `EntityUid` instead of `MapId`
* `TransformSystem.DetachParentToNull()` is being renamed to `DetachEntity`
* The order in which `MoveEvent` handlers are invoked has been changed to prioritise engine subscriptions

### New features

* Added `UpdateHovered()` and `SetHovered()` to `IUserInterfaceManager`, for updating or modifying the currently hovered control.
* Add SwapPositions to TransformSystem to swap two entity's transforms.

### Bugfixes

* Improve client gamestate exception tolerance.

### Other

* If the currently hovered control is disposed, `UserInterfaceManager` will now look for a new control, rather than just setting the hovered control to null.

### Internal

* Use more `EntityQuery<T>` internally in EntityManager and PhysicsSystem.


## 220.2.0

### New features

* RSIs can now specify load parameters, mimicking the ones from `.png.yml`. Currently only disabling sRGB is supported.
* Added a second UV channel to Clyde's vertex format. On regular batched sprite draws, this goes 0 -> 1 across the sprite quad.
* Added a new `CopyToShaderParameters` system for `SpriteComponent` layers.


## 220.1.0

### Bugfixes

* Fix client-side replay exceptions due to dropped states when recording.

### Other

* Remove IP + HWId from ViewVariables.
* Close BUIs upon disconnect.


## 220.0.0

### Breaking changes

* Refactor UserInterfaceSystem.
  - The API has been significantly cleaned up and standardised, most noticeably callers don't need to worry about TryGetUi and can rely on either HasUi, SetUiState, CloseUi, or OpenUi to handle their code as appropriate.
  - Interface data is now stored via key rather than as a flat list which is a breaking change for YAML.
  - BoundUserInterfaces can now be completely handled via Shared code. Existing Server-side callers will behave similarly to before.
  - BoundUserInterfaces now properly close in many more situations, additionally they are now attached to the entity so reconnecting can re-open them and they can be serialized properly.


## 219.2.0

### New features

* Add SetMapCoordinates to TransformSystem.
* Improve YAML Linter and validation of static fields.

### Bugfixes

* Fix DebugCoordsPanel freezing when hovering a control.

### Other

* Optimise physics networking to not dirty every tick of movement.


## 219.1.3

### Bugfixes

* Fix map-loader not pausing pre-init maps when not actively overwriting an existing map.


## 219.1.2

### Bugfixes

* Fix map-loader not map-initialising grids when loading into a post-init map.


## 219.1.1

### Bugfixes

* Fix map-loader not map-initialising maps when overwriting a post-init map.


## 219.1.0

### New features

* Added a new optional arguments to various entity spawning methods, including a new argument to set the entity's rotation.

### Bugfixes

* Fixes map initialisation not always initialising all entities on a map.

### Other

* The default value of the `auth.mode` cvar has changed


## 219.0.0

### Breaking changes

* Move most IMapManager functionality to SharedMapSystem.


## 218.2.0

### New features

* Control layout properties such as `Margin` can now be set via style sheets.
* Expose worldposition in SpriteComponent.Render
* Network audio entity Play/Pause/Stop states and playback position.
* Add `Disabled` functionality to `Slider` control.


## 218.1.0

### New features

* Add IEquatable.Equals to the sandbox.
* Enable roslyn extensions tests in CI.
* Add a VerticalTabContainer control to match the horizontal one.

### Bugfixes

* Fix divison remainder issue for Colors, fixing purples.

### Other

* Default hub address (`hub.hub_urls`) has been changed to `https://hub.spacestation14.com/`.


## 218.0.0

### Breaking changes

* `Robust.Shared.Configuration.EnvironmentVariables` is now internal and no longer usable by content.

### New features

* Add TryGetRandom to EntityManager to get a random entity with the specified component and TryGetRandom to IPrototypeManager to return a random prototype of the specified type.
* Add CopyData to AppearanceSystem.
* Update UI themes on prototype reloads.
* Allow scaling the line height of a RichTextLabel.
* You can now specify CVar overrides via environment variable with the `ROBUST_CVAR_*` prefix. For example `ROBUST_CVAR_game__hostname=foobar` would set the appropriate CVar. Double underscores in the environment variable name are replaced with ".".
* Added non-generic variant of `GetCVar` to `IConfigurationManager`.
* Add type tracking to FieldNotFoundErrorNode for serialization.
* Distance between lines of a `RichTextLabel` can now be modified with `LineHeightScale`.
* UI theme prototypes are now updated when reloaded.
* New `RA0025` analyzer diagnostic warns for manual assignment to `[Dependency]` fields.

### Bugfixes

* Request headers in `IStatusHandlerContext` are now case-insensitive.
* SetWorldPosition rotation now more closely aligns with prior behavior.
* Fix exception when inspecting elements in some cases.
* Fix HTTP errors on watchdog ping not being reported.

### Other

* Add an analyzer for redundantly assigning to dependency fields.

### Internal

* Remove redundant Exists checks in ContainerSystem.
* Improve logging on watchdog pings.


## 217.2.1

### Bugfixes

* Fix LineEdit tests on engine.

### Internal

* Make various ValueList enumerators access the span directly for performance.


## 217.2.0

### New features

* Added `AddComponents` and `RemoveComponents` methods to EntityManager that handle EntityPrototype / ComponentRegistry bulk component changes.
* Add double-clicking to LineEdit.

### Bugfixes

* Properly ignore non-hard fixtures for IntersectRayWithPredicate.
* Fix nullable TimeSpan addition on some platforms.


## 217.1.0

### New features

* Added `IRobustRandom.GetItems` extension methods for randomly picking multiple items from a collections.
* Added `SharedPhysicsSystem.EffectiveCurTime`. This is effectively a variation of `IGameTiming.CurTime` that takes into account the current physics sub-step.

### Bugfixes

* Fix `MapComponent.LightingEnabled` not leaving FOV rendering in a broken state.

### Internal

* `Shuffle<T>(Span<T>, System.Random)` has been removed, just use the builtin method.


## 217.0.0

### Breaking changes

* TransformSystem.SetWorldPosition and SetWorldPositionRotation will now also perform parent updates as necessary. Previously it would just set the entity's LocalPosition which may break if they were inside of a container. Now they will be removed from their container and TryFindGridAt will run to correctly parent them to the new position. If the old functionality is desired then you can use GetInvWorldMatrix to update the LocalPosition (bearing in mind containers may prevent this).

### New features

* Implement VV for AudioParams on SoundSpecifiers.
* Add AddUi to the shared UI system.

### Bugfixes

* Fix the first measure of ScrollContainer bars.


## 216.0.0

### Breaking changes

* The `net.low_lod_distance` cvar has been replaced with a new `net.pvs_priority_range`. Instead of limiting the range at which all entities are sent to a player, it now extends the range at which high priorities can be sent. The default value of this new cvar is 32.5, which is larger than the default `net.pvs_range` value of 25.

### New features

* You can now specify a component to not be saved to map files with `[UnsavedComponent]`.
* Added `ITileDefinitionManager.TryGetDefinition`.
* The map loader now tries to preserve the `tilemap` contents of map files, which should reduce diffs when re-saving a map after the game's internal tile IDs have changed.

### Bugfixes

* Fix buffered audio sources not being disposed.


## 215.3.1

### Bugfixes

* Revert zstd update.


## 215.3.0

### New features

* `EntityQuery<T>` now has `HasComp` and `TryComp` methods that are shorter than its existing ones.
* Added `PlacementInformation.UseEditorContext`.
* Added `Vector2Helpers` functions for comparing ranges between vectors.

### Bugfixes

* `Texture.GetPixel()`: fixed off-by-one with Y coordinate.
* `Texture.GetPixel()`: fix stack overflow when reading large images.
* `Texture.GetPixel()`: use more widely compatible OpenGL calls.

### Other

* Disabled `net.mtu_expand` again by default, as it was causing issues.
* Updated `SharpZstd` dependency.


## 215.2.0

### New features

* Implement basic VV for SoundSpecifiers.

### Bugfixes

* Fix QueueDel during EndCollideEvents from throwing while removing contacts.


## 215.1.0

### New features

* Add a CompletionHelper for audio filepaths that handles server packaging.
* Add Random.NextAngle(min, max) method and Pick for `ValueList<T>`.
* Added an `ICommonSession` parser for toolshed commands.

### Bugfixes


## 215.0.0

### Breaking changes

* Update Lidgren to 0.3.0

### New features

* Made a new `IMetricsManager` interface with an `UpdateMetrics` event that can be used to update Prometheus metrics whenever they are scraped.
  * Also added a `metrics.update_interval` CVar to go along with this, when metrics are scraped without usage of Prometheus directly.
* IoC now contains an `IMeterFactory` implementation that you can use to instantiate metric meters.
* `net.mtu_ipv6` CVar allows specifying a different MTU value for IPv6.
* Allows `player:entity` to take a parameter representing the player name.
* Add collection parsing to the dev window for UI.
* Add a debug assert to Dirty(uid, comp) to catch mismatches being passed in.

### Bugfixes

* Support transform states with unknown parents.
* Fix serialization error logging.
* Fix naming of ResizableMemoryRegion metrics.
* Fix uncaught overflow exception when parsing NetEntities.

### Other

* The replay system now allows loading a replay with a mismatching serializer type hash. This means replays should be more robust against future version updates (engine security patches or .NET updates).
* `CheckBox`'s interior texture is now vertically centered.
* Lidgren.Network has been updated to [`v0.3.0`](https://github.com/space-wizards/SpaceWizards.Lidgren.Network/blob/v0.3.0/RELEASE-NOTES.md).
* Lowered default IPv4 MTU to 900 (from 1000).
* Automatic MTU expansion (`net.mtu_expand`) is now enabled by default.

### Internal

* Cleanup some Dirty component calls internally.


## 214.2.0

### New features

* Added a `Undetachable` entity metadata flag, which stops the client from moving an entity to nullspace when it moves out of PVS range.

### Bugfixes

* Fix tooltips not clamping to the left side of the viewport.
* Fix global audio property not being properly set.

### Internal

* The server game state / PVS code has been rewritten. It should be somewhat faster now, albeit at the cost of using more memory. The current engine version may be unstable.


## 214.1.1

### Bugfixes

* Fixed connection denial always causing redial.


## 214.1.0

### New features

* Added the `pvs_override_info` command for debugging PVS overrides.

### Bugfixes

* Fix VV for prototype structs.
* Fix audio limits for clientside audio.


## 214.0.0

### Breaking changes

* `NetStructuredDisconnectMessages` has received a complete overhaul and has been moved to `NetDisconnectMessage`. The API is no longer designed such that consumers must pass around JSON nodes, as they are not in sandbox (and clunky).

### New features

* Add a basic default concurrent audio limit of 16 for a single filepath to avoid overflowing audio sources.
* `NetConnectingArgs.Deny()` can now pass along structured data that will be received by the client.

### Bugfixes

* Fixed cursor position bugs when an empty `TextEdit` has a multi-line place holder.
* Fixed empty `TextEdit` throwing exception if cursor is moved left.


## 213.0.0

### Breaking changes

* Remove obsoleted BaseContainer methods.

### New features

* Add EntityManager.RaiseSharedEvent where the event won't go to the attached client but will be predicted locally on their end.
* Add GetEntitiesInRange override that takes in EntityCoordinates and an EntityUid hashset.

### Bugfixes

* Check if a sprite entity is deleted before drawing in SpriteView.


## 212.2.0

### New features

* Add IsHardCollidable to SharedPhysicsSystem to determine if 2 entities would collide.

### Other

* Double the default maximum replay size.


## 212.1.0

### New features

* Add nullable methods for TryIndex / HasIndex on IPrototypeManager.

### Bugfixes

* Fix TextureRect alignment where the strech mode is KeepCentered.


## 212.0.1

### Bugfixes

* Fix passing array by `this` instead of by `ref`.


## 212.0.0

### Breaking changes

* Change Collapsible controls default orientations to Vertical.

### New features

* Expose the Label control for Collapsible controls.
* Add GetGridPosition that considers physics center-of-mass.
* Add TileToVector methods to get the LocalPosition of tile-coords (taking into account tile size).
* Add some more helper methods to PVS filters around EntityUids.
* Add support for Dictionary AutoNetworkedFields.
* Add EnsureLength method for arrays.
* Add PushMarkup to FormattedMessage.
* Add DrawPrimitives overload for `List<Vector2>`
* Add more ValueList ctors that are faster.
* Add ToMapCoordinates method for NetCoordinates.

### Other

* Remove ISerializationHooks obsoletion as they are useful in some rare cases.

### Internal

* Bump max pool size for robust jobs.


## 211.0.2

### Bugfixes

* Fix TextureRect scaling not handling UIScale correctly.


## 211.0.1

### Bugfixes

* Fix GridChunkEnumerator on maps.


## 211.0.0

### Breaking changes

* Moved ChunkIndicesEnumerator to engine and to a re-useable namespace at Robust.Shared/Maps.

### New features

* Added an Enlarged method for Box2Rotated.

### Internal

* Significantly optimise ChunkEnumerator / FindGridsIntersecting in certain use cases by intersecting the grid's AABB with the local AABB to avoid iterating dummy chunks.


## 210.1.1

### Bugfixes

* Fixed multiple recent bugs with key binding storage.

### Other

* Change default of `ButtonGroup.IsNoneSetAllowed` to `true`. This makes it default again to the previous (unintentional) behavior.


## 210.1.0

### New features

* `NetUserId` implements `ISelfSerialize` so can be used in data fields.
* `ButtonGroup.IsNoneSetAllowed` to allow a button group to have no buttons pressed by default.


## 210.0.3


## 210.0.2

### Bugfixes

* Revert changes to `TextureRect` too.


## 210.0.1

### Bugfixes

* Revert changes to `TextureButton` that broke style property handling.


## 210.0.0

### New features

* Controls can now hook before, after, and during rendering of their children.
* IRenderHandle is now a public API, with the caveat that it's properties and methods are unstable.
* ButtonGroup now exposes what buttons it contains, alongside which is currently pressed.
* OptionButton has additional styleclasses, and has a hook for modifying it's internal buttons.
* PanelContainer.GetStyleBox() is now protected rather than private.
* TextureButton now uses a TextureRect instead of custom drawing code.
* TextureRect has additional style properties exposed.
    * A new property, TextureSizeTarget, was added, which allows specifying a size in virtual pixels that the control should attempt to draw at.
    * Stretch mode is now a style property.
    * Scale is now a style property.
* Avalonia.Metadata.XmlnsDefinitionAttribute is now permitted by the sandbox.
* Add MaxDimension property to Box2 to return the higher of the Width or Height.
* Add GetLocalPosition to convert ScreenCoordinates to coordinates relative to the control. Ignores window.
* Add GlobalRect and GlobalPixelRect for controls to get their UIBox2i in screen terms.
* Add dotted line drawing to DrawingHandleScreen.
* You can use `Subs.CVar()` from an entity systems to subscribe to CVar changes. This is more convenient than `IConfigurationManager.OnValueChanged` as it automatically unsubscribes on system shutdown.
* There is now a built-in type serializer for `DateTime`, so you can put `DateTime`s in your data fields.
* `System.Text.Unicode.UnicodeRange` and `UnicodeRanges` are now available in the sandbox.

### Bugfixes

* UI drawing now properly accounts for a control's draw routine potentially mangling the current matrix.
* UI roots now properly update when the global stylesheet is changed. They previously only did so if they had a dedicated stylesheet (which is the one case where they would be unaffected by a global sheet update.


## 209.0.1

### Bugfixes

* Fix missed import from 209.0.0.


## 209.0.0

### Breaking changes

* `replay.max_compressed_size` and `replay.max_uncompressed_size` CVars are now `long`.
* Remove obsolete CoordinatesExtension for ToEntityCoordinates from GridUid / Vector2i.

### New features

* Add GetEntitiesOnMap / GetChildEntities to EntityLookupSystem to return components on the specified map and components with the specified parent respectively.
* Add MaxDimension property to Box2 to return the higher of the Width or Height.
* Add GetLocalPosition to convert ScreenCoordinates to coordinates relative to the control. Ignores window.
* Add GlobalRect and GlobalPixelRect for controls to get their UIBox2i in screen terms.
* Add dotted line drawing to DrawingHandleScreen.
* `IConfigurationManager.LoadDefaultsFromTomlStream` properly does type conversions. This fixes scenarios like loading of `long` CVars.
* Add helper methods for TileRef / Vector2i to SharedMapSystem for ToCenterCoordinates (tile center EntityCoordinates) and ToCoordinates (tile origin to EntityCoordinates).
* Copy some of the coordinates extensions to SharedTransformSystem.

### Bugfixes

* Fixed integer overflows in replay max size calculation.
* Explicitly capped `replay.replay_tick_batchSize` internally to avoid high values causing allocation failures.

### Other

* Important MIDI performance improvements.


## 208.0.0

### Breaking changes

* Metadata flags are no longer serialized as they get rebuilt on entity startup.

### Bugfixes

* Log failing to load user keybinds and handle the exception.


## 207.1.0

### New features

* Add the ability to merge grids via GridFixtureSystem.


## 207.0.0

### Breaking changes

* Update EntityLookup internally so non-approximate queries use the GJK solver and are much more accurate. This also means the approximate flag matters much more if you don't need narrowphase checks.
* Add shape versions of queries for both EntityLookup and MapManager.

### Bugfixes

* Fix PVS full state updates not clearing session entities and causing exceptions.

### Other

* Integration tests now run `NetMessage`s through serialization rather than passing the objects between client and server. This causes tests that missed `[NetSerializer]` attributes on any objects that need them to fail.

### Internal

* Remove a lot of duplicate code internally from EntityLookup and MapManager.


## 206.0.0

### Breaking changes

* tpto will teleport you to physics-center instead of transform center instead.
* Rename local EntityLookup methods to reflect they take local AABBs and not world AABBs.

### New features

* Add some additional EntityLookup methods for local queries.
* Add support to PrototypeManager for parsing specific files / directories as abstract.

### Bugfixes

* Fix tpto short-circuiting if one of the listed entities isn't found.
* Fix tpto not allowing grids as targets.

### Other

* Reduce MIDI source update rate from 10hz to 4hz.

### Internal

* Remove some duplicate internal code in EntityLookupSystem.
* Skip serialization sourcegen in GLFW and Lidgren.


## 205.0.0

### Breaking changes

* The unused `Robust.Physics` project has been deleted.
* The project now uses [Central Package Management](https://learn.microsoft.com/en-us/nuget/consume-packages/central-package-management).
* (Almost) all the NuGet packages have been updated. This causes many problems. I am so sorry.
* Cleaned up some unused packages as well.


## 204.1.0

### New features

* New `EntitySystem` subscription helper for working with Bound User Interface events. You can find them by doing `Subs.BuiEvents<>()` in a system.
* The `EntityManager.Subscriptions` type (for building helper extension methods) now uses

### Bugfixes

* Avoid loading assemblies from content `/Assemblies` if Robust ships its own copy. This avoid duplicate or weird mismatching version issues.

### Other

* Removed glibc version check warning.


## 204.0.0

### Breaking changes

* Make EntityManager abstract and make IEntityManager.EntityNetManager not nullable.
* Make VVAccess.ReadWrite default for all Datafields instead of VVAccess.ReadOnly

### New features

* `TextEdit.OnTextChanged`
* Add Pick and PickAndTake versions for System.Random for ICollections.

### Bugfixes

* Fix `IClipboardManager.GetText()` returning null in some cases.
* Fix possible NRE in server-side console command completion code.
* Fix possible NRE on DebugConsole logs.
* Fix exception when VVing non-networked components.

### Other

* Remove "Do not use from content" from IComponent.


## 203.0.0

### Breaking changes

* `IComponentFactory.RegisterIgnore()` no longer supports overwriting existing registrations, components should get ignored before they are registered.
* Event bus subscriptions are now locked after `IEntityManager` has started, instead of after the first component gets added. Any event subscriptions now need to happen before startup (but after init).
* Event bus subscriptions must now be locked before raising any events.
* Delete FodyWeavers.xsd as it hasn't been used for a long time.
* Remove physics sleep cancelling as it was, in hindsight, a bad idea.

### New features

* `RobustUnitTest` now has a `ExtraComponents` field for automatically registering additional components.
* `IComponentFactory.RegisterIgnore()` now accepts more than one string.
* Added `IComponentFactory.RegisterTypes` for simultaneously registering multiple components.

### Bugfixes

* Clamp volume calculations for audio rather than throwing.


## 202.1.1

### Bugfixes

* Reverted some map/grid initialisation changes that might've been causing broadphase/physics errors.
* Fixed PVS sometimes sending entities without first sending their children.
* Fixed a container state handling bug caused by containers not removing expected entities when shutting down.
* Fixed a `EnsureEntity<T>` state handling bug caused by improper handling of entity deletions.
* Fixed a bad NetSyncEnabled debug assert.


## 202.1.0

### New features

* Add GetLocalEntitiesIntersecting overload that takes in a griduid and a Vector2i tile.


## 202.0.0

### Breaking changes

* Various entity manager methods now have a new `where T : IComponent` constraint.
* The `IComponentFactory.ComponentAdded` event has been renamed to `ComponentsAdded` and now provides an array of component registrations.
* `IComponentFactory.RegisterIgnore()` no longer supports overwriting existing registrations, components should get ignored before they are registered.

### New features

* Added `IComponentFactory.GetAllRegistrations()`
* Add IComponentState interface support for component states so structs can be used in lieu of classes.


## 201.0.0

### Breaking changes

* The `zCircleGradient` shader function arguments have changed. It now requires a pixel-size to ensure that the gradient is properly entered.

### Bugfixes

* Fixed some PVS null reference errors.


## 200.0.0

### Breaking changes

* MappingDataNode is now ordered.
* Make invalid AutoNetworkedFields compiler errors.

### New features

* `OSWindowStyles.NoTitleBar` (supported only on Linux X11 for now).

### Bugfixes

* Avoid calling DirtyEntity when a component's last modified tick is not current.
* Fix `tpgrid` allowing moving grids to nullspace.

### Other

* `OSWindowStyles.NoTitleOptions` is now supported on Linux X11.


## 199.0.0

### Breaking changes

* Various `IEntityManager` C# events now use `Entity<MetadataComponent>` instead of `EntityUid`
* Entity visibility masks now use a ushort instead of an integer.
* Run grid traversal on entity spawn.

### New features

* Added two new `IEntityManager` C# events that get raiseed before and after deleting ("flushing") all entities.
* Added a new `DeleteEntity()` override that takes in the entity's metadata and transform components.
* Add better audio logs.
* Expand z-library shader.
* Add a Box2i union for Vector2i and add a Contains variant that assumes the Vector2i is a tile and not a point.

### Bugfixes

* Try to prevent some NREs in PVS.
* More PVS fixes and cleanup.


## 198.1.0

### New features

* `IClydeViewport` now provides access to the light render target.
* Added a style-class to the `MenuBar` popup control.
* Added `NextGaussian()` extension method for `System.Random`.
* Added per-session variant of `PvsOverrideSystem.AddForceSend()`.

### Bugfixes

* Stopped the client from logging errors when attempting to delete invalid entities.

### Other

* The `DevWindow` UI inspector has been improved a bit and it now groups properties by their defining type.


## 198.0.1

### Bugfixes

* Fix preprocessor flag for FULL_RELEASE preventing building.


## 198.0.0

### Breaking changes

* Disable DefaultMagicAczProvider for FULL_RELEASE as it's only meant for debugging.

### New features

* Automatic UI scale is disabled by default for non-main windows. If desired, it can be re-enabled per window by changing `WindowRoot.DisableAutoScaling`.
* Add UI click and hover sound support via IUserInterfaceManager.SetClickSound / .SetHoverSound

### Bugfixes

* Fix GetEntitiesIntersecting for map entities without grids.

### Other

* Print more diagnostics on server startup.


## 197.1.0

### New features

* ACZ improvements: `IStatusHost.InvalidateAcz()` and `IStatusHost.SetFullHybridAczProvider()`.

### Bugfixes

* Fixes a PVS bug that happens when grids moved across maps.
* Fixes sprite animations not working properly


## 197.0.0

### Breaking changes

* PvsOverrideSystem has been reworked:
  * Session and global overrides now default to always being recursive (i.e., sending all children).
  * Session & global overrides will always respect a client's PVS budgets.
  * Entities with an override will now still be sent in the same way as other entities if they are within a player's view. If you want to prevent them from being sent, you need to use visibility masks.
  * Entities can have more than one kind of override (i.e., multiple sessions).

### New features

* Added a `PvsSize ` field to `EyeComponent`, which can be used to modify the PVS range of an eye.
* Added a new `NetLowLodRange` cvar for reducing the number of distant entities that get sent to a player. If a PVS chunk is beyond this range (but still within PVS range), then only high-priority entities on that chunk will get sent.
* Added a new metadata flag for tagging an entity as a "high prority" entity that should get sent even on distant chunks. This only works for entities that are directly attached to a grid or map. This is currently used by lights & occluders.

### Other

* PVS has been reworked again, and should hopefully be noticeable faster.
* PVS now prioritizes sending chunks that are closer to a player's eyes.


## 196.0.0

### Breaking changes

* Dirtying a non-networked component will now fail a debug assert.
* The `IInvocationContext` interface for toolshed commands now requires a UserId field. The session field should be cleared if a player disconnects.

### New features

* `LocalizationManager` now supports multiple fallback cultures
* SpriteView now supports using a `NetEntity` to select an entity to draw.
* Added methods for simultaneously dirtying several components on the same entity.
* Animated sprite layers now have a "Cycle" option that will reverse an animation when it finishes.

### Bugfixes

* Fixed a recursion/stack-overflow in `GridTraversalSystem`
* Ensure `Robust.Client.WebView` processes get shut down if game process exits uncleanly.
* Fixed Toolshed commands not properly functioning after disconnecting and reconnecting.

### Other

* Console command completions no longer suggest toolshed commands for non-toolshed commands.



## 195.0.1

### Bugfixes

* Fixes playing audio using audio streams
* Fixes placement manager exceptions when placing self deleting / spawner entities
* Fixed `IPrototypeManager.EnumeratePrototypes<T>` throwing an exception when there are no instances.


## 195.0.0

### New features

* Generic versions of `DebugTools.AssertEquals()` functions.
* `[Prototype]` now does not need to have a name specified, the name is inferred from the class name.

### Bugfixes

* Fixes a physics bug that could cause deleted entities to remain on the physics map.
* Fixes a bug in entity lookup code that could cause clients to get stuck in an infinite loop.

### Other

* `Robust.Client.WebView` has been brought alive again.
* The addition of physics joints is no longer deferred to the next tick.
* Grid traversal is no longer deferred to the next tick.
* Integration tests now fail when console commands log errors.


## 194.1.0

### New features

* `IAudioManager` has APIs to directly load `AudioStream`s from data streams.
* `AudioSystem` has new `Play*` methods.
* `EntityCoordinates.TryDelta()`
* `EntityLookupSystem.GetEntitiesInRange()` untyped hashset overload has `flags` parameter.


## 194.0.2

### Internal

* Added some null-checks to PVS to try reduce the error spam.


## 194.0.1

### Bugfixes

* Fixed `Control.SetPositionInParent` failing to move an entity to the last position.
* Fixed audio occlusion not working.

### Internal

* Added some logs for grid/map deletion and movement to debug some map loading issues.
* Refactored some parts of PVS. It should be slightly faster, though the game may be unstable for a bit.

## 194.0.0

### Breaking changes

* MoveEvent is no longer raised broadcast, subscribe to the SharedTransformSystem.OnGlobalMoveEvent C# event instead

### Bugfixes

* Fixed the game sometimes freezing while trying to load specific audio files.


## 193.2.0

### Other

* Added more PVS error logs


## 193.1.1

### Bugfixes

* Fixed an exception when building in FULL_RELEASE


## 193.1.0

### New features

* Added FrozenDictionary and FrozenHashSet to sandbox whitelist
* Added yaml type serializers for FrozenDictionary and FrozenHashSet
* Added `IPrototypeManager.GetInstances<T>()`
* `IPrototypeManager` now also raises `PrototypesReloadedEventArgs` as a system event.

### Bugfixes

* Might fix some PVS bugs added in the last version.

### Internal

* Various static dictionaries have been converted into FrozenDictionary.


## 193.0.0

### Breaking changes

* The `TransformChildrenEnumerator`'s out values are now non-nullable

### New features

* Added `IPrototypeManager.TryGetInstances()`, which returns a dictionary of prototype instances for a given prototype kind/type.

### Bugfixes

* Fixed `BaseAudioSource.SetAuxiliary()` throwing errors on non-EFX systems

### Internal


* The internals of PVS system have been reworked to reduce the number of dictionary lookups.
* `RobustMappedStringSerializer` now uses frozen dictionaries
* `IPrototypeManager` now uses frozen dictionaries


## 192.0.0

### Breaking changes

* `EntitySystem.TryGetEntity` is now `protected`.

### Internal

* PVS message ack processing now happens asynchronously
* Dependency collections now use a `FrozenDictionary`


## 191.0.1

### Bugfixes

.* Fix sandbox being broken thanks to .NET 8.


## 191.0.0

### Breaking changes

* Robust now uses **.NET 8**. Nyoom.

### Bugfixes

* `IResourceCache.TryGetResource<T>` won't silently eat all exceptions anymore.


## 190.1.1

### Bugfixes

* Revert broadphase job to prevent OOM from logs.


## 190.1.0

### New features

* Add OnGrabbed / OnReleased to slider controls.
* Add Rotation method for matrices and also make the precision slightly better when angles are passed in by taking double-precision not single-precision floats.

### Bugfixes

* Fix some grid setting asserts when adding gridcomponent to existing maps.


## 190.0.0

### New features

* Add color gradients to sliders.

### Bugfixes

* Fix HSV / HSL producing black colors on 360 hue.
* Stop terminating entities from prematurely detaching to nullspace.
* Ensure shader parameters update when swapping instances.

### Other

* Add more verbose logging to OpenAL errors.

### Internal

* Change NetSyncEnabled to an assert and fix instances where it slips through to PVS.


## 189.0.0

### Breaking changes

* Use the base AudioParams for networking not the z-offset adjusted ones.
* Modulate SpriteView sprites by the control's color modulation.

### New features

* Improve YAML linter error messages for parent nodes.
* ExpandPvsEvent will also be raised directed to the session's attached entity.

### Bugfixes

* Client clientside entity error spam.

### Internal

* Set priorGain to 0 where no EFX is supported for audio rather than 0.5.
* Try to hotfix MIDI lock contention more via a semaphore.


## 188.0.0

### Breaking changes

* Return null buffered audio if there's an exception and use the dummy instance internally.
* Use entity name then suffix for entity spawn window ordering.
* Change MidiManager volume to gain.
* Remove EntityQuery from the MapVelocity API.

### Bugfixes

* Potentially fix some audio issues by setting gain to half where EFX not found and the prior gain was 0.
* Log errors upon trying to spawn audio attached to deleted entities instead of trying to spawn them and erroring later.
* Fixed predicted audio spawns not applying the adjusted audio params.
* Fix GetDimensions for the screenhandle where the text is only a single line.


## 187.2.0

### New features

* Added a cancellable bool to physics sleeping events where we may wish to cancel it.

### Bugfixes

* Fix corrupted physics awake state leading to client mispredicts.


## 187.1.2

### Bugfixes

* Hotfix contact nullrefs if they're modified during manifold generation.


## 187.1.1

### Bugfixes

* Revert physics solver job to fix crashes until box2d v3 rolls around.
* Don't RegenerateContacts if the body isn't collidable to avoid putting non-collidable proxies on the movebuffer.


## 187.1.0

### Bugfixes

* Apply default audio params to all audio sources not just non-buffered ones.
* Avoid re-allocating broadphase job every tick and maybe fix a rare nullref for it.


## 187.0.0

### New features

* Improved error message for network failing to initialize.

### Bugfixes

* Fix not being able to add multiple PVS session overrides in a single tick without overwriting each one. This should fix issues with audio filters.

### Other

* Changed toolshed initialisation logs to verbose.


## 186.1.0

### New features

* Add public method to get PVS session overrides for a specific session.

### Internal

* Add temporary audio debugging.


## 186.0.0

### Breaking changes

* Global audio is now stored on its own map to avoid contamination issues with nullspace.

### Bugfixes

* Fix MIDIs playing cross-map
* Only dispose audio on game closure and don't stop playing if it's disposed elsewhere i.e. MIDIs.


## 185.2.0

### Bugfixes

* Bandaid deleted MIDI source entities spamming velocity error logs.

### Other

* Reverted MIDI audio not updating every frame due to lock contention with the MIDI renderer for now.


## 185.1.1

### Bugfixes

* Fix Z-Offset for audio not being applied on initialization.

### Internal

* Flag some internal queries as approximate to avoid unnecessary AABB checks. Some of these are already covered off with TestOverlap calls and the rest will need updating to do so in a future update.


## 185.1.0

### New features

* Audio listener's velocity is set using the attached entity's velocity rather than ignored.

### Bugfixes

* Fix imprecision on audio position


## 185.0.0

### Breaking changes

* Added a flag for grid-based audio rather than implicitly doing it.

### New features

* Added IRobustJob and IParallelRobustJob (which splits out into IRobustJob). These can be passed to ParallelManager for work to be run on the threadpool without relying upon Task.Run / Parallel.For which can allocate significantly more. It also has conveniences such as being able to specify batch sizing via the interface implementation.


## 184.1.0

### New features

* Add API to get gain / volume for a provided value on SharedAudioSystem.
* Make GetOcclusion public for AudioSystem.
* Add SharedAudioSystem.SetGain to complement SharedAudioSystem.SetVolume


## 184.0.1

### Bugfixes

* Update MIDI position and occlusion every frame instead of at set intervals.
* Fix global audio not being global.


## 184.0.0

### Internal

* Add RobustMemoryManager with RecyclableIOMemoryStream to significantly reduce MsgState allocations until better memory management is implemented.


## 183.0.0

### Breaking changes

* Audio rework has been re-merged now that the issues with packaging on server have been rectified (thanks PJB!)
* Reverted Arch pending further performance work on making TryGetComponent competitive with live.


## 182.1.1

### Internal

* Remove AggressiveInlining from Arch for debugging.


## 182.1.0

### New features

* Add IRobustRandom.SetSeed

### Other

* Add Arch.TrimExcess() back to remove excess archetypes on map load / EntityManager flush.


## 182.0.0

### Breaking changes

* Add EntityUid's generation / version to the hashcode.


## 181.0.2

### Bugfixes

* Fix exceptions from having too many lights on screen and causing the game to go black.
* Fix components having events raised in ClientGameStateManager before fully set and causing nullable reference exceptions.
* Replace tile intersection IEnumerables with TileEnumerator internally. Also made it public for external callers that wish to avoid IEnumerable.


## 181.0.1

### Bugfixes

* Fix the non-generic HasComp and add a test for good measure.


## 181.0.0

### Breaking changes

- Arch is merged refactoring how components are stored on engine. There's minimal changes on the API end to facilitate component nullability with much internal refactoring.


## 180.2.1


## 180.2.0

### New features

* Add EnsureEntity variants that take in collections.
* Add more MapSystem helper methods.

### Internal

* Cache some more PVS data to avoid re-allocating every tick.


## 180.1.0

### New features

* Add the map name to lsmap.
* Add net.pool_size to CVars to control the message data pool size in Lidgren and to also toggle pooling.

### Bugfixes

* Fix physics contraints causing enormous heap allocations.
* Fix potential error when writing a runtime log.
* Fix shape lookups for non-hard fixtures in EntityLookupSystem from 180.0.0


## 180.0.0

### Breaking changes

* Removed some obsolete methods from EntityLookupSystem.

### New features

* PhysicsSystem.TryGetNearest now supports chain shapes.
* Add IPhysShape methods to EntityLookupSystem rather than relying on AABB checks.
* Add some more helper methods to SharedTransformSystem.
* Add GetOrNew dictionary extension that also returns a bool on whether the key existed.
* Add a GetAnchoredEntities overload that takes in a list.

### Other

* Use NetEntities for the F3 debug panel to align with command usage.


## 179.0.0

### Breaking changes

* EyeComponent.Eye is no longer nullable

### New features

* Light rendering can now be enabled or disable per eye.

### Bugfixes

* Deserializing old maps with empty grid chunks should now just ignore those chunks.

### Other

* UnknownPrototypeException now also tells you the prototype kind instead of just the unkown ID.
* Adding or removing networked components while resetting predicted entities now results in a more informative exception.


## 178.0.0

### Breaking changes

* Most methods in ActorSystem have been moved to ISharedPlayerManager.
* Several actor/player related components and events have been moved to shared.

### New features

* Added `NetListAsArray<T>.Value` to the sandbox whitelist


## 177.0.0

### Breaking changes

* Removed toInsertXform and added containerXform in SharedContainerSystem.CanInsert.
* Removed EntityQuery parameters from SharedContainerSystem.IsEntityOrParentInContainer.
* Changed the signature of ContainsEntity in SharedTransformSystem to use Entity<T>.
* Removed one obsoleted SharedTransformSystem.AnchorEntity method.
* Changed signature of SharedTransformSystem.SetCoordinates to use Entity<T>.

### New features

* Added more Entity<T> query methods.
* Added BeforeApplyState event to replay playback.

### Bugfixes

* Fixed inverted GetAllMapGrids map id check.
* Fixed transform test warnings.
* Fixed PlacementManager warnings.
* Fixed reparenting bug for entities that are being deleted.

### Other

* Changed VerticalAlignment of RichTextLabel to Center to be consistent with Label.
* Changed PVS error log to be a warning instead.
* Marked insert and remove container methods as obsolete, added container system methods to replace them.
* Marked TransformComponent.MapPosition as obsolete, added GetMapCoordinates system method to replace it.

### Internal

* Moved TryGetUi/TryToggleUi/ToggleUi/TryOpen/OpenUi/TryClose/CloseUi methods from UserInterfaceSystem to SharedUserInterfaceSystem.


## 176.0.0

### Breaking changes

* Reverted audio rework temporarily until packaging is fixed.
* Changes to Robust.Packaging to facilitate Content.Packaging ports from the python packaging scripts.

### New features

* Add a cvar for max game state buffer size.
* Add an overload for GetEntitiesInRange that takes in a set.

### Bugfixes

* Fix PVS initial list capacity always being 0.
* Fix replay lerp error spam.


## 175.0.0

### Breaking changes

* Removed static SoundSystem.Play methods.
* Moved IPlayingAudioStream onto AudioComponent and entities instead of an abstract stream.
* IResourceCache is in shared and IClientResourceCache is the client version to use for textures.
* Default audio attenuation changed from InverseDistanceClamped to LinearDistanceClamped.
* Removed per-source audio attenuation.

### New features

* Add preliminary support for EFX Reverb presets + auxiliary slots; these are also entities.
* Audio on grid entities is now attached to the grid.

### Bugfixes

* If an audio entity comes into PVS range its track will start at the relevant offset and not the beginning.
* Z-Axis offset is considered for ReferenceDistance / MaxDistance for audio.
* Audio will now pause if the attached entity is paused.

### Other

* Changed audio Z-Axis offset from -5m to -1m.


## 174.0.0

### Breaking changes

* ActorComponent has been moved to `Robust.Shared.Player` (namespace changed).

### New features

* Added `SpriteSystem.GetFrame()` method, which takes in an animated RSI and a time and returns a frame/texture.
* Added `IRobustRandom.NextAngle()`


## 173.1.0

### New features

* Add physics chain shapes from Box2D.


## 173.0.0

### Breaking changes

* Remove GridModifiedEvent in favor of TileChangedEvent.

### Bugfixes

* Fix some grid rendering bugs where chunks don't get destroyed correctly.


## 172.0.0

### Breaking changes

* Remove TryLifestage helper methods.
* Refactor IPlayerManager to remove more IPlayerSession, changed PlayerAttachedEvent etc on client to have the Local prefix, and shuffled namespaces around.

### New features

* Add EnsureComponent(ref Entity<\T?>)

### Bugfixes

* Re-add force ask threshold and fix other PVS bugs.


## 171.0.0

### Breaking changes

* Change PlaceNextTo method names to be more descriptive.
* Rename RefreshRelay for joints to SetRelay to match its behaviour.

### Bugfixes

* Fix PVS error spam for joint relays not being cleaned up.

### Other

* Set EntityLastModifiedTick on entity spawn.


## 170.0.0

### Breaking changes

* Removed obsolete methods and properties in VisibilitySystem, SharedContainerSystem and MetaDataComponent.

### Bugfixes

* Fixed duplicate command error.
* Fixed not being able to delete individual entities with the delete command.

### Other

* FileLogHandler logs can now be deleted while the engine is running.


## 169.0.1

### Other

* The client now knows about registered server-side toolshed commands.

## 169.0.0

### Breaking changes

* Entity<T> has been introduced to hold a component and its owning entity. Some methods that returned and accepted components directly have been removed or obsoleted to reflect this.

### Other

* By-value events may now be subscribed to by-ref.
* The manifest's assemblyPrefix value is now respected on the server.


## 168.0.0

### Breaking changes

* The Component.OnRemove method has been removed. Use SubscribeLocalEvent<TComp, ComponentRemove>(OnRemove) from an EntitySystem instead.


## 167.0.0

### Breaking changes

* Remove ComponentExtensions.
* Remove ContainerHelpers.
* Change some TransformSystem methods to fix clientside lerping.

### Bugfixes

* Fixed PVS bugs from dropped entity states.

### Other

* Add more joint debug asserts.


## 166.0.0

### Breaking changes

* EntityUid-NetEntity conversion methods now return null when given a null value, rather than returning an invalid id.
* ExpandPvsEvent now defaults to using null lists to reduce allocations.
* Various component lifestage related methods have been moved from the `Component` class to `EntityManager`.
* Session/client specific PVS overrides are now always recursive, which means that all children of the overriden entity will also get sent.

### New features

* Added a SortedSet yaml serializer.

### Other

* AddComponentUninitialized is now marked as obsolete and will be removed in the future.
* DebugTools.AssertOwner() now accepts null components.


## 165.0.0

### Breaking changes

* The arguments of `SplitContainer`s resize-finished event have changed.

### New features

* The YAML validator now checks the default values of ProtoId<T> and EntProtoId data fields.

### Bugfixes

* The minimum draggable area of split containers now blocks mouse inputs.


## 164.0.0

### Breaking changes

* Make automatic component states infer cloneData.
* Removed cloneData from AutoNetworkedFieldAttribute. This is now automatically inferred.

### Internal

* Reduce Transform GetComponents in RecursiveDeleteEntity.


## 163.0.0

### Breaking changes

* Moved TimedDespawn to engine for a component that deletes the attached entity after a timer has elapsed.

### New features

* Add ExecuteCommand for integration tests.
* Allow adding / removing widgets of cub-controls.
* Give maps / grids a default name to help with debugging.
* Use ToPrettyString in component resolve errors to help with debugging.

### Bugfixes

* Fix console backspace exception.
* Fix rendering invalid maps spamming exceptions every frame.

### Internal

* Move ClientGameStatemanager local variables to fields to avoid re-allocating every tick.


## 162.2.1


## 162.2.0

### New features

* Add support for automatically networking entity lists and sets.
* Add nullable conversion operators for ProtoIds.
* Add LocId serializer for validation.

### Bugfixes

* Fix deleting a contact inside of collision events throwing.
* Localize VV.

### Internal

* Use CollectionsMarshal in GameStateManager.


## 162.1.1

### Bugfixes

* Fixes "NoSpawn" entities appearing in the spawn menu.


## 162.1.0

### New features

* Mark ProtoId as NetSerializable.

### Bugfixes

* Temporarily revert NetForceAckThreshold change as it can lead to client stalling.
* Fix eye visibility layers not updating on children when a parent changes.

### Internal

* Use CollectionsMarshal in RobustTree and AddComponentInternal.


## 162.0.0

### New features

* Add entity categories for prototypes and deprecate the `noSpawn` tag.
* Add missing proxy method for `TryGetEntityData`.
* Add NetForceAckThreshold cvar to forcibly update acks for late clients.

### Internal

* Use CollectionMarshals in PVS and DynamicTree.
* Make the proxy methods use MetaQuery / TransformQuery.


## 161.1.0

### New features

* Add more DebugTools assert variations.

### Bugfixes

* Don't attempt to insert entities into deleted containers.
* Try to fix oldestAck not being set correctly leading to deletion history getting bloated for pvs.


## 161.0.0

### Breaking changes

* Point light animations now need to use different component fields in order to animate the lights. `Enabled` should be replaced with `AnimatedEnable` and `Radius` should be replaced with `AnimatedRadius`

### New features

* EntProtoId is now net-serializable
* Added print_pvs_ack command to debug PVS issues.

### Bugfixes

* Fixes AngleTypeParser not using InvariantCulture
* Fixed a bug that was causing `MetaDataComponent.LastComponentRemoved` to be updated improperly.

### Other

* The string representation of client-side entities now looks nicer and simply uses a 'c' prefix.


## 160.1.0

### New features

* Add optional MetaDataComponent args to Entitymanager methods.

### Internal

* Move _netComponents onto MetaDataComponent.
* Remove some component resolves internally on adding / removing components.


## 160.0.2

### Other

* Transform component and containers have new convenience fields to make using VIewVariables easier.


## 160.0.0

### Breaking changes

* ComponentReference has now been entirely removed.
* Sensor / non-hard physics bodies are now included in EntityLookup by default.


## 159.1.0


## 159.0.3

### Bugfixes

* Fix potentially deleted entities having states re-applied when NetEntities come in.


## 159.0.2

### Bugfixes

* Fix PointLight state handling not queueing ComponentTree updates.


## 159.0.1

### Bugfixes

* Fix pending entity states not being removed when coming in (only on entity deletion).

### Internal

* Remove PhysicsComponent ref from Fixture.


## 159.0.0

### Breaking changes

* Remove ComponentReference from PointLights.
* Move more of UserInterfaceSystem to shared.
* Mark some EntitySystem proxy methods as protected instead of public.

### New features

* Make entity deletion take in a nullable EntityUid.
* Added a method to send predicted messages via BUIs.

### Other

* Add Obsoletions to more sourcegen serv4 methods.
* Remove inactive reviewers from CODEOWNERs.


## 158.0.0

### Breaking changes

* Remove SharedEyeComponent.
* Add Tile Overlay edge priority.


## 157.1.0

### New features

* UI tooltips now use rich text labels.


## 157.0.0

### Breaking changes

* Unrevert container changes from 155.0.0.
* Added server-client EntityUid separation. A given EntityUid will no longer refer to the same entity on the server & client.
* EntityUid is no longer net-serializable, use NetEntity instead, EntityManager & entity systems have helper methods for converting between the two,


## 156.0.0

### Breaking changes

* Revert container changes from 155.0.0.


## 155.0.0

### Breaking changes

* MapInitEvent now gets raised for components that get added to entities that have already been map-initialized.

### New features

* VirtualWritableDirProvider now supports file renaming/moving.
* Added a new command for toggling the replay UI (`replay_toggleui`).

### Bugfixes

* Fixed formatting of localization file errors.
* Directed event subscriptions will no longer error if the corresponding component is queued for deletion.


## 154.2.0



### New features

* Added support for advertising to multiple hubs simultaneously.
* Added new functions to ContainerSystem that recursively look for a component on a contained entity's parents.

### Bugfixes

* Fix Direction.TurnCw/TurnCcw to South returning Invalid.


## 154.1.0

### New features

* Add MathHelper.Max for TimeSpans.

### Bugfixes

* Make joint initialisation only log under IsFirstTimePredicted on client.

### Other

* Mark the proxy Dirty(component) as obsolete in line with EntityManager (Dirty(EntityUid, Component) should be used in its place).


## 154.0.0

### Breaking changes

* Change ignored prototypes to skip prototypes even if the prototype type is found.
* Moved IPlayerData interface to shared.

### New features

* Added a multiline text submit keybind function.

### Bugfixes

* Fixed multiline edits scrollbar margins.

### Internal

* Added more event sources.
* Made Toolshed types oneOff IoC injections.


## 153.0.0

### Breaking changes

* Removed SharedUserInterfaceComponent component references.
* Removed EntityDeletedMessage.

### Other

* Performance improvements for replay recording.
* Lidgren has been updated to [v0.2.6](https://github.com/space-wizards/SpaceWizards.Lidgren.Network/blob/v0.2.6/RELEASE-NOTES.md).
* Make EntityManager.AddComponent with a component instance set the owner if its default, add system proxy for it.

### Internal

* Added some `EventSource` providers for PVS and replay recording: `Robust.Pvs` and `Robust.ReplayRecording`.
* Added RecursiveMoveBenchmark.
* Removed redundant prototype resolving.
* Removed CollisionWake component removal subscription.
* Removed redundant DebugTools.AssertNotNull(netId) in ClientGameStateManager


## 152.0.0

### Breaking changes

* `Robust.Server.GameObjects.BoundUserInterface.InteractionRangeSqrd` is now a get-only property. Modify `InteractionRange` instead if you want to change it on active UIs.
* Remove IContainerManager.
* Remove and obsolete ComponentExt methods.
* Remove EntityStarted and ComponentDeleted C# events.
* Convert Tile.TypeId to an int. Old maps that were saved with TypeId being an ushort will still be properly deserialized.

### New features

* `BoundUserInterfaceCheckRangeEvent` can be used to implement custom logic for BUI range checks.
* Add support for long values in CVars.
* Allow user code to implement own logic for bound user interface range checks.

### Bugfixes

* Fix timers counting down slower than real time and drifting.
* Add missing System using statement to generated component states.
* Fix build with USE_SYSTEM_SQLITE.
* Fix prototype manager not being initialized in robust server simulation tests.
* Fix not running serialization hooks when copying non-byref data definition fields without a custom type serializer.

### Other

* Remove warning for glibc 2.37.
* Remove personally-identifiable file paths from client logs.

### Internal

* Disable obsoletion and inherited member hidden warnings in serialization source generated code.
* Update CI workflows to use setup-dotnet 3.2.0 and checkout 3.6.0.
* Fix entity spawn tests having instance per test lifecycle with a non static OneTimeTearDown method.
* Add new PVS test to check that there is no issue with entity states referencing other entities that the client is not yet aware of.


## 151.0.0


## 150.0.1

### Bugfixes

* Fix some partial datadefs.


## 150.0.0

### Breaking changes

* Remove the Id field from Fixtures as the Id is already stored on FixturesComponent.

### New features

* Add AbstractDictionarySerializer for abstract classes.
* Add many new spawn functions for entities for common operations.


## 149.0.1

### Bugfixes

* Fix serialization sharing instances when copying data definitions and not assigning null when the source is null.
* Fixed resizing a window to be bigger than its set maxsize crashing the client.


## 149.0.0

### Breaking changes

* Data definitions must now be partial, their data fields must not be readonly and their data field properties must have a setter.

### Internal

* Copying data definitions through the serialization manager is now faster and consumes less memory.


## 148.4.0

### New features

* Add recursive PVS overrides and remove IsOverride()


## 148.3.0

### New features

* Happy eyeballs delay can be configured.
* Added more colors.
* Allow pre-startup components to be shut down.
* Added tile texture reload command.
* Add implementation of Random.Pick(ValueList<T> ..).
* Add IntegrationInstance fields for common dependencies.

### Bugfixes

* Prevent invalid prototypes from being spawned.
* Change default value of EntityLastModifiedTick from zero to one.
* Make DiscordRichPresence icon CVars server-side with replication.


## 148.2.0

### New features

* `SpinBox.LineEditControl` exposes the underlying `LineEdit`.
* Add VV attributes to various fields across overlay and sessions.
* Add IsPaused to EntityManager to check if an entity is paused.

### Bugfixes

* Fix SetActiveTheme not updating the theme.


## 148.1.0

### New features

* Added IgnoreUIChecksComponent that lets entities ignore bound user interface range checks which would normally close the UI.
* Add support for F16-F24 keybinds.

### Bugfixes

* Fix gamestate bug where PVS is disabled.

### Other

* EntityQuery.HasComponent override for nullable entity uids.


## 148.0.0

### Breaking changes

* Several NuGet dependencies are now private assets.
* Added `IViewportControl.PixelToMap()` and `PixelToMapEvent`. These are variants of the existing screen-to-map functions that should account for distortion effects.

### New features

* Added several new rich-text tags, including italic and bold-italic.

### Bugfixes

* Fixed log messages for unknown components not working due to threaded IoC issues.
* Replay recordings no longer record invalid prototype uploads.


## 147.0.0

### Breaking changes

* Renamed one of the EntitySystem.Dirty() methods to `DirtyEntity()` to avoid confusion with the component-dirtying methods.

### New features

* Added debug commands that return the entity system update order.

### Bugfixes

* Fixed a bug in MetaDataSystem that was causing the metadata component to not be marked as dirty.


## 146.0.0

### Breaking changes

* Remove readOnly for DataFields and rename some ShaderPrototype C# fields internally to align with the normal schema.

### Bugfixes

* Add InvariantCulture to angle validation.

### Internal

* Add some additional EntityQuery<T> usages and remove a redundant CanCollide call on fixture shutdown.


## 145.0.0

### Breaking changes

* Removed some old SpriteComponent data-fields ("rsi", and "layerDatums").

### New features

* Added `ActorSystem.TryGetActorFromUserId()`.
* Added IPrototypeManager.EnumerateKinds().

### Bugfixes

* Fixed SpriteSpecifierSerializer yaml validation not working properly.
* Fixed IoC/Threading exceptions in `Resource.Load()`.
* Fixed `TransformSystem.SetCoordinates()` throwing uninformative client-side errors.
* Fixed `IResourceManager.ContentFileExists()` and `TryContentFileRead()` throwing exceptions on windows when trying to open a directory.


## 144.0.1

### Bugfixes

* Fix some EntityLookup queries incorrectly being double transformed internally.
* Shrink TileEnlargement even further for EntityLookup default queries.


## 144.0.0

### Breaking changes

* Add new args to entitylookup methods to allow for shrinkage of tile-bounds checks. Default changed to shrink the grid-local AABB by the polygon skin to avoid clipping neighboring tile entities.
* Non-hard fixtures will no longer count by default for EntityLookup.

### New features

* Added new EntityLookup flag to return non-hard fixtures or not.


## 143.3.0

### New features

* Entity placement and spawn commands now raise informative events that content can handle.
* Replay clients can now optionally ignore some errors instead of refusing to load the replay.

### Bugfixes

* `AudioParams.PlayOffsetSecond` will no longer apply an offset that is larger then the length of the audio stream.
* Fixed yaml serialization of arrays of virtual/abstract objects.


### Other

* Removed an incorrect gamestate debug assert.


## 143.2.0

### New features

* Add support for tests to load extra prototypes from multiple sources.

### Bugfixes

* Fix named toolshed command.
* Unsubscribe from grid rendering events on shutdown.

### Other

* Remove unnecessary test prototypes.


## 143.1.0

### New features

* Add locale support for grammatical measure words.

### Bugfixes

* Don't raise contact events for entities that were QueueDeleted during the tick.
* Exception on duplicate broadcast subscriptions as this was unsupported behaviour.

### Other

* Add VV ReadWrite to PhysicsComponent BodyStatus.


## 143.0.0

### New features


- Toolshed, a tacit shell language, has been introduced.
  - Use Robust.Shared.ToolshedManager to invoke commands, with optional input and output.
  - Implement IInvocationContext for custom invocation contexts i.e. scripting systems.


## 142.1.2

### Other

* Don't log an error on failing to resolve for joint relay refreshing.


## 142.1.1

### Bugfixes

* Fixed a bad debug assert in `DetachParentToNull()`


## 142.1.0

### New features

* `IHttpClientHolder` holds a shared `HttpClient` for use by content. It has Happy Eyeballs fixed and an appropriate `User-Agent`.
* Added `DataNode.ToString()`. Makes it easier to save yaml files and debug code.
* Added some cvars to modify discord rich presence icons.
* .ogg files now read the `Artist` and `Title` tags and make them available via new fields in `AudioStream`.
* The default fragment shaders now have access to the local light level (`lowp vec3 lightSample`).
* Added `IPrototypeManager.ValidateAllPrototypesSerializable()`, which can be used to check that all currently loaded prototypes can be serialised & deserialised.

### Bugfixes

* Fix certain debug commands and tools crashing on non-SS14 RobustToolbox games due to a missing font.
* Discord rich presence strings are now truncated if they are too long.
* Fixed a couple of broadphase/entity-lookup update bugs that were affecting containers and entities attached to other (non-grid/map) entities.
* Fixed `INetChannel.Disconnect()` not properly disconnecting clients in integration tests.

### Other

* Outgoing HTTP requests now all use Happy Eyeballs to try to prioritize IPv6. This is necessary because .NET still does not support this critical feature itself.
* Made various physics related component properties VV-editable.
* The default EntitySystem sawmill log level now defaults to `Info` instead of `Verbose`. The level remains verbose when in debug mode.

### Internal

* The debug asserts in `DetachParentToNull()` are now more informative.


## 142.0.1

### Bugfixes

* Fix Enum serialization.


## 142.0.0

### Breaking changes

* `EntityManager.GetAllComponents()` now returns a (EntityUid, Component) tuple

### New features

* Added `IPrototypeManager.ValidateFields()`, which uses reflection to validate that the default values of c# string fields correspond to valid entity prototypes. Validates any fields with a `ValidatePrototypeIdAttribute`  and any data-field that uses the PrototypeIdSerializer custom type serializer.

### Other

* Replay playback will now log errors when encountering unhandled messages.
* Made `GetAssemblyByName()` throw descriptive error messages.
* Improved performance of various EntityLookupSystem functions


## 141.2.1

### Bugfixes

* Fix component trait dictionaries not clearing on reconnect leading to bad GetComponent in areas (e.g. entire game looks black due to no entities).


## 141.2.0

### Other

* Fix bug in `NetManager` that allowed exception spam through protocol abuse.


## 141.1.0

### New features

* MapInitEvent is run clientside for placementmanager entities to predict entity appearances.
* Add CollisionLayerChangeEvent for physics fixtures.


## 141.0.0

### Breaking changes

* Component.Initialize has been fully replaced with the Eventbus.

### Bugfixes

* Fixed potential crashes if buffered audio sources (e.g. MIDI) fail to create due to running out of audio streams.

### Other

* Pressing `^C` twice on the server will now cause it to hard-exit immediately.
* `Tools` now has `EXCEPTION_TOLERANCE` enabled.


## 140.0.0

### Breaking changes

* `IReplayRecordingManager.RecordingFinished` now takes a `ReplayRecordingFinished` object as argument.
* `IReplayRecordingManager.GetReplayStats` now returns a `ReplayRecordingStats` struct instead of a tuple. The units have also been normalized

### New features

* `IReplayRecordingManager` can now track a "state" object for an active recording.
* If the path given to `IReplayRecordingManager.TryStartRecording` is rooted, the base replay directory is ignored.

### Other

* `IReplayRecordingManager` no longer considers itself recording inside `RecordingFinished`.
* `IReplayRecordingManager.Initialize()` was moved to an engine-internal interface.


## 139.0.0

### Breaking changes

* Remove Component.Startup(), fully replacing it with the Eventbus.


## 138.1.0

### New features

* Add rotation methods to TransformSystem for no lerp.

### Bugfixes

* Fix AnimationCompleted ordering.


## 138.0.0

### Breaking changes

* Obsoleted unused `IMidiRenderer.VolumeBoost` property. Use `IMidiRenderer.VelocityOverride` instead.
* `IMidiRenderer.TrackedCoordinates` is now a `MapCoordinates`.

### New features

* Added `Master` property to `IMidiRenderer`, which allows it to copy all MIDI events from another renderer.
* Added `FilteredChannels` property to `IMidiRenderer`, which allows it to filter out notes from certain channels.
* Added `SystemReset` helper property to `IMidiRenderer`, which allows you to easily send it a SystemReset MIDI message.

### Bugfixes

* Fixed some cases were `MidiRenderer` would not respect the `MidiBank` and `MidiProgram.
* Fixed user soundfonts not loading.
* Fixed `ItemList` item selection unselecting everything when in `Multiple` mode.


## 137.1.0

### New features

* Added BQL `paused` selector.
* `ModUpdateLevel.PostInput` allows running content code after network and async task processing.

### Other

* BQL `with` now includes paused entities.
* The game loop now times more accurately and avoids sleeping more than necessary.
* Sandboxing (and thus, client startup) should be much faster when ran from the launcher.


## 137.0.0

### Breaking changes

* Component network state handler methods have been fully deprecated and replaced with the eventbus event equivalents (ComponentGetState and ComponentHandleState).


## 136.0.1

### Bugfixes

* Fixed debugging on Linux when CEF is enabled.


## 136.0.0

### New features

* Several more style box properties now scale with UI scale. Signature of some stylebox methods have been changed.

### Bugfixes

* Fixed OutputPanel scroll-bar not functioning properly.


## 135.0.0

### Breaking changes

* Style boxes now scale with the current UI scale. This affects how the the margins, padding, and style box textures are drawn and how controls are arranged. Various style box methods now need to be provided with the current UI scale.


## 134.0.0

### Breaking changes

* Several methods were moved out of the `UserInterface` components and into the UI system.
* The BUI constructor arguments have changed and now require an EntityUid to be given instead of a component.


## 133.0.0

### Breaking changes

* Replace Robust's Vector2 with System.Numerics.Vector2.

### New features

* `AssetPassPipe` has a new `CheckDuplicates` property that makes it explicitly check for and drop duplicate asset files passed through.

### Bugfixes

* Static entities that are parented to other entities will no longer collide with their parent.
* Fix some miscellaneous doc comments and typos (e.g. PvsSystem and EntityManager).
* Fix ContentGetDirectoryEntries.


## 132.2.0

### New features

* Add method to clear all joints + relayed joints on an entity.

### Other

* Lower default MTU to `1000`.

### Internal

* Resolved some warnings and unnecessary component resolves.


## 132.1.0

### New features

* `Robust.Shared.Physics.Events.CollisionChangeEvent` now has the `EntityUid` of the physics body.

### Other

* Paused entities now pause their animations. There's no guarantee they'll resume at the same point (use SyncSprite instead).

### Internal

* Fix ComponentTreeSystem warnings.
* Fix some miscellaneous other warnings.


## 132.0.1

### Bugfixes

* Return maps first from FindGridsIntersecting which fixes rendering order issues for grids.


## 132.0.0

### Breaking changes

* TimeOffsetSerializer now always reads & writes zeros unless it is reading/writing an initialized map. EntityPrototypes with TimeOffsetSerializer data-fields need to default to zero.\
* TimeOffsetSerializer now only applies a time offset when reading from yaml, not when copying.

### New features

* Added a function to count the number of prototypes of a given kind. See `IPrototypeManager.Count<T>()`.

### Bugfixes

* Fixed a bug in `IPrototypeManager.EnumerateParents()` that was causing it to not actually return the parent prototypes.

### Other

* Map serialisation will now log errors when saving an uninitialized map that contains initialized entities.


## 131.1.0

### New features

* Add NextByte method to random.
* Add method to get a random tile variant.

### Bugfixes

* Fix replay component state bug.

### Internal

* Remove some AggressiveOptimization attributes.


## 131.0.0

### Breaking changes

* `IWritableDirProvider` async functions have been removed.
* Replay recording & load API has been reworked to operate on zip files instead.
* Constants on `IReplayRecordingManager` have been moved to a new `ReplayConstants` class, renamed and values changed.

### New features

* Added `ISawmill.Verbose()` log functions.
* Replays are now written as `.zip` files. These will be [content bundles](https://docs.spacestation14.io/en/launcher/content-bundles) directly executable by the launcher if the server has the necessary build information.
* Client replays now use local time rather than UTC as default file name.


## 130.0.0

### Breaking changes

* Engine versions will no longer start with a leading 0.


## 0.129.0.1


## 129.0.0

### Breaking changes

* `AnchorSystem.Attach()` now behaves more like the obsolete `AttachToEntity()` methods as it will automatically detach a player from their current entity first.
* A chunk of server- and client-side `PrototypeLoadManager` code has been moved to shared.
* Replay recording and playback now supports client-side replays. Many replay related functions, cvars, and commands have changed.

### New features

* Richtext tags can now be overridden by content
* The LineEdit control now has a field to override the StyleBox
* `IWritableDirProvider` has new methods for async file writing.

### Bugfixes

* Updated Lidgren, fixing a bug where socket errors were not reported properly on Linux.

### Other

* The `Dirty()` method for networked components now has an override that takes  in an EntityUid. The old IEntityManager method being obsoleted.



## 0.128.0.0

### Breaking changes

* Add ILocalizationManager as a dependency on systems as `Loc`.


## 0.127.1.0

### New features

* Add SpriteSystem.Frame0 method for entity prototypes.


## 0.127.0.0

### Breaking changes

* Rename PVSSystem to PvsSystem.

### New features

* Added `launch.launcher` and `launch.content_bundle` CVars. These are intended to eventually replace the `InitialLaunchState` values.
* Allow `System.Net.IPAdress` through sandbox _properly_, add `System.Net.Sockets.AddressFamily` too.
* Systems now have their own logger sawmills automatically and can be access via `Log`.

### Bugfixes

* Make BoxContainer's MeasureOverride account for stretching.
* Fix IPAddress sandboxing.
* Revert physics contact getcomponents and also fix ShouldCollide ordering for PreventCollideEvent.


## 0.126.0.0

### Breaking changes

* Several `MapManager` methods were moved to `MapSystem`.
* The signature of grid lookup queries has changed, with a new optional `includeMap` bool added in-between other optional bools.

### New features

* `System.Net.IPAddress` is now accessible from the sandbox.

### Bugfixes

* Fixed RichText not rendering some tags properly for some UI scales.
* Text inside of `OutputPanel` controls should no longer overlap with the scrollbar.

### Other

* Obsoleted the following methods from `IPlayerSession`: `AttachToEntity`, `DetachFromEntity`. Use the methods in `ActorSystem` instead.
* Static Loggers (e.g., `Logger.Log()` are now obsoleted. Get a sawmill from ILogManager instead.
* Several `MetadataComponent` setters have been marked as obsolete. Use `MetaDataSystem` methods instead.

### Internal

* Removed several static logging calls.


## 0.125.0.1

### Other

* Use a logger sawmill in MapManager rather than the static logger.


## 0.125.0.0

### Breaking changes

* Several replay related cvars and commands have been renamed.

### New features

* Added support for basic replay playback. The API is likely to change in the next version or two.


## 0.124.0.1

### New features

* Added `CompletionHelper.ContentDirPath()`.
* Added `vfs_ls` command to list VFS contents.
* The resource manifest (`manifest.yml`) now accepts a `clientAssemblies` key. When given, only the assembly names listed will be loaded from `/Assemblies/` rather than automatically loading all assemblies found.

### Bugfixes

* Fix exception if running the `>` command (remote execute) without even a space after it.
* `ResPath.RelativeTo()` now considers non-rooted paths relative to `.`.
  * This fixes some things like `MemoryContentRoot`'s `FindFiles()` implementation.
* Fix `IContentRoot.GetEntries()` default implementation (used by all content roots except `DirLoader`) not working at all.
* Made `ResourceManager.ContentGetDirectoryEntries()` report content root mount paths as directories.

### Internal

* Made `ConfigurationManager` not-abstract anymore so we can instantiate it from tests.
* Added new tests for `ResourceManager`.


## 0.124.0.0

### Breaking changes

* PreventCollideEvent changes to align it with the other physics events.


## 0.123.1.1

### Bugfixes

* Also clone warmstarting data for joints in the physics solver.


## 0.123.1.0

### New features

* Add Box2.Rounded(int digits) method.
* Add Pure attributes to Box2 methods.


## 0.123.0.0

### New features

* Added `ValueList.RemoveSwap()`
* The Centroid property on polygon shapes is now available to content.

### Bugfixes

* Fixed keyboard events always propagating to the default viewport if `devwindow` is open.
* Fixed some map-manager queries not properly using the `approx` argument.

### Other

* Several build/version cvars are now replicated to clients, instead of being server exclusive.


## 0.122.0.0

### Breaking changes

* Obsolete some MapManager queries.
* Add EntityUid to some MapManager queries.


## 0.121.0.0

### Breaking changes

* Add replaying loading / reading.

### New features

* Add setter for PlayingStream that also updates source.
* Add IWritableDirProvider.OpenOSWindow.

### Bugfixes

* Fix component lookups not considering whether an entity is in a container and the flag is set.


## 0.120.0.0

### Breaking changes

* Relay contained joints to parents and no longer implicitly break them upon container changes.

### Bugfixes

* Fix upload folder command.
* Fix SpriteView scaling for aspect ratios.

### Internal

* Cleanup MapManager slightly.


## 0.119.0.1

### Bugfixes

* Fix non-hard kinematiccontroller fixtures not colliding.


## 0.119.0.0

### Breaking changes

* Move prototype upload commands to the engine.

### New features

* Add IContentRoot.FileExists(ResPath).


## 0.118.0.0

### Breaking changes

* ComponentRegistry has been re-namespaced.

### New features

* You can now provide a ComponentRegistry to SpawnEntity to override some components from the prototype.


## 0.117.0.0

### Breaking changes

* Deprecate some sprite methods and cleanup IconComponent.
* YAML Linter supports inheritance.


## 0.116.0.0

### Breaking changes

* Removed AppearanceVisualizers.
* Modify replay record directory selection.


## 0.115.0.0

### Breaking changes

* The signature and behaviour of `IClientGameStateManager.PartialStateReset()` has changed. By default it will no longer delete client-side entities, unless they are parented to a networked entity that is being deleted during the reset.


## 0.114.1.0

### New features

* Add a new method for physics joint removal.

### Other

* Slightly speedup entity deletion.

### Internal

* Remove static logs from EntityManager.


## 0.114.0.0

### Breaking changes

* The way that UI themes resolve textures has changed. Absolute texture paths will simply be read directly, while relative paths will attempt to find a theme specific texture before falling back to simply trying to read the given file path.
* The signature of public UI theme methods have changed, and some new methods have been added.

### New features

* Added non-generic versions of various component/entity lookup queries.

### Bugfixes

* Fixed an erroneous error that would get logged when clients reconnect to a server.
* Fixed a UI bug that was preventing some controls from being disposed and was causing the UI to become laggy.


## 0.113.0.3

### Bugfixes

* Fix PVS error log threading issue.


## 0.113.0.2

### Bugfixes

* Removed or fixed some erroneous debug asserts
* Fixed entity-deletion not being properly sent to clients


## 0.113.0.1

### Bugfixes

* Use ThemeResolve for TextureButton texture normals.


## 0.113.0.0

### Breaking changes

* Move JobQueue<T> from content to engine.

### New features

* Make InitializeEntity and StartEntity public. InitializeAndStartEntity was already public.

### Bugfixes

* Add padding to font glyphs in the atlas.
* Fix log for duplicate component references.
* Make Map-Grids set GridUid earlier.
* Fix hidden action numbers when updating UI theme.
* Fix joint change events subscribing to predictedphysics instead of just physics.

### Other

* Remove joint log as it's never been read and caused threading issues.
* Decouple vvwrite / vvread / vvinvoke perms slightly from vv so vv no longer implicitly grants the others.
* Add start line to duplicate prototype yaml error.
* Fix debug sprite assert.
* Fix some joint bugs


## 0.112.0.1


## 0.112.0.0

### Breaking changes

* Move default theme directory to /Interface/ from /UserInterface/
* Try to fix contact mispredicts with PredictedPhysicsComponent.

### Bugfixes

* Fix JSON Serialization of ResPath.

### Other

* Change prof tree style & add basic stylesheet support.


## 0.111.0.0

### Breaking changes

* Add default stylesheet for engine + debug connect screen.


## 0.110.0.0

### Breaking changes

* Remove name + authors from map files as these were unused and overwritten on every mapfile write.

### Bugfixes

* Fix Omnisharp failing to analyze the client by default.
* Fix EntityLookup not properly adding nested container entities.

### Other

* Sort NetSerializable types.
* Remove obsolete Fixture.Body references.


## 0.109.1.0

### New features

* Add "IsDefault" to EntityManager for basic checks on whether an entity has default prototype data.


## 0.109.0.0

### Breaking changes

* `BeforeSaveEvent` has been moved from `Robust.Server.Maps` to `Robust.Shared.Map.Events`

### New features

* Added `IMidiRenderer.ClearAllEvents()`, a new method that clears all scheduled midi events.
* Added a new event (`BeforeSaveEvent`) which gets raised before a map/entity gets serialized to yaml.
* Added a new `ROBUST_SOUNDFONT_OVERRIDE` environmental variable that can be used to override system soundfonts.

### Bugfixes

* Fixed `EndCollideEvent` not setting the EntityUid fields.
* Fixed a bug that would cause screen-space overlays to sometimes not be drawn.


## 0.108.0.0

### Breaking changes

* Physics fixtures are now serialized by id, fixture rather than as a list with ids attached.


## 0.107.0.1

### Bugfixes

* Fix bad logs on maploader not listing out bad prototypes.


## 0.107.0.0

### Breaking changes

* Pass in dependencies to LocalPlayer AttachEntity (was anyone even using this method?)

### Internal

* Light query changes for some optimisation.
* Remove Texture.White IoC resolves in a lot of rendering areas.


## 0.106.1.0

### New features

* Screen-space overlays now use call `BeforeDraw()` and can use the `RequestScreenTexture` and `OverwriteTargetFrameBuffer` options.
* Added the `LoadedMapComponent`. It can be used to identify maps created by loading them from a yml file.


### Other

* `GameShared` no longer has a finalizer that triggers in some cases like tests.


## 0.106.0.0

### Breaking changes

* Update map file schema validator for new format.
* TimeOffsetSerializer fixes to use serv3 copying.

### Bugfixes

* Fix ResPath null errors.
* Fix queued deletion error log on entitymanager shutdown.

### Other

* Added transform recursion check in debug.


## 0.105.1.0

### New features

* Add CompOrNull to the EntityQuery struct.
* Add basic maploader support for entity renaming.


## 0.105.0.0

### Breaking changes

* Removed server and shared sprite components.

### New features

* Add LayerExists to sprites for object keys (previously it was only integer keys).

### Bugfixes

* Fix placement overlay error and add exception tolerance to it.


## 0.104.1.0

### New features

* VV now automatically dirties components.

### Bugfixes

* Fix CompletionHelper paths having double // on the end.


## 0.104.0.0

### Breaking changes

* API Changes to SpriteView control to generalize it.


## 0.103.0.0

### Breaking changes

* Maps are now saved by prototype -> entities rather than as just entities. Maps are currently backwards compatible but this is liable to change.

### New features

* RobustServerSimulation is public and usable by content for tests or benchmarking.
* Add sf3 extension support to midis.

### Bugfixes

* Fix random.Prob inequality.

### Other

* Adjust centerpoint for spriteview sprites.
* Mark ComponentReference as obsolete.


## 0.102.1.0

### New features

* `echo` console command to echo things.
* Add some public methods to physics system for applying force/torque.

### Bugfixes

* Fix a NRE when no window icon is specified.

### Other

* Set console code page to UTF-8 explicitly on Windows to fix output of non-ASCII characters.


## 0.102.0.0

### Breaking changes

* Loading  maps with invalid entity UIDs should now log errors.

### New features

* The yaml linter should now error on duplicate entity prototypes

### Bugfixes

* Fix a PVS bug that could put one entity into two different PVS chunks.

### Other

* EntityUid indexing should now start at 1 when saving maps.


## 0.101.1.1

### Bugfixes

* Fix polygon deserialization leading to the last vert being 0,0.


## 0.101.1.0

### New features

* Added a mode to entity placement to allow replacing any existing entities on a tile.

### Other

* Re-order initialization so BroadcastRunLevel is run after userinterfacemanager PostInitialize.


## 0.101.0.0

### Breaking changes

* Port Quickhull from Box2D and replace GiftWrapping.
* Removed a lot of unused physics code.

### Bugfixes

* Fix damping for mouse joint.
* Fix Distance outputs for overlapping circles.


## 0.100.0.0

### Breaking changes

* `ILookupWorldBox2Component` has been removed. If an entity does not have fixtures/physics a `WorldAABBEvent` will now be raised.

### Bugfixes

* Fixes a concurrent hashset modification exception in PVS


## 0.99.0.0

### Breaking changes

* Revert the reversion of the ResPath removal from 0.98.0.0

### New features

* StartCollideEvent, EndCollideEvent, and physics contacts now have the relevant EntityUids.

### Bugfixes

* Remove initialization code that forced transform and physics components first.


## 0.98.0.0

### Breaking changes

* Revert bulk ResPath refactor due to instability.


## 0.97.1.1

### Bugfixes

* Fixed assembly paths being used having double //


## 0.97.1.0

### New features

* FastNoiseLite is now netserializable.
* PVS ack processing is now parallel and also improved grafana metrics for PVS.

### Other

* Add invalid broadphase check to EntityLookupSystem.
* Made NetGraph logarithmic.


## 0.97.0.0

### Breaking changes

* Fully replace ResourcePath (class) with ResPath (struct).

### Other

* Add stacktrace to transform logs.


## 0.96.9.0

### New features

* `RobustIntegrationTest` now has a `DoGuiEvent()` method that can directly pass `GUIBoundKeyEventArgs` to a control.


## 0.96.8.2

### New features

* The `LayerSetData()` function can now be used to clear a sprite layer's shader.

### Bugfixes

* Fixed sandboxing verifying against `Robust.` assemblies inside `Robust.Client.WebView`, causing an older assembly to be verified against.


## 0.96.8.1

### Bugfixes

* Fix MapInit not being run on entities in some instances.


## 0.96.8.0

### Bugfixes

* Create entities before applying entity states. This fixes parenting issues in some instances, for example on a freshly split grid the client would give an exception.

### Other

* Entities have their paused state set before initialisation rather than after.

### Internal

* Added a BroadphaseNetworkingTest.


## 0.96.7.0

### New features

* `IDynamicTypeFactory.CreateInstance` now has the option to not perform dependency injection.
* Added normal blend mode for shaders
* Added a new ResPath struct that is intended to eventually replace ResourcePath

### Bugfixes

* Hopefully fixed an IndexOutOfRange exception in AudioSystem
* Fixed a potential IndexOutOfRange exception in ContainerSystem


## 0.96.6.0

### New features

* Added overrides to shuffle Span<T> and ValueList<T> in IRobustRandom.
* Added hotkeys to close the most recent window and all windows.

### Other

* Improved some container assert messages.


## 0.96.5.0

### New features

* Added source generator for automatically generating component state getting & handling code. Significantly reduces boilerplate when creating networked components.


## 0.96.4.0

### Bugfixes

* Component delta states can now have an initial full state inferred by clients.


## 0.96.3.0

### Other

* Updated server SQLitePCLRaw to 2.1.4.


## 0.96.2.0


## 0.96.1.0

### New features

* Implemented deleting a full word at a time.

### Bugfixes

* Fixed `ContainerSystem.EmptyContainer` sometimes failing to empty containers.
* Fixed container state handling sometimes failing to insert or remove entities.
* Fix content test workflow.
* Text contents won't draw over the scrollbar for OutputPanel controls anymore.
* Invalidate OutputPanel entries upon it entering the UI tree. This fixes some bugs where text is added while it's outside of the tree without the UI scale cvar being set causing separate sizings in entries.


## 0.96.0.4

### Bugfixes

* Revert InRange entity lookup range change due to content bugs.
* Fix implicit appearance state data.


## 0.96.0.3

### Bugfixes

* Fix sprite error log to report the key not the layer.
* Fix log length for physics contact error.
* Fix discord null errors.
* Adjust InRange lookups to check if the centre of body is in range.

### Other

* Add more audio logs.


## 0.96.0.2

### Bugfixes

* Fix adding MapGridComponent to a map with pre-existing child entities.


## 0.96.0.1

### Other

* Set blend function for shaders with ShaderBlendMode.None
* Add logs around fixture lengths in contact updates.
* Revert previous contact changes to try to make physics slightly more stable until Box2D 3.0.
* Adjusted QueueDeleteEntity log on client to care if the entity is deleted in prediction.


## 0.96.0.0

### Breaking changes

* Removed `MapId` serializer. Serialize the map's EntityUid instead.
* Renamed `MapComponent.WorldMap` to `MapComponent.MapId`.

### New features

* Added showrot command as a counterpart to showpos.

### Other

* Added error logs when QueueDel is called on the client for networked entities.
* Added logs around physics contact errors that have been happening.


## 0.95.0.0

### Bugfixes

* Reverted making `MetaDataComponent.PauseTime` a yaml data-field, as it caused issues when saving uninitialised maps.

### Internal

* `TextEdit`'s `NextWordPosition` has been replaced with `EndWordPosition`


## 0.94.0.0

### Breaking changes

* `IGameTiming.IsFirstTimePredicted` is now false while applying game states.

### Bugfixes

* `MetaDataComponent.PauseTime` is now a yaml data-field
* The client-side `(un)pausemap` command is now disabled while connected to a server.

### Internal

* Use a List<Contact> for contacts instead of a shared arraypool to try to fix the contact indexing exception.
* Moved IoC dependencies off of physics contacts.


## 0.93.3.0

### New features

* Unnecessary tiles are no longer written to map file tilemaps.
* Added the ability to enable or disable grid splitting per grid.

### Other

* Added additional logs around contact issue


## 0.93.2.0

### New features

* Add CompletionHelpers for components and entityuids.


## 0.93.1.0

### New features

* Add PlayPredicted audio method for EntityCoordinates.

## 0.93.0.0

### Breaking changes

* Arguments of ContainerSystem's `EmptyContainer()` have changed. It now also returns removed entities.

### New features

* Added a TerminatingOrDeleted() helper function
* Added a `hub_advertise_now` command.

### Bugfixes

* Fixed some multi-threading IoC errors in the audio system.
* The map validator now allows entities to specify missing components.
* Fixed a potential stack overflow in the colour slider control.
* Fixed sprites sometimes not updating `IsInert`.

### Other

* `TransformComponentAttachToGridOrMap()` is now obsoleted. use the newly added system method instead.
* Made RSI preloading more error toletant.
* Added some new benchmarks for testing archetype ECS.


## 0.92.2.1

### Bugfixes

* Revert tile bound shrinkage as it was causing erroneous test failures on content.


## 0.92.2.0

### New features

* Added Box2iEdgeEnumerator for iterating its bounds.
* Added a CompletionResult helper for MapIds
* Added some helper methods for System.Random (useful for seeded RNG)

### Bugfixes

* Shrink tile bounds by 0.05. In some cases the polygon skin radius was causing overlap on other tiles and leading to erroneous lookup r
* Use preset matrixes for certain Matrix3 angles to avoid imprecision issues with transformations.


## 0.92.1.0

### New features

* Add option to SplitContainer for which split expands on parent resize

### Internal

* Updated Lidgren to v0.2.4.


## 0.92.0.0

### New features

* Exposed more properties on `FastNoiseLite`.
* Added fallback culture for localization.

### Bugfixes

* Fixed noise DD.

### Other

* Added new `DebugOpt` and `Tools` build configurations. These must be added to your solution file and apply to all projects importing `Robust.Properties.targets`.
  * `DebugOpt` is "`Debug` with optimizations enabled".
  * `Tools` has development tools (e.g. `launchauth` command) that release builds don't, while still having asserts (`DEBUG`) off and optimizations on.
* All configurations except `Release` now define `TOOLS`.
* `Release` is now intended to be "as close to published release as possible" with game configuration. Use `Tools` as build configuration instead for scenarios such as mapping.
* `Robust.Properties.targets` should now be included at the end of project files. `Robust.Analyzers.targets` and `Robust.DefineConstants.targets` are now included by it automatically.

### Internal

* General cleanup to MSBuild files.

## 0.91.0.0

### Breaking changes

* `ColorSelectorSliders` now uses SpinBox instead of FloatSpinBox.

### New features

* `IntegrationOptions` now allows changing the `ILogHandler` used by the integration test via `OverrideLogHandler`.

### Bugfixes

* Default integration test log output should more reliably capture `TestContext.Out` now.


## 0.90.0.0

### Breaking changes

* Add tile edge rendering support.

### New features

* Add .AsUint() for ValueDataNode.

### Bugfixes

* Fix AnchorEntity replication when the coordinate doesn't change
* Fix some PVS bugs.
* Fix rounding in GetGridOrMapTilePosition.


## 0.89.1.0

### New features

* `web.headless` CVar can now be used to avoid loading CEF with graphical client.

### Bugfixes

* `web.user_agent` CVar can now be overriden by content before WebView is initialized.

### Other

* WebView works again and is properly available from the launcher.

### Internal

* Clean up WebView initialization logic to avoid static `IoCManager`.


## 0.89.0.0

### Breaking changes

* Add EntityUid as an arg to SharedTransformSystem and remove more .Owner calls.

### New features

* Add by-ref event analyzer.
* Add option to hide scrollbars for ScrollContainers.
* Add an out EntityUid overload to EntityQueryEnumerator<T>.

### Bugfixes

* Fix exception on server shutdown.
* Fix concurrent update error in byref registrations for serializationmanager.
* New grids created from placement manager start at 0,0 rather than -1,-1.

### Other

* `dump_netserializer_type_map` command to debug desynchronization issues with NetSerializer's type map.


## 0.88.1.0

### New features

* Added a new OnScreenChanged event that gets invoked when `IUserInterfaceManager.ActiveScreen` changes.
* UI state interfaces such as `IOnStateEntered<TState>` now also get invoked whenever the current state inherits from `TState`.

### Bugfixes

* Fixed `WritableDirProvider.Find()`. This fixes custom MIDI soundfonts on Windows.
* Fixed server startup crash with string serializer length checks.
* Fixed `CS8981` errors in `Robust.Benchmarks`.
* Fixed C# interactive errors when engine started without content-start.
* Fixed FormattedMessage.IsEmpty() returning the wrong result.

### Other

* Map pausing now gets properly networked
* SplitContainers controls now have a minimum draggable area, so that they can function without any padding.

### Internal

* Fixed `CS8981` errors in `Robust.Benchmarks`.


## 0.88.0.0

### Breaking changes

* A `Default` font prototype is now required. I.e.:
    ```yaml
    - type: font
      id: Default
      path: /Fonts/NotoSans/NotoSans-Regular.ttf
    ```

### New features
* `FormattedText.MarkupParser` got refactored to be more robust and support arbitrary tags.
* New rich text tags can be added by implementing `IMarkupTag`



## 0.87.1.1

### Bugfixes

* Fixed source of PVS assert tripping in debug.


## 0.87.1.0

### Bugfixes

* Fixed a PVS bug that would sometimes cause it to attempt to send deleted entities.
* Fixed server commands not getting sent to clients after disconnecting and reconnecting.
* Fixed a text input error when using the right arrow key while at the second to last character.


### Other

* Sprite view controls now use the sprite's offset when rendering.
* The sprite system should now animate any rendered sprites with RSI animations, instead of only animating those visible in the main viewport and sprite view controls.


## 0.87.0.0

### Breaking changes

* `UIScreen.GetOrNewWidget()` has been replaced with `GetOrAddWidget()`.

### New features

* Added `IWritableDirProvider.OpenSubdirectory()`, which returns a new `IWritableDirProvider` with the root set to some subdirectory.
* Added `UiScreen.TryGetWidget()`
* Added a virtual `Shutdown()` method for game/module entry points.

### Bugfixes

* Fixed SyncSpriteComponent not properly syncing entities that are out of view.
* Fixed a bug preventing client-side commands from being properly registered.
* Fixed a bug causing PVS to unnecessarily send extra data.


## 0.86.0.0

### Breaking changes

* Undid `*.yaml` prototype loading change from previous version.
* `IConsoleHost`'s `RegisteredCommands` field has been renamed to `AvailableCommands`.
* Several light related cvars have been renamed. E.g., "display.softshadows" is now "light.softshadows".
* The "display.lightmapdivider" integer cvar has been replaced with a float multiplier named "light.resolution_scale".


### New features

* Command definitions have a new bool that restricts them to only be executable by the server or in single player mode. Several "server only" commands have been moved to to shared code and now use this option.
* The FOV color is now configurable via the "render.fov_color" cvar

### Bugfixes

* SDL2 backend now works if the client is started with fullscreen.

### Other

* SDL2 backend now handles quit events (⌘+Q on macOS).
* SDL2 backend now logs video driver backend used on initialization.
* The engine will now warn on startup if `*.yaml` files are found in resources, as this most likely indicates an accident.
* Added entity, occluder and shadow-casting light counts to the clyde debug panel.
* The HistoryLineEdit control now invokes `OnTextChanged` events when selecting history items

### Internal

* Changed thread safety around `ResourceManager`'s VFS roots, removing the use of error prone reader-writer locks.
* SDL2 log now shows log category.
* Removed OpenTK DllMap code.


## 0.85.2.0

### New features

* Threaded windowing API usage is now behind a CVar, disabled by default on macOS to avoid crashes.
* Box2i, ImmutableHashSet, ISet, and IReadonlySet can now be serialized.
* Added helpers for Box2i Center / Vector2i Up-Down-Left-Right.
* Implement blend modes for rendering.

### Bugfixes

* MacOS with the SDL2 backend now has DPI scaling enabled.
    * Fixed DPI scaling calculations on platforms outside Windows.
* Grids on top of maps that are also grids should render correctly now.
* Fixed bug in ScrollContainer that could cause permanent loops.
* Fixed occluder tree error.
* Fixed Texture.GetPixel.

### Other

* System F3 panel now correctly fetches processor model on Apple Silicon devices.
* UI content scale is now listed in the F3 coordinates panel.
* SDL2 backend is now wired up to update key names dynamically on keyboard mode change.
* The prototype reload event is no longer wrapped under #if !FULL_RELEASE.
* The engine now loads `*.yaml` files (previously loading only `*.yml`) for prototypes.

### Internal

* `keyinfo` command has enum completions.

## 0.85.1.1

### Bugfixes

* Fixed GameStateManager error when resetting client-side prediction


## 0.85.1.0

### New features

* RSI's now get combined into a large atlas.

### Bugfixes

* Removed bad PlayAudioPositionalMessage error log & fixed fallback coordinate check.
* Fixed MouseJoint parallelisation exception.

### Internal

* Fixed some warnings in GameStateManager


## 0.85.0.1

### Bugfixes

* Fix fixture client state handling not removing the existing fixture.
* Use a dummy entity for placement manager preview so offsets are applied correctly.


## 0.85.0.0

### Breaking changes

* Component.Shutdown() has now been removed and the eventbus should be used in its place.
* Component.Name has now been removed and IComponentFactory.GetComponentName(Type) should be used in its place.

### Bugfixes

* Ensure fixture contacts are destroyed even if no broadphase is found.
* Ensure fixtures are re-created in client state handling. There was a subtle bug introduced by updating existing ones where contacts were incorrectly being retained across prediction. This was most obvious with slipping in SS14.


## 0.84.0.0

### Breaking changes

* EffectSystem has been removed.

### New features

* Added Pidgin parser to the sandbox whitelisted.

### Bugfixes

* Fixed physics ignoring parallelisation cvars
* Global audio volume is no longer overridden every tick.
* Fix `SpriteComponent.CopyFrom()` not working properly.
* Fix cvar TOML parsing failing to read some numeric cvars.

### Other

* Improved physics joint logging.


## 0.83.0.0

### Breaking changes

* Physics has been ECSd with large API changes:
- Shapes can be updated via the system rather than requiring the caller to handle it.
- Access attributes have been added.
- Implemented IEquatable for Fixture Shapes
- Removed obsolete PhysicsComponent APIs.
- Removed usage of Component.Owner internally.


## 0.82.0.0

### Breaking changes

* `Box2Rotated.Centre` has been renamed to `.Center`
* `ISpriteComponent` has been removed. Just use `SpriteComponent` instead.

### Bugfixes

* Fixed prototype reloading/uploading.
* Fixed UI tooltips sometimes causing a null reference exception.

### Other

* Map/world velocity calculations should be slightly faster.
* `EnsureComp` will now re-add a component if it has been queued for removal.


## 0.81.0.0

### Breaking changes

* TransformComponent,Parent has been removed. Use the ParentUid & get the component manually.

### New features

* The Popup control now has an OnPopupOpen event.

### Other

* Various transform methods are now obsolete. Use the methods provided by the transform system instead.
* TransformComponent.MapUid is now cached (previously required a dictionary lookup)


## 0.80.2.0

### New features

* Tooltips now provide the option to track the mouse cursor.


## 0.80.1.0

### New features

* Added location of compile errors to XAML UI.
* Add CC-BY to RSI.json
* Allow customising radio buttons for RadioOptions.
* Added CVar to override CEF useragent.

### Bugfixes

* Fix incorrect size of second window in split container.
* Fix PreventCollideEvent fixture ordering.

### Other

* Obsoleted .Owner for future work in removing components storing a reference to their entityuid.


## 0.80.0.0

### Breaking changes

* Moved ConvexHullPolygons and MaxPolygonVertices cvars to constants.
* Moved the PhysicsMap Gravity property to its own controller.
* Made some layout changes to Split Container.

### New features

* Added the colliding fixtures to PreventCollideEvent.

### Bugfixes

* Grids overlapping entities will now flag the entity for grid traversal.

### Other

* The split container `Measure()` override now more accurately reflects the space available to children. Additionally, the split position is now publicly settable.

### Internal

* Removed manual component registrations.


## 0.79.0.1

### New features

* Add helper GetDirection to SharedMapSystem that offsets a Vector2i in the specified direction by the specified distance.
* UIController now implements IEntityEventSubscriber

### Bugfixes

* The fast TryFindGridAt overload will now also return the queried map's MapGridComponent if it exists.

### Other

* Updated window dragging movement constraints. By default windows can now be partially dragged off-screen to the left. This is configurable per window. This also fixes a bug where windows could become unreachable.

### Internal

* Remove 2 TryGetComponents per physics contact per tick.


## 0.79.0.0

### Breaking changes

* EntityInitializedMessage has been removed; the C# event invoked on EntityManager (EntityInitialized) should be used in its place.
* TileChangedEventArgs has been removed.

### Bugfixes

* Fix tooltip panels being incorrectly sized for their first frame.
* Client will no longer predict physics sleeping on bodies that are unable to sleep.
* Style box texture scaling has been fixed.

### Other

* Added TaskCompletionSource to the sandbox.

### Internal

* IPhysManager has been removed for a slight physics contacts optimisation.
* Optimise TryFindGridAt, particularly for grid traversals.
* MapGridComponent now uses delta component states.
* Removed some TryGetComponent from IsMapPaused, speeding up entity initialization in some instances.


## 0.78.0.0

### Breaking changes

* Removed the obsoleted `GlobalLinearVelocity()` EntityUid helper method.
* INetConfigurationManager now has client & server side variants. Clients can now properly set server authoritative cvars when in singleplayer mode
* IPhysBody has been removed. Just use the physics component.
* Physics joints haven been slightly refactored and some method signatures have changed.

### New features

* Added a new cvar to limit audio occlusion raycast lengths ("audio.raycast_length").
* IRobustSerializer has new public methods for getting hashes and setting string serializer data.

### Bugfixes

* Fixed broken click bound checks in the `Tree` UI Control.
* Removed erroneous debug assert in render code that was causing issued in debug mode.
* Fixed some instances where rotation-less entities were gaining non-zero local rotation.

### Other

* Tickrate is now shown in the f3 debug monitors


## 0.77.0.2

### New features

* Scroll containers now have public methods to get & set their scroll positions.

### Bugfixes

* Fixed entity spawn menu sometimes not properly updating when filtering entities.

### Other

* Physics contacts are now stored per-world rather than per-map. This allows the multi-threading to be applicable to every contact rather than per-map.
* Contacts will no longer implicitly be destroyed upon bodies changing maps.


## 0.77.0.1

### Bugfixes

* Fix AttachToGridOrMap not retaining an entity's map position.


## 0.77.0.0

### Breaking changes

* ClientOccluderComponent has been removed & OccluderComponent component functions have been moved to the occluder system.
* The OccluderDirectionsEvent namespace and properties have changed.
* The rendering and occluder trees have been refactored to use generic render tree systems.
* Several pointlight and occluder component properties now need to be set via system methods.
* SharedPhysicsMap and PhysicsMap have been combined.
* RunDeferred has been removed from transformcomponent and updates are no longer deferred.

## 0.76.0.0

### Breaking changes

* Physics contact multi-threading cvars have been removed as the parallelism is now handled by IParallelManager.

### New features

* Physics now supports substepping, this is under physics.target_minimum_tickrate. This means physics steps will run at a constant rate and not be affected by the server's tickrate which can reduce the prevalence of tunneling.
* FastNoise API is now public.

### Other

* UPnP port forwarding now has better logging.
* Physics solver has been refactored to take more advantage of parallelism and ECS some internal code.
* Sprite processing & bounding box calculations should be slightly faster now.
* Nullspace maps no longer have entities attached.


## 0.75.1.0

### New features

* Serv4's notNullableOverride parameter is now enforced by analyzer. For more info, see [the docs](https://docs.spacestation14.io/en/engine/serialization).
* Added command to dump injector cache list.

### Bugfixes

* Fix generic visualisers not working because of recent appearance system changes in v0.75.0.0
* Fix physics not working properly on moving grids (transform matrix deferral).

### Other

* Transform matrix dirtying is deferred again (undo change in v0.75.0.0
* Added two new serv3 analysers (NotNullableFlagAnalyzer and PreferGenericVariantAnalyzer)


## 0.75.0.0

### Breaking changes

* Changed default for `net.buffer_size` to `2`.
* Changed default for `auth.mode` to `Required`. On development builds, the default is overriden to remain at `Optional`, so this only affects published servers.
* The default value for the `outsidePrediction` argument of the `InputCmdHandler.FromDelegate()`  has changed from false to true.

### New features

* Appearance system now has generic `TryGetData<T>()` functions.

### Bugfixes

* Mapped string serializer once again is initialized with prototype strongs, reducing bandwidth usage.
* Fixed various keybindings not working while prediction was disabled.
* Fixed a bug causing rendering trees to not properly recursively update when entities move.

### Other

* Transform matrix dirtying is no longer deferred.
* Cleaned up some `FULL_RELEASE` CVar default value overrides into `CVarDefaultOverrides.cs`.
* VVRead now attempts to serialize data to yaml


## 0.74.0.0

### Breaking changes

* `ITypeReader<,>.Read(...)` and `ITypeCopier<>.Copy(...)` have had their `bool skipHook` parameter replaced with a `SerializationHookContext` to facilitate multithreaded prototype loading.
* Prototypes are now loaded in parallel across multiple threads. Type serializers, property setters, etc... must be thread safe and not rely on an active IoC instance.

### Bugfixes

* Mapped string serializer once again is initialized with prototype strongs, reducing bandwidth usage.

### Other

* Drastically improved startup time by running prototype loading in parallel.
  * `AfterDeserialization` hooks are still ran on the main thread during load to avoid issues.
* Various systems in the serialization system such as `SerializationManager` or `ReflectionManager` have had various methods made thread safe.
* `TileAliasPrototype` no longer has a load priority set.
* Straightened out terminology in prototypes: to refer to the type of a prototype (e.g. `EntityPrototype` itself), use "kind".
  * This was previously mixed between "type" and "variant".

### Internal

* `SpanSplitExtensions` has been taken behind the shed for being horrifically wrong unsafe code that should never have been entered into a keyboard ever. A simpler helper method replaces its use in `Box2Serializer`.
* `PrototypeManager.cs` has been split apart into multiple files.

## 0.73.0.0

### Breaking changes

* The entity lookup flag `LookupFlags.Anchored` has been replaced with `LookupFlags.Static`.
* We are now using **.NET 7**.
* `IDependencyCollection`/`IoCManager` `RegisterInstance` does not automatically add the instance to object graph, so `BuildGraph()` must now be called to see the new instances.
  * `deferInject` parameteres have been removed.

### New features

* The server will now check for any unknown CVars at startup, to possibly locate typos in your config file.
* `IDependencyCollection` is now thread safe.

### Bugfixes

* Fixed config files not being truncated before write, resulting in corruption.

### Other

* Removed some cruft from the `server_config.toml` default config file that ships with Robust.
* Most usages of x86 SIMD intrinsics have been replaced with cross-platform versions using the new .NET cross-platform intrinsics.
  * This reduces code to maintain and improves performance on ARM.
* Tiny optimization to rendering code.
* `RobustSerializer` no longer needs to be called from threads with an active IoC context.
  * This makes it possible to use from thread pool threads without `IoCManager.InitThread`.
* Removed finalizer dispose from `Overlay`.
* Stopped integration tests watching for prototype reload file changes, speeding stuff up.

### Internal

* Moved `SerializationManager`'s data definition storage over to a `ConcurrentDictionary` to improve GC behavior in integration tests.

## 0.72.0.0

### Breaking changes

* EntityPausedEvent has been split into EntityPausedEvent and EntityUnpausedEvent. The unpaused version now has information about how long an entity has been paused.

## 0.71.1.4

### Bugfixes

* Fixed CVars not being saved correctly to config file.

### Other

* Mark `validate_rsis.py` as `+x` in Git.
* Made config system more robust against accidental corruption when saving.


## 0.71.1.3


## 0.71.1.2

### Bugfixes

* Fixed UI ScrollContainer infinite loop freezing client.


## 0.71.1.1

### Bugfixes

* Fixed client memory leaks and improved performance in integration testing.


## 0.71.1.0

### New features

* Better RSI validator script.
* When a new map file is loaded onto an existing map the entities will be transferred over.
* Add an API to get the hard layer / mask for a particular physics body.

### Bugfixes

* Fixed non-filled circle drawing via world handle.
* Fix max_connections in the default server config.
* Fix removal of PVS states for players without ingame status.
* Fix max rotation from the physics solver.

### Internal

* Wrap window rendering in a try-catch.


## 0.71.0.0

### Breaking changes

* `DebugTimePanel`, `DebugNetPanel` and `DebugNetBandwidthPanel` have been made internal.
* RSIs with trailing commas in the JSON metadata are no longer allowed.

### Bugfixes

* `csi` doesn't throw a `NullReferenceException` anymore.

### Other

* The `game.maxplayers` CVar has been deprecated in favor of the new `net.max_connections` CVar. Functionality is the same, just renamed to avoid confusion. The old CVar still exists, so if `game.maxplayers` is set it will be preferred over the new one.
* The new default for `net.max_connections` is 256.
* Debug monitors (F3) now have margin between them.
* F3 (clyde monitor) now lists the windowing API and version in use.
* Added system monitor to F3 with various info like OS version, .NET runtime version, etc...
* The engine now warns when loading `.png` textures inside a `.rsi`. This will be blocked in the future.


## 0.70.0.0

### New features

* `game.desc` CVar for a server description to show in the launcher.
* New system for exposing links to e.g. a Discord in the launcher.
  * The engine does not have a built-in method for configuring these, but it does now have a `StatusHostHelpers.AddLink` method to correctly format these from content. The idea is that content wires the types of links (with icon names) up itself via `IStatusHost.OnInfoRequest`.
  * See also [the HTTP API documentation](https://docs.spacestation14.io/en/engine/http-api) for reference.
* `GameShared` now has a `Dependencies` property to allow access to the game's `IDependencyCollection`. This makes it possible to avoid using static `IoCManager` in `EntryPoint`-type content code.
* A new define constant `DEVELOPMENT` has been defined, equivalent to `!FULL_RELEASE`. See [the docs](https://docs.spacestation14.io/en/technical-docs/preprocessor-defines) for details.
* `IConfigurationManager` has new functions for reading and writing CVar directly from a TOML file `Stream`.
* New `IConfigurationManager.LoadDefaultsFromTomlStream` to load a TOML file as CVar default overrides.
* Added new serializers to support Queue<T> data-fields.
* Added a `FromParent()` function to `IDependencyCollection`, enabling dependencies to be passed to parallel threads.
* `IClientStateManager` now has a `PartialStateReset()` function to make it easier for content to rewind to previous game states.
* Added `IClientNetManager.DispatchLocalNetMessage()`, which allows a client to raise a local message that triggers networked event subscriptions.

### Bugfixes

* `IPlayerSession.OnConnect()` now actually gets called when players connect.
* `MapLoaderSystem.TryLoad(.., out rootUids)` now properly only returns entities parented to the map.

### Other

* Invalid placement types for the entity spawn menu now log warnings.
* Slightly improved sprite y-sorting performance.

### Internal

* The current physics map that an entity is on is now cached in the transform component alongside other cached broadphase data. This helps to fix some broadphase/lookup bugs.

## 0.69.0.0


## 0.68.0.0

### Breaking changes

* Updated yml schema validator to remove the `grids` node.

### Bugfixes

* Fixed position-less audio playing.
* Stop mapgrids from serializing their fixtures.

### Other

* Removed the `restart` command, since it never worked properly and just confused people.
* Add virtual to some UIScreen methods.
* Add public parameterless ctor to MenuBar.


## 0.67.2.2

### Bugfixes

* Fix double MapGrid chunk subscription.
* Fix grid contacts short-circuiting collision.


## 0.67.2.1

### Bugfixes

* Fix MapChunks not being subscribed to by MapGridComponents in some instances.


## 0.67.2.0

### New features

* Add submenu support to menubar controls.

### Bugfixes

* Fix gridtree returning mapgrid maps twice.


## 0.67.1.3

### Bugfixes

* Fix Map regression so now they can be MapGrids again without the client crashing.


## 0.67.1.2

### Bugfixes

* Fix some mapgrids not being marked as dirty and never being sent to clients (thanks checkraze).


## 0.67.1.1

### Bugfixes

* Fix some merge artifacts from mapgrid support for maps.


## 0.67.1.0

### New features

- Maps can now have MapGridComponent added to them.


## 0.67.0.0

### Breaking changes

* MapGrid is deprecated and has been merged into MapGridComponent. This is subject to further changes as it gets ECSd more in future.
* The `grids` yaml node on map files is deprecated and has been merged onto MapGridComponent. Loading maps is backwards compatible for now but is subject to change in future. Saving maps will save in the new format.


## 0.66.0.0

### Breaking changes

* AudioSystem functions for playing audio have changed. Functions that take in filters now require an additional argument that will determine whether sounds are recorded by replays. Additionally, there are several new overrides that take in a recipient session or entity.

### Bugfixes

* Script globals for C# interactive were not having dependencies injected correctly.
* GetWorldPosition() now returns the correct positions even prior to transform initialization.
* Fix map loading not properly offsetting some entities that were directly parented to the map.

### Internal

* Added lookup/broadphase re-parenting tests.


## 0.65.2.1

### Bugfixes

* Fix empty MetaData components being serialized to map files.
* Fix saving a grid as a map not marking it as pre-mapinit.

### Other

* Set `ValidateExecutableReferencesMatchSelfContained` in the server project, which may help with publishing issues. I hope.
* Move pinned font data over to Pinned Object Heap.
* Improved shader code generation for uniform arrays to be more compatible.
* Server now has server GC enabled by default.

### Internal

* Remove some unnecessary dependency resolves from filters making audio much more performant.


## 0.65.2.0

### New features

* Added ClydeAudio.StopAllAudio()
* Expose more tick logic to content.

### Bugfixes

* Fix bad reference in WebView.

### Internal

* Add Robust.Packaging to solution.
* Add WebView to solution.
* Physics contacts are now parallel and much faster.

## 0.65.1.0

### New features

* Implement value prototype id dictionary serializer.

### Bugfixes

* Fixes lerping clean up issue added in #3472.

### Internal

* Add test for (de)serializing data record structs.


## 0.65.0.1

### Bugfixes

- Fix SetLocalPositionRotation raising 2 moveevents. This should help physics performance significantly.
- Fix tpgrid responses and command error.


## 0.65.0.0

### Breaking changes

* Rename transform lerping properties alongside other minor internal changes.

### Bugfixes

* Fix physics testbeds.
* Force grids to always be collidable for now and stop them clipping.

### Other

* Slight optimization to `OutputPanel`'s handling of internal `RichTextEntry`s.
* Force non-collidable contacts to be destroyed. Previously these hung around until both entities became collidable again.

### Internal

* `Tools/version.py` has been updated to automatically update `RELEASE-NOTES.md`.
* General cleanup to `Tools/version.py`.

## 0.64.1.0

### Bugfixes

* Word-wrapping in `OutputPanel` and `RichTextLabel` has been fixed.

## 0.64.0.0

### Breaking changes

* IMapLoader has been refactored into MapLoaderSystem. The API is similar for now but is subject to change in the future.

## 0.63.0.0

### Breaking changes

* Thanks to new IME support with SDL2, `IClyde.TextInputStart()` and `IClyde.TextInputStop()` must now be appropriately called to start/stop receiving text input when focusing/unfocusing a UI control. This restriction is applied even on the (default) GLFW backend, to enforce consistent usage of these APIs.
* `[GUI]TextEventArgs` have been renamed to `[GUI]TextEnteredEventArgs`, turned into records, and made to carry a `string` rather than a single text `Rune`.
* IoC and `DependencyCollection` `Register` methods now have a `TInterface : class` constraint.
* [ABI] `IoCManager.InitThread` now returns the `IDependencyCollection`.

### New features

* Fixes for compiling & running on .NET 7. You'll still have to edit a bunch of project files to enable this though.
* `FormattedMessage.EnumerateRunes()`
* `OSWindow.Shown()` virtual function for child classes to hook into.
* `IUserInterfaceManager.DeferAction(...)` for running UI logic "not right now because that would cause an enumeration exception".
* New `TextEdit` control for multi-line editable text, complete with word-wrapping!
* `Rope` data structure for representing large editable text, used by the new `TextEdit`.
* Robust now has IME support matching SDL2's API. This only works on the SDL2 backend (which is not currently enabled by default) but the API is there:
    * `IClyde.TextInputStart()`, `IClyde.TextInputStop()`, `IClyde.TextInputSetRect()` APIs to control text input behavior.
    * `TextEditing` events for reporting in-progress IME compositions.
    * `LineEdit` and `TextEdit` have functional IME support when the game is running on SDL2. If you provide a font file with the relevant glyphs, CJK text input should now be usable.
* `Register<T>` (single type parameter) extension method for `IDependencyCollection`.

### Bugfixes

* Fixes erroneous literal "\\n" inside the Clyde debug panel.
* Fixed Lidgren connection status changes potentially getting mislogged.
* Fixed missing components not being correctly saved for maps
* Fixed map saving sometimes not including new components.
* Fix hot reload unit tests.

### Other

* Properly re-use `HttpClient` in `NetManager` meaning we properly pool connections to the auth server, improving performance.
* Hub advertisements have extended keep-alive pool timeout, so the connection can be kept active between advertisements.
* All HTTP requests from the engine now have appropriate `User-Agent` header.
* `bind` command has been made somewhat more clear thanks to a bit of help text and some basic completions.
* `BoundKeyEventArgs` and derivatives now have a `[DebuggerDisplay]`.
* Text cursors now have a fancy blinking animation.
* `SDL_HINT_MOUSE_FOCUS_CLICKTHROUGH` is set on the SDL2 windowing backend, so clicking on the game window to focus it will pass clicks through into the game itself, matching GLFW's behavior.
* Windows clipboard history paste now works.
* Improved multi-window UI keyboard focusing system: a single focused control is now tracked per UI root (OS window), and is saved/restored when switching between focused window. This means that you (ideally) only ever have a UI control focused on the current OS window.

### Internal

* `uitest2` is a new command that's like `uitest` but opens an OS window instead. It can also be passed an argument to open a specific tab immediately.
* Word-wrapping logic has been split off from `RichTextEntry`, into a new helper struct `WordWrap`.
* Some internal logic in `LineEdit` has been shared with `TextEdit` by moving it to a new `TextEditShared` file.
* SDL2 backend now uses `[UnmanagedCallersOnly]` instead of `GetFunctionPointerForDelegate`-style P/Invoke marshalling.
* Entity prototype reloading logic has been moved out of `PrototypeManager` and into a new `PrototypeReloadSystem`.
* Most usages of `IoCManager.` statically have been removed in favor of dependency injection.

## 0.62.1.0

### Bugfixes

* Fixed a PVS issue causing entities to be sent to clients without first sending their parents.
* Improved client-side state handling exception tolerance.

### Other

* Removed null-space map entities.

### Internal

* Added some more anchoring tests.

## 0.62.0.1

### Bugfixes

* Fixed sprites not animating when directly toggling layer visibility,
* Fixed anchored entities not being added to the anchored lookups.

## 0.62.0.0

### Breaking changes

* Removed some obsolete map event handlers.

### New features

* Added entity query struct enumerators

### Bugfixes

* Improved error tolerance during client state application.
* Added better error logs when a client deletes a predicted entity.
* Fixes command permissions not getting sent to clients.
* Fixes a broad-phase bug were entities were not properly updating their positions.

### Other

* Added the LocalizedCommands class, which automatically infer help and description loc strings from the commands name.

## 0.61.0.0

### Breaking changes

* IMap and IMapGrid have been removed. Just use the associated components directly.

### Other

* AudioSystem has been refactored.

## 0.60.0.0

### Breaking changes

* ISerializationHooks.BeforeSerialization() has been removed. Use custom type serializers instead.

### New features

* Added function to UserInterfaceSystem that returns list of BUIs that a client has open.

### Bugfixes

* Fixed various container related broadphase bugs which could result in entities getting stuck with a null-broadphase.
* Fixed client fixture state handling bug that caused the client to incorrectly disable collision.

### Other

* Misc PVS optimisations

### Internal

* Removed redundant grid-init physics logic
* Modified garbage collection for entity spawning profiling.

## 0.59.0.0

### Breaking changes

* Various transform related methods have been removed from MapGrids
* TransformSystem.SetCoordinates() arguments have changed and now allow an entity to be sent to nullspace

### Bugfixes

* Fixed an entity lookup bug that sometimes failed to return entities in StaticSundriesTrees

### Other

* The EntitySystem.Resolve<> methods have been change to protected

## 0.58.1.1

### Bugfixes

* Fixed some container shutdown errors
* Fixed LookupFlags.Static not acting as a full replacement for LookupFlags.Anchored

## 0.58.1.0

### Other

* Physics collision changed and body type changed events no longer get raised before initialisation

## 0.58.0.0

### Breaking changes

* Some TransformComponent functions have been moved to the system.
* Container insert, remove, and shutdown function arguments and functionality has changed.
* Physics entities without fixtures now automatically disable collision.

### New features

* Added command to profile entity spawning

### Bugfixes

* EntityLookup/BroadphaseComponent tracking has been overhauled, which should hopefully fix various broadphase bugs.

### Other

* Component.Owner is now marked as obsolete.

## 0.57.0.4

### Bugfixes

* Made entity deletion more resilient against exceptions. Should fix several bugs.

## 0.57.0.2 and 0.57.0.3

### Bugfixes

* Fixed more entity-lookup bugs.

## 0.57.0.1

### Bugfixes

* Fixed entity lookup bug that was causing crashes.

### 0.57.0.0

### Breaking changes

* EntityLookupComponent has been merged into BroadphaseComponent. The data that was previously stored in this tree is now stored across the 3 trees on BroadphaseComponent.

### New features

* EntityLookup has had its flags updated to reflect the merge of EntityLookupComponent and BroadphaseComponent, with the new flags reflecting each tree: Dynamic, Static, and Sundries. Dynamic and Static store physics bodies that are collidable and Sundries stores everything else (apart from grids).

### Internal

* EntityLookup and Broadphase have had their data de-duplicated, dropping the AABBs stored on the server by half. This also means MoveEvent updates will be much faster.
* PVS mover updates has had their performance improved slightly.
* Physics LinkedList nodes for contacts will no longer be re-made for every contact and will just be cleared when re-used.
* Sprite / Light dynamictree allocations on the client have been dropped by using static lambdas.
* The physics contact buffer for each FixtureProxy is now pooled.

## 0.56.1.1

### Bugfixes

* Fix PVS sometimes not sending an entity's parents.
* Fix velocity preservation on parenting changes.

## 0.56.1.0

### New features

* Update pt-BR locale with more localizations
* Separated PVS entity budget into an entity creation budget and a pvs-entry budget.

### Bugfixes

* Fix VV type handler removal.
* System errors during component removal should no longer result in undeletable entities.

### Other

* The ordering of component removals and shutdowns during entity deltion has changed (see #3355).
* Improved Box2Serializer
* Removed uses IEnumerables from EntityLookupSystem.
* Optimized client entity spawning by 15%.
* Modified how the rendering tree handles entity movement.
* Improved grid enumeration allocs.
* Fixed a bunch of build warnings (see #3329 and #3289 for details)

## 0.56.0.2

### Bugfixes

* Rename \_lib.ftl to \_engine_lib.ftl to avoid overwriting

## 0.56.0.1

### Bugfixes

* Fix instantiation of data records containing value types

## 0.56.0.0

### Breaking changes

* `CastShadows` moved to `SharedPointLightComponent` from clientside, now networked

### New features

* New type handler helpers added to V^3
* Added pt-BR locale

### Bugfixes

* Fixed audio fallback coords

### Other

* Improved PVS performance by using `for` over `forEach`
* Improved Vec2 inverse allocations

## 0.55.5.0

### New features

* Added a method to pass in physics transforms for getting nearest point.

### Bugfixes

* Prevent singular sprite matrices.
* Fix obsolete warnings in tests.

### Other

* Significantly reduce physics contact allocations.

## 0.55.4.1

### Breaking changes

* Removed `SI`, `SIoC`, `I`, `IoC`, `SE` and `CE` VV command prefixes.
  * `SI`, `SIoC`, `I` and `IoC` are replaced by VV paths under `/ioc/` and `/c/ioc/`.
  * `SE` and `CE` are replaced by VV paths under `/system/` and `/c/system`.

### New features

* Added CVars to control Lidgren's <abbr title="Maximum Transmission Unit">MTU</abbr> parameters:
  * `net.mtu`
  * `net.mtu_expand`
  * `net.mtu_expand_frequency`
  * `net.mtu_expand_fail_attempts`
* Added a whole load of features to ViewVariables.
  * Added VV Paths, which allow you to refer to an object by a path, e.g. `/entity/1234/Transform/WorldPosition`
  * Added VV Domains, which allow you to add "handlers" for the top-most VV Path segment, e.g. `/entity` is a domain and so is `/player`...
  * Added VV Type Handlers, which allow you to add "custom paths" under specific types, even dynamically!
  * Added VV Path networking, which allows you to read/write/invoke paths remotely, both from server to client and from client to server.
  * Added `vvread`, `vvwrite` and `vvinvoke` commands, which allow you to read, write and invoke VV paths.
  * Added autocompletion to all VV commands.
  * Please note that the VV GUI still remains the same. It will be updated to use these new features in the future.

### Other

* Changed Lidgren to be compiled against `net6.0`. This unlocks `Half` read/write methods.
* Lidgren has been updated to [0.2.2](https://github.com/space-wizards/SpaceWizards.Lidgren.Network/blob/v0.2.2/RELEASE-NOTES.md). Not all the changes since 0.1.0 are new here, since this is the first version where we're properly tracking this in release notes.
* Robust.Client now uses our own [NFluidsynth](https://github.com/space-wizards/SpaceWizards.NFluidsynth) [nuget package](https://www.nuget.org/packages/SpaceWizards.NFluidsynth).

### Internal

* Renamed Lidgren's assembly to `SpaceWizards.Lidgren.Network`.
* Rogue `obj/` folders inside Lidgren no longer break the build.
* Renamed NFluidsynth's assembly to `SpaceWizards.NFluidsynth`<|MERGE_RESOLUTION|>--- conflicted
+++ resolved
@@ -43,17 +43,11 @@
 
 ### Bugfixes
 
-<<<<<<< HEAD
 * Fixed equality checks for `MarkupNode` not properly handling attributes.
 * Fixed `MarkupNode` not having a `GetHashCode()` implementation.
 * Fixed a PVS error that could occur when trying to delete the first entity that gets created in a round.
-=======
 * Fixed the "to" and "take" toolshed commands not working as intended.
-<<<<<<< HEAD
 * Rich text controls within an `OutputPanel` control will now become invisible when they are out of view.
-=======
->>>>>>> f5c1d870f904ca1a5d67ae6db20c17e181a26df9
->>>>>>> f81e30a0
 
 ### Other
 
