--- conflicted
+++ resolved
@@ -1892,7 +1892,30 @@
         public static readonly CVarDef<int> ToolshedNearbyEntitiesLimit =
             CVarDef.Create("toolshed.nearby_entities_limit", 5, CVar.SERVER | CVar.REPLICATED);
 
-<<<<<<< HEAD
+        /// <summary>
+        ///     The max amount of prototype ids that can be sent to the client when autocompleting prototype ids.
+        /// </summary>
+        public static readonly CVarDef<int> ToolshedPrototypesAutocompleteLimit =
+            CVarDef.Create("toolshed.prototype_autocomplete_limit", 256, CVar.SERVER | CVar.REPLICATED);
+
+        /*
+         * Localization
+         */
+
+        public static readonly CVarDef<string> LocCultureName =
+            CVarDef.Create("loc.culture_name", "en-US", CVar.ARCHIVE);
+
+        /*
+         * UI
+         */
+
+        /// <summary>
+        ///     The file XamlHotReloadManager looks for when locating the root of the project.
+        ///     By default, this is Space Station 14's sln, but it can be any file at the same root level.
+        /// </summary>
+        public static readonly CVarDef<string> XamlHotReloadMarkerName =
+            CVarDef.Create("ui.xaml_hot_reload_marker_name", "SpaceStation14.sln", CVar.CLIENTONLY);
+
         /*
          * FONT
          */
@@ -1902,30 +1925,5 @@
         /// </summary>
         public static readonly CVarDef<bool> FontWindowsDownloadable =
             CVarDef.Create("font.windows_downloadable", false, CVar.CLIENTONLY | CVar.ARCHIVE);
-=======
-        /// <summary>
-        ///     The max amount of prototype ids that can be sent to the client when autocompleting prototype ids.
-        /// </summary>
-        public static readonly CVarDef<int> ToolshedPrototypesAutocompleteLimit =
-            CVarDef.Create("toolshed.prototype_autocomplete_limit", 256, CVar.SERVER | CVar.REPLICATED);
-
-        /*
-         * Localization
-         */
-
-        public static readonly CVarDef<string> LocCultureName =
-            CVarDef.Create("loc.culture_name", "en-US", CVar.ARCHIVE);
-
-        /*
-         * UI
-         */
-
-        /// <summary>
-        ///     The file XamlHotReloadManager looks for when locating the root of the project.
-        ///     By default, this is Space Station 14's sln, but it can be any file at the same root level.
-        /// </summary>
-        public static readonly CVarDef<string> XamlHotReloadMarkerName =
-            CVarDef.Create("ui.xaml_hot_reload_marker_name", "SpaceStation14.sln", CVar.CLIENTONLY);
->>>>>>> 665294be
     }
 }