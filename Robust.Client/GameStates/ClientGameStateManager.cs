--- conflicted
+++ resolved
@@ -5,8 +5,6 @@
 using System.Diagnostics.CodeAnalysis;
 using System.Linq;
 using System.Runtime.InteropServices;
-using Arch.Core;
-using Collections.Pooled;
 using JetBrains.Annotations;
 using Microsoft.Extensions.ObjectPool;
 using Robust.Client.GameObjects;
@@ -30,9 +28,7 @@
 using Robust.Shared.Profiling;
 using Robust.Shared.Replays;
 using Robust.Shared.Timing;
-using Robust.Shared.Toolshed.TypeParsers;
 using Robust.Shared.Utility;
-using ComponentType = Arch.Core.Utils.ComponentType;
 
 namespace Robust.Client.GameStates
 {
@@ -73,9 +69,6 @@
             EntityState? CurState,
             EntityState? NextState,
             HashSet<Type>? PendingReapply);
-
-        private readonly List<NetEntity> _created = new();
-        private readonly List<NetEntity> _detached = new();
 
         private readonly ObjectPool<Dictionary<ushort, IComponentState?>> _compDataPool =
             new DefaultObjectPool<Dictionary<ushort, IComponentState?>>(new DictPolicy<ushort, IComponentState?>(), 256);
@@ -568,15 +561,8 @@
             PredictionNeedsResetting = false;
             var countReset = 0;
             var system = _entitySystemManager.GetEntitySystem<ClientDirtySystem>();
-<<<<<<< HEAD
-            var metaQuery = _entityManager.GetEntityQuery<MetaDataComponent>();
-            using var toRemove = new PooledList<IComponent>();
-            using var toAdd = new PooledList<ushort>();
-            using var toAddStates = new PooledList<IComponentState?>();
-=======
             var metaQuery = _entities.GetEntityQuery<MetaDataComponent>();
             RemQueue<IComponent> toRemove = new();
->>>>>>> 543088ea
 
             foreach (var entity in system.DirtyEntities)
             {
@@ -644,17 +630,12 @@
                     _resettingPredictedEntities = false;
                 }
 
-                if (toRemove.Count > 0)
-                {
-                    // Remove predicted component additions
-                    // TODO: 1 archetype change.
-                    foreach (var comp in toRemove)
-                    {
-                        _entities.RemoveComponent(entity, comp, meta);
-                    }
-
-                    toRemove.Clear();
-                }
+                // Remove predicted component additions
+                foreach (var comp in toRemove)
+                {
+                    _entities.RemoveComponent(entity, comp);
+                }
+                toRemove.Clear();
 
                 // Re-add predicted removals
                 if (system.RemovedComponents.TryGetValue(entity, out var netIds))
@@ -667,37 +648,19 @@
                         if (!last.TryGetValue(netId, out var state))
                             continue;
 
-<<<<<<< HEAD
-                        toAdd.Add(netId);
-                        toAddStates.Add(state);
-                    }
-=======
                         var comp = _entities.AddComponent(entity, netId, meta);
 
                         if (_sawmill.Level <= LogLevel.Debug)
                             _sawmill.Debug($"  A component was removed: {comp.GetType()}");
->>>>>>> 543088ea
-
-                    if (toAdd.Count > 0)
-                    {
-                        // TODO: Reduce archetype changes
-                        for (var i = 0; i < toAdd.Count; i++)
+
+                        if (state != null)
                         {
-                            var netId = toAdd[i];
-                            var state = toAddStates[i];
-                            var comp = _entityManager.AddComponent(entity, netId, meta);
-
-                            if (state != null)
-                            {
-                                var stateEv = new ComponentHandleState(state, null);
-                                _entities.EventBus.RaiseComponentEvent(entity, comp, ref stateEv);
-                            }
-
-                            comp.ClearCreationTick(); // don't undo the re-adding.
-                            comp.LastModifiedTick = _timing.LastRealTick;
+                            var stateEv = new ComponentHandleState(state, null);
+                            _entities.EventBus.RaiseComponentEvent(entity, comp, ref stateEv);
                         }
 
-                        toAdd.Clear();
+                        comp.ClearCreationTick(); // don't undo the re-adding.
+                        comp.LastModifiedTick = _timing.LastRealTick;
                     }
                 }
 
@@ -815,11 +778,6 @@
 
             var enteringPvs = 0;
             _toApply.Clear();
-<<<<<<< HEAD
-            _toCreate.Clear();
-            _detached.Clear();
-=======
->>>>>>> 543088ea
             _created.Clear();
             _pendingReapplyNetStates.Clear();
             var curSpan = curState.EntityStates.Span;
@@ -838,38 +796,8 @@
                         continue;
                     }
 
-<<<<<<< HEAD
-                    count++;
-                    var metaState = (MetaDataComponentState?)es.ComponentChanges.Value?.FirstOrDefault(c => c.NetID == _metaCompNetId).State;
-                    if (metaState == null)
-                        throw new MissingMetadataException(es.NetEntity);
-
-                    var uid = _entities.CreateEntity(metaState.PrototypeId, out var newMeta);
-                    _toCreate.Add(es.NetEntity, es);
-                    _created.Add(es.NetEntity);
-                    _toApply.Add(uid, (es.NetEntity, newMeta, false, GameTick.Zero, es, null));
-
-                    // Client creates a client-side net entity for the newly created entity.
-                    // We need to clear this mapping before assigning the real net id.
-                    // TODO NetEntity Jank: prevent the client from creating this in the first place.
-                    _entityManager.ClearNetEntity(newMeta.NetEntity);
-
-                    _entityManager.SetNetEntity(uid, es.NetEntity, newMeta);
-                    newMeta.LastStateApplied = curState.ToSequence;
-
-                    // Check if there's any component states awaiting this entity.
-                    if (_entityManager.PendingNetEntityStates.Remove(es.NetEntity, out var value))
-                    {
-                        foreach (var (type, owner) in value)
-                        {
-                            var pending = _pendingReapplyNetStates.GetOrNew(owner);
-                            pending.Add(type);
-                        }
-                    }
-=======
                     created++;
                     CreateNewEntity(es, curState.ToSequence);
->>>>>>> 543088ea
                 }
 
                 _prof.WriteValue("Count", ProfData.Int32(created));
@@ -910,11 +838,7 @@
             // Detach entities to null space
             var containerSys = _entitySystemManager.GetEntitySystem<ContainerSystem>();
             var lookupSys = _entitySystemManager.GetEntitySystem<EntityLookupSystem>();
-<<<<<<< HEAD
-            ProcessPvsDeparture(_detached, curState.ToSequence, metas, xforms, xformSys, containerSys, lookupSys);
-=======
             ProcessPvsDeparture(curState.ToSequence, metas, xforms, xformSys, containerSys, lookupSys);
->>>>>>> 543088ea
 
             // Check next state (AFTER having created new entities introduced in curstate)
             if (nextState != null)
@@ -1022,8 +946,6 @@
 
             _prof.WriteValue("State Size", ProfData.Int32(curSpan.Length));
             _prof.WriteValue("Entered PVS", ProfData.Int32(enteringPvs));
-<<<<<<< HEAD
-=======
         }
 
         private void ApplyEntState(in StateData data, GameTick toTick)
@@ -1174,7 +1096,6 @@
             }
 
             return _entities.TransformQuery.GetComponent(uid).ParentUid;
->>>>>>> 543088ea
         }
 
         /// <inheritdoc />
@@ -1206,7 +1127,7 @@
             var metas = _entities.GetEntityQuery<MetaDataComponent>();
             var xformSys = _entitySystemManager.GetEntitySystem<SharedTransformSystem>();
 
-            using var toDelete = new PooledList<EntityUid>();
+            _toDelete.Clear();
 
             // Client side entities won't need the transform, but that should always be a tiny minority of entities
             var metaQuery = _entities.AllEntityQueryEnumerator<MetaDataComponent, TransformComponent>();
@@ -1217,7 +1138,7 @@
                 if (metadata.NetEntity.IsClientSide())
                 {
                     if (deleteClientEntities)
-                        toDelete.Add(ent);
+                        _toDelete.Add(ent);
 
                     continue;
                 }
@@ -1243,14 +1164,14 @@
                         && !deleteClientEntities // don't add duplicates
                         && _entities.IsClientSide(child))
                     {
-                        toDelete.Add(child);
+                        _toDelete.Add(child);
                     }
                 }
 
-                toDelete.Add(ent);
-            }
-
-            foreach (var ent in toDelete)
+                _toDelete.Add(ent);
+            }
+
+            foreach (var ent in _toDelete)
             {
                 _entities.DeleteEntity(ent);
             }
@@ -1312,10 +1233,6 @@
         }
 
         private void ProcessPvsDeparture(
-<<<<<<< HEAD
-            IList<NetEntity> detached,
-=======
->>>>>>> 543088ea
             GameTick toTick,
             EntityQuery<MetaDataComponent> metas,
             EntityQuery<TransformComponent> xforms,
@@ -1323,12 +1240,7 @@
             ContainerSystem containerSys,
             EntityLookupSystem lookupSys)
         {
-<<<<<<< HEAD
-            using var toDetach = new PooledList<(GameTick Tick, List<NetEntity> Entities)>();
-            _processor.GetEntitiesToDetach(toDetach, toTick, _pvsDetachBudget);
-=======
             var toDetach = _processor.GetEntitiesToDetach(toTick, _pvsDetachBudget);
->>>>>>> 543088ea
 
             if (toDetach.Count == 0)
                 return;
@@ -1345,11 +1257,7 @@
                 Detach(tick, toTick, ents, metas, xforms, xformSys, containerSys, lookupSys);
             }
 
-<<<<<<< HEAD
-            _prof.WriteValue("Count", ProfData.Int32(detached.Count));
-=======
             _prof.WriteValue("Count", ProfData.Int32(_detached.Count));
->>>>>>> 543088ea
         }
 
         private void Detach(GameTick maxTick,
@@ -1359,12 +1267,7 @@
             EntityQuery<TransformComponent> xforms,
             SharedTransformSystem xformSys,
             ContainerSystem containerSys,
-<<<<<<< HEAD
-            EntityLookupSystem lookupSys,
-            IList<NetEntity>? detached = null)
-=======
             EntityLookupSystem lookupSys)
->>>>>>> 543088ea
         {
             foreach (var netEntity in entities)
             {
@@ -1420,39 +1323,20 @@
             // First remove any deleted components
             if (data.CurState?.NetComponents is {} netComps)
             {
-                using var toRemove = new PooledList<IComponent>();
-                using var compTypes = new PooledList<ComponentType>();
+                _toRemove.Clear();
 
                 foreach (var (id, comp) in data.Meta.NetComponents)
                 {
                     DebugTools.Assert(comp.NetSyncEnabled);
 
-<<<<<<< HEAD
-                    if (!curState.NetComponents.Contains(id))
-                    {
-                    	toRemove.Add(comp);
-                    	compTypes.Add(comp.GetType());
-                    }
-=======
                     if (!netComps.Contains(id))
                         _toRemove.Add(comp);
->>>>>>> 543088ea
-                }
-
-                if (toRemove.Count > 0)
-                {
-<<<<<<< HEAD
-                    foreach (var comp in toRemove)
-                    {
-                        _entityManager.RemoveComponentInternal(uid, comp, terminating: false, archetypeChange: false, meta);
-                    }
-=======
+                }
+
+                foreach (var comp in _toRemove)
+                {
                     _entities.RemoveComponent(data.Uid, comp, data.Meta);
->>>>>>> 543088ea
-                }
-
-                if (compTypes.Count > 0)
-                    _entityManager.RemoveComponentRange(uid, compTypes);
+                }
             }
 
             if (data.EnteringPvs)
@@ -1467,11 +1351,7 @@
                     if (!data.Meta.NetComponents.TryGetValue(id, out var comp))
                     {
                         comp = _compFactory.GetComponent(id);
-<<<<<<< HEAD
-                        _entityManager.AddComponent(uid, comp, metadata: meta);
-=======
                         _entities.AddComponent(data.Uid, comp, true, metadata: data.Meta);
->>>>>>> 543088ea
                     }
 
                     _compStateWork[id] = (comp, state, null);
@@ -1479,57 +1359,17 @@
             }
             else if (data.CurState != null)
             {
-<<<<<<< HEAD
-                using var addedComps = new PooledList<IComponent>();
-                using var addedCompTypes = new PooledList<ComponentType>();
-                using var addedRegistrations = new PooledList<ComponentRegistration>();
-
-                foreach (var compChange in curState.ComponentChanges.Span)
-=======
                 foreach (var compChange in data.CurState.ComponentChanges.Span)
->>>>>>> 543088ea
                 {
                     if (!data.Meta.NetComponents.TryGetValue(compChange.NetID, out var comp))
                     {
-<<<<<<< HEAD
-                        var registration = _compFactory.GetRegistration(compChange.NetID);
-                        addedRegistrations.Add(registration);
-                        comp = _compFactory.GetComponent(registration);
-                        comp.Owner = uid;
-                        addedComps.Add(comp);
-                        addedCompTypes.Add(registration.Type);
-=======
                         comp = _compFactory.GetComponent(compChange.NetID);
                         _entities.AddComponent(data.Uid, comp, true, metadata: data.Meta);
->>>>>>> 543088ea
                     }
                     else if (compChange.LastModifiedTick <= data.LastApplied && data.LastApplied != GameTick.Zero)
                         continue;
 
                     _compStateWork[compChange.NetID] = (comp, compChange.State, null);
-                }
-
-                // To avoid shuffling the archetype we'll set the component range up-front.
-                if (addedComps.Count > 0)
-                {
-                    // TODO: This fucking sucks but
-                    // - Frequent archetype changes PER COMPONENT sucks
-                    // - the components will be null in event handlers until it's done.
-                    _entityManager.AddComponentRange(uid, addedCompTypes);
-
-                    for (var i = 0; i < addedComps.Count; i++)
-                    {
-                        var component = addedComps[i];
-                        var reg = addedRegistrations[i];
-                        _entityManager.AddComponentInternalOnly(uid, component, reg, meta);
-                    }
-
-                    for (var i = 0; i < addedComps.Count; i++)
-                    {
-                        var component = addedComps[i];
-                        var reg = addedRegistrations[i];
-                        _entityManager.AddComponentEvents(uid, component, reg, false, meta);
-                    }
                 }
             }
 
@@ -1609,7 +1449,7 @@
                 return false;
             }
 
-            if (!EntityUid.TryParse(args[0], "-1", out uid))
+            if (!EntityUid.TryParse(args[0], out uid))
             {
                 shell.WriteError(Loc.GetString("cmd-parse-failure-uid", ("arg", args[0])));
                 meta = null;
@@ -1741,11 +1581,7 @@
                 if (!meta.NetComponents.TryGetValue(id, out var comp))
                 {
                     comp = _compFactory.GetComponent(id);
-<<<<<<< HEAD
-                    _entityManager.AddComponent(uid, comp, meta);
-=======
                     _entities.AddComponent(uid, comp, true, meta);
->>>>>>> 543088ea
                 }
 
                 if (state == null)
@@ -1755,15 +1591,16 @@
                 _entities.EventBus.RaiseComponentEvent(uid, comp, ref handleState);
             }
 
-            using var toRemove = new PooledList<IComponent>();
+            // ensure we don't have any extra components
+            _toRemove.Clear();
 
             foreach (var (id, comp) in meta.NetComponents)
             {
                 if (comp.NetSyncEnabled && !lastState.ContainsKey(id))
-                    toRemove.Add(comp);
-            }
-
-            foreach (var comp in toRemove)
+                    _toRemove.Add(comp);
+            }
+
+            foreach (var comp in _toRemove)
             {
                 _entities.RemoveComponent(uid, comp);
             }
@@ -1776,10 +1613,10 @@
 
     public sealed class GameStateAppliedArgs : EventArgs
     {
-        public readonly GameState AppliedState;
-        public readonly IReadOnlyList<NetEntity> Detached;
-
-        public GameStateAppliedArgs(GameState appliedState, IReadOnlyList<NetEntity> detached)
+        public GameState AppliedState { get; }
+        public readonly List<NetEntity> Detached;
+
+        public GameStateAppliedArgs(GameState appliedState, List<NetEntity> detached)
         {
             AppliedState = appliedState;
             Detached = detached;
