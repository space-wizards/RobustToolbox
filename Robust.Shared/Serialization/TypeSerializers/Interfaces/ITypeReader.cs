﻿using Robust.Shared.IoC;
using Robust.Shared.Serialization.Manager;
using Robust.Shared.Serialization.Markdown;

namespace Robust.Shared.Serialization.TypeSerializers.Interfaces
{
    public interface ITypeReader<TType, TNode> : ITypeValidator<TType, TNode> where TNode : DataNode
    {
<<<<<<< HEAD
        TType Read(ISerializationManager serializationManager,
=======
        DeserializationResult Read(ISerializationManager serializationManager,
>>>>>>> 5a066325
            TNode node,
            IDependencyCollection dependencies,
            bool skipHook,
            ISerializationContext? context = null, TType? value = default);
    }
}<|MERGE_RESOLUTION|>--- conflicted
+++ resolved
@@ -6,11 +6,7 @@
 {
     public interface ITypeReader<TType, TNode> : ITypeValidator<TType, TNode> where TNode : DataNode
     {
-<<<<<<< HEAD
         TType Read(ISerializationManager serializationManager,
-=======
-        DeserializationResult Read(ISerializationManager serializationManager,
->>>>>>> 5a066325
             TNode node,
             IDependencyCollection dependencies,
             bool skipHook,
