--- conflicted
+++ resolved
@@ -197,12 +197,8 @@
             {
                 var fixture = proxy.Fixture;
 
-<<<<<<< HEAD
-                if (!_broadphases.Contains(fixture.Body.Owner.Uid) || prediction && !fixture.Body.Predict) continue;
-=======
                 //  || prediction && !fixture.Body.Predict
                 if (!_broadphases.Contains(fixture.Body.Owner.Uid)) continue;
->>>>>>> 7a51c225
 
                 var broadphase = fixture.Body.Broadphase!;
                 var broadphaseXForm = _broadphaseTransforms[broadphase];
@@ -256,13 +252,8 @@
             // TODO: Could store fixtures by broadphase for more perf?
             foreach (var (proxy, worldAABB) in moveBuffer)
             {
-<<<<<<< HEAD
-                if (prediction && !proxy.Fixture.Body.Predict) continue;
-
                 var proxyBody = proxy.Fixture.Body;
-=======
-                // if (prediction && !proxy.Fixture.Body.Predict) continue;
->>>>>>> 7a51c225
+                // if (prediction && !proxyBody.Predict) continue;
 
                 // Get every broadphase we may be intersecting.
                 foreach (var (broadphase, broadphaseXForm) in _broadphaseTransforms)
@@ -286,14 +277,7 @@
                     }
                     else
                     {
-<<<<<<< HEAD
-                        // We're intersecting another broadphase so need to get our AABB in their terms.
-                        aabb = proxy.AABB
-                            .Translated(_broadphaseTransforms[proxyBroad].Position)
-                            .Translated(-broadphaseXForm.Position);
-=======
                         aabb = broadphase.Owner.Transform.InvWorldMatrix.TransformBox(worldAABB);
->>>>>>> 7a51c225
                     }
 
                     foreach (var other in broadphase.Tree.QueryAabb(_queryBuffer, aabb))
@@ -937,259 +921,7 @@
         {
             return GetBroadphases(mapId, new Box2(worldPos, worldPos));
         }
-
-<<<<<<< HEAD
-=======
-        /// <summary>
-        /// Checks to see if the specified collision rectangle collides with any of the physBodies under management.
-        /// Also fires the OnCollide event of the first managed physBody to intersect with the collider.
-        /// </summary>
-        /// <param name="collider">Collision rectangle to check</param>
-        /// <param name="mapId">Map to check on</param>
-        /// <param name="approximate"></param>
-        /// <returns>true if collides, false if not</returns>
-        public bool TryCollideRect(Box2 collider, MapId mapId, bool approximate = true)
-        {
-            var state = (collider, mapId, found: false);
-
-            foreach (var broadphase in GetBroadphases(mapId, collider))
-            {
-                // TODO: Is rotation a problem here?
-                var gridCollider = broadphase.Owner.Transform.InvWorldMatrix.TransformBox(collider);
-
-                broadphase.Tree.QueryAabb(ref state, (ref (Box2 collider, MapId map, bool found) state, in FixtureProxy proxy) =>
-                {
-                    if (proxy.Fixture.CollisionLayer == 0x0)
-                        return true;
-
-                    if (proxy.AABB.Intersects(gridCollider))
-                    {
-                        state.found = true;
-                        return false;
-                    }
-                    return true;
-                }, gridCollider, approximate);
-            }
-
-            return state.found;
-        }
-
-        public IEnumerable<PhysicsComponent> GetCollidingEntities(PhysicsComponent body, Vector2 offset, bool approximate = true)
-        {
-            var broadphase = body.Broadphase;
-            if (broadphase == null)
-            {
-                return Array.Empty<PhysicsComponent>();
-            }
-
-            var entities = new List<PhysicsComponent>();
-
-            var state = (body, entities);
-
-            foreach (var fixture in body._fixtures)
-            {
-                foreach (var proxy in fixture.Proxies)
-                {
-                    broadphase.Tree.QueryAabb(ref state,
-                        (ref (PhysicsComponent body, List<PhysicsComponent> entities) state,
-                            in FixtureProxy other) =>
-                        {
-                            if (other.Fixture.Body.Deleted || other.Fixture.Body == body) return true;
-                            if ((proxy.Fixture.CollisionMask & other.Fixture.CollisionLayer) == 0x0) return true;
-                            if (!body.ShouldCollide(other.Fixture.Body)) return true;
-
-                            state.entities.Add(other.Fixture.Body);
-                            return true;
-                        }, proxy.AABB, approximate);
-                }
-            }
-
-            return entities;
-        }
-
-        /// <summary>
-        /// Get all entities colliding with a certain body.
-        /// </summary>
-        public IEnumerable<PhysicsComponent> GetCollidingEntities(MapId mapId, in Box2 worldAABB)
-        {
-            if (mapId == MapId.Nullspace) return Array.Empty<PhysicsComponent>();
-
-            var bodies = new HashSet<PhysicsComponent>();
-
-            foreach (var broadphase in GetBroadphases(mapId, worldAABB))
-            {
-                var gridAABB = broadphase.Owner.Transform.InvWorldMatrix.TransformBox(worldAABB);
-
-                foreach (var proxy in broadphase.Tree.QueryAabb(gridAABB, false))
-                {
-                    bodies.Add(proxy.Fixture.Body);
-                }
-            }
-
-            return bodies;
-        }
-
-        /// <summary>
-        /// Get all entities colliding with a certain body.
-        /// </summary>
-        public IEnumerable<PhysicsComponent> GetCollidingEntities(MapId mapId, in Box2Rotated worldBounds)
-        {
-            if (mapId == MapId.Nullspace) return Array.Empty<PhysicsComponent>();
-
-            var bodies = new HashSet<PhysicsComponent>();
-
-            foreach (var broadphase in GetBroadphases(mapId, worldBounds.CalcBoundingBox()))
-            {
-                var gridAABB = broadphase.Owner.Transform.InvWorldMatrix.TransformBox(worldBounds);
-
-                foreach (var proxy in broadphase.Tree.QueryAabb(gridAABB, false))
-                {
-                    bodies.Add(proxy.Fixture.Body);
-                }
-            }
-
-            return bodies;
-        }
-
-        // TODO: This will get every body but we don't need to do that
-        /// <summary>
-        ///     Checks whether a body is colliding
-        /// </summary>
-        /// <param name="body"></param>
-        /// <param name="offset"></param>
-        /// <returns></returns>
-        public bool IsColliding(PhysicsComponent body, Vector2 offset, bool approximate)
-        {
-            return GetCollidingEntities(body, offset, approximate).Any();
-        }
-        #endregion
-
-        #region RayCast
-        /// <summary>
-        ///     Casts a ray in the world, returning the first entity it hits (or all entities it hits, if so specified)
-        /// </summary>
-        /// <param name="mapId"></param>
-        /// <param name="ray">Ray to cast in the world.</param>
-        /// <param name="maxLength">Maximum length of the ray in meters.</param>
-        /// <param name="predicate">A predicate to check whether to ignore an entity or not. If it returns true, it will be ignored.</param>
-        /// <param name="returnOnFirstHit">If true, will only include the first hit entity in results. Otherwise, returns all of them.</param>
-        /// <returns>A result object describing the hit, if any.</returns>
-        public IEnumerable<RayCastResults> IntersectRayWithPredicate(MapId mapId, CollisionRay ray,
-            float maxLength = 50F,
-            Func<IEntity, bool>? predicate = null, bool returnOnFirstHit = true)
-        {
-            List<RayCastResults> results = new();
-            var endPoint = ray.Position + ray.Direction.Normalized * maxLength;
-            var rayBox = new Box2(Vector2.ComponentMin(ray.Position, endPoint),
-                Vector2.ComponentMax(ray.Position, endPoint));
-
-            foreach (var broadphase in GetBroadphases(mapId, rayBox))
-            {
-                var invMatrix = broadphase.Owner.Transform.InvWorldMatrix;
-
-                var position = invMatrix.Transform(ray.Position);
-                var gridRot = new Angle(-broadphase.Owner.Transform.WorldRotation.Theta);
-                var direction = gridRot.RotateVec(ray.Direction);
-
-                var gridRay = new CollisionRay(position, direction, ray.CollisionMask);
-
-                broadphase.Tree.QueryRay((in FixtureProxy proxy, in Vector2 point, float distFromOrigin) =>
-                {
-                    if (returnOnFirstHit && results.Count > 0) return true;
-
-                    if (distFromOrigin > maxLength)
-                        return true;
-
-                    if ((proxy.Fixture.CollisionLayer & ray.CollisionMask) == 0x0)
-                    {
-                        return true;
-                    }
-
-                    if (predicate?.Invoke(proxy.Fixture.Body.Owner) == true)
-                    {
-                        return true;
-                    }
-
-                    // TODO: Shape raycast here
-
-                    // Need to convert it back to world-space.
-                    var result = new RayCastResults(distFromOrigin, point + position, proxy.Fixture.Body.Owner);
-                    results.Add(result);
-                    EntityManager.EventBus.QueueEvent(EventSource.Local,
-                        new DebugDrawRayMessage(
-                            new DebugRayData(ray, maxLength, result)));
-                    return true;
-                }, gridRay);
-            }
-
-            if (results.Count == 0)
-            {
-                EntityManager.EventBus.QueueEvent(EventSource.Local,
-                    new DebugDrawRayMessage(
-                        new DebugRayData(ray, maxLength, null)));
-            }
-
-            results.Sort((a, b) => a.Distance.CompareTo(b.Distance));
-            return results;
-        }
-
-        /// <summary>
-        ///     Casts a ray in the world and returns the first entity it hits, or a list of all entities it hits.
-        /// </summary>
-        /// <param name="mapId"></param>
-        /// <param name="ray">Ray to cast in the world.</param>
-        /// <param name="maxLength">Maximum length of the ray in meters.</param>
-        /// <param name="ignoredEnt">A single entity that can be ignored by the RayCast. Useful if the ray starts inside the body of an entity.</param>
-        /// <param name="returnOnFirstHit">If false, will return a list of everything it hits, otherwise will just return a list of the first entity hit</param>
-        /// <returns>An enumerable of either the first entity hit or everything hit</returns>
-        public IEnumerable<RayCastResults> IntersectRay(MapId mapId, CollisionRay ray, float maxLength = 50, IEntity? ignoredEnt = null, bool returnOnFirstHit = true)
-            => IntersectRayWithPredicate(mapId, ray, maxLength, entity => entity == ignoredEnt, returnOnFirstHit);
-
-        /// <summary>
-        ///     Casts a ray in the world and returns the distance the ray traveled while colliding with entities
-        /// </summary>
-        /// <param name="mapId"></param>
-        /// <param name="ray">Ray to cast in the world.</param>
-        /// <param name="maxLength">Maximum length of the ray in meters.</param>
-        /// <param name="ignoredEnt">A single entity that can be ignored by the RayCast. Useful if the ray starts inside the body of an entity.</param>
-        /// <returns>The distance the ray traveled while colliding with entities</returns>
-        public float IntersectRayPenetration(MapId mapId, CollisionRay ray, float maxLength, IEntity? ignoredEnt = null)
-        {
-            var penetration = 0f;
-            var endPoint = ray.Position + ray.Direction.Normalized * maxLength;
-            var rayBox = new Box2(Vector2.ComponentMin(ray.Position, endPoint),
-                Vector2.ComponentMax(ray.Position, endPoint));
-
-            foreach (var broadphase in GetBroadphases(mapId, rayBox))
-            {
-                var offset = broadphase.Owner.Transform.WorldPosition;
-
-                var gridRay = new CollisionRay(ray.Position - offset, ray.Direction, ray.CollisionMask);
-                // TODO: Probably need rotation when we get rotatable grids
-
-                broadphase.Tree.QueryRay((in FixtureProxy proxy, in Vector2 point, float distFromOrigin) =>
-                {
-                    if (distFromOrigin > maxLength || proxy.Fixture.Body.Owner == ignoredEnt) return true;
-
-                    if ((proxy.Fixture.CollisionLayer & ray.CollisionMask) == 0x0)
-                    {
-                        return true;
-                    }
-
-                    if (new Ray(point + ray.Direction * proxy.AABB.Size.Length * 2, -ray.Direction).Intersects(
-                        proxy.AABB, out _, out var exitPoint))
-                    {
-                        penetration += (point - exitPoint).Length;
-                    }
-                    return true;
-                }, gridRay);
-            }
-
-            return penetration;
-        }
-        #endregion
-
->>>>>>> 7a51c225
+        
         private sealed class InvalidBroadphaseException : Exception
         {
             public InvalidBroadphaseException() {}
