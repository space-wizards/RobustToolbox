--- conflicted
+++ resolved
@@ -23,13 +23,8 @@
 
     /// <inheritdoc cref="IMapGridComponent"/>
     [ComponentReference(typeof(IMapGridComponent))]
-<<<<<<< HEAD
-    [NetworkedComponent()]
+    [NetworkedComponent]
     internal sealed class MapGridComponent : Component, IMapGridComponent
-=======
-    [NetworkedComponent]
-    internal class MapGridComponent : Component, IMapGridComponent
->>>>>>> 09e648d0
     {
         [Dependency] private readonly IMapManagerInternal _mapManager = default!;
         [Dependency] private readonly IEntityManager _entMan = default!;
