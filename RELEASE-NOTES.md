--- conflicted
+++ resolved
@@ -43,16 +43,7 @@
 
 ### Bugfixes
 
-<<<<<<< HEAD
-* Fixed equality checks for `MarkupNode` not properly handling attributes.
-* Fixed `MarkupNode` not having a `GetHashCode()` implementation.
-* Fixed a PVS error that could occur when trying to delete the first entity that gets created in a round.
-* Fixed the "to" and "take" toolshed commands not working as intended.
 * OutputPanel and RichTextLabel now remove controls associated with rich text tags when the text is updated.
-* Rich text controls within an `OutputPanel` control will now become invisible when they are out of view.
-=======
-*None yet*
->>>>>>> 4d47cfa1
 
 
 ### Other
