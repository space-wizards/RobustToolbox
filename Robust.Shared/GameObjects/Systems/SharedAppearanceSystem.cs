--- conflicted
+++ resolved
@@ -13,7 +13,6 @@
 {
     [Dependency] private readonly IGameTiming _timing = default!;
 
-<<<<<<< HEAD
     public override void Initialize()
     {
         base.Initialize();
@@ -25,15 +24,12 @@
         args.State = new AppearanceComponentState(component.AppearanceData);
     }
 
-    public virtual void MarkDirty(AppearanceComponent component) {}
-=======
     /// <summary>
     ///     Mark an appearance component as dirty, so that the appearance will get updated in the next frame update.
     /// </summary>
     /// <param name="component"></param>
     /// <param name="updateDetached">If true, the appearance will update even if the entity is currently outside of PVS range.</param>
     public virtual void MarkDirty(AppearanceComponent component, bool updateDetached = false) {}
->>>>>>> e6af084c
 
     public void SetData(EntityUid uid, Enum key, object value, AppearanceComponent? component = null)
     {
