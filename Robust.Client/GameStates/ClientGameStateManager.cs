--- conflicted
+++ resolved
@@ -469,7 +469,7 @@
 
                 countReset += 1;
 
-                var removed = system.GetRemovedComponents(curTick, entity);
+                var removed = system.GetRemovedComponents(entity);
 
                 foreach (var (netId, comp) in _entityManager.GetNetComponents(entity))
                 {
@@ -478,7 +478,7 @@
                         continue;
 
                     // Was this component added during prediction?
-                    if (comp.CreationTick > curTick)
+                    if (comp.CreationTick > _timing.LastRealTick)
                     {
                         // TODO check if this component was previously removed during prediction.
                         // If it was, we don't need to remove then re-add it, just apply the server state.
@@ -504,7 +504,6 @@
                     comp.HandleComponentState(compState, null);
                     comp.LastModifiedTick = _timing.LastRealTick;
                 }
-<<<<<<< HEAD
 
                 // Remove predicted additions
                 foreach (var comp in toRemove)
@@ -513,10 +512,13 @@
                 }
 
                 // Re-add predicted removals
-                foreach (var type in system.GetRemovedComponents(curTick, entity))
+                foreach (var type in system.GetRemovedComponents(entity))
                 {
                     if (_sawmill.Level <= LogLevel.Debug)
                         _sawmill.Debug($"  A component was removed: {type}");
+
+
+                    // ClearTicks after creating
 
                     // Sometimes predicted removal is un-done by the application of other component states. E.g. if the
                     // end of a status effect was predicted, then we will be applying a status effect while resetting
@@ -537,15 +539,14 @@
                     comp.HandleComponentState(compState, null);
 
                     // Thanks IComponent
-                    ((Component) comp).LastModifiedTick = curTick;
-                }
-
-                query.GetComponent(entity).EntityLastModifiedTick = curTick;
-=======
+                    ((Component)comp).LastModifiedTick = _timing.LastRealTick;
+                }
+
+                query.GetComponent(entity).EntityLastModifiedTick = _timing.LastRealTick;
+
                 var meta = query.GetComponent(entity);
                 DebugTools.Assert(meta.LastModifiedTick > _timing.LastRealTick || meta.LastModifiedTick == GameTick.Zero);
                 meta.EntityLastModifiedTick = _timing.LastRealTick;
->>>>>>> e9a0f9a4
             }
 
             system.Reset();
