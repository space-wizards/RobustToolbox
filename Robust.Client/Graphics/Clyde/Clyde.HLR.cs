﻿using System;
using System.Buffers;
using System.Collections.Generic;
using System.Runtime.CompilerServices;
using Robust.Client.GameObjects;
using Robust.Client.GameObjects.EntitySystems;
using Robust.Client.Graphics.ClientEye;
using Robust.Client.Graphics.Overlays;
using Robust.Client.Interfaces.Graphics;
using Robust.Client.ResourceManagement;
using Robust.Shared.GameObjects;
using Robust.Shared.Map;
using Robust.Shared.Maths;
using Robust.Shared.Physics;
using Robust.Shared.Utility;

namespace Robust.Client.Graphics.Clyde
{
    // "HLR" stands for "high level rendering" here.
    // The left side of my monitor only has so much space, OK?
    // The idea is this shouldn't contain too much GL specific stuff.
    internal partial class Clyde
    {
        public ClydeDebugLayers DebugLayers { get; set; }

        private readonly RefList<(SpriteComponent sprite, Matrix3 worldMatrix, Angle worldRotation, float yWorldPos)>
            _drawingSpriteList
                =
                new RefList<(SpriteComponent, Matrix3, Angle, float)>();

        public void Render()
        {
            CheckTransferringScreenshots();

            var size = ScreenSize;
            if (size.X == 0 || size.Y == 0 || _isMinimized)
            {
                ClearFramebuffer(Color.Black);

                // We have to keep running swapbuffers here
                // or else the user's PC will turn into a heater!!
                SwapBuffers();
                return;
            }

            // Completely flush renderer state back to 0.
            // This should make the renderer more robust
            // in case an exception got thrown during rendering of the previous frame.
            ClearRenderState();

            _debugStats.Reset();

            // Basic pre-render busywork.
            // Clear screen to black.
            ClearFramebuffer(Color.Black);

            // Update shared UBOs.
            _updateUniformConstants(_framebufferSize);

            {
                CalcScreenMatrices(ScreenSize, out var proj, out var view);
                SetProjViewFull(proj, view);
            }

            // Short path to render only the splash.
            if (_drawingSplash)
            {
                DrawSplash(_renderHandle);
                FlushRenderQueue();
                SwapBuffers();
                return;
            }

            RenderOverlays(OverlaySpace.ScreenSpaceBelowWorld);

            _mainViewport.Eye = _eyeManager.CurrentEye;
            RenderViewport(_mainViewport);

            {
                var handle = _renderHandle.DrawingHandleScreen;
                var tex = _mainViewport.RenderTarget.Texture;

                handle.DrawTexture(tex, (0, 0));
                FlushRenderQueue();
            }

            TakeScreenshot(ScreenshotType.BeforeUI);

            RenderOverlays(OverlaySpace.ScreenSpace);

            using (DebugGroup("UI"))
            {
                _userInterfaceManager.Render(_renderHandle);
                FlushRenderQueue();
            }

            TakeScreenshot(ScreenshotType.AfterUI);

            // And finally, swap those buffers!
            SwapBuffers();
        }

        private void RenderOverlays(OverlaySpace space)
        {
            using (DebugGroup($"Overlays: {space}"))
            {
                var list = new List<Overlay>();

                foreach (var overlay in _overlayManager.AllOverlays)
                {
                    if ((overlay.Space & space) != 0)
                    {
                        list.Add(overlay);
                    }
                }

                list.Sort(OverlayComparer.Instance);

                foreach (var overlay in list)
                {
                    overlay.ClydeRender(_renderHandle, space);
                }

                FlushRenderQueue();
            }
        }

        private void DrawEntitiesAndWorldOverlay(Viewport viewport, Box2 worldBounds)
        {
            if (_eyeManager.CurrentMap == MapId.Nullspace || !_mapManager.HasMapEntity(_eyeManager.CurrentMap))
            {
                return;
            }

            var screenSize = viewport.Size;

            // So we could calculate the correct size of the entities based on the contents of their sprite...
            // Or we can just assume that no entity is larger than 10x10 and get a stupid easy check.
            // TODO: Make this check more accurate.
            var widerBounds = worldBounds.Enlarged(5);

            ProcessSpriteEntities(_eyeManager.CurrentMap, widerBounds, _drawingSpriteList);

            var worldOverlays = new List<Overlay>();

            foreach (var overlay in _overlayManager.AllOverlays)
            {
                if ((overlay.Space & OverlaySpace.WorldSpace) != 0)
                {
                    worldOverlays.Add(overlay);
                }
            }

            worldOverlays.Sort(OverlayComparer.Instance);

            // We use a separate list for indexing so that the sort is faster.
            var indexList = ArrayPool<int>.Shared.Rent(_drawingSpriteList.Count);

            for (var i = 0; i < _drawingSpriteList.Count; i++)
            {
                indexList[i] = i;
            }

            var overlayIndex = 0;
            Array.Sort(indexList, 0, _drawingSpriteList.Count, new SpriteDrawingOrderComparer(_drawingSpriteList));

            for (var i = 0; i < _drawingSpriteList.Count; i++)
            {
                ref var entry = ref _drawingSpriteList[indexList[i]];
                var flushed = false;

                for (var j = overlayIndex; j < worldOverlays.Count; j++)
                {
                    var overlay = worldOverlays[j];

                    if (overlay.ZIndex <= entry.sprite.DrawDepth)
                    {
                        if (!flushed)
                        {
                            FlushRenderQueue();
                            flushed = true;
                        }

                        overlay.ClydeRender(_renderHandle, OverlaySpace.WorldSpace);
                        overlayIndex = j;
                        continue;
                    }

                    break;
                }

                Vector2i roundedPos = default;
                if (entry.sprite.PostShader != null)
                {
                    _renderHandle.UseRenderTarget(EntityPostRenderTarget);
                    _renderHandle.Clear(new Color());
                    // Calculate viewport so that the entity thinks it's drawing to the same position,
                    // which is necessary for light application,
                    // but it's ACTUALLY drawing into the center of the render target.
                    var spritePos = entry.sprite.Owner.Transform.WorldPosition;
                    var screenPos = _eyeManager.WorldToScreen(spritePos);
                    var (roundedX, roundedY) = roundedPos = (Vector2i) screenPos;
                    var flippedPos = new Vector2i(roundedX, screenSize.Y - roundedY);
                    flippedPos -= EntityPostRenderTarget.Size / 2;
                    _renderHandle.Viewport(Box2i.FromDimensions(-flippedPos, screenSize));
                }

                entry.sprite.Render(_renderHandle.DrawingHandleWorld, entry.worldMatrix, entry.worldRotation);

                if (entry.sprite.PostShader != null)
                {
                    var oldProj = _currentMatrixProj;
                    var oldView = _currentMatrixView;

                    _renderHandle.UseRenderTarget(viewport.RenderTarget);
                    _renderHandle.Viewport(Box2i.FromDimensions(Vector2i.Zero, screenSize));

                    _renderHandle.UseShader(entry.sprite.PostShader);
                    CalcScreenMatrices(viewport.Size, out var proj, out var view);
                    _renderHandle.SetProjView(proj, view);
                    _renderHandle.SetModelTransform(Matrix3.Identity);

                    var rounded = roundedPos - EntityPostRenderTarget.Size / 2;

                    var box = Box2i.FromDimensions(rounded, EntityPostRenderTarget.Size);

                    _renderHandle.DrawTextureScreen(EntityPostRenderTarget.Texture,
                        box.BottomLeft, box.BottomRight, box.TopLeft, box.TopRight,
                        Color.White, null);

                    _renderHandle.SetProjView(oldProj, oldView);
                    _renderHandle.UseShader(null);
                }
            }

            _drawingSpriteList.Clear();
            FlushRenderQueue();

            // Cleanup remainders
            foreach (var overlay in worldOverlays)
            {
                overlay.ClydeRender(_renderHandle, OverlaySpace.WorldSpace);
            }

            FlushRenderQueue();
        }

        [MethodImpl(MethodImplOptions.NoInlining)]
        private void ProcessSpriteEntities(MapId map, Box2 worldBounds,
            RefList<(SpriteComponent sprite, Matrix3 matrix, Angle worldRot, float yWorldPos)> list)
        {
            var spriteSystem = _entitySystemManager.GetEntitySystem<RenderingTreeSystem>();

            var tree = spriteSystem.GetSpriteTreeForMap(map);

            tree.QueryAabb(ref list, ((
                ref RefList<(SpriteComponent sprite, Matrix3 matrix, Angle worldRot, float yWorldPos)> state,
                in SpriteComponent value) =>
            {
                if (value.ContainerOccluded || !value.Visible)
                {
                    return true;
                }

                var entity = value.Owner;
                var transform = entity.Transform;

                ref var entry = ref state.AllocAdd();
                entry.sprite = value;
                entry.worldRot = transform.WorldRotation;
                entry.matrix = transform.WorldMatrix;
                var worldPos = entry.matrix.Transform(transform.LocalPosition);
                entry.yWorldPos = worldPos.Y;
                return true;

            }), worldBounds, approx: true);
        }

        private void DrawSplash(IRenderHandle handle)
        {
            var texture = _resourceCache.GetResource<TextureResource>("/Textures/Logo/logo.png").Texture;

            handle.DrawingHandleScreen.DrawTexture(texture, (ScreenSize - texture.Size) / 2);
        }

        private void RenderViewport(Viewport viewport)
        {
            if (viewport.Eye == null)
            {
                return;
            }

            // TODO: for the love of god all this state pushing/popping needs to be cleaned up.

            var oldTransform = _currentMatrixModel;
            var oldScissor = _currentScissorState;

            // Have to flush the render queue so that all commands finish rendering to the previous framebuffer.
            FlushRenderQueue();

            var eye = viewport.Eye;

            var oldVp = _currentViewport;
            _currentViewport = viewport;

            var state = PushRenderStateFull();

            {
                // Actual code that isn't just pushing/popping renderer state so we can return safely.

                var rt = _currentViewport.RenderTarget;
                BindRenderTargetFull(RtToLoaded(rt));
                ClearFramebuffer(default);
                SetViewportImmediate(Box2i.FromDimensions(Vector2i.Zero, rt.Size));
                _updateUniformConstants(viewport.Size);

                CalcWorldMatrices(rt.Size, eye, out var proj, out var view);
                SetProjViewFull(proj, view);

                // Calculate world-space AABB for camera, to cull off-screen things.
                var worldBounds = Box2.CenteredAround(eye.Position.Position,
                    _framebufferSize / (float) EyeManager.PixelsPerMeter * eye.Zoom);

                if (_eyeManager.CurrentMap != MapId.Nullspace)
                {
                    using (DebugGroup("Lights"))
                    {
                        DrawLightsAndFov(viewport, worldBounds, eye);
                    }

                    using (DebugGroup("Grids"))
                    {
                        _drawGrids(worldBounds);
                    }

                    // We will also render worldspace overlays here so we can do them under / above entities as necessary
                    using (DebugGroup("Entities"))
                    {
                        DrawEntitiesAndWorldOverlay(viewport, worldBounds);
                    }

<<<<<<< HEAD
                    if (_lightManager.Enabled && eye.DrawFov)
=======
                    RenderOverlays(OverlaySpace.WorldSpace);

                    if (_lightManager.Enabled && _lightManager.DrawHardFov && eye.DrawFov)
>>>>>>> 910a33da
                    {
                        ApplyFovToBuffer(viewport, eye);
                    }
                }

                _lightingReady = false;

                if (DebugLayers == ClydeDebugLayers.Fov)
                {
                    // I'm refactoring this code and I found this comment:
                    // NOTE
                    // Yes, it just says "NOTE". Thank you past me.
                    // Anyways I'm 99% sure this was about the fact that this debug layer is actually broken.
                    // Because the math is wrong.
                    // So there are distortions from incorrect projection.
                    _renderHandle.UseShader(_fovDebugShaderInstance);
                    _renderHandle.DrawingHandleScreen.SetTransform(Matrix3.Identity);
                    var pos = UIBox2.FromDimensions(ScreenSize / 2 - (200, 200), (400, 400));
                    _renderHandle.DrawingHandleScreen.DrawTextureRect(FovTexture, pos);
                }

                if (DebugLayers == ClydeDebugLayers.Light)
                {
                    _renderHandle.UseShader(null);
                    _renderHandle.DrawingHandleScreen.SetTransform(Matrix3.Identity);
                    _renderHandle.DrawingHandleScreen.DrawTextureRect(
                        viewport.WallBleedIntermediateRenderTarget2.Texture,
                        UIBox2.FromDimensions(Vector2.Zero, ScreenSize), new Color(1, 1, 1, 0.5f));
                }
            }

            PopRenderStateFull(state);
            _updateUniformConstants(oldVp?.Size ?? _framebufferSize);

            SetScissorFull(oldScissor);
            _currentMatrixModel = oldTransform;
            _currentViewport = oldVp;
        }

        private sealed class OverlayComparer : IComparer<Overlay>
        {
            public static readonly OverlayComparer Instance = new OverlayComparer();

            public int Compare(Overlay? x, Overlay? y)
            {
                var zX = x?.ZIndex ?? 0;
                var zY = y?.ZIndex ?? 0;
                return zX.CompareTo(zY);
            }
        }
    }
}<|MERGE_RESOLUTION|>--- conflicted
+++ resolved
@@ -339,13 +339,7 @@
                         DrawEntitiesAndWorldOverlay(viewport, worldBounds);
                     }
 
-<<<<<<< HEAD
-                    if (_lightManager.Enabled && eye.DrawFov)
-=======
-                    RenderOverlays(OverlaySpace.WorldSpace);
-
                     if (_lightManager.Enabled && _lightManager.DrawHardFov && eye.DrawFov)
->>>>>>> 910a33da
                     {
                         ApplyFovToBuffer(viewport, eye);
                     }
