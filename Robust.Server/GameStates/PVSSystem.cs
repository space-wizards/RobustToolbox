using System;
using System.Collections.Generic;
using System.Runtime.CompilerServices;
using Microsoft.Extensions.ObjectPool;
using NetSerializer;
using Robust.Server.GameObjects;
using Robust.Server.Player;
using Robust.Shared;
using Robust.Shared.Configuration;
using Robust.Shared.Containers;
using Robust.Shared.Enums;
using Robust.Shared.GameObjects;
using Robust.Shared.Map;
using Robust.Shared.Maths;
using Robust.Shared.Players;
using Robust.Shared.Timing;
using Robust.Shared.Utility;

namespace Robust.Server.GameStates;

internal sealed partial class PVSSystem : EntitySystem
{
    [Shared.IoC.Dependency] private readonly IMapManager _mapManager = default!;
    [Shared.IoC.Dependency] private readonly IPlayerManager _playerManager = default!;
    [Shared.IoC.Dependency] private readonly IConfigurationManager _configManager = default!;
    [Shared.IoC.Dependency] private readonly IServerGameStateManager _stateManager = default!;
    [Shared.IoC.Dependency] private readonly SharedTransformSystem _transform = default!;

    public const float ChunkSize = 8;

    /// <summary>
    /// Maximum number of pooled objects
    /// </summary>
    private const int MaxVisPoolSize = 1024;

    /// <summary>
    /// Is view culling enabled, or will we send the whole map?
    /// </summary>
    public bool CullingEnabled { get; private set; }

    /// <summary>
    /// How many new entities we can send per tick (dont wanna nuke the clients mailbox).
    /// </summary>
    private int _newEntityBudget;

    /// <summary>
    /// How many entered entities can be sent per tick.
    /// </summary>
    private int _entityBudget;

    /// <summary>
    /// Size of the side of the view bounds square.
    /// </summary>
    private float _viewSize;

    /// <summary>
    /// All <see cref="Robust.Shared.GameObjects.EntityUid"/>s a <see cref="ICommonSession"/> saw last iteration.
    /// </summary>
    private readonly Dictionary<ICommonSession, Dictionary<EntityUid, PVSEntityVisiblity>> _playerVisibleSets = new();
    /// <summary>
    /// All <see cref="Robust.Shared.GameObjects.EntityUid"/>s a <see cref="ICommonSession"/> saw along its entire connection.
    /// </summary>
    private readonly Dictionary<ICommonSession, HashSet<EntityUid>> _playerSeenSets = new();

    private PVSCollection<EntityUid> _entityPvsCollection = default!;
    public PVSCollection<EntityUid> EntityPVSCollection => _entityPvsCollection;
    private readonly List<IPVSCollection> _pvsCollections = new();

    private readonly ObjectPool<Dictionary<EntityUid, PVSEntityVisiblity>> _visSetPool
        = new DefaultObjectPool<Dictionary<EntityUid, PVSEntityVisiblity>>(
            new DictPolicy<EntityUid, PVSEntityVisiblity>(), MaxVisPoolSize);

    private readonly ObjectPool<HashSet<EntityUid>> _uidSetPool
        = new DefaultObjectPool<HashSet<EntityUid>>(new SetPolicy<EntityUid>(), MaxVisPoolSize);

    private readonly ObjectPool<Dictionary<EntityUid, MetaDataComponent>> _chunkCachePool =
        new DefaultObjectPool<Dictionary<EntityUid, MetaDataComponent>>(
            new DictPolicy<EntityUid, MetaDataComponent>(), MaxVisPoolSize);

    private readonly ObjectPool<HashSet<int>> _playerChunkPool =
        new DefaultObjectPool<HashSet<int>>(new SetPolicy<int>(), MaxVisPoolSize);

    public override void Initialize()
    {
        base.Initialize();

        _entityPvsCollection = RegisterPVSCollection<EntityUid>();
        _mapManager.MapCreated += OnMapCreated;
        _mapManager.MapDestroyed += OnMapDestroyed;
        _mapManager.OnGridCreated += OnGridCreated;
        _mapManager.OnGridRemoved += OnGridRemoved;
        _playerManager.PlayerStatusChanged += OnPlayerStatusChanged;
        SubscribeLocalEvent<MoveEvent>(OnEntityMove);
        SubscribeLocalEvent<TransformComponent, ComponentStartup>(OnTransformStartup);
        EntityManager.EntityDeleted += OnEntityDeleted;

        _configManager.OnValueChanged(CVars.NetPVS, SetPvs, true);
        _configManager.OnValueChanged(CVars.NetMaxUpdateRange, OnViewsizeChanged, true);
        _configManager.OnValueChanged(CVars.NetPVSNewEntityBudget, OnNewEntityBudgetChanged, true);
        _configManager.OnValueChanged(CVars.NetPVSEntityBudget, OnEntityBudgetChanged, true);

        InitializeDirty();
    }

    private void OnEntityBudgetChanged(int obj)
    {
        _entityBudget = obj;
    }

    public override void Shutdown()
    {
        base.Shutdown();

        UnregisterPVSCollection(_entityPvsCollection);
        _mapManager.MapCreated -= OnMapCreated;
        _mapManager.MapDestroyed -= OnMapDestroyed;
        _mapManager.OnGridCreated -= OnGridCreated;
        _mapManager.OnGridRemoved -= OnGridRemoved;
        _playerManager.PlayerStatusChanged -= OnPlayerStatusChanged;
        EntityManager.EntityDeleted -= OnEntityDeleted;

        _configManager.UnsubValueChanged(CVars.NetPVS, SetPvs);
        _configManager.UnsubValueChanged(CVars.NetMaxUpdateRange, OnViewsizeChanged);
        _configManager.UnsubValueChanged(CVars.NetPVSEntityBudget, OnEntityBudgetChanged);

        ShutdownDirty();
    }

    private void OnViewsizeChanged(float obj)
    {
        _viewSize = obj * 2;
    }

    private void SetPvs(bool value)
    {
        CullingEnabled = value;
    }

    private void OnNewEntityBudgetChanged(int obj)
    {
        _newEntityBudget = obj;
    }

    public void ProcessCollections()
    {
        foreach (var collection in _pvsCollections)
        {
            collection.Process();
        }
    }

    public void Cleanup(IEnumerable<IPlayerSession> sessions)
    {
        CleanupDirty(sessions);
    }

    public void CullDeletionHistory(GameTick oldestAck)
    {
        _entityPvsCollection.CullDeletionHistoryUntil(oldestAck);
    }

    #region PVSCollection methods to maybe make public someday:tm:

    private PVSCollection<TIndex> RegisterPVSCollection<TIndex>() where TIndex : IComparable<TIndex>, IEquatable<TIndex>
    {
        var collection = new PVSCollection<TIndex>();
        _pvsCollections.Add(collection);
        return collection;
    }

    private bool UnregisterPVSCollection<TIndex>(PVSCollection<TIndex> pvsCollection) where TIndex : IComparable<TIndex>, IEquatable<TIndex> =>
        _pvsCollections.Remove(pvsCollection);

    #endregion

    #region PVSCollection Event Updates

    private void OnEntityDeleted(object? sender, EntityUid e)
    {
        _entityPvsCollection.RemoveIndex(EntityManager.CurrentTick, e);
    }

    private void OnEntityMove(ref MoveEvent ev)
    {
<<<<<<< HEAD
        var coordinates = _transform.GetMoverCoordinates(ev.Component);
        UpdateEntityRecursive(ev.Sender, ev.Component, coordinates, false);
=======
        var xformQuery = EntityManager.GetEntityQuery<TransformComponent>();
        UpdateEntityRecursive(ev.Sender, xformQuery, ev.Component);
>>>>>>> 3acbc823
    }

    private void OnTransformStartup(EntityUid uid, TransformComponent component, ComponentStartup args)
    {
<<<<<<< HEAD
        // use Startup because GridId is not set during the eventbus init yet!
        var coordinates = _transform.GetMoverCoordinates(component);
        UpdateEntityRecursive(uid, component, coordinates, false);
    }

    private void UpdateEntityRecursive(EntityUid uid, TransformComponent xform, EntityCoordinates coordinates, bool mover)
    {
        // TODO: Need to vibe using EntityQuery<T> here for transforms / grid / map checks.
        if (mover && !xform.LocalPosition.Equals(Vector2.Zero))
        {
            coordinates = _transform.GetMoverCoordinates(xform);
        }

        _entityPvsCollection.UpdateIndex(uid, coordinates);
=======
        var xformQuery = EntityManager.GetEntityQuery<TransformComponent>();
        UpdateEntityRecursive(uid, xformQuery, component);
    }

    private void UpdateEntityRecursive(EntityUid uid, EntityQuery<TransformComponent> xformQuery, TransformComponent xform)
    {
        _entityPvsCollection.UpdateIndex(uid, xform.Coordinates);
>>>>>>> 3acbc823

        // since elements are cached grid-/map-relative, we dont need to update a given grids/maps children
        if(_mapManager.IsGrid(uid) || _mapManager.IsMap(uid)) return;

        var children = xform.ChildEnumerator;

        while (children.MoveNext(out var child))
        {
<<<<<<< HEAD
            UpdateEntityRecursive(child.Value, Transform(child.Value), coordinates, true);
=======
            UpdateEntityRecursive(child.Value, xformQuery, xformQuery.GetComponent(child.Value));
>>>>>>> 3acbc823
        }
    }

    private void OnPlayerStatusChanged(object? sender, SessionStatusEventArgs e)
    {
        if (e.NewStatus == SessionStatus.InGame)
        {
            _playerVisibleSets.Add(e.Session, _visSetPool.Get());
            _playerSeenSets.Add(e.Session, new HashSet<EntityUid>());
            foreach (var pvsCollection in _pvsCollections)
            {
                pvsCollection.AddPlayer(e.Session);
            }
        }
        else if (e.NewStatus == SessionStatus.Disconnected)
        {
            var playerVisSet = _playerVisibleSets[e.Session];
            _playerVisibleSets.Remove(e.Session);
            _visSetPool.Return(playerVisSet);
            _playerSeenSets.Remove(e.Session);
            foreach (var pvsCollection in _pvsCollections)
            {
                pvsCollection.RemovePlayer(e.Session);
            }
        }
    }

    private void OnGridRemoved(MapId mapId, GridId gridId)
    {
        foreach (var pvsCollection in _pvsCollections)
        {
            pvsCollection.RemoveGrid(gridId);
        }
    }

    private void OnGridCreated(MapId mapId, GridId gridId)
    {
        foreach (var pvsCollection in _pvsCollections)
        {
            pvsCollection.AddGrid(gridId);
        }

        var euid = _mapManager.GetGridEuid(gridId);
        _entityPvsCollection.UpdateIndex(euid);
    }

    private void OnMapDestroyed(object? sender, MapEventArgs e)
    {
        foreach (var pvsCollection in _pvsCollections)
        {
            pvsCollection.RemoveMap(e.Map);
        }
    }

    private void OnMapCreated(object? sender, MapEventArgs e)
    {
        foreach (var pvsCollection in _pvsCollections)
        {
            pvsCollection.AddMap(e.Map);
        }

        if(e.Map == MapId.Nullspace) return;
        var uid = _mapManager.GetMapEntityId(e.Map);
        _entityPvsCollection.UpdateIndex(uid);
    }

    #endregion

    public (List<(uint, IChunkIndexLocation)> , HashSet<int>[], EntityUid[][] viewers) GetChunks(IPlayerSession[] sessions)
    {
        var chunkList = new List<(uint, IChunkIndexLocation)>();
        var playerChunks = new HashSet<int>[sessions.Length];
        var eyeQuery = EntityManager.GetEntityQuery<EyeComponent>();
        var transformQuery = EntityManager.GetEntityQuery<TransformComponent>();
        var viewerEntities = new EntityUid[sessions.Length][];

        // Keep track of the index of each chunk we use for a faster index lookup.
        var mapIndices = new Dictionary<uint, Dictionary<MapChunkLocation, int>>(4);
        var gridIndices = new Dictionary<uint, Dictionary<GridChunkLocation, int>>(4);

        for (int i = 0; i < sessions.Length; i++)
        {
            var session = sessions[i];
            playerChunks[i] = _playerChunkPool.Get();

            var viewers = GetSessionViewers(session);
            viewerEntities[i] = new EntityUid[viewers.Count];
            viewers.CopyTo(viewerEntities[i]);

            foreach (var eyeEuid in viewers)
            {
                var (viewPos, range, mapId) = CalcViewBounds(in eyeEuid, transformQuery);

                uint visMask = EyeComponent.DefaultVisibilityMask;
                if (eyeQuery.TryGetComponent(eyeEuid, out var eyeComp))
                    visMask = eyeComp.VisibilityMask;

                // Get the nyoom dictionary for index lookups.
                if (!mapIndices.TryGetValue(visMask, out var mapDict))
                {
                    mapDict = new Dictionary<MapChunkLocation, int>(32);
                    mapIndices[visMask] = mapDict;
                }

                var mapChunkEnumerator = new ChunkIndicesEnumerator(viewPos, range, ChunkSize);

                while (mapChunkEnumerator.MoveNext(out var chunkIndices))
                {
                    var chunkLocation = new MapChunkLocation(mapId, chunkIndices.Value);
                    var entry = (visMask, chunkLocation);

                    if (mapDict.TryGetValue(chunkLocation, out var indexOf))
                    {
                        playerChunks[i].Add(indexOf);
                    }
                    else
                    {
                        playerChunks[i].Add(chunkList.Count);
                        mapDict.Add(chunkLocation, chunkList.Count);
                        chunkList.Add(entry);
                    }
                }

                // Get the nyoom dictionary for index lookups.
                if (!gridIndices.TryGetValue(visMask, out var gridDict))
                {
                    gridDict = new Dictionary<GridChunkLocation, int>(32);
                    gridIndices[visMask] = gridDict;
                }

                _mapManager.FindGridsIntersectingEnumerator(mapId, new Box2(viewPos - range, viewPos + range), out var gridEnumerator, true);
                while (gridEnumerator.MoveNext(out var mapGrid))
                {
                    var localPos = transformQuery.GetComponent(mapGrid.GridEntityId).InvWorldMatrix.Transform(viewPos);

                    var gridChunkEnumerator =
                        new ChunkIndicesEnumerator(localPos, range, ChunkSize);

                    while (gridChunkEnumerator.MoveNext(out var gridChunkIndices))
                    {
                        var chunkLocation = new GridChunkLocation(mapGrid.Index, gridChunkIndices.Value);
                        var entry = (visMask, chunkLocation);

                        if (gridDict.TryGetValue(chunkLocation, out var indexOf))
                        {
                            playerChunks[i].Add(indexOf);
                        }
                        else
                        {
                            playerChunks[i].Add(chunkList.Count);
                            gridDict.Add(chunkLocation, chunkList.Count);
                            chunkList.Add(entry);
                        }
                    }
                }
                }

            _uidSetPool.Return(viewers);
        }

        return (chunkList, playerChunks, viewerEntities);
    }

    public Dictionary<EntityUid, MetaDataComponent>? CalculateChunk(IChunkIndexLocation chunkLocation, uint visMask, EntityQuery<TransformComponent> transform, EntityQuery<MetaDataComponent> metadata)
    {
        var chunk = chunkLocation switch
        {
            GridChunkLocation gridChunkLocation => _entityPvsCollection.TryGetChunk(gridChunkLocation.GridId,
                gridChunkLocation.ChunkIndices, out var gridChunk)
                ? gridChunk
                : null,
            MapChunkLocation mapChunkLocation => _entityPvsCollection.TryGetChunk(mapChunkLocation.MapId,
                mapChunkLocation.ChunkIndices, out var mapChunk)
                ? mapChunk
                : null
        };
        if (chunk == null) return null;
        var chunkSet = _chunkCachePool.Get();
        foreach (var uid in chunk)
        {
            AddToChunkSetRecursively(in uid, visMask, chunkSet, transform, metadata);
        }

        return chunkSet;
    }

    public void ReturnToPool(Dictionary<EntityUid, MetaDataComponent>?[] chunkCache, HashSet<int>[] playerChunks)
    {
        foreach (var chunk in chunkCache)
        {
            if(chunk == null) continue;
            _chunkCachePool.Return(chunk);
        }

        foreach (var playerChunk in playerChunks)
        {
            _playerChunkPool.Return(playerChunk);
        }
    }

    private bool AddToChunkSetRecursively(in EntityUid uid, uint visMask, Dictionary<EntityUid, MetaDataComponent> set, EntityQuery<TransformComponent> transform,
        EntityQuery<MetaDataComponent> metadata)
    {
        //are we valid?
        //sometimes uids gets added without being valid YET (looking at you mapmanager) (mapcreate & gridcreated fire before the uids becomes valid)
        if (!uid.IsValid()) return false;

        if (set.ContainsKey(uid)) return false;

        var mComp = metadata.GetComponent(uid);

        // TODO: Don't need to know about parents so no longer need to use bool for this method.
        // If the eye is missing ANY layer this entity or any of its parents belongs to, it is considered invisible.
        if ((visMask & mComp.VisibilityMask) != mComp.VisibilityMask)
            return false;

        var parent = transform.GetComponent(uid).ParentUid;

        if (parent.IsValid() && //is it not a worldentity?
            !set.ContainsKey(parent) && //was the parent not yet added to toSend?
            !AddToChunkSetRecursively(in parent, visMask, set, transform, metadata)) //did we just fail to add the parent?
            return false; //we failed? suppose we dont get added either

        //todo paul i want it to crash here if it gets added double bc that shouldnt happen and will add alot of unneeded cycles, make this a simpl assignment at some point maybe idk
        set.Add(uid, mComp);
        return true;
    }

    public (List<EntityState>? updates, List<EntityUid>? deletions) CalculateEntityStates(IPlayerSession session,
        GameTick fromTick, GameTick toTick, Dictionary<EntityUid, MetaDataComponent>?[] chunkCache, HashSet<int> chunkIndices, EntityQuery<MetaDataComponent> mQuery, EntityUid[] viewerEntities)
    {
        DebugTools.Assert(session.Status == SessionStatus.InGame);
        var newEntitiesSent = 0;
        var entitiesSent = 0;
        var playerVisibleSet = _playerVisibleSets[session];
        var visibleEnts = _visSetPool.Get();
        var seenSet = _playerSeenSets[session];
        var deletions = _entityPvsCollection.GetDeletedIndices(fromTick);

        var globalEnumerator = _entityPvsCollection.GlobalOverridesEnumerator;
        while (globalEnumerator.MoveNext())
        {
            var uid = globalEnumerator.Current;
            TryAddToVisibleEnts(in uid, seenSet, playerVisibleSet, visibleEnts, fromTick, ref newEntitiesSent,
                ref entitiesSent, mQuery, dontSkip: true);
        }
        globalEnumerator.Dispose();

        var localEnumerator = _entityPvsCollection.GetElementsForSession(session);
        while (localEnumerator.MoveNext())
        {
            var uid = localEnumerator.Current;
            TryAddToVisibleEnts(in uid, seenSet, playerVisibleSet, visibleEnts, fromTick, ref newEntitiesSent,
                ref entitiesSent, mQuery, dontSkip: true);
        }
        localEnumerator.Dispose();

        foreach (var viewerEntity in viewerEntities)
        {
            TryAddToVisibleEnts(in viewerEntity, seenSet, playerVisibleSet, visibleEnts, fromTick, ref newEntitiesSent,
                ref entitiesSent, mQuery, dontSkip: true);
        }

        foreach (var i in chunkIndices)
        {
            var chunk = chunkCache[i];
            if(chunk == null) continue;
            foreach (var (uid, metadata) in chunk)
            {
                TryAddToVisibleEnts(in uid, seenSet, playerVisibleSet, visibleEnts, fromTick, ref newEntitiesSent,
                    ref entitiesSent, mQuery, metadata);

            }
        }

        var entityStates = new List<EntityState>();

        foreach (var (entityUid, visiblity) in visibleEnts)
        {
            if (visiblity == PVSEntityVisiblity.StayedUnchanged)
                continue;

            var @new = visiblity == PVSEntityVisiblity.Entered;

            var state = GetEntityState(session, entityUid, @new ? GameTick.Zero : fromTick);

            //this entity is not new & nothing changed
            if(!@new && state.Empty) continue;

            entityStates.Add(state);
        }

        foreach (var (entityUid, _) in playerVisibleSet)
        {
            // it was deleted, so we dont need to exit pvs
            if(deletions.Contains(entityUid)) continue;

            //TODO: HACK: somehow an entity left the view, transform does not exist (deleted?), but was not in the
            // deleted list. This seems to happen with the map entity on round restart.
            if (!EntityManager.EntityExists(entityUid))
                continue;

            entityStates.Add(new EntityState(entityUid, new NetListAsArray<ComponentChange>(new []
            {
                ComponentChange.Changed(_stateManager.TransformNetId, new TransformComponent.TransformComponentState(Vector2.Zero, Angle.Zero, EntityUid.Invalid, false, false)),
            }), true));
        }

        _playerVisibleSets[session] = visibleEnts;
        _visSetPool.Return(playerVisibleSet);

        if (deletions.Count == 0) deletions = default;
        if (entityStates.Count == 0) entityStates = default;
        return (entityStates, deletions);
    }

    [MethodImpl(MethodImplOptions.AggressiveOptimization)]
    private void TryAddToVisibleEnts(
        in EntityUid uid,
        HashSet<EntityUid> seenSet,
        Dictionary<EntityUid, PVSEntityVisiblity> previousVisibleEnts,
        Dictionary<EntityUid, PVSEntityVisiblity> toSend,
        GameTick fromTick,
        ref int newEntitiesSent,
        ref int totalEnteredEntities,
        EntityQuery<MetaDataComponent> metadataQuery,
        MetaDataComponent? metaDataComponent = null,
        bool dontSkip = false)
    {
        //are we valid?
        //sometimes uids gets added without being valid YET (looking at you mapmanager) (mapcreate & gridcreated fire before the uids becomes valid)
        if (!uid.IsValid()) return;

        //did we already get added?
        //todo paul can this happen?
        if (toSend.ContainsKey(uid)) return;

        //are we new?
        var @new = !seenSet.Contains(uid);
        var entered = @new | !previousVisibleEnts.Remove(uid);

        if (entered)
        {
            if (!dontSkip && totalEnteredEntities >= _entityBudget)
                return;

            totalEnteredEntities++;
        }

        if (@new)
        {
            //we just entered pvs, do we still have enough budget to send us?
            if(!dontSkip && newEntitiesSent >= _newEntityBudget)
                return;

            newEntitiesSent++;
            seenSet.Add(uid);
        }

        if (entered)
        {
            toSend.Add(uid, PVSEntityVisiblity.Entered);
            return;
        }

        metaDataComponent ??= metadataQuery.GetComponent(uid);

        if (metaDataComponent.EntityLastModifiedTick < fromTick)
        {
            //entity has been sent before and hasnt been updated since
            toSend.Add(uid, PVSEntityVisiblity.StayedUnchanged);
            return;
        }

        //add us
        toSend.Add(uid, PVSEntityVisiblity.StayedChanged);
        return;
    }

    /// <summary>
    ///     Gets all entity states that have been modified after and including the provided tick.
    /// </summary>
    public (List<EntityState>? updates, List<EntityUid>? deletions) GetAllEntityStates(ICommonSession player, GameTick fromTick, GameTick toTick)
    {
        var deletions = _entityPvsCollection.GetDeletedIndices(fromTick);
        // no point sending an empty collection
        if (deletions.Count == 0) deletions = default;

        var stateEntities = new List<EntityState>();
        var seenEnts = new HashSet<EntityUid>();
        var slowPath = false;
        var metadataQuery = EntityManager.GetEntityQuery<MetaDataComponent>();

        for (var i = fromTick.Value; i <= toTick.Value; i++)
        {
            var tick = new GameTick(i);
            if (!TryGetTick(tick, out var add, out var dirty))
            {
                slowPath = true;
                break;
            }

            foreach (var uid in add)
            {
                if (!seenEnts.Add(uid)) continue;
                // This is essentially the same as IEntityManager.EntityExists, but returning MetaDataComponent.
                if (!metadataQuery.TryGetComponent(uid, out MetaDataComponent? md)) continue;

                DebugTools.Assert(md.EntityLifeStage >= EntityLifeStage.Initialized);

                if (md.EntityLastModifiedTick >= fromTick)
                    stateEntities.Add(GetEntityState(player, uid, GameTick.Zero));
            }

            foreach (var uid in dirty)
            {
                DebugTools.Assert(!add.Contains(uid));

                if (!seenEnts.Add(uid)) continue;
                if (!metadataQuery.TryGetComponent(uid, out MetaDataComponent? md)) continue;

                DebugTools.Assert(md.EntityLifeStage >= EntityLifeStage.Initialized);

                if (md.EntityLastModifiedTick >= fromTick)
                    stateEntities.Add(GetEntityState(player, uid, fromTick));
            }
        }

        if (!slowPath)
        {
            if (stateEntities.Count == 0) stateEntities = default;

            return (stateEntities, deletions);
        }

        stateEntities = new List<EntityState>(EntityManager.EntityCount);

        // This is the same as iterating every existing entity.
        foreach (var md in EntityManager.EntityQuery<MetaDataComponent>(true))
        {
            DebugTools.Assert(md.EntityLifeStage >= EntityLifeStage.Initialized);

            if (md.EntityLastModifiedTick >= fromTick)
                stateEntities.Add(GetEntityState(player, md.Owner, fromTick));
        }

        // no point sending an empty collection
        if (stateEntities.Count == 0) stateEntities = default;

        return (stateEntities, deletions);
    }

    /// <summary>
    /// Generates a network entity state for the given entity.
    /// </summary>
    /// <param name="player">The player to generate this state for.</param>
    /// <param name="entityUid">Uid of the entity to generate the state from.</param>
    /// <param name="fromTick">Only provide delta changes from this tick.</param>
    /// <returns>New entity State for the given entity.</returns>
    private EntityState GetEntityState(ICommonSession player, EntityUid entityUid, GameTick fromTick)
    {
        var bus = EntityManager.EventBus;
        var changed = new List<ComponentChange>();

        foreach (var (netId, component) in EntityManager.GetNetComponents(entityUid))
        {
            DebugTools.Assert(component.Initialized);

            // NOTE: When LastModifiedTick or CreationTick are 0 it means that the relevant data is
            // "not different from entity creation".
            // i.e. when the client spawns the entity and loads the entity prototype,
            // the data it deserializes from the prototype SHOULD be equal
            // to what the component state / ComponentChange would send.
            // As such, we can avoid sending this data in this case since the client "already has it".

            DebugTools.Assert(component.LastModifiedTick >= component.CreationTick);

            if (!EntityManager.CanGetComponentState(bus, component, player))
                continue;

            if (component.CreationTick != GameTick.Zero && component.CreationTick >= fromTick && !component.Deleted)
            {
                ComponentState? state = null;
                if (component.NetSyncEnabled && component.LastModifiedTick != GameTick.Zero &&
                    component.LastModifiedTick >= fromTick)
                    state = EntityManager.GetComponentState(bus, component);

                // Can't be null since it's returned by GetNetComponents
                // ReSharper disable once PossibleInvalidOperationException
                changed.Add(ComponentChange.Added(netId, state));
            }
            else if (component.NetSyncEnabled && component.LastModifiedTick != GameTick.Zero &&
                     component.LastModifiedTick >= fromTick)
            {
                changed.Add(ComponentChange.Changed(netId, EntityManager.GetComponentState(bus, component)));
            }
        }

        foreach (var netId in ((IServerEntityManager)EntityManager).GetDeletedComponents(entityUid, fromTick))
        {
            changed.Add(ComponentChange.Removed(netId));
        }

        return new EntityState(entityUid, changed.ToArray());
    }

    private HashSet<EntityUid> GetSessionViewers(ICommonSession session)
    {
        var viewers = _uidSetPool.Get();
        if (session.Status != SessionStatus.InGame)
            return viewers;

        if (session.AttachedEntity != null)
            viewers.Add(session.AttachedEntity.Value);

        // This is awful, but we're not gonna add the list of view subscriptions to common session.
        if (session is IPlayerSession playerSession)
        {
            foreach (var uid in playerSession.ViewSubscriptions)
            {
                viewers.Add(uid);
            }
        }

        return viewers;
    }

    // Read Safe
    private (Vector2 worldPos, float range, MapId mapId) CalcViewBounds(in EntityUid euid, EntityQuery<TransformComponent> transformQuery)
    {
        var xform = transformQuery.GetComponent(euid);
        return (xform.WorldPosition, _viewSize / 2f, xform.MapID);
    }

    public sealed class SetPolicy<T> : PooledObjectPolicy<HashSet<T>>
    {
        public override HashSet<T> Create()
        {
            return new HashSet<T>();
        }

        public override bool Return(HashSet<T> obj)
        {
            obj.Clear();
            return true;
        }
    }

    public sealed class DictPolicy<T1, T2> : PooledObjectPolicy<Dictionary<T1, T2>> where T1 : notnull
    {
        public override Dictionary<T1, T2> Create()
        {
            return new Dictionary<T1, T2>();
        }

        public override bool Return(Dictionary<T1, T2> obj)
        {
            obj.Clear();
            return true;
        }
    }
}

[ByRefEvent]
public readonly struct ExpandPvsEvent
{
    public readonly IPlayerSession Session;
    public readonly List<EntityUid> Entities;

    public ExpandPvsEvent(IPlayerSession session, List<EntityUid> entities)
    {
        Session = session;
        Entities = entities;
    }
}<|MERGE_RESOLUTION|>--- conflicted
+++ resolved
@@ -182,18 +182,12 @@
 
     private void OnEntityMove(ref MoveEvent ev)
     {
-<<<<<<< HEAD
         var coordinates = _transform.GetMoverCoordinates(ev.Component);
         UpdateEntityRecursive(ev.Sender, ev.Component, coordinates, false);
-=======
-        var xformQuery = EntityManager.GetEntityQuery<TransformComponent>();
-        UpdateEntityRecursive(ev.Sender, xformQuery, ev.Component);
->>>>>>> 3acbc823
     }
 
     private void OnTransformStartup(EntityUid uid, TransformComponent component, ComponentStartup args)
     {
-<<<<<<< HEAD
         // use Startup because GridId is not set during the eventbus init yet!
         var coordinates = _transform.GetMoverCoordinates(component);
         UpdateEntityRecursive(uid, component, coordinates, false);
@@ -201,22 +195,12 @@
 
     private void UpdateEntityRecursive(EntityUid uid, TransformComponent xform, EntityCoordinates coordinates, bool mover)
     {
-        // TODO: Need to vibe using EntityQuery<T> here for transforms / grid / map checks.
         if (mover && !xform.LocalPosition.Equals(Vector2.Zero))
         {
             coordinates = _transform.GetMoverCoordinates(xform);
         }
 
         _entityPvsCollection.UpdateIndex(uid, coordinates);
-=======
-        var xformQuery = EntityManager.GetEntityQuery<TransformComponent>();
-        UpdateEntityRecursive(uid, xformQuery, component);
-    }
-
-    private void UpdateEntityRecursive(EntityUid uid, EntityQuery<TransformComponent> xformQuery, TransformComponent xform)
-    {
-        _entityPvsCollection.UpdateIndex(uid, xform.Coordinates);
->>>>>>> 3acbc823
 
         // since elements are cached grid-/map-relative, we dont need to update a given grids/maps children
         if(_mapManager.IsGrid(uid) || _mapManager.IsMap(uid)) return;
@@ -225,11 +209,7 @@
 
         while (children.MoveNext(out var child))
         {
-<<<<<<< HEAD
             UpdateEntityRecursive(child.Value, Transform(child.Value), coordinates, true);
-=======
-            UpdateEntityRecursive(child.Value, xformQuery, xformQuery.GetComponent(child.Value));
->>>>>>> 3acbc823
         }
     }
 
