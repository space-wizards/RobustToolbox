// ReSharper disable once RedundantUsingDirective
// Used in EXCEPTION_TOLERANCE preprocessor
using System;
using System.Collections.Generic;
using System.Diagnostics.CodeAnalysis;
using System.Linq;
using System.Runtime.InteropServices;
using JetBrains.Annotations;
using Microsoft.Extensions.ObjectPool;
using Robust.Client.GameObjects;
using Robust.Client.Input;
using Robust.Client.Physics;
using Robust.Client.Player;
using Robust.Client.Timing;
using Robust.Shared;
using Robust.Shared.Configuration;
using Robust.Shared.Console;
using Robust.Shared.Containers;
using Robust.Shared.Exceptions;
using Robust.Shared.GameObjects;
using Robust.Shared.GameStates;
using Robust.Shared.Input;
using Robust.Shared.IoC;
using Robust.Shared.Localization;
using Robust.Shared.Log;
using Robust.Shared.Network;
using Robust.Shared.Network.Messages;
using Robust.Shared.Profiling;
using Robust.Shared.Replays;
using Robust.Shared.Timing;
using Robust.Shared.Utility;

namespace Robust.Client.GameStates
{
    /// <inheritdoc />
    [UsedImplicitly]
    public sealed class ClientGameStateManager : IClientGameStateManager
    {
        private GameStateProcessor _processor = default!;

        private uint _nextInputCmdSeq = 1;
        private readonly Queue<FullInputCmdMessage> _pendingInputs = new();

        private readonly Queue<(uint sequence, GameTick sourceTick, object msg, object sessionMsg)>
            _pendingSystemMessages
                = new();

        // Game state dictionaries that get used every tick.
        private readonly Dictionary<EntityUid, StateData> _toApply = new();
        private StateData[] _toApplySorted = default!;
        private readonly Dictionary<ushort, (IComponent Component, IComponentState? curState, IComponentState? nextState)> _compStateWork = new();
        private readonly Dictionary<EntityUid, HashSet<Type>> _pendingReapplyNetStates = new();
        private readonly HashSet<NetEntity> _stateEnts = new();
        private readonly List<EntityUid> _toDelete = new();
        private readonly List<IComponent> _toRemove = new();
        private readonly Dictionary<NetEntity, Dictionary<ushort, IComponentState?>> _outputData = new();
        private readonly List<(EntityUid, TransformComponent)> _queuedBroadphaseUpdates = new();
        private readonly HashSet<EntityUid> _sorted = new();
        private readonly List<NetEntity> _created = new();
        private readonly List<NetEntity> _detached = new();

        private readonly record struct StateData(
            EntityUid Uid,
            NetEntity NetEntity,
            MetaDataComponent Meta,
            bool Created,
            bool EnteringPvs,
            GameTick LastApplied,
            EntityState? CurState,
            EntityState? NextState,
            HashSet<Type>? PendingReapply);

        private readonly ObjectPool<Dictionary<ushort, IComponentState?>> _compDataPool =
            new DefaultObjectPool<Dictionary<ushort, IComponentState?>>(new DictPolicy<ushort, IComponentState?>(), 256);

        private uint _metaCompNetId;
        private uint _xformCompNetId;

        [Dependency] private readonly IReplayRecordingManager _replayRecording = default!;
        [Dependency] private readonly IComponentFactory _compFactory = default!;
        [Dependency] private readonly IPlayerManager _players = default!;
        [Dependency] private readonly IClientNetManager _network = default!;
        [Dependency] private readonly IBaseClient _client = default!;
        [Dependency] private readonly IClientGameTiming _timing = default!;
        [Dependency] private readonly INetConfigurationManager _config = default!;
        [Dependency] private readonly IEntitySystemManager _entitySystemManager = default!;
        [Dependency] private readonly IConsoleHost _conHost = default!;
        [Dependency] private readonly ClientEntityManager _entities = default!;
        [Dependency] private readonly IInputManager _inputManager = default!;
        [Dependency] private readonly ProfManager _prof = default!;
        [Dependency] private readonly IRuntimeLog _runtimeLog = default!;
        [Dependency] private readonly ILogManager _logMan = default!;

        private ISawmill _sawmill = default!;

        /// <summary>
        /// If we are waiting for a full game state from the server, we will automatically re-send full state requests
        /// if they do not arrive in time. Ideally this should never happen, this here just in case a client gets
        /// stuck waiting for a full state that the server doesn't know the client even wants.
        /// </summary>
        public static readonly TimeSpan FullStateTimeout = TimeSpan.FromSeconds(10);

        /// <inheritdoc />
        public int MinBufferSize => _processor.MinBufferSize;

        /// <inheritdoc />
        public int TargetBufferSize => _processor.TargetBufferSize;

        /// <inheritdoc />
        public int GetApplicableStateCount() => _processor.GetApplicableStateCount();
        public int StateCount => _processor.StateCount;

        public bool IsPredictionEnabled { get; private set; }
        public bool PredictionNeedsResetting { get; private set; }

        public int PredictTickBias { get; private set; }
        public float PredictLagBias { get; private set; }

        public int StateBufferMergeThreshold { get; private set; }

        private uint _lastProcessedInput;

        /// <summary>
        ///     Maximum number of entities that are sent to null-space each tick due to leaving PVS.
        /// </summary>
        private int _pvsDetachBudget;

        /// <inheritdoc />
        public event Action<GameStateAppliedArgs>? GameStateApplied;

        public event Action<MsgStateLeavePvs>? PvsLeave;

#if DEBUG
        /// <summary>
        /// If true, this will cause received game states to be ignored. Used by integration tests.
        /// </summary>
        public bool DropStates;
#endif

        private bool _resettingPredictedEntities;
        private readonly List<EntityUid> _brokenEnts = new();

        /// <inheritdoc />
        public void Initialize()
        {
            _sawmill = _logMan.GetSawmill("state");
            _sawmill.Level = LogLevel.Info;

            _processor = new GameStateProcessor(this, _timing, _sawmill);

            _network.RegisterNetMessage<MsgState>(HandleStateMessage);
            _network.RegisterNetMessage<MsgStateLeavePvs>(HandlePvsLeaveMessage);
            _network.RegisterNetMessage<MsgStateAck>();
            _network.RegisterNetMessage<MsgStateRequestFull>();
            _client.RunLevelChanged += RunLevelChanged;

            _config.OnValueChanged(CVars.NetInterp, b => _processor.Interpolation = b, true);
            _config.OnValueChanged(CVars.NetBufferSize, i => _processor.BufferSize = i, true);
            _config.OnValueChanged(CVars.NetLogging, b => _processor.Logging = b, true);
            _config.OnValueChanged(CVars.NetPredict, b => IsPredictionEnabled = b, true);
            _config.OnValueChanged(CVars.NetPredictTickBias, i => PredictTickBias = i, true);
            _config.OnValueChanged(CVars.NetPredictLagBias, i => PredictLagBias = i, true);
            _config.OnValueChanged(CVars.NetStateBufMergeThreshold, i => StateBufferMergeThreshold = i, true);
            _config.OnValueChanged(CVars.NetPVSEntityExitBudget, i => _pvsDetachBudget = i, true);
            _config.OnValueChanged(CVars.NetMaxBufferSize, i => _processor.MaxBufferSize = i, true);

            _processor.Interpolation = _config.GetCVar(CVars.NetInterp);
            _processor.BufferSize = _config.GetCVar(CVars.NetBufferSize);
            _processor.Logging = _config.GetCVar(CVars.NetLogging);
            IsPredictionEnabled = _config.GetCVar(CVars.NetPredict);
            PredictTickBias = _config.GetCVar(CVars.NetPredictTickBias);
            PredictLagBias = _config.GetCVar(CVars.NetPredictLagBias);

            _conHost.RegisterCommand("resetent", Loc.GetString("cmd-reset-ent-desc"), Loc.GetString("cmd-reset-ent-help"), ResetEntCommand);
            _conHost.RegisterCommand("resetallents", Loc.GetString("cmd-reset-all-ents-desc"), Loc.GetString("cmd-reset-all-ents-help"), ResetAllEnts);
            _conHost.RegisterCommand("detachent", Loc.GetString("cmd-detach-ent-desc"), Loc.GetString("cmd-detach-ent-help"), DetachEntCommand);
            _conHost.RegisterCommand("localdelete", Loc.GetString("cmd-local-delete-desc"), Loc.GetString("cmd-local-delete-help"), LocalDeleteEntCommand);
            _conHost.RegisterCommand("fullstatereset", Loc.GetString("cmd-full-state-reset-desc"), Loc.GetString("cmd-full-state-reset-help"), (_,_,_) => RequestFullState());

            _entities.ComponentAdded += OnComponentAdded;

            var metaId = _compFactory.GetRegistration(typeof(MetaDataComponent)).NetID;
            if (!metaId.HasValue)
                throw new InvalidOperationException("MetaDataComponent does not have a NetId.");

            _metaCompNetId = metaId.Value;

            var xformId = _compFactory.GetRegistration(typeof(TransformComponent)).NetID;
            if (!xformId.HasValue)
                throw new InvalidOperationException("TransformComponent does not have a NetId.");

            _xformCompNetId = xformId.Value;
        }

        private void OnComponentAdded(AddedComponentEventArgs args)
        {
            if (!_resettingPredictedEntities)
                return;

            var comp = args.ComponentType;
            if (comp.NetID == null)
                return;

            if (_entities.IsClientSide(args.BaseArgs.Owner))
                return;

            _sawmill.Error($"""
                Added component {comp.Name} to entity {_entities.ToPrettyString(args.BaseArgs.Owner)} while resetting predicted entities.
                Stack trace:
                {Environment.StackTrace}
                """);
        }

        /// <inheritdoc />
        public void Reset()
        {
            _processor.Reset();
            _timing.CurTick = GameTick.Zero;
            _timing.LastRealTick = GameTick.Zero;
            _lastProcessedInput = 0;
        }

        private void RunLevelChanged(object? sender, RunLevelChangedEventArgs args)
        {
            if (args.NewLevel == ClientRunLevel.Initialize)
            {
                // We JUST left a server or the client started up, Reset everything.
                Reset();
            }
        }

        public void InputCommandDispatched(ClientFullInputCmdMessage clientMessage, FullInputCmdMessage message)
        {
            if (!IsPredictionEnabled)
            {
                return;
            }

            message.InputSequence = _nextInputCmdSeq;
            _pendingInputs.Enqueue(message);

            _inputManager.NetworkBindMap.TryGetKeyFunction(message.InputFunctionId, out var boundFunc);
            _sawmill.Debug(
                $"CL> SENT tick={_timing.CurTick}, sub={_timing.TickFraction}, seq={_nextInputCmdSeq}, func={boundFunc.FunctionName}, state={message.State}");
            _nextInputCmdSeq++;
        }

        public uint SystemMessageDispatched<T>(T message) where T : EntityEventArgs
        {
            if (!IsPredictionEnabled)
            {
                return default;
            }

            DebugTools.Assert(_players.LocalSession != null);

            var evArgs = new EntitySessionEventArgs(_players.LocalSession);
            _pendingSystemMessages.Enqueue((_nextInputCmdSeq, _timing.CurTick, message,
                new EntitySessionMessage<T>(evArgs, message)));

            return _nextInputCmdSeq++;
        }

        private void HandleStateMessage(MsgState message)
        {
#if DEBUG
            if (DropStates)
                return;
#endif
            // We ONLY ack states that are definitely going to get applied. Otherwise the sever might assume that we
            // applied a state containing entity-creation information, which it would then no longer send to us when
            // we re-encounter this entity
            if (_processor.AddNewState(message.State))
                AckGameState(message.State.ToSequence);
        }

        public void UpdateFullRep(GameState state, bool cloneDelta = false)
            => _processor.UpdateFullRep(state, cloneDelta);

        public Dictionary<NetEntity, Dictionary<ushort, IComponentState?>> GetFullRep()
            => _processor.GetFullRep();

        private void HandlePvsLeaveMessage(MsgStateLeavePvs message)
        {
            QueuePvsDetach(message.Entities, message.Tick);
            PvsLeave?.Invoke(message);
        }

        public void QueuePvsDetach(List<NetEntity> entities, GameTick tick)
        {
            _processor.AddLeavePvsMessage(entities, tick);
            if (_replayRecording.IsRecording)
                _replayRecording.RecordClientMessage(new ReplayMessage.LeavePvs(entities, tick));
        }

        public void ClearDetachQueue() => _processor.ClearDetachQueue();

        /// <inheritdoc />
        public void ApplyGameState()
        {
            // If we have been waiting for a full state for a long time, re-request a full state.
            if (_processor.WaitingForFull
                && _processor.LastFullStateRequested is {} last
                && DateTime.UtcNow - last.Time > FullStateTimeout)
            {
                // Re-request a full state.
                // We use the previous from-tick, just in case the full state is already on the way,
                RequestFullState(null, last.Tick);
            }

            // Calculate how many states we need to apply this tick.
            // Always at least one, but can be more based on StateBufferMergeThreshold.
            var curBufSize = GetApplicableStateCount();
            var targetBufSize = TargetBufferSize;

            var bufferOverflow = curBufSize - targetBufSize - StateBufferMergeThreshold;
            var targetProcessedTick = (bufferOverflow > 1)
                ? _timing.LastProcessedTick + (uint)bufferOverflow
                : _timing.LastProcessedTick + 1;

            _prof.WriteValue($"State buffer size", curBufSize);
            _prof.WriteValue($"State apply count", targetProcessedTick.Value - _timing.LastProcessedTick.Value);

            bool processedAny = false;

            _timing.LastProcessedTick = _timing.LastRealTick;
            while (_timing.LastProcessedTick < targetProcessedTick)
            {
                // TODO: We could theoretically communicate with the GameStateProcessor better here.
                // Since game states are sliding windows, it is possible that we need less than applyCount applies here.
                // Consider, if you have 3 states, (tFrom=1, tTo=2), (tFrom=1, tTo=3), (tFrom=2, tTo=3),
                // you only need to apply the last 2 states to go from 1 -> 3.
                // instead of all 3.
                // This would be a nice optimization though also minor since the primary cost here
                // is avoiding entity system and re-prediction runs.
                //
                // Note however that it is possible that some state (e.g. 1->2) contains information for entity creation
                // for some entity that has left pvs by tick 3. Given that state 1->2 was acked, the server will not
                // re-send that creation data later. So if we skip it and only apply tick 1->3, that will lead to a missing
                // meta-data error. So while this can still be optimized, its probably not worth the headache.

                if (!_processor.TryGetServerState(out var curState, out var nextState))
                    break;

                processedAny = true;

                if (curState == null)
                {
                    // Might just be missing a state, but we may be able to make use of a future state if it has a low enough from sequence.
                    _timing.LastProcessedTick += 1;
                    continue;
                }

                try
                {
                    ResetPredictedEntities();
                }
                catch (Exception e)
                {
                    // avoid exception spam from repeatedly trying to reset the same entity.
                    _entitySystemManager.GetEntitySystem<ClientDirtySystem>().Reset();
                    _runtimeLog.LogException(e, "ResetPredictedEntities");
                }

                // If we were waiting for a new state, we are now applying it.
                if (curState.FromSequence == GameTick.Zero)
                {
                    _processor.OnFullStateReceived();
                    _timing.LastProcessedTick = curState.ToSequence;
                    DebugTools.Assert(curState.FromSequence == GameTick.Zero);
                    PartialStateReset(curState, true);
                }
                else
                {
                    DebugTools.Assert(!_processor.WaitingForFull);
                    _timing.LastProcessedTick += 1;
                }

                _timing.CurTick = _timing.LastRealTick = _timing.LastProcessedTick;

                // Update the cached server state.
                using (_prof.Group("FullRep"))
                {
                    _processor.UpdateFullRep(curState);
                }

                IEnumerable<NetEntity> createdEntities;
                using (_prof.Group("ApplyGameState"))
                {
                    if (_timing.LastProcessedTick < targetProcessedTick && nextState != null)
                    {
                        // We are about to apply another state after this one anyways. So there is no need to pass in
                        // the next state for frame interpolation. Really, if we are applying 3 or more states, we
                        // should be checking the next-next state and so on.
                        //
                        // Basically: we only need to apply next-state for the last cur-state we are applying. but 99%
                        // of the time, we are only applying a single tick. But if we are applying more than one the
                        // client tends to stutter, so this sort of matters.
                        nextState = null;
                    }

#if EXCEPTION_TOLERANCE
                    try
                    {
#endif
                    ApplyGameState(curState, nextState);
#if EXCEPTION_TOLERANCE
                    }
                    catch (MissingMetadataException e)
                    {
                        // Something has gone wrong. Probably a missing meta-data component. Perhaps a full server state will fix it.
                        RequestFullState(e.NetEntity);
                        throw;
                    }
#endif
                }

                using (_prof.Group("MergeImplicitData"))
                {
<<<<<<< HEAD
                    MergeImplicitData();
=======
                    GenerateImplicitStates(createdEntities);
>>>>>>> 5d772075
                }

                if (_lastProcessedInput < curState.LastProcessedInput)
                {
                    _sawmill.Debug($"SV> RCV  tick={_timing.CurTick}, last processed ={_lastProcessedInput}");
                    _lastProcessedInput = curState.LastProcessedInput;
                }
            }

            // Slightly speed up or slow down the client tickrate based on the contents of the buffer.
            // TryGetTickStates should have cleaned out any old states, so the buffer contains [t+0(cur), t+1(next), t+2, t+3, ..., t+n]
            // we can use this info to properly time our tickrate so it does not run fast or slow compared to the server.
            if (_processor.WaitingForFull)
                _timing.TickTimingAdjustment = 0f;
            else
                _timing.TickTimingAdjustment = (GetApplicableStateCount() - (float)TargetBufferSize) * 0.10f;

            // If we are about to process an another tick in the same frame, lets not bother unnecessarily running prediction ticks
            // Really the main-loop ticking just needs to be more specialized for clients.
            if (_timing.TickRemainder >= _timing.CalcAdjustedTickPeriod())
                return;

            if (!processedAny)
            {
                // Failed to process even a single tick. Chances are the tick buffer is empty, either because of
                // networking issues or because the server is dead. This will functionally freeze the client-side simulation.
                return;
            }

            // remove old pending inputs
            while (_pendingInputs.Count > 0 && _pendingInputs.Peek().InputSequence <= _lastProcessedInput)
            {
                var inCmd = _pendingInputs.Dequeue();

                _inputManager.NetworkBindMap.TryGetKeyFunction(inCmd.InputFunctionId, out var boundFunc);
                _sawmill.Debug($"SV>     seq={inCmd.InputSequence}, func={boundFunc.FunctionName}, state={inCmd.State}");
            }

            while (_pendingSystemMessages.Count > 0 && _pendingSystemMessages.Peek().sequence <= _lastProcessedInput)
            {
                _pendingSystemMessages.Dequeue();
            }

            DebugTools.Assert(_timing.InSimulation);

            var ping = (_network.ServerChannel?.Ping ?? 0) / 1000f + PredictLagBias; // seconds.
            var predictionTarget = _timing.LastProcessedTick + (uint) (_processor.TargetBufferSize + Math.Ceiling(_timing.TickRate * ping) + PredictTickBias);

            if (IsPredictionEnabled)
            {
                PredictionNeedsResetting = true;
                PredictTicks(predictionTarget);
            }

            using (_prof.Group("Tick"))
            {
                _entities.TickUpdate((float) _timing.TickPeriod.TotalSeconds, noPredictions: !IsPredictionEnabled, histogram: null);
            }
        }

        public void RequestFullState(NetEntity? missingEntity = null, GameTick? tick = null)
        {
            _sawmill.Info("Requesting full server state");
            _network.ClientSendMessage(new MsgStateRequestFull { Tick = _timing.LastRealTick , MissingEntity = missingEntity ?? NetEntity.Invalid });
            _processor.OnFullStateRequested(tick ?? _timing.LastRealTick);
        }

        public void PredictTicks(GameTick predictionTarget)
        {
            using var _p = _prof.Group("Prediction");
            using var _ = _timing.StartPastPredictionArea();

            if (_pendingInputs.Count > 0)
            {
                _sawmill.Debug("CL> Predicted:");
            }

            var input = _entitySystemManager.GetEntitySystem<InputSystem>();
            using var pendingInputEnumerator = _pendingInputs.GetEnumerator();
            using var pendingMessagesEnumerator = _pendingSystemMessages.GetEnumerator();
            var hasPendingInput = pendingInputEnumerator.MoveNext();
            var hasPendingMessage = pendingMessagesEnumerator.MoveNext();

            while (_timing.CurTick < predictionTarget)
            {
                _timing.CurTick += 1;
                var groupStart = _prof.WriteGroupStart();

                while (hasPendingInput && pendingInputEnumerator.Current.Tick <= _timing.CurTick)
                {
                    var inputCmd = pendingInputEnumerator.Current;

                    _inputManager.NetworkBindMap.TryGetKeyFunction(inputCmd.InputFunctionId, out var boundFunc);

                    _sawmill.Debug(
                        $"    seq={inputCmd.InputSequence}, sub={inputCmd.SubTick}, dTick={_timing.CurTick}, func={boundFunc.FunctionName}, " +
                        $"state={inputCmd.State}");

                    input.PredictInputCommand(inputCmd);
                    hasPendingInput = pendingInputEnumerator.MoveNext();
                }

                while (hasPendingMessage && pendingMessagesEnumerator.Current.sourceTick <= _timing.CurTick)
                {
                    _entities.EventBus.RaiseEvent(EventSource.Local, pendingMessagesEnumerator.Current.msg);
                    _entities.EventBus.RaiseEvent(EventSource.Local, pendingMessagesEnumerator.Current.sessionMsg);
                    hasPendingMessage = pendingMessagesEnumerator.MoveNext();
                }

                if (_timing.CurTick != predictionTarget)
                {
                    using (_prof.Group("Systems"))
                    {
                        // Don't run EntitySystemManager.TickUpdate if this is the target tick,
                        // because the rest of the main loop will call into it with the target tick later,
                        // and it won't be a past prediction.
                        _entitySystemManager.TickUpdate((float)_timing.TickPeriod.TotalSeconds, noPredictions: false);
                    }

                    using (_prof.Group("Event queue"))
                    {
                        ((IBroadcastEventBusInternal)_entities.EventBus).ProcessEventQueue();
                    }
                }

                _prof.WriteGroupEnd(groupStart, "Prediction tick", ProfData.Int64(_timing.CurTick.Value));
            }
        }

        public void ResetPredictedEntities()
        {
            using var _ = _prof.Group("ResetPredictedEntities");
            using var __ = _timing.StartStateApplicationArea();

            // This is terrible, and I hate it. This also needs to run even when prediction is disabled.
            _entitySystemManager.GetEntitySystem<TransformSystem>().Reset();

            if (!PredictionNeedsResetting)
                return;

            PredictionNeedsResetting = false;
            var countReset = 0;
            var system = _entitySystemManager.GetEntitySystem<ClientDirtySystem>();
            var metaQuery = _entities.GetEntityQuery<MetaDataComponent>();
            RemQueue<IComponent> toRemove = new();

            foreach (var entity in system.DirtyEntities)
            {
                DebugTools.Assert(toRemove.Count == 0);
                // Check log level first to avoid the string alloc.
                if (_sawmill.Level <= LogLevel.Debug)
                    _sawmill.Debug($"Entity {entity} was made dirty.");

                if (!metaQuery.TryGetComponent(entity, out var meta) ||
                    !_processor.TryGetLastServerStates(meta.NetEntity, out var last))
                {
                    // Entity was probably deleted on the server so do nothing.
                    continue;
                }

                countReset += 1;

                try
                {
                    _resettingPredictedEntities = true;

                    foreach (var (netId, comp) in meta.NetComponents)
                    {
                        if (!comp.NetSyncEnabled)
                            continue;

                        // Was this component added during prediction?
                        if (comp.CreationTick > _timing.LastRealTick)
                        {
                            if (last.ContainsKey(netId))
                            {
                                // Component was probably removed and then re-addedd during a single prediction run
                                // Just reset state as normal.
                                comp.ClearCreationTick();
                            }
                            else
                            {
                                toRemove.Add(comp);
                                if (_sawmill.Level <= LogLevel.Debug)
                                    _sawmill.Debug($"  A new component was added: {comp.GetType()}");
                                continue;
                            }
                        }

                        if (comp.LastModifiedTick <= _timing.LastRealTick ||
                            !last.TryGetValue(netId, out var compState))
                        {
                            continue;
                        }

                        if (_sawmill.Level <= LogLevel.Debug)
                            _sawmill.Debug($"  A component was dirtied: {comp.GetType()}");

                        if (compState != null)
                        {
                            var handleState = new ComponentHandleState(compState, null);
                            _entities.EventBus.RaiseComponentEvent(entity, comp, ref handleState);
                        }

                        comp.LastModifiedTick = _timing.LastRealTick;
                    }
                }
                finally
                {
                    _resettingPredictedEntities = false;
                }

                // Remove predicted component additions
                foreach (var comp in toRemove)
                {
                    _entities.RemoveComponent(entity, comp);
                }
                toRemove.Clear();

                // Re-add predicted removals
                if (system.RemovedComponents.TryGetValue(entity, out var netIds))
                {
                    foreach (var netId in netIds)
                    {
                        if (meta.NetComponents.ContainsKey(netId))
                            continue;

                        if (!last.TryGetValue(netId, out var state))
                            continue;

                        var comp = _entities.AddComponent(entity, netId, meta);

                        if (_sawmill.Level <= LogLevel.Debug)
                            _sawmill.Debug($"  A component was removed: {comp.GetType()}");

                        if (state != null)
                        {
                            var stateEv = new ComponentHandleState(state, null);
                            _entities.EventBus.RaiseComponentEvent(entity, comp, ref stateEv);
                        }

                        comp.ClearCreationTick(); // don't undo the re-adding.
                        comp.LastModifiedTick = _timing.LastRealTick;
                    }
                }

                DebugTools.Assert(meta.EntityLastModifiedTick > _timing.LastRealTick);
                meta.EntityLastModifiedTick = _timing.LastRealTick;
            }

            _entities.System<PhysicsSystem>().ResetContacts();

            // TODO maybe reset more of physics?
            // E.g., warm impulses for warm starting?

            system.Reset();

            _prof.WriteValue("Reset count", ProfData.Int32(countReset));
        }

        /// <summary>
        ///     Infer implicit state data for newly created entities.
        /// </summary>
        /// <remarks>
        ///     Whenever a new entity is created, the server doesn't send full state data, given that much of the data
        ///     can simply be obtained from the entity prototype information. This function basically creates a fake
        ///     initial server state for any newly created entity. It does this by simply using the standard <see
        ///     cref="IEntityManager.GetComponentState"/>.
        /// </remarks>
<<<<<<< HEAD
        private void MergeImplicitData()
=======
        public void GenerateImplicitStates(IEnumerable<NetEntity> createdEntities)
>>>>>>> 5d772075
        {
            var bus = _entities.EventBus;

            foreach (var netEntity in _created)
            {
                if (!_entities.TryGetEntityData(netEntity, out _, out var meta))
                {
                    _sawmill.Error($"Encountered deleted entity while merging implicit data! NetEntity: {netEntity}");

#if !EXCEPTION_TOLERANCE
                    throw new KeyNotFoundException();
#endif
                    continue;
                }

                var compData = _compDataPool.Get();
                _outputData.Add(netEntity, compData);

                foreach (var (netId, component) in meta.NetComponents)
                {
                    DebugTools.Assert(component.NetSyncEnabled);

                    var state = _entities.GetComponentState(bus, component, null, GameTick.Zero);
                    DebugTools.Assert(state is not IComponentDeltaState);
                    compData.Add(netId, state);
                }
            }

            _created.Clear();
            _processor.MergeImplicitData(_outputData);

            foreach (var data in _outputData.Values)
            {
                _compDataPool.Return(data);
            }

            _outputData.Clear();
        }

        private void AckGameState(GameTick sequence)
        {
            _network.ClientSendMessage(new MsgStateAck() { Sequence = sequence });
        }

        public IEnumerable<NetEntity> ApplyGameState(GameState curState, GameState? nextState)
        {
            using var _ = _timing.StartStateApplicationArea();

            // TODO replays optimize this.
            // This currently just saves game states as they are applied.
            // However this is inefficient and may have redundant data.
            // E.g., we may record states: [10 to 15] [11 to 16] *error* [0 to 18] [18 to 19] [18 to 20] ...
            // The best way to deal with this is probably to just re-process & re-write the replay when first loading it.
            //
            // Also, currently this will cause a state to be serialized, which in principle shouldn't differ from the
            // data that we received from the server. So if a recording is active we could actually just copy those
            // raw bytes.
            _replayRecording.Update(curState);

            using (_prof.Group("Config"))
            {
                _config.TickProcessMessages();
            }

            using (_prof.Group("Entity"))
            {
                ApplyEntityStates(curState, nextState);
            }

            using (_prof.Group("Player"))
            {
                _players.ApplyPlayerStates(curState.PlayerStates.Value ?? Array.Empty<SessionState>());
            }

            using (_prof.Group("Callback"))
            {
                GameStateApplied?.Invoke(new GameStateAppliedArgs(curState, _detached));
            }

            return _created;
        }

        private void ApplyEntityStates(GameState curState, GameState? nextState)
        {
            var metas = _entities.GetEntityQuery<MetaDataComponent>();
            var xforms = _entities.GetEntityQuery<TransformComponent>();
            var xformSys = _entitySystemManager.GetEntitySystem<SharedTransformSystem>();

            var enteringPvs = 0;
            _toApply.Clear();
            _created.Clear();
            _pendingReapplyNetStates.Clear();
            var curSpan = curState.EntityStates.Span;

            // Create new entities
            // This is done BEFORE state application to ensure any new parents exist before existing children have their states applied, otherwise, we may have issues with entity transforms!

            using (_prof.Group("Create uninitialized entities"))
            {
                var created = 0;
                foreach (var es in curSpan)
                {
                    if (_entities.TryGetEntity(es.NetEntity, out var nUid))
                    {
                        DebugTools.Assert(_entities.EntityExists(nUid));
                        continue;
                    }

                    created++;
                    CreateNewEntity(es, curState.ToSequence);
                }

                _prof.WriteValue("Count", ProfData.Int32(created));
            }

            // Add entity entities that aren't new to _toCreate.
            // In the process, we also check if these entities are re-entering PVS range.
            foreach (var es in curSpan)
            {
                if (!_entities.TryGetEntityData(es.NetEntity, out var uid, out var meta))
                    continue;

                var isEnteringPvs = (meta.Flags & MetaDataFlags.Detached) != 0;
                if (isEnteringPvs)
                {
                    // _toApply already contains newly created entities, but these should never be "entering PVS"
                    DebugTools.Assert(!_toApply.ContainsKey(uid.Value));

                    meta.Flags &= ~MetaDataFlags.Detached;
                    enteringPvs++;
                }
                else if (meta.LastStateApplied >= es.EntityLastModified && meta.LastStateApplied != GameTick.Zero)
                {
                    // _toApply already contains newly created entities, but for those this set should have no effect
                    DebugTools.Assert(!_toApply.ContainsKey(uid.Value) || meta.LastStateApplied == curState.ToSequence);

                    meta.LastStateApplied = curState.ToSequence;
                    continue;
                }

                // Any newly created entities already added to _toApply should've already been caught by the previous continue
                DebugTools.Assert(!_toApply.ContainsKey(uid.Value));

                _toApply.Add(uid.Value, new(uid.Value, es.NetEntity, meta, false, isEnteringPvs, meta.LastStateApplied, es, null, null));
                meta.LastStateApplied = curState.ToSequence;
            }

            // Detach entities to null space
            var containerSys = _entitySystemManager.GetEntitySystem<ContainerSystem>();
            var lookupSys = _entitySystemManager.GetEntitySystem<EntityLookupSystem>();
            ProcessPvsDeparture(curState.ToSequence, metas, xforms, xformSys, containerSys, lookupSys);

            // Check next state (AFTER having created new entities introduced in curstate)
            if (nextState != null)
            {
                foreach (var es in nextState.EntityStates.Span)
                {
                    if (!_entities.TryGetEntityData(es.NetEntity, out var uid, out var meta))
                        continue;

                    // Does the next state actually have any future information about this entity that could be used for interpolation?
                    if (es.EntityLastModified != nextState.ToSequence)
                        continue;

                    ref var state = ref CollectionsMarshal.GetValueRefOrAddDefault(_toApply, uid.Value, out var exists);

                    state = exists
                        ? state with {NextState = es}
                        : new(uid.Value, es.NetEntity, meta, false, false, GameTick.Zero, null, es, null);
                }
            }

            // Check pending states and see if we need to force any entities to re-run component states.
            foreach (var (uid, pending) in _pendingReapplyNetStates)
            {
                // Original entity referencing the NetEntity may have been deleted.
                if (!metas.TryGetComponent(uid, out var meta))
                    continue;

                // It may also have been queued for deletion, in which case its last server state entry has already been removed.
                // I love me some spaghetti order-of-operation dependent code

                if (!_processor._lastStateFullRep.ContainsKey(meta.NetEntity))
                {
                    DebugTools.Assert(curState.EntityDeletions.Value.Contains(meta.NetEntity));
                    continue;
                }

                DebugTools.Assert(!curState.EntityDeletions.Value.Contains(meta.NetEntity));

                ref var state = ref CollectionsMarshal.GetValueRefOrAddDefault(_toApply, uid, out var exists);

                state = exists
                    ? state with {PendingReapply = pending}
                    : new(uid, meta.NetEntity, meta, false, false, GameTick.Zero, null, null, pending);
            }

            _queuedBroadphaseUpdates.Clear();

            using (_prof.Group("Sort States"))
            {
                SortStates(_toApply);
            }

            // Apply entity states.
            using (_prof.Group("Apply States"))
            {
                var span = _toApplySorted.AsSpan(0, _toApply.Count);
                foreach (ref var data in span)
                {
                    ApplyEntState(data, curState.ToSequence);
                }

                Array.Clear(_toApplySorted, 0, _toApply.Count);
                _prof.WriteValue("Count", ProfData.Int32(_toApply.Count));
            }

            // Add entering entities back to broadphase.
            using (_prof.Group("Update Broadphase"))
            {
                try
                {
                    foreach (var (uid, xform) in _queuedBroadphaseUpdates)
                    {
                        lookupSys.FindAndAddToEntityTree(uid, true, xform);
                    }
                }
                catch (Exception e)
                {
                    _sawmill.Error($"Caught exception while updating entity broadphases");
                    _runtimeLog.LogException(e, $"{nameof(ClientGameStateManager)}.{nameof(ApplyEntityStates)}");
                }
            }

            var delSpan = curState.EntityDeletions.Span;
            if (delSpan.Length > 0)
            {
                try
                {
                    ProcessDeletions(delSpan, xforms, metas, xformSys);
                }
                catch (Exception e)
                {
                    _sawmill.Error($"Caught exception while deleting entities");
                    _runtimeLog.LogException(e, $"{nameof(ClientGameStateManager)}.{nameof(ApplyEntityStates)}");
                }
            }

            // Delete any entities that failed to properly initialize/start
            foreach (var entity in _brokenEnts)
            {
                _entities.DeleteEntity(entity);
            }

            _brokenEnts.Clear();

            _prof.WriteValue("State Size", ProfData.Int32(curSpan.Length));
            _prof.WriteValue("Entered PVS", ProfData.Int32(enteringPvs));
        }

        private void ApplyEntState(in StateData data, GameTick toTick)
        {
            try
            {
                HandleEntityState(data, _entities.EventBus, toTick);
            }
            catch (Exception e)
            {
                _sawmill.Error($"Caught exception while applying entity state. Entity: {_entities.ToPrettyString(data.Uid)}. Exception: {e}");
                _brokenEnts.Add(data.Uid);
                RequestFullState();
#if !EXCEPTION_TOLERANCE
                throw;
#endif
                return;
            }

            if (data.Created)
            {
                try
                {
                    _entities.InitializeEntity(data.Uid, data.Meta);
                    _entities.StartEntity(data.Uid);
                }
                catch (Exception e)
                {
                    _sawmill.Error(
                        $"Caught exception while initializing or starting entity: {_entities.ToPrettyString(data.Uid)}. Exception: {e}");
                    _brokenEnts.Add(data.Uid);
                    RequestFullState();
#if !EXCEPTION_TOLERANCE
                    throw;
#endif
                    return;
                }
            }

            if (!data.EnteringPvs)
                return;

            // Now that things like collision data, fixtures, and positions have been updated, we queue a
            // broadphase update. However, if this entity is parented to some other entity also re-entering PVS,
            // we only need to update it's parent (as it recursively updates children anyways).
            var xform = _entities.TransformQuery.Comp(data.Uid);
            DebugTools.Assert(xform.Broadphase == BroadphaseData.Invalid);
            xform.Broadphase = null;
            if (!_toApply.TryGetValue(xform.ParentUid, out var parent) || !parent.EnteringPvs)
                _queuedBroadphaseUpdates.Add((data.Uid, xform));
        }

        private void CreateNewEntity(EntityState state, GameTick toTick)
        {
            // TODO GAME STATE
            // store MetaData & Transform information separately.
            var metaState =
                (MetaDataComponentState?) state.ComponentChanges.Value?.FirstOrDefault(c => c.NetID == _metaCompNetId)
                    .State;

            if (metaState == null)
                throw new MissingMetadataException(state.NetEntity);

            var uid = _entities.CreateEntity(metaState.PrototypeId, out var newMeta);
            _toApply.Add(uid, new(uid, state.NetEntity, newMeta, true, false, GameTick.Zero, state, null, null));
            _created.Add(state.NetEntity);

            // Client creates a client-side net entity for the newly created entity.
            // We need to clear this mapping before assigning the real net id.
            // TODO NetEntity Jank: prevent the client from creating this in the first place.
            _entities.ClearNetEntity(newMeta.NetEntity);

            _entities.SetNetEntity(uid, state.NetEntity, newMeta);
            newMeta.LastStateApplied = toTick;

            // Check if there's any component states awaiting this entity.
            if (!_entities.PendingNetEntityStates.Remove(state.NetEntity, out var value))
                return;

            foreach (var (type, owner) in value)
            {
                var pending = _pendingReapplyNetStates.GetOrNew(owner);
                pending.Add(type);
            }
        }

        /// <summary>
        /// Sort states to ensure that we always apply states, initialize, and start parent entities before any of their
        /// children.
        /// </summary>
        private void SortStates(Dictionary<EntityUid, StateData> toApply)
        {
            // ReSharper disable once ConditionIsAlwaysTrueOrFalseAccordingToNullableAPIContract
            if (_toApplySorted == null || _toApplySorted.Length < toApply.Count)
                Array.Resize(ref _toApplySorted, toApply.Count);

            _sorted.Clear();

            var i = 0;
            foreach (var (ent, data) in toApply)
            {
                AddToSorted(ent, data, ref i);
            }

            DebugTools.AssertEqual(i, toApply.Count);
        }

        private void AddToSorted(EntityUid ent, in StateData data, ref int i)
        {
            if (!_sorted.Add(ent))
                return;

            EnsureParentsSorted(ent, data, ref i);
            _toApplySorted[i++] = data;
        }

        private void EnsureParentsSorted(EntityUid ent, in StateData data, ref int i)
        {
            var parent = GetStateParent(ent, data);

            while (parent != EntityUid.Invalid)
            {
                if (_toApply.TryGetValue(parent, out var parentData))
                {
                    AddToSorted(parent, parentData, ref i);
                    // The above method will handle the rest of the transform hierarchy, so we can just return early.
                    return;
                }

                parent = _entities.TransformQuery.GetComponent(parent).ParentUid;
            }
        }

        /// <summary>
        /// Get the entity's parent in the game state that is being applies. I.e., if the state contains a new
        /// transform state, get the parent from that. Otherwise, return the entity's current parent.
        /// </summary>
        private EntityUid GetStateParent(EntityUid uid, in StateData data)
        {
            // TODO GAME STATE
            // store MetaData & Transform information separately.
            if (data.CurState != null
                && data.CurState.ComponentChanges.Value
                    .TryFirstOrNull(c => c.NetID == _xformCompNetId, out var found))
            {
                var state = (TransformComponentState) found.Value.State!;
                return _entities.GetEntity(state.ParentID);
            }

            return _entities.TransformQuery.GetComponent(uid).ParentUid;
        }

        /// <inheritdoc />
        public void PartialStateReset(
            GameState state,
            bool resetAllEntities,
            bool deleteClientEntities = false,
            bool deleteClientChildren = true)
        {
            using var _ = _timing.StartStateApplicationArea();

            if (state.FromSequence != GameTick.Zero)
            {
                _sawmill.Error("Attempted to reset to a state with incomplete data");
                return;
            }

            _sawmill.Info($"Resetting all entity states to tick {state.ToSequence}.");

            // Construct hashset for set.Contains() checks.
            _stateEnts.Clear();
            var entityStates = state.EntityStates.Span;
            foreach (var entState in entityStates)
            {
                _stateEnts.Add(entState.NetEntity);
            }

            var xforms = _entities.GetEntityQuery<TransformComponent>();
            var metas = _entities.GetEntityQuery<MetaDataComponent>();
            var xformSys = _entitySystemManager.GetEntitySystem<SharedTransformSystem>();

            _toDelete.Clear();

            // Client side entities won't need the transform, but that should always be a tiny minority of entities
            var metaQuery = _entities.AllEntityQueryEnumerator<MetaDataComponent, TransformComponent>();

            while (metaQuery.MoveNext(out var ent, out var metadata, out var xform))
            {
                var netEnt = metadata.NetEntity;
                if (metadata.NetEntity.IsClientSide())
                {
                    if (deleteClientEntities)
                        _toDelete.Add(ent);

                    continue;
                }

                if (_stateEnts.Contains(netEnt))
                {
                    if (resetAllEntities || metadata.LastStateApplied > state.ToSequence)
                        metadata.LastStateApplied = GameTick.Zero; // TODO track last-state-applied for individual components? Is it even worth it?

                    continue;
                }

                // This entity is going to get deleted, but maybe some if its children won't be, so lets detach them to
                // null. First we will detach the parent in order to reduce the number of broadphase/lookup updates.
                xformSys.DetachEntity(ent, xform);

                // Then detach all children.
                foreach (var child in xform._children)
                {
                    xformSys.DetachEntity(child, xforms.Get(child), metas.Get(child), xform);

                    if (deleteClientChildren
                        && !deleteClientEntities // don't add duplicates
                        && _entities.IsClientSide(child))
                    {
                        _toDelete.Add(child);
                    }
                }

                _toDelete.Add(ent);
            }

            foreach (var ent in _toDelete)
            {
                _entities.DeleteEntity(ent);
            }
        }

        private void ProcessDeletions(ReadOnlySpan<NetEntity> delSpan,
            EntityQuery<TransformComponent> xforms,
            EntityQuery<MetaDataComponent> metas,
            SharedTransformSystem xformSys)
        {
            // Processing deletions is non-trivial, because by default deletions will also delete all child entities.
            //
            // Naively: easy, just apply server states to process any transform states before deleting, right? But now
            // that PVS detach messages are sent separately & processed over time, the entity may have left our view,
            // but not yet been moved to null-space. In that case, the server would not send us transform states, and
            // deleting an entity could falsely delete the children as well. Therefore, before deleting we must detach
            // all children to null. This also gets called WHILE deleting, but we need to do it beforehand. Given that
            // they are either also about to get deleted, or about to be send to out-of-pvs null-space, this shouldn't
            // be a significant performance impact.

            using var _ = _prof.Group("Deletion");

            foreach (var netEntity in delSpan)
            {
                // Don't worry about this for later.
                _entities.PendingNetEntityStates.Remove(netEntity);

                if (!_entities.TryGetEntity(netEntity, out var id))
                    continue;

                if (!xforms.TryGetComponent(id, out var xform))
                    continue; // Already deleted? or never sent to us?

                // First, a single recursive map change
                xformSys.DetachEntity(id.Value, xform);

                // Then detach all children.
                var childEnumerator = xform.ChildEnumerator;
                while (childEnumerator.MoveNext(out var child))
                {
                    xformSys.DetachEntity(child, xforms.Get(child), metas.Get(child), xform);
                }

                // Finally, delete the entity.
                _entities.DeleteEntity(id.Value);
            }
            _prof.WriteValue("Count", ProfData.Int32(delSpan.Length));
        }

        public void DetachImmediate(List<NetEntity> entities)
        {
            var metas = _entities.GetEntityQuery<MetaDataComponent>();
            var xforms = _entities.GetEntityQuery<TransformComponent>();
            var xformSys = _entitySystemManager.GetEntitySystem<SharedTransformSystem>();
            var containerSys = _entitySystemManager.GetEntitySystem<ContainerSystem>();
            var lookupSys = _entitySystemManager.GetEntitySystem<EntityLookupSystem>();
            Detach(GameTick.MaxValue, null, entities, metas, xforms, xformSys, containerSys, lookupSys);
            _detached.Clear();
        }

        private void ProcessPvsDeparture(
            GameTick toTick,
            EntityQuery<MetaDataComponent> metas,
            EntityQuery<TransformComponent> xforms,
            SharedTransformSystem xformSys,
            ContainerSystem containerSys,
            EntityLookupSystem lookupSys)
        {
            var toDetach = _processor.GetEntitiesToDetach(toTick, _pvsDetachBudget);

            if (toDetach.Count == 0)
                return;

            // TODO optimize
            // If an entity is leaving PVS, so are all of its children. If we can preserve the hierarchy we can avoid
            // things like container insertion and ejection.

            using var _ = _prof.Group("Leave PVS");

            _detached.Clear();
            foreach (var (tick, ents) in toDetach)
            {
                Detach(tick, toTick, ents, metas, xforms, xformSys, containerSys, lookupSys);
            }

            _prof.WriteValue("Count", ProfData.Int32(_detached.Count));
        }

        private void Detach(GameTick maxTick,
            GameTick? lastStateApplied,
            List<NetEntity> entities,
            EntityQuery<MetaDataComponent> metas,
            EntityQuery<TransformComponent> xforms,
            SharedTransformSystem xformSys,
            ContainerSystem containerSys,
            EntityLookupSystem lookupSys)
        {
            foreach (var netEntity in entities)
            {
                if (!_entities.TryGetEntityData(netEntity, out var ent, out var meta))
                    continue;

                if (meta.LastStateApplied > maxTick)
                {
                    // Server sent a new state for this entity sometime after the detach message was sent. The
                    // detach message probably just arrived late or was initially dropped.
                    continue;
                }

                if ((meta.Flags & (MetaDataFlags.Detached | MetaDataFlags.Undetachable)) != 0)
                    continue;

                if (lastStateApplied.HasValue)
                    meta.LastStateApplied = lastStateApplied.Value;

                var xform = xforms.GetComponent(ent.Value);
                if (xform.ParentUid.IsValid())
                {
                    lookupSys.RemoveFromEntityTree(ent.Value, xform);
                    xform.Broadphase = BroadphaseData.Invalid;

                    // In some cursed scenarios an entity inside of a container can leave PVS without the container itself leaving PVS.
                    // In those situations, we need to add the entity back to the list of expected entities after detaching.
                    BaseContainer? container = null;
                    if ((meta.Flags & MetaDataFlags.InContainer) != 0 &&
                        metas.TryGetComponent(xform.ParentUid, out var containerMeta) &&
                        (containerMeta.Flags & MetaDataFlags.Detached) == 0 &&
                        containerSys.TryGetContainingContainer(xform.ParentUid, ent.Value, out container))
                    {
                        containerSys.Remove((ent.Value, xform, meta), container, false, true);
                    }

                    meta._flags |= MetaDataFlags.Detached;
                    xformSys.DetachEntity(ent.Value, xform);
                    DebugTools.Assert((meta.Flags & MetaDataFlags.InContainer) == 0);

                    if (container != null)
                        containerSys.AddExpectedEntity(netEntity, container);
                }

                _detached.Add(netEntity);
            }
        }

        private void HandleEntityState(in StateData data, IEventBus bus, GameTick toTick)
        {
            _compStateWork.Clear();

            // First remove any deleted components
            if (data.CurState?.NetComponents is {} netComps)
            {
                _toRemove.Clear();

                foreach (var (id, comp) in data.Meta.NetComponents)
                {
                    DebugTools.Assert(comp.NetSyncEnabled);

                    if (!netComps.Contains(id))
                        _toRemove.Add(comp);
                }

                foreach (var comp in _toRemove)
                {
                    _entities.RemoveComponent(data.Uid, comp, data.Meta);
                }
            }

            if (data.EnteringPvs)
            {
                // last-server state has already been updated with new information from curState
                // --> simply reset to the most recent server state.
                //
                // as to why we need to reset: because in the process of detaching to null-space, we will have dirtied
                // the entity. most notably, all entities will have been ejected from their containers.
                foreach (var (id, state) in _processor.GetLastServerStates(data.NetEntity))
                {
                    if (!data.Meta.NetComponents.TryGetValue(id, out var comp))
                    {
                        comp = _compFactory.GetComponent(id);
                        _entities.AddComponent(data.Uid, comp, true, metadata: data.Meta);
                    }

                    _compStateWork[id] = (comp, state, null);
                }
            }
            else if (data.CurState != null)
            {
                foreach (var compChange in data.CurState.ComponentChanges.Span)
                {
                    if (!data.Meta.NetComponents.TryGetValue(compChange.NetID, out var comp))
                    {
                        comp = _compFactory.GetComponent(compChange.NetID);
                        _entities.AddComponent(data.Uid, comp, true, metadata: data.Meta);
                    }
                    else if (compChange.LastModifiedTick <= data.LastApplied && data.LastApplied != GameTick.Zero)
                        continue;

                    _compStateWork[compChange.NetID] = (comp, compChange.State, null);
                }
            }

            if (data.NextState != null)
            {
                foreach (var compState in data.NextState.ComponentChanges.Span)
                {
                    if (compState.LastModifiedTick != toTick + 1)
                        continue;

                    if (!data.Meta.NetComponents.TryGetValue(compState.NetID, out var comp))
                    {
                        // The component can be null here due to interp, because the NEXT state will have a new
                        // component, but the component does not yet exist.
                        continue;
                    }

                    ref var state =
                        ref CollectionsMarshal.GetValueRefOrAddDefault(_compStateWork, compState.NetID, out var exists);

                    if (exists)
                        state = (comp, state.curState, compState.State);
                    else
                        state = (comp, null, compState.State);
                }
            }

            // If we have a NetEntity we reference come in then apply their state.
            DebugTools.Assert(_pendingReapplyNetStates.ContainsKey(data.Uid) == (data.PendingReapply != null));
            if (data.PendingReapply is {} reapplyTypes)
            {
                var lastState = _processor.GetLastServerStates(data.NetEntity);

                foreach (var type in reapplyTypes)
                {
                    var compRef = _compFactory.GetRegistration(type);
                    var netId = compRef.NetID;

                    if (netId == null)
                        continue;

                    if (!data.Meta.NetComponents.TryGetValue(netId.Value, out var comp) ||
                        !lastState.TryGetValue(netId.Value, out var lastCompState))
                    {
                        continue;
                    }

                    ref var compState =
                        ref CollectionsMarshal.GetValueRefOrAddDefault(_compStateWork, netId.Value, out var exists);

                    if (exists)
                        continue;

                    compState = (comp, lastCompState, null);
                }
            }

            foreach (var (comp, cur, next) in _compStateWork.Values)
            {
                if (cur == null && next == null)
                    continue;

                var handleState = new ComponentHandleState(cur, next);
                bus.RaiseComponentEvent(data.Uid, comp, ref handleState);
            }
        }

        #region Debug Commands

        private bool TryParseUid(IConsoleShell shell, string[] args, out EntityUid uid, [NotNullWhen(true)] out MetaDataComponent? meta)
        {
            if (args.Length != 1)
            {
                shell.WriteError(Loc.GetString("cmd-invalid-arg-number-error"));
                uid = EntityUid.Invalid;
                meta = null;
                return false;
            }

            if (!EntityUid.TryParse(args[0], out uid))
            {
                shell.WriteError(Loc.GetString("cmd-parse-failure-uid", ("arg", args[0])));
                meta = null;
                return false;
            }

            if (!_entities.TryGetComponent(uid, out meta))
            {
                shell.WriteError(Loc.GetString("cmd-parse-failure-entity-exist", ("arg", args[0])));
                return false;
            }

            return true;
        }

        /// <summary>
        ///     Reset an entity to the most recently received server state. This will also reset entities that have been detached to null-space.
        /// </summary>
        private void ResetEntCommand(IConsoleShell shell, string argStr, string[] args)
        {
            if (!TryParseUid(shell, args, out var uid, out var meta))
                return;

            using var _ = _timing.StartStateApplicationArea();
            ResetEnt(uid, meta, false);
        }

        /// <summary>
        ///     Detach an entity to null-space, as if it had left PVS range.
        /// </summary>
        private void DetachEntCommand(IConsoleShell shell, string argStr, string[] args)
        {
            if (!TryParseUid(shell, args, out var uid, out var meta))
                return;

            if ((meta.Flags & MetaDataFlags.Detached) != 0)
                return;

            using var _ = _timing.StartStateApplicationArea();

            meta.Flags |= MetaDataFlags.Detached;

            var containerSys = _entities.EntitySysManager.GetEntitySystem<ContainerSystem>();

            var xform = _entities.GetComponent<TransformComponent>(uid);
            if (xform.ParentUid.IsValid())
            {
                BaseContainer? container = null;
                if ((meta.Flags & MetaDataFlags.InContainer) != 0 &&
                    _entities.TryGetComponent(xform.ParentUid, out MetaDataComponent? containerMeta) &&
                    (containerMeta.Flags & MetaDataFlags.Detached) == 0)
                {
                    containerSys.TryGetContainingContainer(xform.ParentUid, uid, out container);
                }

                _entities.EntitySysManager.GetEntitySystem<TransformSystem>().DetachEntity(uid, xform);

                if (container != null)
                    containerSys.AddExpectedEntity(_entities.GetNetEntity(uid), container);
            }
        }

        /// <summary>
        ///     Deletes an entity. Unlike the normal delete command, this is CLIENT-SIDE.
        /// </summary>
        /// <remarks>
        ///     Unless the entity is a client-side entity, this will likely cause errors.
        /// </remarks>
        private void LocalDeleteEntCommand(IConsoleShell shell, string argStr, string[] args)
        {
            if (!TryParseUid(shell, args, out var uid, out var meta))
                return;

            // If this is not a client-side entity, it also needs to be removed from the full-server state dictionary to
            // avoid errors. This has to be done recursively for all children.
            void _recursiveRemoveState(NetEntity netEntity, TransformComponent xform, EntityQuery<MetaDataComponent> metaQuery, EntityQuery<TransformComponent> xformQuery)
            {
                _processor._lastStateFullRep.Remove(netEntity);
                foreach (var child in xform._children)
                {
                    if (xformQuery.TryGetComponent(child, out var childXform) &&
                        metaQuery.TryGetComponent(child, out var childMeta))
                    {
                        _recursiveRemoveState(childMeta.NetEntity, childXform, metaQuery, xformQuery);
                    }
                }
            }

            if (!_entities.IsClientSide(uid) && _entities.TryGetComponent(uid, out TransformComponent? xform))
                _recursiveRemoveState(meta.NetEntity, xform, _entities.GetEntityQuery<MetaDataComponent>(), _entities.GetEntityQuery<TransformComponent>());

            // Set ApplyingState to true to avoid logging errors about predicting the deletion of networked entities.
            using (_timing.StartStateApplicationArea())
            {
                _entities.DeleteEntity(uid);
            }
        }

        /// <summary>
        ///     Resets all entities to the most recently received server state. This only impacts entities that have not been detached to null-space.
        /// </summary>
        private void ResetAllEnts(IConsoleShell shell, string argStr, string[] args)
        {
            using var _ = _timing.StartStateApplicationArea();

            var query = _entities.AllEntityQueryEnumerator<MetaDataComponent>();

            while (query.MoveNext(out var uid, out var meta))
            {
                ResetEnt(uid, meta);
            }
        }

        /// <summary>
        ///     Reset a given entity to the most recent server state.
        /// </summary>
        private void ResetEnt(EntityUid uid, MetaDataComponent meta, bool skipDetached = true)
        {
            if (skipDetached && (meta.Flags & MetaDataFlags.Detached) != 0)
                return;

            meta.Flags &= ~MetaDataFlags.Detached;

            if (!_processor.TryGetLastServerStates(meta.NetEntity, out var lastState))
                return;

            foreach (var (id, state) in lastState)
            {
                if (!meta.NetComponents.TryGetValue(id, out var comp))
                {
                    comp = _compFactory.GetComponent(id);
                    _entities.AddComponent(uid, comp, true, meta);
                }

                if (state == null)
                    continue;

                var handleState = new ComponentHandleState(state, null);
                _entities.EventBus.RaiseComponentEvent(uid, comp, ref handleState);
            }

            // ensure we don't have any extra components
            _toRemove.Clear();

            foreach (var (id, comp) in meta.NetComponents)
            {
                if (comp.NetSyncEnabled && !lastState.ContainsKey(id))
                    _toRemove.Add(comp);
            }

            foreach (var comp in _toRemove)
            {
                _entities.RemoveComponent(uid, comp);
            }
        }
        #endregion

        public bool IsQueuedForDetach(NetEntity entity)
            => _processor.IsQueuedForDetach(entity);
    }

    public sealed class GameStateAppliedArgs : EventArgs
    {
        public GameState AppliedState { get; }
        public readonly List<NetEntity> Detached;

        public GameStateAppliedArgs(GameState appliedState, List<NetEntity> detached)
        {
            AppliedState = appliedState;
            Detached = detached;
        }
    }

    public sealed class MissingMetadataException : Exception
    {
        public readonly NetEntity NetEntity;

        public MissingMetadataException(NetEntity netEntity)
            : base($"Server state is missing the metadata component for a new entity: {netEntity}.")
        {
            NetEntity = netEntity;
        }
    }
}<|MERGE_RESOLUTION|>--- conflicted
+++ resolved
@@ -417,11 +417,7 @@
 
                 using (_prof.Group("MergeImplicitData"))
                 {
-<<<<<<< HEAD
                     MergeImplicitData();
-=======
-                    GenerateImplicitStates(createdEntities);
->>>>>>> 5d772075
                 }
 
                 if (_lastProcessedInput < curState.LastProcessedInput)
@@ -691,11 +687,7 @@
         ///     initial server state for any newly created entity. It does this by simply using the standard <see
         ///     cref="IEntityManager.GetComponentState"/>.
         /// </remarks>
-<<<<<<< HEAD
         private void MergeImplicitData()
-=======
-        public void GenerateImplicitStates(IEnumerable<NetEntity> createdEntities)
->>>>>>> 5d772075
         {
             var bus = _entities.EventBus;
 
