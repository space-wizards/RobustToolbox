--- conflicted
+++ resolved
@@ -14,11 +14,8 @@
 
 ### New features
 
-<<<<<<< HEAD
+* added **IConfigurationManager**.*SubscribeMultiple* ext. method to provide simpler way to unsubscribe from multiple cvar at once
 * ComponentRegistry can now get component type parameter
-=======
-* added **IConfigurationManager**.*SubscribeMultiple* ext. method to provide simpler way to unsubscribe from multiple cvar at once
->>>>>>> 735ef09d
 
 ### Bugfixes
 
