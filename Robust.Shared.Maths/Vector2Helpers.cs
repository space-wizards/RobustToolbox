--- conflicted
+++ resolved
@@ -15,25 +15,15 @@
     /// </summary>
     public static readonly Vector2 Half = new(0.5f, 0.5f);
 
-<<<<<<< HEAD
-    [Pure]
-    public static bool IsValid(this Vector2 vec)
-    {
-        if (float.IsNaN(vec.X) || float.IsNaN(vec.Y))
-=======
+	[Pure]
     public static bool IsValid(this Vector2 v)
     {
         if (float.IsNaN(v.X) || float.IsNaN(v.Y))
->>>>>>> 47e11e98
         {
             return false;
         }
 
-<<<<<<< HEAD
-        if (float.IsInfinity(vec.X) || float.IsInfinity(vec.Y))
-=======
         if (float.IsInfinity(v.X) || float.IsInfinity(v.Y))
->>>>>>> 47e11e98
         {
             return false;
         }
@@ -41,13 +31,13 @@
         return true;
     }
 
-<<<<<<< HEAD
     [MethodImpl(MethodImplOptions.AggressiveInlining)]
     [Pure]
     public static Vector2 MulAdd(Vector2 a, float s, Vector2 b)
     {
         return new Vector2(a.X + s * b.X, a.Y + s * b.Y);
-=======
+    }
+    
     public static Vector2 GetLengthAndNormalize(this Vector2 v, ref float length)
     {
         length = v.Length();
@@ -59,7 +49,6 @@
         float invLength = 1.0f / length;
         var n = new Vector2(invLength * v.X, invLength * v.Y);
         return n;
->>>>>>> 47e11e98
     }
 
     [MethodImpl(MethodImplOptions.AggressiveInlining)]
