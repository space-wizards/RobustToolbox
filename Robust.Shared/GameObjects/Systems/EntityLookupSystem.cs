--- conflicted
+++ resolved
@@ -89,10 +89,6 @@
     private EntityQuery<MapGridComponent> _gridQuery;
     private EntityQuery<MetaDataComponent> _metaQuery;
     private EntityQuery<PhysicsComponent> _physicsQuery;
-<<<<<<< HEAD
-=======
-    private EntityQuery<PhysicsMapComponent> _physMapQuery;
->>>>>>> dddf5cd2
     private EntityQuery<TransformComponent> _xformQuery;
 
     /// <summary>
@@ -122,10 +118,6 @@
         _gridQuery = GetEntityQuery<MapGridComponent>();
         _metaQuery = GetEntityQuery<MetaDataComponent>();
         _physicsQuery = GetEntityQuery<PhysicsComponent>();
-<<<<<<< HEAD
-=======
-        _physMapQuery = GetEntityQuery<PhysicsMapComponent>();
->>>>>>> dddf5cd2
         _xformQuery = GetEntityQuery<TransformComponent>();
 
         SubscribeLocalEvent<BroadphaseComponent, EntityTerminatingEvent>(OnBroadphaseTerminating);
@@ -159,13 +151,7 @@
     private void OnBroadphaseTerminating(EntityUid uid, BroadphaseComponent component, ref EntityTerminatingEvent args)
     {
         var xform = _xformQuery.GetComponent(uid);
-<<<<<<< HEAD
         RemoveChildrenFromTerminatingBroadphase(xform, component);
-=======
-        var map = xform.MapUid;
-        _physMapQuery.TryGetComponent(map, out var physMap);
-        RemoveChildrenFromTerminatingBroadphase(xform, component, physMap);
->>>>>>> dddf5cd2
         RemComp(uid, component);
     }
 
@@ -188,13 +174,6 @@
 
             if (childXform.Broadphase.Value.CanCollide && _fixturesQuery.TryGetComponent(child, out var fixtures))
             {
-<<<<<<< HEAD
-=======
-                if (map == null)
-                    _physMapQuery.TryGetComponent(childXform.Broadphase.Value.PhysicsMap, out map);
-
-                DebugTools.Assert(map == null || childXform.Broadphase.Value.PhysicsMap == map.Owner);
->>>>>>> dddf5cd2
                 var tree = childXform.Broadphase.Value.Static ? component.StaticTree : component.DynamicTree;
                 foreach (var fixture in fixtures.Fixtures.Values)
                 {
@@ -239,15 +218,6 @@
         if (xform.MapUid == null)
             return;
 
-<<<<<<< HEAD
-=======
-        if (!_physMapQuery.TryGetComponent(xform.MapUid, out var physMap))
-        {
-            throw new InvalidOperationException(
-                $"Broadphase's map is missing a physics map comp. Broadphase: {ToPrettyString(broadphase.Owner)}");
-        }
-
->>>>>>> dddf5cd2
         var ent = new Entity<TransformComponent, BroadphaseComponent>(broadphase, xform, broadphase);
         var enumerator = xform.ChildEnumerator;
         while (enumerator.MoveNext(out var child))
@@ -271,10 +241,6 @@
             if (!xform.Broadphase.Value.IsValid())
                 return; // Entity is intentionally not on a broadphase (deferred updating?).
 
-<<<<<<< HEAD
-=======
-            _physMapQuery.TryGetComponent(xform.Broadphase.Value.PhysicsMap, out var oldPhysMap);
->>>>>>> dddf5cd2
             if (!_broadQuery.TryGetComponent(xform.Broadphase.Value.Uid, out var oldBroadphase))
             {
                 DebugTools.Assert("Encountered deleted broadphase.");
@@ -330,12 +296,6 @@
         if (!TryGetCurrentBroadphase(xform, out var broadphase))
             return;
 
-<<<<<<< HEAD
-=======
-        if (!_physMapQuery.TryGetComponent(xform.MapUid, out var physMap))
-            throw new InvalidOperationException();
-
->>>>>>> dddf5cd2
         var (worldPos, worldRot) = _transform.GetWorldPositionRotation(xform);
         var mapTransform = new Transform(worldPos, worldRot);
 
@@ -413,12 +373,7 @@
         var fixtures = Comp<FixturesComponent>(uid);
         if (old.CanCollide)
         {
-<<<<<<< HEAD
             RemoveBroadTree(broadphase, fixtures, old.Static);
-=======
-            _physMapQuery.TryGetComponent(old.PhysicsMap, out var physicsMap);
-            RemoveBroadTree(broadphase, fixtures, old.Static, physicsMap);
->>>>>>> dddf5cd2
         }
         else
             (old.Static ? broadphase.StaticSundriesTree : broadphase.SundriesTree).Remove(uid);
@@ -460,14 +415,7 @@
         if (broadphaseXform.MapID == MapId.Nullspace)
             return;
 
-<<<<<<< HEAD
         AddOrUpdatePhysicsTree(uid, broadUid, broadphase, broadphaseXform, xform, body, fixtures);
-=======
-        if (!_physMapQuery.TryGetComponent(broadphaseXform.MapUid, out var physMap))
-            throw new InvalidOperationException($"Physics Broadphase is missing physics map. {ToPrettyString(broadUid)}");
-
-        AddOrUpdatePhysicsTree(uid, broadUid, broadphase, broadphaseXform, physMap, xform, body, fixtures);
->>>>>>> dddf5cd2
     }
 
     private void AddOrUpdatePhysicsTree(
@@ -592,74 +540,9 @@
             return;
 
         // We need to recursively update the cached data and remove children from the move buffer
-<<<<<<< HEAD
         DebugTools.Assert(HasComp<MapGridComponent>(args.Sender));
         DebugTools.Assert(!newMap.IsValid() || HasComp<MapComponent>(newMap));
         DebugTools.Assert(!oldMap.IsValid() || HasComp<MapComponent>(oldMap));
-=======
-        DebugTools.Assert(_gridQuery.HasComp(args.Sender));
-        DebugTools.Assert(!newMap.IsValid() || _mapQuery.HasComp(newMap));
-        DebugTools.Assert(!oldMap.IsValid() || _mapQuery.HasComp(oldMap));
-
-        var oldBuffer = _physMapQuery.CompOrNull(oldMap)?.MoveBuffer;
-        var newBuffer = _physMapQuery.CompOrNull(newMap)?.MoveBuffer;
-
-        foreach (var child in args.Component._children)
-        {
-            RecursiveOnGridChangedMap(child, oldMap, newMap, oldBuffer, newBuffer);
-        }
-    }
-
-    private void RecursiveOnGridChangedMap(
-        EntityUid uid,
-        EntityUid oldMap,
-        EntityUid newMap,
-        Dictionary<FixtureProxy, Box2>? oldBuffer,
-        Dictionary<FixtureProxy, Box2>? newBuffer)
-    {
-        if (!_xformQuery.TryGetComponent(uid, out var xform))
-            return;
-
-        foreach (var child in xform._children)
-        {
-            RecursiveOnGridChangedMap(child, oldMap, newMap, oldBuffer, newBuffer);
-        }
-
-        if (xform.Broadphase == null || !xform.Broadphase.Value.CanCollide)
-            return;
-
-        DebugTools.Assert(_netMan.IsClient || !xform.Broadphase.Value.PhysicsMap.IsValid() || xform.Broadphase.Value.PhysicsMap == oldMap);
-        xform.Broadphase = xform.Broadphase.Value with { PhysicsMap = newMap };
-
-        if (!_fixturesQuery.TryGetComponent(uid, out var fixtures))
-            return;
-
-        if (oldBuffer != null)
-        {
-            foreach (var fix in fixtures.Fixtures.Values)
-            foreach (var prox in fix.Proxies)
-            {
-                oldBuffer.Remove(prox);
-            }
-        }
-
-        if (newBuffer == null)
-            return;
-
-        // TODO PERFORMANCE
-        // track world position while recursively iterating down through children.
-        var (worldPos, worldRot) = _transform.GetWorldPositionRotation(xform);
-        var mapTransform = new Transform(worldPos, worldRot);
-
-        foreach (var fixture in fixtures.Fixtures.Values)
-        {
-            for (var i = 0; i < fixture.ProxyCount; i++)
-            {
-                var proxy = fixture.Proxies[i];
-                newBuffer[proxy] = fixture.Shape.ComputeAABB(mapTransform, i);
-            }
-        }
->>>>>>> dddf5cd2
     }
 
     private void UpdateParent(EntityUid uid, TransformComponent xform)
@@ -670,11 +553,6 @@
             if (!xform.Broadphase.Value.IsValid())
                 return; // Entity is intentionally not on a broadphase (deferred updating?).
 
-<<<<<<< HEAD
-=======
-            _physMapQuery.TryGetComponent(xform.Broadphase.Value.PhysicsMap, out oldPhysMap);
-
->>>>>>> dddf5cd2
             if (!_broadQuery.TryGetComponent(xform.Broadphase.Value.Uid, out oldBroadphase))
             {
                 DebugTools.Assert("Encountered deleted broadphase.");
@@ -704,14 +582,6 @@
             return;
 
         var newBroadphaseXform = _xformQuery.GetComponent(newBroadphase.Owner);
-<<<<<<< HEAD
-=======
-        if (!_physMapQuery.TryGetComponent(newBroadphaseXform.MapUid, out var physMap))
-        {
-            throw new InvalidOperationException(
-                $"Broadphase's map is missing a physics map comp. Broadphase: {ToPrettyString(newBroadphase.Owner)}");
-        }
->>>>>>> dddf5cd2
 
         AddOrUpdateEntityTree(
             newBroadphase.Owner,
@@ -751,14 +621,6 @@
         bool recursive = true)
     {
         var broadphaseXform = _xformQuery.GetComponent(broadphase.Owner);
-<<<<<<< HEAD
-=======
-        if (!_physMapQuery.TryGetComponent(broadphaseXform.MapUid, out var physMap))
-        {
-            throw new InvalidOperationException(
-                $"Broadphase's map is missing a physics map comp. Broadphase: {ToPrettyString(broadphase.Owner)}");
-        }
->>>>>>> dddf5cd2
 
         AddOrUpdateEntityTree(
             broadUid,
@@ -833,19 +695,8 @@
         if (!TryGetCurrentBroadphase(xform, out var broadphase))
             return;
 
-<<<<<<< HEAD
         DebugTools.Assert(!HasComp<MapGridComponent>(uid));
         DebugTools.Assert(!HasComp<MapComponent>(uid));
-=======
-        DebugTools.Assert(!_gridQuery.HasComp(uid));
-        DebugTools.Assert(!_mapQuery.HasComp(uid));
-        PhysicsMapComponent? physMap = null;
-        if (xform.Broadphase!.Value.PhysicsMap is { Valid: true } map && !_physMapQuery.TryGetComponent(map, out physMap))
-        {
-            throw new InvalidOperationException(
-                $"Broadphase's map is missing a physics map comp. Broadphase: {ToPrettyString(broadphase.Owner)}");
-        }
->>>>>>> dddf5cd2
 
         RemoveFromEntityTree(broadphase.Owner, broadphase, uid, xform);
     }
@@ -876,15 +727,6 @@
             broadUid = old.Uid;
         }
 
-<<<<<<< HEAD
-=======
-        if (old.PhysicsMap.IsValid() && physicsMap?.Owner != old.PhysicsMap)
-        {
-            if (!_physMapQuery.TryGetComponent(old.PhysicsMap, out physicsMap))
-                Log.Error($"Entity {ToPrettyString(uid)} has missing physics map?");
-        }
-
->>>>>>> dddf5cd2
         if (old.CanCollide)
         {
             RemoveBroadTree(broadphase, _fixturesQuery.GetComponent(uid), old.Static);
