﻿using SS14.Client.GodotGlue;
using SS14.Client.Interfaces.UserInterface;
using SS14.Shared.IoC;
using System;
using System.Collections.Generic;
using System.Globalization;
using SS14.Shared.Log;
using SS14.Shared.Interfaces.Reflection;
using SS14.Shared.ContentPack;
using System.Reflection;
using SS14.Shared.Maths;
using SS14.Client.Utility;
using SS14.Client.Graphics.Drawing;
using SS14.Shared.Utility;
using SS14.Client.Interfaces.ResourceManagement;
using System.IO;
using System.Linq;
using JetBrains.Annotations;
using SS14.Client.Graphics;
using SS14.Client.ResourceManagement.ResourceTypes;

namespace SS14.Client.UserInterface
{
    /// <summary>
    ///     A node in the GUI system.
    ///     NOTE: For docs, most of these are direct proxies to Godot's Control.
    ///     See the official docs for more help: https://godot.readthedocs.io/en/3.0/classes/class_control.html
    /// </summary>
    [ControlWrap(typeof(Godot.Control))]
    // ReSharper disable once RequiredBaseTypesIsNotInherited
    public partial class Control : IDisposable
    {
        /// <summary>
        ///     The name of this control.
        ///     Names must be unique between the control's siblings.
        /// </summary>
        public string Name
        {
            get => _name;
            set
            {
                if (value == _name)
                {
                    return;
                }

                if (string.IsNullOrWhiteSpace(value))
                {
                    throw new ArgumentException("New name may not be null or whitespace.", nameof(value));
                }

                if (Parent != null)
                {
                    if (Parent.HasChild(value))
                    {
                        throw new ArgumentException($"Parent already has a child with name {value}.");
                    }

                    Parent._children.Remove(_name);
                }

                _name = value;

                if (GameController.OnGodot)
                {
                    SceneControl.SetName(_name);
                }

                if (Parent != null)
                {
                    Parent._children[_name] = this;
                }
            }
        }

        private string _name;

        public Control Parent { get; private set; }

        /// <summary>
        ///     The UserInterfaceManager we belong to, for convenience.
        /// </summary>
        /// <returns></returns>
        public IUserInterfaceManager UserInterfaceManager { get; }

        /// <summary>
        ///     Gets an enumerable over all the children of this control.
        /// </summary>
        public IEnumerable<Control> Children => _children.Values;

        /// <summary>
        ///     The control's representation in Godot's scene tree.
        /// </summary>
        internal Godot.Control SceneControl => WrappedSceneControl;

        /// <summary>
        ///     Path to the .tscn file for this scene in the VFS.
        ///     This is mainly intended for content loading tscn files.
        ///     Don't use it from the engine.
        /// </summary>
        protected virtual ResourcePath ScenePath => null;

        private ControlWrap WrappedSceneControl;

        public const float ANCHOR_BEGIN = 0;
        public const float ANCHOR_END = 1;

        public float AnchorBottom
        {
            get => GameController.OnGodot ? GameController.OnGodot ? SceneControl.AnchorBottom : default : default;
            set
            {
                if (GameController.OnGodot)
                {
                    SceneControl.AnchorBottom = value;
                }
            }
        }

        public float AnchorLeft
        {
            get => GameController.OnGodot ? SceneControl.AnchorLeft : default;
            set
            {
                if (GameController.OnGodot)
                {
                    SceneControl.AnchorLeft = value;
                }
            }
        }

        public float AnchorRight
        {
            get => GameController.OnGodot ? SceneControl.AnchorRight : default;
            set
            {
                if (GameController.OnGodot)
                {
                    SceneControl.AnchorRight = value;
                }
            }
        }

        public float AnchorTop
        {
            get => GameController.OnGodot ? SceneControl.AnchorTop : default;
            set
            {
                if (GameController.OnGodot)
                {
                    SceneControl.AnchorTop = value;
                }
            }
        }

        public float MarginRight
        {
            get => GameController.OnGodot ? SceneControl.MarginRight : default;
            set
            {
                if (GameController.OnGodot)
                {
                    SceneControl.MarginRight = value;
                }
            }
        }

        public float MarginLeft
        {
            get => GameController.OnGodot ? SceneControl.MarginLeft : default;
            set
            {
                if (GameController.OnGodot)
                {
                    SceneControl.MarginLeft = value;
                }
            }
        }

        public float MarginTop
        {
            get => GameController.OnGodot ? SceneControl.MarginTop : default;
            set
            {
                if (GameController.OnGodot)
                {
                    SceneControl.MarginTop = value;
                }
            }
        }

        public float MarginBottom
        {
            get => GameController.OnGodot ? SceneControl.MarginBottom : default;
            set
            {
                if (GameController.OnGodot)
                {
                    SceneControl.MarginBottom = value;
                }
            }
        }

        public bool Visible
        {
            get => GameController.OnGodot ? SceneControl.Visible : default;
            set
            {
                if (GameController.OnGodot)
                {
                    SceneControl.Visible = value;
                }
            }
        }

        public Vector2 Size
        {
            get => GameController.OnGodot ? SceneControl.GetSize().Convert() : default;
            set
            {
                if (GameController.OnGodot)
                {
                    SceneControl.SetSize(value.Convert());
                }
            }
        }

        public Vector2 Position
        {
            get => GameController.OnGodot ? SceneControl.GetPosition().Convert() : default;
            set
            {
                if (GameController.OnGodot)
                {
                    SceneControl.SetPosition(value.Convert());
                }
            }
        }

        public UIBox2 Rect
        {
            get => GameController.OnGodot ? SceneControl.GetRect().Convert() : default;
        }

        public Vector2 Scale
        {
            get => GameController.OnGodot ? SceneControl.RectScale.Convert() : default;
            set
            {
                if (GameController.OnGodot)
                {
                    SceneControl.RectScale = value.Convert();
                }
            }
        }

        public string ToolTip
        {
            get => GameController.OnGodot ? SceneControl.GetTooltip() : default;
            set
            {
                if (GameController.OnGodot)
                {
                    SceneControl.SetTooltip(value);
                }
            }
        }

        public MouseFilterMode MouseFilter
        {
            get => GameController.OnGodot ? (MouseFilterMode) SceneControl.MouseFilter : default;
            set
            {
                if (GameController.OnGodot)
                {
                    SceneControl.MouseFilter = (Godot.Control.MouseFilterEnum) value;
                }
            }
        }

        public SizeFlags SizeFlagsHorizontal
        {
            get => GameController.OnGodot ? (SizeFlags) SceneControl.SizeFlagsHorizontal : default;
            set
            {
                if (GameController.OnGodot)
                {
                    SceneControl.SizeFlagsHorizontal = (int) value;
                }
            }
        }

        public float SizeFlagsStretchRatio
        {
            get => GameController.OnGodot ? SceneControl.SizeFlagsStretchRatio : default;
            set
            {
                if (GameController.OnGodot)
                {
                    SceneControl.SizeFlagsStretchRatio = value;
                }
            }
        }

        public SizeFlags SizeFlagsVertical
        {
            get => GameController.OnGodot ? (SizeFlags) SceneControl.SizeFlagsVertical : default;
            set
            {
                if (GameController.OnGodot)
                {
                    SceneControl.SizeFlagsVertical = (int) value;
                }
            }
        }

        public bool RectClipContent
        {
            get => GameController.OnGodot ? SceneControl.RectClipContent : default;
            set
            {
                if (GameController.OnGodot)
                {
                    SceneControl.RectClipContent = value;
                }
            }
        }

        public Color Modulate
        {
            get => SceneControl.Modulate.Convert();
            set => SceneControl.Modulate = value.Convert();
        }

        /// <summary>
        ///     A combination of <see cref="CustomMinimumSize" /> and <see cref="CalculateMinimumSize" />,
        ///     Whichever is greater.
        ///     Use this for whenever you need the *actual* minimum size of something.
        /// </summary>
        public Vector2 CombinedMinimumSize
        {
            get => GameController.OnGodot ? SceneControl.GetCombinedMinimumSize().Convert() : default;
        }

        /// <summary>
        ///     A custom minimum size. If the control-calculated size is is smaller than this, this is used instead.
        /// </summary>
        /// <seealso cref="CalculateMinimumSize" />
        /// <seealso cref="CombinedMinimumSize" />
        public Vector2 CustomMinimumSize
        {
            get => GameController.OnGodot ? SceneControl.RectMinSize.Convert() : default;
            set
            {
                if (GameController.OnGodot)
                {
                    SceneControl.RectMinSize = value.Convert();
                }
            }
        }

        public Vector2 GlobalMousePosition
        {
            get => GameController.OnGodot ? SceneControl.GetGlobalMousePosition().Convert() : default;
        }

        private readonly Dictionary<string, Control> _children = new Dictionary<string, Control>();

        /// <summary>
        ///     Default constructor.
        ///     The name of the control is decided based on type.
        /// </summary>
        public Control()
        {
            UserInterfaceManager = IoCManager.Resolve<IUserInterfaceManager>();

            if (GameController.OnGodot)
            {
                SetupSceneControl();
            }

            else if (ScenePath != null)
            {
                _manualNodeSetup();
            }

            Name = GetType().Name;
            Initialize();
        }

        /// <param name="name">The name the component will have.</param>
        public Control(string name)
        {
            if (string.IsNullOrWhiteSpace(name))
            {
                throw new ArgumentException("Name must not be null or whitespace.", nameof(name));
            }

            UserInterfaceManager = IoCManager.Resolve<IUserInterfaceManager>();

            if (GameController.OnGodot)
            {
                SetupSceneControl();
            }
            else if (ScenePath != null)
            {
                _manualNodeSetup();
            }

            Name = name;
            Initialize();
        }


        /// <summary>
        ///     Wrap the provided Godot control with this one.
        ///     This does NOT set up parenting correctly!
        /// </summary>
        internal Control(Godot.Control control)
        {
            UserInterfaceManager = IoCManager.Resolve<IUserInterfaceManager>();
            _name = control.GetName();
            InjectControlWrap(control);
            SetupSignalHooks();
            //Logger.Debug($"Wrapping control {Name} ({GetType()} -> {control.GetType()})");
            Initialize();
        }

        /// <summary>
        ///     Use this to do various initialization of the control.
        ///     Ranging from spawning children to prefetching them for later referencing.
        /// </summary>
        protected virtual void Initialize()
        {
        }

        private static Dictionary<string, Type> _manualNodeTypeTranslations;

        private void _manualNodeSetup()
        {
            DebugTools.AssertNotNull(ScenePath);

            if (_manualNodeTypeTranslations == null)
            {
                _initManualNodeTypeTranslations();
            }

            DebugTools.AssertNotNull(_manualNodeTypeTranslations);

            var resourceCache = IoCManager.Resolve<IResourceCache>();
            var asset = (GodotAssetScene) resourceCache.GetResource<GodotAssetResource>(ScenePath).Asset;

            // Go over the inherited scenes with a stack,
            // because you can theoretically have very deep scene inheritance.
            var (_, inheritedSceneStack) = _manualFollowSceneInheritance(asset, resourceCache, false);

            _manualApplyInheritedSceneStack(this, inheritedSceneStack, asset, resourceCache);
        }

        private static void _manualApplyInheritedSceneStack(Control baseControl,
            Stack<GodotAssetScene> inheritedSceneStack, GodotAssetScene asset,
            IResourceCache resourceCache)
        {
            var parentMapping = new Dictionary<string, Control> {["."] = baseControl};

            // Go over the inherited scenes bottom-first.
            while (inheritedSceneStack.Count != 0)
            {
                var inheritedAsset = inheritedSceneStack.Pop();

                foreach (var node in inheritedAsset.Nodes)
                {
                    // It's the base control.
                    if (node.Parent == null)
                    {
                        continue;
                    }

                    Control childControl;
                    if (node.Type != null)
                    {
                        if (!_manualNodeTypeTranslations.TryGetValue(node.Type, out var type))
                        {
                            type = typeof(Control);
                        }

                        childControl = (Control) Activator.CreateInstance(type);
                        childControl.Name = node.Name;
                    }
                    else if (node.Instance != null)
                    {
                        var extResource = asset.GetExtResource(node.Instance.Value);
                        DebugTools.Assert(extResource.Type == "PackedScene");

                        if (_manualNodeTypeTranslations.TryGetValue(extResource.Path, out var type))
                        {
                            childControl = (Control) Activator.CreateInstance(type);
                        }
                        else
                        {
                            var subScene =
                                (GodotAssetScene) resourceCache
                                    .GetResource<GodotAssetResource>(
                                        GodotPathUtility.GodotPathToResourcePath(extResource.Path)).Asset;

                            childControl = ManualSpawnFromScene(subScene);
                        }

                        childControl.Name = node.Name;
                    }
                    else
                    {
                        continue;
                    }

                    parentMapping[node.Parent].AddChild(childControl);
                    if (node.Parent == ".")
                    {
                        parentMapping[node.Name] = childControl;
                    }
                    else
                    {
                        parentMapping[$"{node.Parent}/{node.Name}"] = childControl;
                    }
                }
            }
        }

        internal static Control ManualSpawnFromScene(GodotAssetScene scene)
        {
            if (_manualNodeTypeTranslations == null)
            {
                _initManualNodeTypeTranslations();
            }

            DebugTools.AssertNotNull(_manualNodeTypeTranslations);

            var resourceCache = IoCManager.Resolve<IResourceCache>();

            var (controlType, inheritedSceneStack) = _manualFollowSceneInheritance(scene, resourceCache, true);

            var control = (Control) Activator.CreateInstance(controlType);
            control.Name = scene.Nodes[0].Name;

            _manualApplyInheritedSceneStack(control, inheritedSceneStack, scene, resourceCache);

            return control;
        }

        private static (Type, Stack<GodotAssetScene>) _manualFollowSceneInheritance(GodotAssetScene scene,
            IResourceCache resourceCache, bool getType)
        {
            // Go over the inherited scenes with a stack,
            // because you can theoretically have very deep scene inheritance.
            var inheritedSceneStack = new Stack<GodotAssetScene>();
            inheritedSceneStack.Push(scene);

            Type controlType = null;

            while (scene.Nodes[0].Instance != null)
            {
                var extResource = scene.GetExtResource(scene.Nodes[0].Instance.Value);
                DebugTools.Assert(extResource.Type == "PackedScene");

                if (getType && _manualNodeTypeTranslations.TryGetValue(extResource.Path, out controlType))
                {
                    break;
                }

                scene = (GodotAssetScene) resourceCache.GetResource<GodotAssetResource>(
                    GodotPathUtility.GodotPathToResourcePath(extResource.Path)).Asset;

                inheritedSceneStack.Push(scene);
            }

            if (controlType == null)
            {
                if (!getType
                    || scene.Nodes[0].Type == null
                    || !_manualNodeTypeTranslations.TryGetValue(scene.Nodes[0].Type, out controlType))
                {
                    controlType = typeof(Control);
                }
            }

            return (controlType, inheritedSceneStack);
        }

        private static void _initManualNodeTypeTranslations()
        {
            DebugTools.AssertNull(_manualNodeTypeTranslations);

            _manualNodeTypeTranslations = new Dictionary<string, Type>();

            var reflectionManager = IoCManager.Resolve<IReflectionManager>();

            foreach (var type in reflectionManager.FindTypesWithAttribute<ControlWrapAttribute>())
            {
                var attr = type.GetCustomAttribute<ControlWrapAttribute>();
                if (attr.InstanceString != null)
                {
                    _manualNodeTypeTranslations[attr.InstanceString] = type;
                }

                if (attr.ConcreteType != null)
                {
                    _manualNodeTypeTranslations[attr.ConcreteType.Name] = type;
                }
            }
        }


        private void SetupSceneControl()
        {
            Godot.Control newSceneControl;
            if (ScenePath == null)
            {
                newSceneControl = SpawnSceneControl();
            }
            else
            {
                // Get disk path with VFS.
                var cache = IoCManager.Resolve<IResourceCache>();
                if (!cache.TryGetDiskFilePath(ScenePath, out var diskPath))
                {
                    throw new FileNotFoundException("Scene path must exist on disk.");
                }

                newSceneControl = LoadScene(diskPath);
            }

            InjectControlWrap(newSceneControl);
            SetupSignalHooks();
            // Certain controls (LineEdit, WindowDialog, etc...) create sub controls automatically,
            // handle these.
            WrapChildControls();
        }

        // ASSUMING DIRECT CONTROL.
        private void InjectControlWrap(Godot.Control control)
        {
            // Inject wrapper script to hook virtual functions.
            // IMPORTANT: Because of how Scripts work in Godot,
            // it has to effectively "replace" the type of the control.
            // It... obviously cannot do this because this is [insert statically typed language].
            // As such: getting an instance to the control AFTER this point will yield a control of type ControlWrap.
            // UPDATE: As of 3.1 alpha 3, the following does not work:
            // Luckily, the old instance seems to still work flawlessy for everything, including signals!\
            // /UPDATE: so yes we need to use _Set and such now. Oh well.
            var script = Godot.GD.Load("res://ControlWrap.cs");

            // So... getting a new reference to ourselves is surprisingly difficult!
            if (control.GetChildCount() > 0)
            {
                // Potentially easiest: if we have a child, get the parent of our child (us).
                var child = control.GetChild(0);
                control.SetScript(script);
                WrappedSceneControl = (ControlWrap) child.GetParent();
            }
            else if (control.GetParent() != null)
            {
                // If not but we have a parent use that.
                var index = control.GetIndex();
                var parent = control.GetParent();
                control.SetScript(script);
                WrappedSceneControl = (ControlWrap) parent.GetChild(index);
            }
            else
            {
                // Ok so we're literally a lone node guess making a temporary child'll be fine.
                var node = new Godot.Node();
                control.AddChild(node);
                control.SetScript(script);
                WrappedSceneControl = (ControlWrap) node.GetParent();
                node.QueueFree();
            }

            WrappedSceneControl.GetMinimumSizeOverride = () => CalculateMinimumSize().Convert();
            WrappedSceneControl.HasPointOverride = point => HasPoint(point.Convert());
            WrappedSceneControl.DrawOverride = DoDraw;
        }

        private void DoDraw()
        {
            using (var handle = new DrawingHandleScreen(SceneControl.GetCanvasItem()))
            {
                Draw(handle);
            }
        }

        protected virtual void Draw(DrawingHandleScreen handle)
        {
        }

        public void UpdateDraw()
        {
            if (GameController.OnGodot)
            {
                SceneControl.Update();
            }
        }

        /// <summary>
        ///     Overriden by child classes to change the Godot control type.
        ///     ONLY spawn the control in here. Use <see cref="SetSceneControl" /> for holding references to it.
        ///     This is to allow children to override it without breaking the setting.
        /// </summary>
        private protected virtual Godot.Control SpawnSceneControl()
        {
            return new Godot.Control();
        }

        public bool Disposed { get; private set; } = false;

        /// <summary>
        ///     Dispose this control, its own scene control, and all its children.
        ///     Basically the big delete button.
        /// </summary>
        public void Dispose()
        {
            if (Disposed)
            {
                return;
            }

            Dispose(true);
            GC.SuppressFinalize(this);
            Disposed = true;
        }

        protected virtual void Dispose(bool disposing)
        {
            if (disposing)
            {
                DisposeAllChildren();
                Parent?.RemoveChild(this);

                OnKeyDown = null;
            }


            if (GameController.OnGodot)
            {
<<<<<<< HEAD
                DisposeSignalHooks();
            }

            if (!GameController.OnGodot || GameController.ShuttingDownHard)
            {
                return;
=======
                WrappedSceneControl?.QueueFree();
                WrappedSceneControl?.Dispose();
                WrappedSceneControl = null;
>>>>>>> 58fb11a9
            }

            SceneControl?.QueueFree();
            SceneControl?.Dispose();
            SceneControl = null;

            // Don't QueueFree since these are the same node.
            // Kinda sorta mostly probably hopefully.
            WrappedSceneControl?.Dispose();
            WrappedSceneControl = null;
        }

        ~Control()
        {
            Dispose(false);
        }

        /// <summary>
        ///     Dispose all children, but leave this one intact.
        /// </summary>
        public void DisposeAllChildren()
        {
            // Cache because the children modify the dictionary.
            var children = new List<Control>(Children);
            foreach (var child in children)
            {
                child.Dispose();
            }
        }

        /// <summary>
        ///     Make the provided control a parent of this control.
        /// </summary>
        /// <param name="child">The control to make a child of this control.</param>
        /// <exception cref="InvalidOperationException">
        ///     Thrown if we already have a component with the same name,
        ///     or the provided component is still parented to a different control.
        /// </exception>
        /// <exception cref="ArgumentNullException">
        ///    <paramref name="child"/> is <c>null</c>.
        /// </exception>
        public virtual void AddChild(Control child, bool LegibleUniqueName = false)
        {
            if (child == null) throw new ArgumentNullException(nameof(child));
            if (child.Parent != null)
            {
                throw new InvalidOperationException("This component is still parented. Deparent it before adding it.");
            }

            child.Parent = this;
            child.Parented(this);

            if (GameController.OnGodot)
            {
                SceneControl.AddChild(child.SceneControl, LegibleUniqueName);
                // Godot changes the name automtically if you would cause a naming conflict.
                if (child.SceneControl.GetName() != child._name)
                {
                    child._name = child.SceneControl.GetName();
                }
            }

            _children[child.Name] = child;
        }

        /// <summary>
        ///     Called when this control gets made a child of a different control.
        /// </summary>
        /// <param name="newParent">The new parent component.</param>
        protected virtual void Parented(Control newParent)
        {
        }

        /// <summary>
        ///     Removes the provided child from this control.
        /// </summary>
        /// <param name="child">The child to remove.</param>
        /// <exception cref="InvalidOperationException">
        ///     Thrown if the provided child is not one of this control's children.
        /// </exception>
        public virtual void RemoveChild(Control child)
        {
            if (!_children.ContainsKey(child.Name) || _children[child.Name] != child)
            {
                throw new InvalidOperationException("The provided control is not a direct child of this control.");
            }

            _children.Remove(child.Name);
            child.Parent = null;
            if (GameController.OnGodot)
            {
                SceneControl.RemoveChild(child.SceneControl);
            }
        }

        /// <summary>
        ///     Called when this control is removed as child from the former parent.
        /// </summary>
        protected virtual void Deparented()
        {
        }

        /// <summary>
        ///     Override this to calculate a minimum size for this control.
        ///     Do NOT call this directly to get the minimum size for layout purposes!
        ///     Use <see cref="GetCombinedMinimumSize" /> for the ACTUAL minimum size.
        /// </summary>
        protected virtual Vector2 CalculateMinimumSize()
        {
            return Vector2.Zero;
        }

        /// <summary>
        ///     Tells the GUI system that the minimum size of this control may have changed,
        ///     so that say containers will re-sort it.
        /// </summary>
        public void MinimumSizeChanged()
        {
            if (GameController.OnGodot)
            {
                SceneControl.MinimumSizeChanged();
            }
        }

        protected virtual bool HasPoint(Vector2 point)
        {
            // This is effectively the same implementation as the default Godot one in Control.cpp.
            // That one gets ignored because to Godot it looks like we're ALWAYS implementing a custom HasPoint.
            var size = Size;
            return point.X >= 0 && point.X <= size.X && point.Y >= 0 && point.Y <= size.Y;
        }

        public T GetChild<T>(string name) where T : Control
        {
            return (T) GetChild(name);
        }

        private static readonly char[] SectionSplitDelimiter = {'/'};

        public Control GetChild(string name)
        {
            if (name.IndexOf('/') != -1)
            {
                var current = this;
                foreach (var section in name.Split(SectionSplitDelimiter, StringSplitOptions.RemoveEmptyEntries))
                {
                    current = current.GetChild(section);
                }

                return current;
            }

            if (TryGetChild(name, out var control))
            {
                return control;
            }

            throw new KeyNotFoundException($"No child UI element {name}");
        }

        public bool TryGetChild<T>(string name, out T child) where T : Control
        {
            if (_children.TryGetValue(name, out var control))
            {
                child = (T) control;
                return true;
            }

            child = null;
            return false;
        }

        public bool TryGetChild(string name, out Control child)
        {
            return _children.TryGetValue(name, out child);
        }

        public bool HasChild(string name)
        {
            return _children.ContainsKey(name);
        }

        // TODO: Expose this as public.
        // The problem is that non-Control nodes such as timers mess up the position so it isn't consistent.
        /// <summary>
        ///     Sets the index of this control in Godot's scene tree.
        ///     This pretty much corresponds to layout and drawing order in relation to its siblings.
        /// </summary>
        /// <param name="position"></param>
        /// <exception cref="InvalidOperationException">This control has no parent.</exception>
        internal void SetPositionInParent(int position)
        {
            if (Parent == null)
            {
                throw new InvalidOperationException("No parent to change position in.");
            }

            if (GameController.OnGodot)
            {
                Parent.SceneControl.MoveChild(SceneControl, 0);
            }
        }

        /// <summary>
        ///     Makes this the first control among its siblings,
        ///     So that it's first in things such as drawing order.
        /// </summary>
        /// <exception cref="InvalidOperationException">This control has no parent.</exception>
        public void SetPositionFirst()
        {
            SetPositionInParent(0);
        }

        /// <summary>
        ///     Makes this the last control among its siblings,
        ///     So that it's last in things such as drawing order.
        /// </summary>
        /// <exception cref="InvalidOperationException">This control has no parent.</exception>
        public void SetPositionLast()
        {
            if (Parent == null)
            {
                throw new InvalidOperationException("No parent to change position in.");
            }

            if (GameController.OnGodot)
            {
                SetPositionInParent(Parent.SceneControl.GetChildCount());
            }
        }

        /// <summary>
        ///     Called when this control receives focus.
        /// </summary>
        protected virtual void FocusEntered()
        {
            UserInterfaceManager.FocusEntered(this);
        }

        /// <summary>
        ///     Called when this control loses focus.
        /// </summary>
        protected virtual void FocusExited()
        {
            UserInterfaceManager.FocusExited(this);
        }

        public bool HasFocus()
        {
            return GameController.OnGodot ? SceneControl.HasFocus() : default;
        }

        public void GrabFocus()
        {
            if (GameController.OnGodot)
            {
                SceneControl.GrabFocus();
            }
        }

        public void ReleaseFocus()
        {
            if (GameController.OnGodot)
            {
                SceneControl?.ReleaseFocus();
            }
        }

        protected virtual void Resized()
        {
        }

        internal static Control InstanceScene(string resourcePath)
        {
            var res = (Godot.PackedScene) Godot.ResourceLoader.Load(resourcePath);
            return InstanceScene(res);
        }

        /// <summary>
        ///     Instance a packed Godot scene as a child of this one, wrapping all the nodes in SS14 controls.
        ///     This makes it possible to use Godot's GUI editor relatively comfortably,
        ///     while still being able to use the better SS14 API.
        /// </summary>
        /// <param name="scene"></param>
        /// <returns></returns>
        // TODO: Handle instances inside the provided scene in some way.
        //       Shouldn't need more than support for populating the GodotTranslationCache
        //         from SS14.Client.Godot I *think*?
        internal static Control InstanceScene(Godot.PackedScene scene)
        {
            var root = (Godot.Control) scene.Instance();
            return WrapGodotControl(null, root);
        }

        private static Control WrapGodotControl(Control parent, Godot.Control control)
        {
            var type = FindGodotTranslationType(control);
            var newControl = (Control) Activator.CreateInstance(type,
                BindingFlags.Instance | BindingFlags.Public | BindingFlags.CreateInstance | BindingFlags.NonPublic,
                null, new object[] {control}, null, null);

            if (parent != null)
            {
                newControl.Parent = parent;
                parent._children[newControl.Name] = newControl;
            }

            newControl.WrapChildControls();

            return newControl;
        }

        private void WrapChildControls()
        {
            foreach (var child in SceneControl.GetChildren())
            {
                // Some Godot nodes have subnodes.
                // great example being the LineEdit.
                // These subnodes may be other stuff like timers,
                // so don't blow up on it!
                if (child is Godot.Control childControl)
                {
                    WrapGodotControl(this, childControl);
                }
            }
        }

        private static Dictionary<Type, Type> GodotTranslationCache;

        // Because the translation cache may not include every control,
        // for example controls we don't have SS14 counterparts to,
        // this method will look up the inheritance tree until (last resort) it hits Godot.Control.
        // Filling in the blanks later.
        private static Type FindGodotTranslationType(Godot.Control control)
        {
            if (GodotTranslationCache == null)
            {
                SetupGodotTranslationCache();
            }

            var original = control.GetType();
            var tmp = original;
            // CanvasItem is the parent of Godot.Control so reaching it means we passed Godot.Control.
            while (tmp != typeof(Godot.CanvasItem))
            {
                if (GodotTranslationCache.TryGetValue(tmp, out var info))
                {
                    if (original != tmp)
                    {
                        GodotTranslationCache[original] = info;
                    }

                    return info;
                }

                tmp = tmp.BaseType;
            }

            throw new InvalidOperationException(
                "Managed to pass Godot.Control when finding translations. This should be impossible!");
        }

        private static void SetupGodotTranslationCache()
        {
            GodotTranslationCache = new Dictionary<Type, Type>();
            var refl = IoCManager.Resolve<IReflectionManager>();
            foreach (var childType in refl.GetAllChildren<Control>(inclusive: true))
            {
                var attr = childType.GetCustomAttribute<ControlWrapAttribute>();
                if (attr == null)
                {
                    continue;
                }

                var godotType = attr.ConcreteType;
                if (godotType == null)
                {
                    continue;
                }

                if (GodotTranslationCache.TryGetValue(godotType, out var dupe))
                {
                    Logger.Error(
                        $"Found multiple SS14 Control types pointing to a single Godot Control type. Godot: {godotType}, first: {dupe}, second: {childType}");
                    continue;
                }

                GodotTranslationCache[godotType] = childType;
            }

            if (!GodotTranslationCache.ContainsKey(typeof(Godot.Control)))
            {
                GodotTranslationCache = null;
                throw new InvalidOperationException(
                    "We don't even have the base Godot Control in the translation cache. We can't use scene instancing like this!");
            }
        }

        public void SetAnchorPreset(LayoutPreset preset, bool keepMargin = false)
        {
            if (GameController.OnGodot)
            {
                SceneControl.SetAnchorsPreset((Godot.Control.LayoutPreset) preset, keepMargin);
            }
        }

        public void SetMarginsPreset(LayoutPreset preset, LayoutPresetMode resizeMode = LayoutPresetMode.Minsize,
            int margin = 0)
        {
            if (GameController.OnGodot)
            {
                SceneControl.SetMarginsPreset((Godot.Control.LayoutPreset) preset,
                    (Godot.Control.LayoutPresetMode) resizeMode, margin);
            }
        }

        public enum LayoutPreset : byte
        {
            TopLeft = 0,
            TopRight = 1,
            BottomLeft = 2,
            BottomRight = 3,
            CenterLeft = 4,
            CenterTop = 5,
            CenterRight = 6,
            CenterBottom = 7,
            Center = 8,
            LeftWide = 9,
            TopWide = 10,
            RightWide = 11,
            BottomWide = 12,
            VerticalCenterWide = 13,
            HorizontalCenterWide = 14,
            Wide = 15,
        }

        public enum LayoutPresetMode : byte
        {
            Minsize = 0,
            KeepWidth = 1,
            KeepHeight = 2,
            KeepSize = 3,
        }

        /// <summary>
        ///     Controls how a control changes size when inside a container.
        /// </summary>
        public enum SizeFlags : byte
        {
            /// <summary>
            ///     Do not resize inside containers.
            /// </summary>
            None = 0,

            /// <summary>
            ///     Fill as much space as possible in a container, without pushing others.
            /// </summary>
            Fill = 1,

            /// <summary>
            ///     Fill as much space as possible in a container, pushing other nodes.
            ///     The ratio of pushing if there's multiple set to expand is depenent on <see cref="SizeFlagsStretchRatio" />
            /// </summary>
            Expand = 2,

            /// <summary>
            ///     Combination of <see cref="Fill" /> and <see cref="Expand" />.
            /// </summary>
            FillExpand = 3,

            /// <summary>
            ///     Shrink inside a container, aligning to the center.
            /// </summary>
            ShrinkCenter = 4,

            /// <summary>
            ///     Shrink inside a container, aligning to the end.
            /// </summary>
            ShrinkEnd = 8,
        }

        protected void SetColorOverride(string name, Color? color)
        {
            if (!GameController.OnGodot)
            {
                return;
            }
            // So here's an interesting one.
            // Godot's AddColorOverride and such API on controls
            // Doesn't actually have a way to REMOVE the override.
            // Passing null via Set() does though.
            if (color != null)
            {
                SceneControl.AddColorOverride(name, color.Value.Convert());
            }
            else
            {
                SceneControl.Set($"custom_colors/{name}", null);
            }
        }

        protected Color? GetColorOverride(string name)
        {
            if (!GameController.OnGodot)
            {
                return default;
            }
            return SceneControl.HasColorOverride(name) ? SceneControl.GetColor(name).Convert() : (Color?) null;
        }

        protected void SetConstantOverride(string name, int? constant)
        {
            if (!GameController.OnGodot)
            {
                return;
            }
            if (constant != null)
            {
                SceneControl.AddConstantOverride(name, constant.Value);
            }
            else
            {
                SceneControl.Set($"custom_constants/{name}", null);
            }
        }

        protected int? GetConstantOverride(string name)
        {
            if (!GameController.OnGodot)
            {
                return default;
            }
            return SceneControl.HasConstantOverride(name) ? SceneControl.GetConstant(name) : (int?) null;
        }

        protected void SetStyleBoxOverride(string name, StyleBox styleBox)
        {
            if (!GameController.OnGodot)
            {
                return;
            }
            SceneControl.AddStyleboxOverride(name, styleBox.GodotStyleBox);
        }

        protected StyleBox GetStyleBoxOverride(string name)
        {
            if (!GameController.OnGodot)
            {
                return default;
            }
            var box = SceneControl.HasStyleboxOverride(name) ? SceneControl.GetStylebox(name) : null;
            return box == null ? null : new GodotStyleBoxWrap(box);
        }

        protected void SetFontOverride(string name, Font font)
        {
            if (!GameController.OnGodot)
            {
                return;
            }
            SceneControl.AddFontOverride(name, font);
        }

        protected Font GetFontOverride(string name)
        {
            if (!GameController.OnGodot)
            {
                return default;
            }
            var font = SceneControl.HasFontOverride(name) ? SceneControl.GetFont(name) : null;
            return font == null ? null : new GodotWrapFont(font);
        }

        public void DoUpdate(ProcessFrameEventArgs args)
        {
            Update(args);
            foreach (var child in Children)
            {
                child.DoUpdate(args);
            }
        }

        protected virtual void Update(ProcessFrameEventArgs args)
        {
        }

        public enum CursorShape
        {
            Arrow = 0,
            IBeam = 1,
            PointingHand = 2,
            Cross = 3,
            Wait = 4,
            Busy = 5,
            Drag = 6,
            CanDrop = 7,
            Forbidden = 8,
            VSize = 9,
            HSize = 10,
            BDiagSize = 11,
            FDiagSize = 12,
            Move = 13,
            VSplit = 14,
            HSplit = 15,
            Help = 16,
        }

        public CursorShape DefaultCursorShape
        {
            get => GameController.OnGodot ? (CursorShape) SceneControl.GetDefaultCursorShape() : default;
            set
            {
                if (GameController.OnGodot)
                {
                    SceneControl.SetDefaultCursorShape((Godot.Control.CursorShape) value);
                }
            }
        }

        /// <summary>
        ///     Mode that will be tested when testing controls to invoke mouse button events on.
        /// </summary>
        public enum MouseFilterMode
        {
            /// <summary>
            ///     The control will be able to receive mouse buttons events.
            ///     Furthermore, if a control with this mode does get clicked,
            ///     the event automatically gets marked as handled.
            /// </summary>
            Pass = 1,

            /// <summary>
            ///     The control will be able to receive mouse button events like <see cref="Pass"/>,
            ///     but the event will be stopped and handled even if the relevant events do not handle it.
            /// </summary>
            Stop = 0,

            /// <summary>
            ///     The control will not be considered at all, and will not have any effects.
            /// </summary>
            Ignore = 2,
        }

        /// <summary>
        /// Convenient helper to load a Godot scene without all the casting. Does NOT wrap the nodes (duh!).
        /// </summary>
        /// <param name="path">The resource path to the scene file to load.</param>
        /// <returns>The root of the loaded scene.</returns>
        private protected static Godot.Control LoadScene(string path)
        {
            var scene2 = (Godot.PackedScene) Godot.ResourceLoader.Load(path);
            return (Godot.Control) scene2.Instance();
        }

        [AttributeUsage(AttributeTargets.Class, Inherited = false)]
        [BaseTypeRequired(typeof(Control))]
        internal class ControlWrapAttribute : Attribute
        {
            public readonly string InstanceString;
            public readonly Type ConcreteType;

            public ControlWrapAttribute(Type concreteType)
            {
                ConcreteType = concreteType;
            }

            public ControlWrapAttribute(Type concreteType, string instanceString)
            {
                ConcreteType = concreteType;
                InstanceString = instanceString;
            }

            public ControlWrapAttribute(string instanceString)
            {
                InstanceString = instanceString;
            }
        }
    }
}<|MERGE_RESOLUTION|>--- conflicted
+++ resolved
@@ -741,28 +741,15 @@
 
             if (GameController.OnGodot)
             {
-<<<<<<< HEAD
                 DisposeSignalHooks();
             }
 
-            if (!GameController.OnGodot || GameController.ShuttingDownHard)
-            {
-                return;
-=======
+            if (GameController.OnGodot && !GameController.ShuttingDownHard)
+            {
                 WrappedSceneControl?.QueueFree();
                 WrappedSceneControl?.Dispose();
                 WrappedSceneControl = null;
->>>>>>> 58fb11a9
-            }
-
-            SceneControl?.QueueFree();
-            SceneControl?.Dispose();
-            SceneControl = null;
-
-            // Don't QueueFree since these are the same node.
-            // Kinda sorta mostly probably hopefully.
-            WrappedSceneControl?.Dispose();
-            WrappedSceneControl = null;
+            }
         }
 
         ~Control()
