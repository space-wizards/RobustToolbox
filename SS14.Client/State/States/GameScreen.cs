﻿using System;
using System.Collections.Generic;
using System.Linq;
using SS14.Client.Console;
using SS14.Client.Input;
using SS14.Client.Interfaces.GameObjects;
using SS14.Client.Interfaces.GameObjects.Components;
using SS14.Client.Interfaces.Graphics.ClientEye;
using SS14.Client.Interfaces.Input;
using SS14.Client.Interfaces.Placement;
using SS14.Client.Interfaces.Player;
using SS14.Client.Interfaces.UserInterface;
using SS14.Client.UserInterface;
using SS14.Client.UserInterface.Controls;
using SS14.Client.UserInterface.CustomControls;
using SS14.Shared;
using SS14.Shared.Configuration;
using SS14.Shared.GameObjects;
using SS14.Shared.Interfaces.Configuration;
using SS14.Shared.Interfaces.GameObjects;
using SS14.Shared.Interfaces.GameObjects.Components;
using SS14.Shared.Interfaces.Map;
using SS14.Shared.Interfaces.Network;
using SS14.Shared.IoC;
using SS14.Shared.Log;
using SS14.Shared.Map;
<<<<<<< HEAD
using SS14.Shared.Network;
=======
using SS14.Shared.Maths;
using System;
using System.Collections.Generic;
using System.Linq;
using SS14.Client.Console;
using SS14.Client.UserInterface;
using SS14.Client.UserInterface.Controls;
using SS14.Client.UserInterface.CustomControls;
using SS14.Shared.Enums;
using SS14.Shared.Input;
using SS14.Client.GameObjects.EntitySystems;
>>>>>>> 93c7aab5

namespace SS14.Client.State.States
{
    // OH GOD.
    // Ok actually it's fine.
    public sealed partial class GameScreen : State
    {
        [Dependency]
        readonly IClientEntityManager _entityManager;
        [Dependency]
        readonly IComponentManager _componentManager;
        [Dependency]
        readonly IInputManager inputManager;
        [Dependency]
        readonly IPlayerManager playerManager;
        [Dependency]
        readonly IUserInterfaceManager userInterfaceManager;
        [Dependency]
        readonly IMapManager mapManager;
        [Dependency]
        readonly IClientChatConsole console;
        [Dependency]
        readonly IPlacementManager placementManager;
        [Dependency]
        readonly IEyeManager eyeManager;

        private EscapeMenu escapeMenu;

        private Chatbox _gameChat;

        public override void Startup()
        {
            IoCManager.InjectDependencies(this);

            escapeMenu = new EscapeMenu
            {
                Visible = false
            };
            escapeMenu.AddToScreen();

            _gameChat = new Chatbox();
            userInterfaceManager.StateRoot.AddChild(_gameChat);
            _gameChat.TextSubmitted += console.ParseChatMessage;
            console.AddString += _gameChat.AddLine;
            _gameChat.DefaultChatFormat = "say \"{0}\"";
        }

        public override void Shutdown()
        {
            escapeMenu.Dispose();
            _gameChat.TextSubmitted -= console.ParseChatMessage;
            console.AddString -= _gameChat.AddLine;

            playerManager.LocalPlayer.DetachEntity();

            _entityManager.Shutdown();
            userInterfaceManager.StateRoot.DisposeAllChildren();

            var maps = mapManager.GetAllMaps().ToArray();
            foreach (var map in maps)
            {
                if (map.Index != MapId.Nullspace)
                {
                    mapManager.DeleteMap(map.Index);
                }
            }
        }

        public override void Update(ProcessFrameEventArgs e)
        {
            _componentManager.Update(e.Elapsed);
            _entityManager.Update(e.Elapsed);
            playerManager.Update(e.Elapsed);
        }

        public override void FrameUpdate(RenderFrameEventArgs e)
        {
            placementManager.FrameUpdate(e);
        }

        public override void KeyDown(KeyEventArgs e)
        {
            if (e.Key == Keyboard.Key.Escape)
            {
                if (escapeMenu.Visible)
                {
                    if (escapeMenu.IsAtFront())
                    {
                        escapeMenu.Visible = false;
                    }
                    else
                    {
                        escapeMenu.MoveToFront();
                    }
                }
                else
                {
                    escapeMenu.OpenCentered();
                }

                e.Handle();
                return;
            }

            if (e.Key == Keyboard.Key.T && !_gameChat.Input.HasFocus() && !(userInterfaceManager.Focused is LineEdit))
            {
                _gameChat.Input.GrabFocus();
            }

            inputManager.KeyDown(e);
        }

        public override void KeyUp(KeyEventArgs e)
        {
            inputManager.KeyUp(e);
        }

        public override void MouseDown(MouseButtonEventArgs e)
        {
            if (playerManager.LocalPlayer == null || placementManager.MouseDown(e))
                return;

            var map = playerManager.LocalPlayer.ControlledEntity.GetComponent<ITransformComponent>().MapID;
            var mousePosWorld = eyeManager.ScreenToWorld(new ScreenCoordinates(e.Position, map));

            // Find all the entities intersecting our click
            var entities =
                _entityManager.GetEntitiesIntersecting(mousePosWorld.MapID, mousePosWorld.Position);

            // Check the entities against whether or not we can click them
            var clickedEntities = new List<(IEntity clicked, int drawDepth)>();
            foreach (IEntity entity in entities)
            {
                if (entity.TryGetComponent<IClientClickableComponent>(out var component)
                 && component.CheckClick(mousePosWorld, out int drawdepthofclicked))
                {
                    clickedEntities.Add((entity, drawdepthofclicked));
                }
            }

            IEntity entToClick;

            if (clickedEntities.Any())
            {
                entToClick = (from cd in clickedEntities
                              orderby cd.Drawdepth ascending,
                                  cd.Clicked.GetComponent<ITransformComponent>().LocalPosition
                                  .Y ascending
                              select cd.Clicked).Last();
            }
            else
            {
                entToClick = null;
            }

<<<<<<< HEAD
            //Sort them by which we should click
            IEntity entToClick = (from cd in clickedEntities
                                  orderby cd.drawDepth ascending,
                                      cd.clicked.GetComponent<ITransformComponent>().LocalPosition
                                      .Y ascending
                                  select cd.clicked).Last();

            if (placementManager.Eraser && placementManager.IsActive)
=======
            //First possible exit point for click, acceptable due to being clientside
            if (entToClick != null && PlacementManager.Eraser && PlacementManager.IsActive)
>>>>>>> 93c7aab5
            {
                placementManager.HandleDeletion(entToClick);
                return;
            }

<<<<<<< HEAD
            // Check whether click is outside our 1.5 meter range
            float checkDistance = 1.5f;
            if (!playerManager.LocalPlayer.ControlledEntity.GetComponent<ITransformComponent>().LocalPosition.InRange(entToClick.GetComponent<ITransformComponent>().LocalPosition, checkDistance))
                return;
=======
            //Dispatches clicks to relevant clickable components, another single exit point for UI
            if(entToClick != null)
            {
                var clickable = entToClick.GetComponent<IClientClickableComponent>();
                switch (e.Button)
                {
                    case Mouse.Button.Left:
                        clickable.DispatchClick(PlayerManager.LocalPlayer.ControlledEntity, ClickType.Left);
                        break;
                    case Mouse.Button.Right:
                        clickable.DispatchClick(PlayerManager.LocalPlayer.ControlledEntity, ClickType.Right);
                        break;
                    //Acceptable click exit due to being a UI behavior
                    case Mouse.Button.Middle:
                        OpenEntityEditWindow(entToClick);
                        return;
                }
            }
>>>>>>> 93c7aab5

            //Assemble information to send to server about click
            if(e.Button == Mouse.Button.Left || e.Button == Mouse.Button.Right)
            {
<<<<<<< HEAD
                case Mouse.Button.Left:
                    clickable.DispatchClick(playerManager.LocalPlayer.ControlledEntity, ClickType.Left);
                    break;
                case Mouse.Button.Right:
                    clickable.DispatchClick(playerManager.LocalPlayer.ControlledEntity, ClickType.Right);
                    break;
                //case Mouse.Button.Middle:
                //    OpenEntityEditWindow(entToClick);
                //    return;
=======
                ClickType click = ClickType.None;
                switch(e.Button)
                {
                    case Mouse.Button.Left:
                        click = ClickType.Left;
                        break;
                    case Mouse.Button.Right:
                        click = ClickType.Right;
                        break;
                }

                var UID = EntityUid.Invalid;
                if (entToClick != null)
                    UID = entToClick.Uid;

                ClickEventMessage message = new ClickEventMessage(UID, click, MousePosWorld);
                IoCManager.Resolve<IEntitySystemManager>().GetEntitySystem<InputSystem>().RaiseClick(message);
            }

            #endregion Object clicking
        }

        private void OpenEntityEditWindow(IEntity entity)
        {
            foreach (var child in _uiScreen.Children.ToList())
            {
                if (child is PropEditWindow)
                    _uiScreen.RemoveControl(child);
>>>>>>> 93c7aab5
            }
        }

<<<<<<< HEAD
        public override void MouseUp(MouseButtonEventArgs e)
=======
        public override void MouseMoved(MouseMoveEventArgs e)
        {
            //TODO: Figure out what to do with this
        }

        public override void MousePressed(MouseButtonEventArgs e)
        {
            //TODO: Figure out what to do with this
        }

        public override void MouseWheelMove(MouseWheelScrollEventArgs e)
        {
            UserInterfaceManager.MouseWheelMove(e);
        }

        public override void MouseEntered(EventArgs e)
        {
            UserInterfaceManager.MouseEntered(e);
        }

        public override void MouseLeft(EventArgs e)
        {
            UserInterfaceManager.MouseLeft(e);
        }
        #endregion Mouse
        

#endregion Input

#region Event Handlers

        private void OnPlayerMove(object sender, MoveEventArgs args)
        {
            //Recalculate scene batches for drawing.
            RecalculateScene();
        }

        private void HandleTileChanged(TileRef tileRef)
        {
            IoCManager.Resolve<ILightManager>().RecalculateLightsInView(tileRef.LocalPos.MapID, Box2.FromDimensions(tileRef.X, tileRef.Y, 1, 1));

            // Recalculate the scene batches.
            RecalculateScene();
        }

#endregion Event Handlers

#region Lighting in order of call

        /**
         *  Calculate lights In player view
         *  Render Lights in view to lightmap  > Screenshadows
         *
         *
         **/

        private void CalculateAllLights()
        {
            if (bFullVision)
            {
                return;
            }
            foreach
            (ILight l in IoCManager.Resolve<ILightManager>().GetLights().Where(l => l.Calculated == false))
            {
                CalculateLightArea(l);
            }
        }

        /// <summary>
        /// Renders a set of lights into a single lightmap.
        /// If a light hasn't been prerendered yet, it renders that light.
        /// </summary>
        /// <param name="lights">Array of lights</param>
        private void RenderLightsIntoMap(IEnumerable<ILight> lights)
        {
            //Step 1 - Calculate lights that haven't been calculated yet or need refreshing
            foreach (ILight l in lights.Where(l => l.Calculated == false))
            {
                if (l.LightState != LightState.On)
                    continue;
                //Render the light area to its own target.
                CalculateLightArea(l);
            }

            //Step 2 - Set up the render targets for the composite lighting.
            RenderImage source = ScreenShadows;
#if !MACOS
            source.Clear(Color.Black);
#else
            // For some insane reason, SFML does not clear the texture on MacOS.
            // unless you call CopyToImage() on it, which we can't due to performance.
            // This works though!
            source.BeginDrawing();
            // N̵̤̜͙͔̲͖̓̓͐ͭ́̎̅ͮ̆͠O̸̢̖ͬͣ̋T̓ͩ̊̏͊͏̩̼͞Ẻ̿̇͆͏̬̗̖̮͉͚͈ͅ ̛̗̱͚̬͈ͤͭͯ̄̄F̬ͮ̈ͯṚ͙̭̘̤̹̰̂͗ͯ͑̀̾̽ͪ̐͘Ȍ͎̣͚̍͆̊M̯͚ͮ̉̀̌ ̵̖̠̬͉̟ͫ̓̉͠ͅP͇͖͖̻̳̪͔̅͗ͧ͒͟͜͞J̝͍̻̜̖͖̝̻̓͂͝Ḇ̣̲̫̗͉̥̯̓ͥ͂̔̃ͅ
            // ̶̯͚̯̱͓̣̻͍̄ͪͬ͆̓͆̈͂̉͠Į͖͕͇̜̟̘͌͊͐ͅ ̡̜̮̟̭͙̋͒͐ͯ̚͝ͅḪ̫̥̗̥̯̱̿̋͐̓̄ͫ̚͢ͅE͎͉͕̙̼̼̙̩ͨ̏͆ͪ̂̿́́R̳͍̰͕̲͐͒̊̿̀͑̅̒͢͡E͉̫̺̮͚͔̻̠̒̂ͫ͂B̶͓̗̝̈̋͊ͯ̄̉ͣ͆Y̎ͫ͑ͧ͏͖̦̝̰̝̙̠̹ ̩̹͇̜̝̈́̇̒ͪ̉̐͋ͮD̵̘͒ͫ̈͂̉́͘Ě̤͑ͭͧ̿͋͝Ċ͎̬̫͔̩̐̄̓̅̂́ͣL̵͖̳̯̈͆͐̓́̎̎͒́A̶̷̹̪̻͉͚̽̅͒ͨ͢R̛͕̠̟͙̼͍̻̪͚͑̊ͤͥ̏E̷̷̢͇̮̋́̈́̌ͨ ̧̩̤̆́̀̈́̕T̯͖̝̪ͨͤͬ̽͟͡H̘̟͊͞I̵͙̞̯̙͓̯̊ͯͥ̅͐͗̂͆̆S̴̃̔͐ͫͥͣ̑͆̔̕͏̞̣̥̩̜̟̪͎ ̡̱͙̜ͮͧͣ̏ͪ͢͝C̢̧͍̫̙̣̯̘͚͒̒ͧ͗O̼̹͚͉͙̦̻̽̑̇͊͌ͩͧ͒͞͝D͛̍̚̚҉̟͚̯̮̺̜E̵̮̠͎̞ͤ̓̒̎ͨ̈́̌͞ ̘͇͍̞̼̮̲̹̌̊̄͞À̛͉̹̘͜S̴͙̯̝̙͎̘͙͎̻̎ͥ̍ͬͤ̅̕ ̡̘̯͊ͫͦ̉Cͯ̆͊ͣ́͏̙̝̬U̻͈͚͓̞̞̮͖ͬ͂̽͂̋̎͆̌R̡̘̗̙͍ͯ̿̃̀S̶̠̤̅̆E̒̈̓͘͏̨̙̫̗̮͎͕͉̪D̈́͏͚͔̦̖͎̖̕
            // ̢͓̌T̼̗̰͒ͪ͢͟͠Õ̢̻̙̼̰̜͇͇̮̲̅̔̄͂͠U̜̝͕͆̃͂̇̚C̨̜̟̗͓̪̹̔̿̄̓̏͜Hͭ͌ͪͩ͏̡͡ͅ ̳͇̏̊̎̋͊ͥ̄͒A̴̷̻͖͈̟͖̦̖ͯ͛ͮͨ̊ͨ̐̔ͅͅT̷̼̠̓ͩ́͂ͥͯ̚͟ͅ ̢̞͔̓ͫ̾̓̕Y̶ͩͦͥ̿̍ͧͩ͏̶͚̜͙̥͕̩͖̲O̷̭̺̫͍̞̭͇̪ͦU̙̲̖̠̭̹͕̥̥͌̎ͯͦ̐R̨̬̠̠̹̺͑̄͌ͬ͋̽ͦ͞ ̸̨̼̟̗̻̮̻̣̩͂̾̐ͬͮͦ͛ͬ͡O̶̡̤̫̲̼͚͎̝͚ͣ͌̇W̛̜͚͔̫̹̱̠͐̀ͦ̉͢͝Ń̯̞̩̰̬̞̓ͤ͐ͣ͟ ̴̀̍͊͐͗̌̅͊ͪ҉̯̭̻̼̰P̣̯͚͕̬͙ͩͦ̆͂͑ͮ̈́Ȩ̱̠͊̂̀R̵̪͍̗̰̟͚͕͙͔ͧ̍ͦ̃̾̾ͬ́͟I̷̢̤̼̿̽̂͊̆̿̓L̥̭̏ͯ̍ͣ͝
            //͎̆̒̿ͤ̀͝͝H̙͇̽ͩ̓̚E̜̘̭̟͓͖̓̔̑̀͞͠ͅL̪̰̺̼̊̐̌P̸̴̴̙̻̻̗̯̤͎͓̿̊͌ͪ ̯̜͊̍̄M̩̻̺̬̗͕̬̈͗́ͯ̚̚͜Ȇ̟̜͙̙ ̅͐͐҉̱̫̼̱h̢̼͎͕̪͉͂̊ͤͣ͛͂̄ͯ͝͠t͎̺̼͙̰͓ͥ̏́ţ͕̼̱̲͈̹̾ͣͯͮ̄̅ͧͦ̚p̧̜̹͚̦ͧ̊̀̽ͫ̓̓ͣ̚͡ş̨̮̣̼̰̞̝̫͋̌ͬ͊͑ͣ:̷͇͚̲̻̩̞ͤ͐͞/̈́͋ͯ͂̀̅ͪ͑͞͏͖̮̯͍̟͚͓͎/̟̩̲͑̚ĩ̶̢̲̬̦͍͈̯͉̓̅͟.̦̭̲̭̂̓̿̈́̄͟ï͋͘҉̘̪̠̣̰m̖͎̮͆̀ͯ̑̃ͅg̢̝͉͔̽̃̀̂u̢̱̞̫̱̹̪̇͟r̸̯̞̹͓̥̮̮̝̹͌̀͌̈́͑.̪̦͕̞̥͕̩̎ͤ̇̉̒̓c̨̩̰̎̂ͬͤ̍̓̓ṍ̵͍͈̣̰m̛̱̥̘͙͈ͫͭ̒ͪͮ/̓͆̽̀͐̿͘҉̘̲͈̬̹̟M̡̺͍̜̺̘̰̼͂̎̃͞͝l̴̫̘̦̺̑ͪ̃͢ͅn̤̱̺̿͌ͨ͡U̧̢̜̞̝̒͒̐̄̊̽ͤͫͅL̡̺͉̠͖͚͉͚ͥͧ͋ͬ̀b̵̶̪̝̟̔ͪ̂̊A̧̧̝̭͖̭͍̬͑̀.̞̬͈́ͫ̍͘ͅp̶͎̠̱̍ͪ̆n̩͕̬̈ͪ̋ͅg̘̗̙̻͎̩̲͙͊ͨͭͣ͌̚̕
            CluwneLib.drawRectangle(0, 0, source.Width, source.Height, Color.Black);
            source.EndDrawing();
#endif

            RenderImage desto = ShadowIntermediate;
            RenderImage copy = null;

            Lightmap.setAsCurrentShader();

            var lightTextures = new List<Texture>();
            var colors = new List<Vector4>();
            var positions = new List<Vector4>();

            //Step 3 - Blend all the lights!
            foreach (ILight Light in lights)
            {
                //Skip off or broken lights (TODO code broken light states)
                if (Light.LightState != LightState.On)
                    continue;

                // LIGHT BLEND STAGE 1 - SIZING -- copys the light texture to a full screen rendertarget
                var area = (Light)Light;

                //Set the drawing position.
                Vector2 blitPos = CluwneLib.WorldToScreen(area.LightPosition) - area.LightMapSize * 0.5f;

                //Set shader parameters
                var LightPositionData = new Vector4(blitPos.X / ScreenShadows.Width,
                                                    blitPos.Y / ScreenShadows.Height,
                                                    (float)ScreenShadows.Width / area.RenderTarget.Width,
                                                    (float)ScreenShadows.Height / area.RenderTarget.Height);
                lightTextures.Add(area.RenderTarget.Texture);
                colors.Add(new Vector4(Light.Color.R, Light.Color.G, Light.Color.B, Light.Color.A));
                positions.Add(LightPositionData);
            }
            int i = 0;
            int num_lights = 6;
            bool draw = false;
            bool fill = false;
            Texture black = IoCManager.Resolve<IResourceCache>().GetSprite("black5x5").Texture;
            var r_img = new Texture[num_lights];
            var r_col = new Vector4[num_lights];
            var r_pos = new Vector4[num_lights];
            do
            {
                if (fill)
                {
                    for (int j = i; j < num_lights; j++)
                    {
                        r_img[j] = black;
                        r_col[j] = Vector4.Zero;
                        r_pos[j] = new Vector4(0, 0, 1, 1);
                    }
                    i = num_lights;
                    draw = true;
                    fill = false;
                }
                if (draw)
                {
                    desto.BeginDrawing();

                    Lightmap.SetUniformArray("LightPosData", r_pos);
                    Lightmap.SetUniformArray("Colors", r_col);
                    Lightmap.SetUniform("light0", r_img[0]);
                    Lightmap.SetUniform("light1", r_img[1]);
                    Lightmap.SetUniform("light2", r_img[2]);
                    Lightmap.SetUniform("light3", r_img[3]);
                    Lightmap.SetUniform("light4", r_img[4]);
                    Lightmap.SetUniform("light5", r_img[5]);
                    Lightmap.SetUniform("sceneTexture", source);

                    // Blit the shadow image on top of the screen
                    source.Blit(0, 0, source.Width, source.Height, BlitterSizeMode.Crop);

                    desto.EndDrawing();

                    //Swap rendertargets to set up for the next light
                    copy = source;
                    source = desto;
                    desto = copy;
                    i = 0;

                    draw = false;
                    fill = false;
                    r_img = new Texture[num_lights];
                    r_col = new Vector4[num_lights];
                    r_pos = new Vector4[num_lights];
                }
                if (lightTextures.Count > 0)
                {
                    r_img[i] = lightTextures[0];
                    lightTextures.RemoveAt(0);

                    r_col[i] = colors[0];
                    colors.RemoveAt(0);

                    r_pos[i] = positions[0];
                    positions.RemoveAt(0);

                    i++;
                }
                if (i == num_lights)
                    //if I is equal to 6 draw
                    draw = true;
                if (i > 0 && i < num_lights && lightTextures.Count == 0)
                    // If all light textures in lightTextures have been processed, fill = true
                    fill = true;
            } while (lightTextures.Count > 0 || draw || fill);

            Lightmap.ResetCurrentShader();

            if (source != ScreenShadows)
            {
                ScreenShadows.BeginDrawing();
                source.Blit(0, 0, source.Width, source.Height);
                ScreenShadows.EndDrawing();
            }
        }

        private void CalculateSceneBatches(Box2 vision)
        {
            if (!_recalculateScene)
                return;

            // Render the player sightline occluder
            RenderPlayerVisionMap();

            //Blur the player vision map
            BlurPlayerVision();

            _decalBatch.BeginDrawing();
            _floorBatch.BeginDrawing();
            _gasBatch.BeginDrawing();

            DrawTiles(vision);

            _floorBatch.EndDrawing();
            _decalBatch.EndDrawing();
            _gasBatch.EndDrawing();

            _recalculateScene = false;
            _redrawTiles = true;
            _redrawOverlay = true;
        }

        private void RenderPlayerVisionMap()
        {
            if (bFullVision)
            {
                PlayerOcclusionTarget.Clear(new Color(211, 211, 211));
                return;
            }
            if (bPlayerVision)
            {
                // I think this should be transparent? Maybe it should be black for the player occlusion...
                // I don't remember. --volundr
                var light = playerVision;
                PlayerOcclusionTarget.Clear(Color.Black);
                var playerPos = PlayerManager.LocalPlayer.ControlledEntity.GetComponent<ITransformComponent>().LocalPosition;
                light.Coordinates = playerPos;

                light.LightPosition = light.Coordinates.Position; // Set the light position

                //TODO: Lights should not have to be on the same grid
                var tileRef = playerPos.Grid.GetTile(playerPos);
                if (tileRef.TileDef.IsOpaque)
                {
                    light.LightPosition = new Vector2(light.LightPosition.X, tileRef.Y + playerPos.Grid.TileSize + 1);
                }

                light.BeginDrawingShadowCasters(); // Start drawing to the light rendertarget
                DrawWallsRelativeToLight(light); // Draw all shadowcasting stuff here in black
                light.EndDrawingShadowCasters(); // End drawing to the light rendertarget

                Vector2 blitPos = CluwneLib.WorldToScreen(light.LightPosition) - light.LightMapSize * 0.5f;
                var tmpBlitPos = CluwneLib.WorldToScreen(light.LightPosition) -
                                 new Vector2(light.RenderTarget.Width, light.RenderTarget.Height) * 0.5f;

                if (debugWallOccluders)
                {
                    OccluderDebugTarget.BeginDrawing();
                    OccluderDebugTarget.Clear(Color.White);
                    light.RenderTarget.Blit((int)tmpBlitPos.X, (int)tmpBlitPos.Y, light.RenderTarget.Width, light.RenderTarget.Height,
                        Color.White, BlitterSizeMode.Crop);
                    OccluderDebugTarget.EndDrawing();
                }

                shadowMapResolver.ResolveShadows(light, false); // Calc shadows

                if (debugPlayerShadowMap)
                {
                    OccluderDebugTarget.BeginDrawing();
                    OccluderDebugTarget.Clear(Color.White);
                    light.RenderTarget.Blit((int)tmpBlitPos.X, (int)tmpBlitPos.Y, light.RenderTarget.Width, light.RenderTarget.Height, Color.White, BlitterSizeMode.Crop);
                    OccluderDebugTarget.EndDrawing();
                }

                PlayerOcclusionTarget.BeginDrawing(); // Set to shadow rendertarget

                BlendMode blendSettings = light.RenderTarget.BlendSettings;

                blendSettings.ColorSrcFactor = BlendMode.Factor.One;
                blendSettings.ColorDstFactor = BlendMode.Factor.Zero;
                light.RenderTarget.BlendSettings = blendSettings;

                light.RenderTarget.Blit((int)blitPos.X, (int)blitPos.Y, light.RenderTarget.Width, light.RenderTarget.Height, Color.White, BlitterSizeMode.Crop);

                blendSettings.ColorDstFactor = BlendMode.Factor.SrcAlpha;
                blendSettings.ColorDstFactor = BlendMode.Factor.OneMinusSrcAlpha;
                light.RenderTarget.BlendSettings = blendSettings;

                PlayerOcclusionTarget.EndDrawing();
            }
            else
            {
                PlayerOcclusionTarget.Clear(Color.Black);
            }
        }

        // Draws all walls in the area around the light relative to it, and in black (test code, not pretty)
        private void DrawWallsRelativeToLight(ILight area)
        {
            Vector2 lightAreaSize = CluwneLib.PixelToTile(area.LightMapSize) / 2;
            var lightArea = Box2.FromDimensions(area.LightPosition - lightAreaSize, CluwneLib.PixelToTile(area.LightMapSize));

            var entitymanager = IoCManager.Resolve<IClientEntityManager>();

            foreach (IEntity t in entitymanager.GetEntitiesIntersecting(area.Coordinates.MapID, lightArea))
            {
                if (!t.TryGetComponent<OccluderComponent>(out var occluder))
                {
                    continue;
                }
                var transform = t.GetComponent<ITransformComponent>().WorldPosition;
                Vector2 pos = area.ToRelativePosition(CluwneLib.WorldToScreen(transform));
                MapRenderer.RenderPos(occluder.BoundingBox, pos.X, pos.Y);
            }
        }

        private void BlurPlayerVision()
        {
            _gaussianBlur.SetRadius(11);
            _gaussianBlur.SetAmount(2);
            _gaussianBlur.SetSize(new Vector2(PlayerOcclusionTarget.Width, PlayerOcclusionTarget.Height));
            _gaussianBlur.PerformGaussianBlur(PlayerOcclusionTarget);
        }

        /// <summary>
        /// Copys all tile sprites into batches.
        /// </summary>
        private void DrawTiles(Box2 vision)
        {
            LocalCoordinates position = new LocalCoordinates();
            if(PlayerManager.LocalPlayer.ControlledEntity != null)
                position = PlayerManager.LocalPlayer.ControlledEntity.GetComponent<ITransformComponent>().LocalPosition;

            if(!position.IsValidLocation())
                return;

            var grids = position.Map.FindGridsIntersecting(vision); //Collect all grids in vision range

            //Draw the default grid as the background which will be drawn over
            var background = position.Map.GetDefaultGrid().GetTilesIntersecting(vision, false);
            MapRenderer.DrawTiles(ResourceCache, background, _floorBatch, _gasBatch);

            foreach (var grid in grids)
            {
                //We've already drawn the default grid
                if (grid.Index == GridId.DefaultGrid)
                    continue;

                //Collects all tiles from grids in vision, gathering empty tiles only from the default grid
                var gridtiles = grid.GetTilesIntersecting(vision);
                MapRenderer.DrawTiles(ResourceCache, gridtiles, _floorBatch, _gasBatch);
            }
        }

        /// <summary>
        /// Render the renderables
        /// </summary>
        /// <param name="frameTime"></param>
        /// <param name="viewPort"></param>
        /// <param name="argMapLevel"></param>
        /// <param name="frametime">time since the last frame was rendered.</param>
        private void RenderComponents(float frameTime, Box2 viewPort, MapId argMapLevel)
        {
            IEnumerable<IComponent> components = _componentManager.GetComponents<ISpriteRenderableComponent>()
                                          .Cast<IComponent>()
                                          .Union(_componentManager.GetComponents<ParticleSystemComponent>());

            IEnumerable<IRenderableComponent> floorRenderables = from IRenderableComponent c in components
                                                                 orderby c.Bottom ascending, c.DrawDepth ascending
                                                                 where c.Owner.Initialized &&
                                                                       c.DrawDepth < DrawDepth.MobBase &&
                                                                       c.MapID == argMapLevel
                                                                 select c;

            RenderList(new Vector2(viewPort.Left, viewPort.Top), new Vector2(viewPort.Right, viewPort.Bottom),
                       floorRenderables);

            IEnumerable<IRenderableComponent> largeRenderables = from IRenderableComponent c in components
                                                                 orderby c.Bottom ascending
                                                                 where c.Owner.Initialized &&
                                                                       c.DrawDepth >= DrawDepth.MobBase &&
                                                                       c.DrawDepth < DrawDepth.WallTops &&
                                                                       c.MapID == argMapLevel
                                                                 select c;

            RenderList(new Vector2(viewPort.Left, viewPort.Top), new Vector2(viewPort.Right, viewPort.Bottom),
                       largeRenderables);

            IEnumerable<IRenderableComponent> ceilingRenderables = from IRenderableComponent c in components
                                                                   orderby c.Bottom ascending, c.DrawDepth ascending
                                                                   where c.Owner.Initialized &&
                                                                         c.DrawDepth >= DrawDepth.WallTops &&
                                                                         c.MapID == argMapLevel
                                                                   select c;

            RenderList(new Vector2(viewPort.Left, viewPort.Top), new Vector2(viewPort.Right, viewPort.Bottom),
                       ceilingRenderables);
        }

        private void LightScene()
        {
            //Blur the light/shadow map
            BlurShadowMap();

            //Render the scene and lights together to compose the lit scene

            ComposedSceneTarget.BeginDrawing();
            ComposedSceneTarget.Clear(Color.Black);
            LightblendTechnique["FinalLightBlend"].setAsCurrentShader();
            Sprite outofview = IoCManager.Resolve<IResourceCache>().GetSprite("outofview");
            float texratiox = (float)CluwneLib.Window.Viewport.Width / outofview.Texture.Size.X;
            float texratioy = (float)CluwneLib.Window.Viewport.Height / outofview.Texture.Size.Y;
            var maskProps = new Vector4(texratiox, texratioy, 0, 0);

            LightblendTechnique["FinalLightBlend"].SetUniform("PlayerViewTexture", PlayerOcclusionTarget);
            LightblendTechnique["FinalLightBlend"].SetUniform("OutOfViewTexture", outofview.Texture);
            LightblendTechnique["FinalLightBlend"].SetUniform("MaskProps", maskProps);
            LightblendTechnique["FinalLightBlend"].SetUniform("LightTexture", ScreenShadows);
            LightblendTechnique["FinalLightBlend"].SetUniform("SceneTexture", SceneTarget);
            LightblendTechnique["FinalLightBlend"].SetUniform("AmbientLight", new Vector4(.05f, .05f, 0.05f, 1));

            // Blit the shadow image on top of the screen
            ScreenShadows.Blit(0, 0, ScreenShadows.Width, ScreenShadows.Height, Color.White, BlitterSizeMode.Crop);

            LightblendTechnique["FinalLightBlend"].ResetCurrentShader();
            ComposedSceneTarget.EndDrawing();

            PlayerOcclusionTarget.ResetCurrentRenderTarget(); // set the rendertarget back to screen
            PlayerOcclusionTarget.Blit(0, 0, ScreenShadows.Width, ScreenShadows.Height, Color.White, BlitterSizeMode.Crop); //draw playervision again
            PlayerPostProcess();

            //redraw composed scene
            ComposedSceneTarget.Blit(0, 0, (uint)CluwneLib.Window.Viewport.Size.X, (uint)CluwneLib.Window.Viewport.Size.Y, Color.White, BlitterSizeMode.Crop);
        }

        private void BlurShadowMap()
        {
            _gaussianBlur.SetRadius(11);
            _gaussianBlur.SetAmount(2);
            _gaussianBlur.SetSize(new Vector2(ScreenShadows.Width, ScreenShadows.Height));
            _gaussianBlur.PerformGaussianBlur(ScreenShadows);
        }

        private void PlayerPostProcess()
        {
            PlayerManager.ApplyEffects(ComposedSceneTarget);
        }

#endregion Lighting in order of call

#region Helper methods

        private void RenderList(Vector2 topleft, Vector2 bottomright, IEnumerable<IRenderableComponent> renderables)
        {
            foreach (IRenderableComponent component in renderables)
            {
                if (component is SpriteComponent)
                {
                    //Slaved components are drawn by their master
                    var c = component as SpriteComponent;
                    if (c.IsSlaved())
                        continue;
                }
                component.Render(topleft, bottomright);
            }
        }

        private void CalculateLightArea(ILight light)
        {
            var area = light;

            // no need to do anything, texture is already updated.
            if (area.Calculated)
                return;

            area.LightPosition = light.Coordinates.Position;

            // move light up one meter if on top of an opaque tile.
            var tileRef = light.Coordinates.Map.FindGridAt(light.Coordinates).GetTile(light.Coordinates);
            if (tileRef.TileDef.IsOpaque)
            {
                area.LightPosition = new Vector2(area.LightPosition.X, tileRef.Y + light.Coordinates.Grid.TileSize + 1);
            }

            area.BeginDrawingShadowCasters(); // Start drawing to the light rendertarget
            DrawWallsRelativeToLight(area); // Draw all shadowcasting stuff here in black
            area.EndDrawingShadowCasters(); // End drawing to the light rendertarget
            shadowMapResolver.ResolveShadows(area, true); // Calc shadows
            area.Calculated = true;
        }
        
        private void RecalculateScene()
        {
            _recalculateScene = true;
        }

        private void ResetRendertargets()
        {
            foreach (var rt in _cleanupList)
                rt.Dispose();
            foreach (var sp in _cleanupSpriteList)
                sp.Dispose();

            InitializeRenderTargets();
            InitalizeLighting();
        }

        private void ToggleOccluderDebug()
        {
            debugWallOccluders = !debugWallOccluders;
        }

#endregion Helper methods

#region Nested type: ClickData

        private struct ClickData
        {
            public readonly IEntity Clicked;
            public readonly int Drawdepth;

            public ClickData(IEntity clicked, int drawdepth)
            {
                Clicked = clicked;
                Drawdepth = drawdepth;
            }
        }

#endregion Nested type: ClickData

        class GameScreenDebug
>>>>>>> 93c7aab5
        {
            placementManager.MouseUp(e);
        }
    }
}<|MERGE_RESOLUTION|>--- conflicted
+++ resolved
@@ -16,6 +16,7 @@
 using SS14.Shared;
 using SS14.Shared.Configuration;
 using SS14.Shared.GameObjects;
+using SS14.Shared.Input;
 using SS14.Shared.Interfaces.Configuration;
 using SS14.Shared.Interfaces.GameObjects;
 using SS14.Shared.Interfaces.GameObjects.Components;
@@ -24,21 +25,7 @@
 using SS14.Shared.IoC;
 using SS14.Shared.Log;
 using SS14.Shared.Map;
-<<<<<<< HEAD
 using SS14.Shared.Network;
-=======
-using SS14.Shared.Maths;
-using System;
-using System.Collections.Generic;
-using System.Linq;
-using SS14.Client.Console;
-using SS14.Client.UserInterface;
-using SS14.Client.UserInterface.Controls;
-using SS14.Client.UserInterface.CustomControls;
-using SS14.Shared.Enums;
-using SS14.Shared.Input;
-using SS14.Client.GameObjects.EntitySystems;
->>>>>>> 93c7aab5
 
 namespace SS14.Client.State.States
 {
@@ -194,32 +181,15 @@
                 entToClick = null;
             }
 
-<<<<<<< HEAD
-            //Sort them by which we should click
-            IEntity entToClick = (from cd in clickedEntities
-                                  orderby cd.drawDepth ascending,
-                                      cd.clicked.GetComponent<ITransformComponent>().LocalPosition
-                                      .Y ascending
-                                  select cd.clicked).Last();
-
-            if (placementManager.Eraser && placementManager.IsActive)
-=======
             //First possible exit point for click, acceptable due to being clientside
             if (entToClick != null && PlacementManager.Eraser && PlacementManager.IsActive)
->>>>>>> 93c7aab5
-            {
-                placementManager.HandleDeletion(entToClick);
+            {
+                PlacementManager.HandleDeletion(entToClick);
                 return;
             }
 
-<<<<<<< HEAD
-            // Check whether click is outside our 1.5 meter range
-            float checkDistance = 1.5f;
-            if (!playerManager.LocalPlayer.ControlledEntity.GetComponent<ITransformComponent>().LocalPosition.InRange(entToClick.GetComponent<ITransformComponent>().LocalPosition, checkDistance))
-                return;
-=======
             //Dispatches clicks to relevant clickable components, another single exit point for UI
-            if(entToClick != null)
+            if (entToClick != null)
             {
                 var clickable = entToClick.GetComponent<IClientClickableComponent>();
                 switch (e.Button)
@@ -236,24 +206,12 @@
                         return;
                 }
             }
->>>>>>> 93c7aab5
 
             //Assemble information to send to server about click
-            if(e.Button == Mouse.Button.Left || e.Button == Mouse.Button.Right)
-            {
-<<<<<<< HEAD
-                case Mouse.Button.Left:
-                    clickable.DispatchClick(playerManager.LocalPlayer.ControlledEntity, ClickType.Left);
-                    break;
-                case Mouse.Button.Right:
-                    clickable.DispatchClick(playerManager.LocalPlayer.ControlledEntity, ClickType.Right);
-                    break;
-                //case Mouse.Button.Middle:
-                //    OpenEntityEditWindow(entToClick);
-                //    return;
-=======
+            if (e.Button == Mouse.Button.Left || e.Button == Mouse.Button.Right)
+            {
                 ClickType click = ClickType.None;
-                switch(e.Button)
+                switch (e.Button)
                 {
                     case Mouse.Button.Left:
                         click = ClickType.Left;
@@ -270,576 +228,9 @@
                 ClickEventMessage message = new ClickEventMessage(UID, click, MousePosWorld);
                 IoCManager.Resolve<IEntitySystemManager>().GetEntitySystem<InputSystem>().RaiseClick(message);
             }
-
-            #endregion Object clicking
-        }
-
-        private void OpenEntityEditWindow(IEntity entity)
-        {
-            foreach (var child in _uiScreen.Children.ToList())
-            {
-                if (child is PropEditWindow)
-                    _uiScreen.RemoveControl(child);
->>>>>>> 93c7aab5
-            }
-        }
-
-<<<<<<< HEAD
+        }
+
         public override void MouseUp(MouseButtonEventArgs e)
-=======
-        public override void MouseMoved(MouseMoveEventArgs e)
-        {
-            //TODO: Figure out what to do with this
-        }
-
-        public override void MousePressed(MouseButtonEventArgs e)
-        {
-            //TODO: Figure out what to do with this
-        }
-
-        public override void MouseWheelMove(MouseWheelScrollEventArgs e)
-        {
-            UserInterfaceManager.MouseWheelMove(e);
-        }
-
-        public override void MouseEntered(EventArgs e)
-        {
-            UserInterfaceManager.MouseEntered(e);
-        }
-
-        public override void MouseLeft(EventArgs e)
-        {
-            UserInterfaceManager.MouseLeft(e);
-        }
-        #endregion Mouse
-        
-
-#endregion Input
-
-#region Event Handlers
-
-        private void OnPlayerMove(object sender, MoveEventArgs args)
-        {
-            //Recalculate scene batches for drawing.
-            RecalculateScene();
-        }
-
-        private void HandleTileChanged(TileRef tileRef)
-        {
-            IoCManager.Resolve<ILightManager>().RecalculateLightsInView(tileRef.LocalPos.MapID, Box2.FromDimensions(tileRef.X, tileRef.Y, 1, 1));
-
-            // Recalculate the scene batches.
-            RecalculateScene();
-        }
-
-#endregion Event Handlers
-
-#region Lighting in order of call
-
-        /**
-         *  Calculate lights In player view
-         *  Render Lights in view to lightmap  > Screenshadows
-         *
-         *
-         **/
-
-        private void CalculateAllLights()
-        {
-            if (bFullVision)
-            {
-                return;
-            }
-            foreach
-            (ILight l in IoCManager.Resolve<ILightManager>().GetLights().Where(l => l.Calculated == false))
-            {
-                CalculateLightArea(l);
-            }
-        }
-
-        /// <summary>
-        /// Renders a set of lights into a single lightmap.
-        /// If a light hasn't been prerendered yet, it renders that light.
-        /// </summary>
-        /// <param name="lights">Array of lights</param>
-        private void RenderLightsIntoMap(IEnumerable<ILight> lights)
-        {
-            //Step 1 - Calculate lights that haven't been calculated yet or need refreshing
-            foreach (ILight l in lights.Where(l => l.Calculated == false))
-            {
-                if (l.LightState != LightState.On)
-                    continue;
-                //Render the light area to its own target.
-                CalculateLightArea(l);
-            }
-
-            //Step 2 - Set up the render targets for the composite lighting.
-            RenderImage source = ScreenShadows;
-#if !MACOS
-            source.Clear(Color.Black);
-#else
-            // For some insane reason, SFML does not clear the texture on MacOS.
-            // unless you call CopyToImage() on it, which we can't due to performance.
-            // This works though!
-            source.BeginDrawing();
-            // N̵̤̜͙͔̲͖̓̓͐ͭ́̎̅ͮ̆͠O̸̢̖ͬͣ̋T̓ͩ̊̏͊͏̩̼͞Ẻ̿̇͆͏̬̗̖̮͉͚͈ͅ ̛̗̱͚̬͈ͤͭͯ̄̄F̬ͮ̈ͯṚ͙̭̘̤̹̰̂͗ͯ͑̀̾̽ͪ̐͘Ȍ͎̣͚̍͆̊M̯͚ͮ̉̀̌ ̵̖̠̬͉̟ͫ̓̉͠ͅP͇͖͖̻̳̪͔̅͗ͧ͒͟͜͞J̝͍̻̜̖͖̝̻̓͂͝Ḇ̣̲̫̗͉̥̯̓ͥ͂̔̃ͅ
-            // ̶̯͚̯̱͓̣̻͍̄ͪͬ͆̓͆̈͂̉͠Į͖͕͇̜̟̘͌͊͐ͅ ̡̜̮̟̭͙̋͒͐ͯ̚͝ͅḪ̫̥̗̥̯̱̿̋͐̓̄ͫ̚͢ͅE͎͉͕̙̼̼̙̩ͨ̏͆ͪ̂̿́́R̳͍̰͕̲͐͒̊̿̀͑̅̒͢͡E͉̫̺̮͚͔̻̠̒̂ͫ͂B̶͓̗̝̈̋͊ͯ̄̉ͣ͆Y̎ͫ͑ͧ͏͖̦̝̰̝̙̠̹ ̩̹͇̜̝̈́̇̒ͪ̉̐͋ͮD̵̘͒ͫ̈͂̉́͘Ě̤͑ͭͧ̿͋͝Ċ͎̬̫͔̩̐̄̓̅̂́ͣL̵͖̳̯̈͆͐̓́̎̎͒́A̶̷̹̪̻͉͚̽̅͒ͨ͢R̛͕̠̟͙̼͍̻̪͚͑̊ͤͥ̏E̷̷̢͇̮̋́̈́̌ͨ ̧̩̤̆́̀̈́̕T̯͖̝̪ͨͤͬ̽͟͡H̘̟͊͞I̵͙̞̯̙͓̯̊ͯͥ̅͐͗̂͆̆S̴̃̔͐ͫͥͣ̑͆̔̕͏̞̣̥̩̜̟̪͎ ̡̱͙̜ͮͧͣ̏ͪ͢͝C̢̧͍̫̙̣̯̘͚͒̒ͧ͗O̼̹͚͉͙̦̻̽̑̇͊͌ͩͧ͒͞͝D͛̍̚̚҉̟͚̯̮̺̜E̵̮̠͎̞ͤ̓̒̎ͨ̈́̌͞ ̘͇͍̞̼̮̲̹̌̊̄͞À̛͉̹̘͜S̴͙̯̝̙͎̘͙͎̻̎ͥ̍ͬͤ̅̕ ̡̘̯͊ͫͦ̉Cͯ̆͊ͣ́͏̙̝̬U̻͈͚͓̞̞̮͖ͬ͂̽͂̋̎͆̌R̡̘̗̙͍ͯ̿̃̀S̶̠̤̅̆E̒̈̓͘͏̨̙̫̗̮͎͕͉̪D̈́͏͚͔̦̖͎̖̕
-            // ̢͓̌T̼̗̰͒ͪ͢͟͠Õ̢̻̙̼̰̜͇͇̮̲̅̔̄͂͠U̜̝͕͆̃͂̇̚C̨̜̟̗͓̪̹̔̿̄̓̏͜Hͭ͌ͪͩ͏̡͡ͅ ̳͇̏̊̎̋͊ͥ̄͒A̴̷̻͖͈̟͖̦̖ͯ͛ͮͨ̊ͨ̐̔ͅͅT̷̼̠̓ͩ́͂ͥͯ̚͟ͅ ̢̞͔̓ͫ̾̓̕Y̶ͩͦͥ̿̍ͧͩ͏̶͚̜͙̥͕̩͖̲O̷̭̺̫͍̞̭͇̪ͦU̙̲̖̠̭̹͕̥̥͌̎ͯͦ̐R̨̬̠̠̹̺͑̄͌ͬ͋̽ͦ͞ ̸̨̼̟̗̻̮̻̣̩͂̾̐ͬͮͦ͛ͬ͡O̶̡̤̫̲̼͚͎̝͚ͣ͌̇W̛̜͚͔̫̹̱̠͐̀ͦ̉͢͝Ń̯̞̩̰̬̞̓ͤ͐ͣ͟ ̴̀̍͊͐͗̌̅͊ͪ҉̯̭̻̼̰P̣̯͚͕̬͙ͩͦ̆͂͑ͮ̈́Ȩ̱̠͊̂̀R̵̪͍̗̰̟͚͕͙͔ͧ̍ͦ̃̾̾ͬ́͟I̷̢̤̼̿̽̂͊̆̿̓L̥̭̏ͯ̍ͣ͝
-            //͎̆̒̿ͤ̀͝͝H̙͇̽ͩ̓̚E̜̘̭̟͓͖̓̔̑̀͞͠ͅL̪̰̺̼̊̐̌P̸̴̴̙̻̻̗̯̤͎͓̿̊͌ͪ ̯̜͊̍̄M̩̻̺̬̗͕̬̈͗́ͯ̚̚͜Ȇ̟̜͙̙ ̅͐͐҉̱̫̼̱h̢̼͎͕̪͉͂̊ͤͣ͛͂̄ͯ͝͠t͎̺̼͙̰͓ͥ̏́ţ͕̼̱̲͈̹̾ͣͯͮ̄̅ͧͦ̚p̧̜̹͚̦ͧ̊̀̽ͫ̓̓ͣ̚͡ş̨̮̣̼̰̞̝̫͋̌ͬ͊͑ͣ:̷͇͚̲̻̩̞ͤ͐͞/̈́͋ͯ͂̀̅ͪ͑͞͏͖̮̯͍̟͚͓͎/̟̩̲͑̚ĩ̶̢̲̬̦͍͈̯͉̓̅͟.̦̭̲̭̂̓̿̈́̄͟ï͋͘҉̘̪̠̣̰m̖͎̮͆̀ͯ̑̃ͅg̢̝͉͔̽̃̀̂u̢̱̞̫̱̹̪̇͟r̸̯̞̹͓̥̮̮̝̹͌̀͌̈́͑.̪̦͕̞̥͕̩̎ͤ̇̉̒̓c̨̩̰̎̂ͬͤ̍̓̓ṍ̵͍͈̣̰m̛̱̥̘͙͈ͫͭ̒ͪͮ/̓͆̽̀͐̿͘҉̘̲͈̬̹̟M̡̺͍̜̺̘̰̼͂̎̃͞͝l̴̫̘̦̺̑ͪ̃͢ͅn̤̱̺̿͌ͨ͡U̧̢̜̞̝̒͒̐̄̊̽ͤͫͅL̡̺͉̠͖͚͉͚ͥͧ͋ͬ̀b̵̶̪̝̟̔ͪ̂̊A̧̧̝̭͖̭͍̬͑̀.̞̬͈́ͫ̍͘ͅp̶͎̠̱̍ͪ̆n̩͕̬̈ͪ̋ͅg̘̗̙̻͎̩̲͙͊ͨͭͣ͌̚̕
-            CluwneLib.drawRectangle(0, 0, source.Width, source.Height, Color.Black);
-            source.EndDrawing();
-#endif
-
-            RenderImage desto = ShadowIntermediate;
-            RenderImage copy = null;
-
-            Lightmap.setAsCurrentShader();
-
-            var lightTextures = new List<Texture>();
-            var colors = new List<Vector4>();
-            var positions = new List<Vector4>();
-
-            //Step 3 - Blend all the lights!
-            foreach (ILight Light in lights)
-            {
-                //Skip off or broken lights (TODO code broken light states)
-                if (Light.LightState != LightState.On)
-                    continue;
-
-                // LIGHT BLEND STAGE 1 - SIZING -- copys the light texture to a full screen rendertarget
-                var area = (Light)Light;
-
-                //Set the drawing position.
-                Vector2 blitPos = CluwneLib.WorldToScreen(area.LightPosition) - area.LightMapSize * 0.5f;
-
-                //Set shader parameters
-                var LightPositionData = new Vector4(blitPos.X / ScreenShadows.Width,
-                                                    blitPos.Y / ScreenShadows.Height,
-                                                    (float)ScreenShadows.Width / area.RenderTarget.Width,
-                                                    (float)ScreenShadows.Height / area.RenderTarget.Height);
-                lightTextures.Add(area.RenderTarget.Texture);
-                colors.Add(new Vector4(Light.Color.R, Light.Color.G, Light.Color.B, Light.Color.A));
-                positions.Add(LightPositionData);
-            }
-            int i = 0;
-            int num_lights = 6;
-            bool draw = false;
-            bool fill = false;
-            Texture black = IoCManager.Resolve<IResourceCache>().GetSprite("black5x5").Texture;
-            var r_img = new Texture[num_lights];
-            var r_col = new Vector4[num_lights];
-            var r_pos = new Vector4[num_lights];
-            do
-            {
-                if (fill)
-                {
-                    for (int j = i; j < num_lights; j++)
-                    {
-                        r_img[j] = black;
-                        r_col[j] = Vector4.Zero;
-                        r_pos[j] = new Vector4(0, 0, 1, 1);
-                    }
-                    i = num_lights;
-                    draw = true;
-                    fill = false;
-                }
-                if (draw)
-                {
-                    desto.BeginDrawing();
-
-                    Lightmap.SetUniformArray("LightPosData", r_pos);
-                    Lightmap.SetUniformArray("Colors", r_col);
-                    Lightmap.SetUniform("light0", r_img[0]);
-                    Lightmap.SetUniform("light1", r_img[1]);
-                    Lightmap.SetUniform("light2", r_img[2]);
-                    Lightmap.SetUniform("light3", r_img[3]);
-                    Lightmap.SetUniform("light4", r_img[4]);
-                    Lightmap.SetUniform("light5", r_img[5]);
-                    Lightmap.SetUniform("sceneTexture", source);
-
-                    // Blit the shadow image on top of the screen
-                    source.Blit(0, 0, source.Width, source.Height, BlitterSizeMode.Crop);
-
-                    desto.EndDrawing();
-
-                    //Swap rendertargets to set up for the next light
-                    copy = source;
-                    source = desto;
-                    desto = copy;
-                    i = 0;
-
-                    draw = false;
-                    fill = false;
-                    r_img = new Texture[num_lights];
-                    r_col = new Vector4[num_lights];
-                    r_pos = new Vector4[num_lights];
-                }
-                if (lightTextures.Count > 0)
-                {
-                    r_img[i] = lightTextures[0];
-                    lightTextures.RemoveAt(0);
-
-                    r_col[i] = colors[0];
-                    colors.RemoveAt(0);
-
-                    r_pos[i] = positions[0];
-                    positions.RemoveAt(0);
-
-                    i++;
-                }
-                if (i == num_lights)
-                    //if I is equal to 6 draw
-                    draw = true;
-                if (i > 0 && i < num_lights && lightTextures.Count == 0)
-                    // If all light textures in lightTextures have been processed, fill = true
-                    fill = true;
-            } while (lightTextures.Count > 0 || draw || fill);
-
-            Lightmap.ResetCurrentShader();
-
-            if (source != ScreenShadows)
-            {
-                ScreenShadows.BeginDrawing();
-                source.Blit(0, 0, source.Width, source.Height);
-                ScreenShadows.EndDrawing();
-            }
-        }
-
-        private void CalculateSceneBatches(Box2 vision)
-        {
-            if (!_recalculateScene)
-                return;
-
-            // Render the player sightline occluder
-            RenderPlayerVisionMap();
-
-            //Blur the player vision map
-            BlurPlayerVision();
-
-            _decalBatch.BeginDrawing();
-            _floorBatch.BeginDrawing();
-            _gasBatch.BeginDrawing();
-
-            DrawTiles(vision);
-
-            _floorBatch.EndDrawing();
-            _decalBatch.EndDrawing();
-            _gasBatch.EndDrawing();
-
-            _recalculateScene = false;
-            _redrawTiles = true;
-            _redrawOverlay = true;
-        }
-
-        private void RenderPlayerVisionMap()
-        {
-            if (bFullVision)
-            {
-                PlayerOcclusionTarget.Clear(new Color(211, 211, 211));
-                return;
-            }
-            if (bPlayerVision)
-            {
-                // I think this should be transparent? Maybe it should be black for the player occlusion...
-                // I don't remember. --volundr
-                var light = playerVision;
-                PlayerOcclusionTarget.Clear(Color.Black);
-                var playerPos = PlayerManager.LocalPlayer.ControlledEntity.GetComponent<ITransformComponent>().LocalPosition;
-                light.Coordinates = playerPos;
-
-                light.LightPosition = light.Coordinates.Position; // Set the light position
-
-                //TODO: Lights should not have to be on the same grid
-                var tileRef = playerPos.Grid.GetTile(playerPos);
-                if (tileRef.TileDef.IsOpaque)
-                {
-                    light.LightPosition = new Vector2(light.LightPosition.X, tileRef.Y + playerPos.Grid.TileSize + 1);
-                }
-
-                light.BeginDrawingShadowCasters(); // Start drawing to the light rendertarget
-                DrawWallsRelativeToLight(light); // Draw all shadowcasting stuff here in black
-                light.EndDrawingShadowCasters(); // End drawing to the light rendertarget
-
-                Vector2 blitPos = CluwneLib.WorldToScreen(light.LightPosition) - light.LightMapSize * 0.5f;
-                var tmpBlitPos = CluwneLib.WorldToScreen(light.LightPosition) -
-                                 new Vector2(light.RenderTarget.Width, light.RenderTarget.Height) * 0.5f;
-
-                if (debugWallOccluders)
-                {
-                    OccluderDebugTarget.BeginDrawing();
-                    OccluderDebugTarget.Clear(Color.White);
-                    light.RenderTarget.Blit((int)tmpBlitPos.X, (int)tmpBlitPos.Y, light.RenderTarget.Width, light.RenderTarget.Height,
-                        Color.White, BlitterSizeMode.Crop);
-                    OccluderDebugTarget.EndDrawing();
-                }
-
-                shadowMapResolver.ResolveShadows(light, false); // Calc shadows
-
-                if (debugPlayerShadowMap)
-                {
-                    OccluderDebugTarget.BeginDrawing();
-                    OccluderDebugTarget.Clear(Color.White);
-                    light.RenderTarget.Blit((int)tmpBlitPos.X, (int)tmpBlitPos.Y, light.RenderTarget.Width, light.RenderTarget.Height, Color.White, BlitterSizeMode.Crop);
-                    OccluderDebugTarget.EndDrawing();
-                }
-
-                PlayerOcclusionTarget.BeginDrawing(); // Set to shadow rendertarget
-
-                BlendMode blendSettings = light.RenderTarget.BlendSettings;
-
-                blendSettings.ColorSrcFactor = BlendMode.Factor.One;
-                blendSettings.ColorDstFactor = BlendMode.Factor.Zero;
-                light.RenderTarget.BlendSettings = blendSettings;
-
-                light.RenderTarget.Blit((int)blitPos.X, (int)blitPos.Y, light.RenderTarget.Width, light.RenderTarget.Height, Color.White, BlitterSizeMode.Crop);
-
-                blendSettings.ColorDstFactor = BlendMode.Factor.SrcAlpha;
-                blendSettings.ColorDstFactor = BlendMode.Factor.OneMinusSrcAlpha;
-                light.RenderTarget.BlendSettings = blendSettings;
-
-                PlayerOcclusionTarget.EndDrawing();
-            }
-            else
-            {
-                PlayerOcclusionTarget.Clear(Color.Black);
-            }
-        }
-
-        // Draws all walls in the area around the light relative to it, and in black (test code, not pretty)
-        private void DrawWallsRelativeToLight(ILight area)
-        {
-            Vector2 lightAreaSize = CluwneLib.PixelToTile(area.LightMapSize) / 2;
-            var lightArea = Box2.FromDimensions(area.LightPosition - lightAreaSize, CluwneLib.PixelToTile(area.LightMapSize));
-
-            var entitymanager = IoCManager.Resolve<IClientEntityManager>();
-
-            foreach (IEntity t in entitymanager.GetEntitiesIntersecting(area.Coordinates.MapID, lightArea))
-            {
-                if (!t.TryGetComponent<OccluderComponent>(out var occluder))
-                {
-                    continue;
-                }
-                var transform = t.GetComponent<ITransformComponent>().WorldPosition;
-                Vector2 pos = area.ToRelativePosition(CluwneLib.WorldToScreen(transform));
-                MapRenderer.RenderPos(occluder.BoundingBox, pos.X, pos.Y);
-            }
-        }
-
-        private void BlurPlayerVision()
-        {
-            _gaussianBlur.SetRadius(11);
-            _gaussianBlur.SetAmount(2);
-            _gaussianBlur.SetSize(new Vector2(PlayerOcclusionTarget.Width, PlayerOcclusionTarget.Height));
-            _gaussianBlur.PerformGaussianBlur(PlayerOcclusionTarget);
-        }
-
-        /// <summary>
-        /// Copys all tile sprites into batches.
-        /// </summary>
-        private void DrawTiles(Box2 vision)
-        {
-            LocalCoordinates position = new LocalCoordinates();
-            if(PlayerManager.LocalPlayer.ControlledEntity != null)
-                position = PlayerManager.LocalPlayer.ControlledEntity.GetComponent<ITransformComponent>().LocalPosition;
-
-            if(!position.IsValidLocation())
-                return;
-
-            var grids = position.Map.FindGridsIntersecting(vision); //Collect all grids in vision range
-
-            //Draw the default grid as the background which will be drawn over
-            var background = position.Map.GetDefaultGrid().GetTilesIntersecting(vision, false);
-            MapRenderer.DrawTiles(ResourceCache, background, _floorBatch, _gasBatch);
-
-            foreach (var grid in grids)
-            {
-                //We've already drawn the default grid
-                if (grid.Index == GridId.DefaultGrid)
-                    continue;
-
-                //Collects all tiles from grids in vision, gathering empty tiles only from the default grid
-                var gridtiles = grid.GetTilesIntersecting(vision);
-                MapRenderer.DrawTiles(ResourceCache, gridtiles, _floorBatch, _gasBatch);
-            }
-        }
-
-        /// <summary>
-        /// Render the renderables
-        /// </summary>
-        /// <param name="frameTime"></param>
-        /// <param name="viewPort"></param>
-        /// <param name="argMapLevel"></param>
-        /// <param name="frametime">time since the last frame was rendered.</param>
-        private void RenderComponents(float frameTime, Box2 viewPort, MapId argMapLevel)
-        {
-            IEnumerable<IComponent> components = _componentManager.GetComponents<ISpriteRenderableComponent>()
-                                          .Cast<IComponent>()
-                                          .Union(_componentManager.GetComponents<ParticleSystemComponent>());
-
-            IEnumerable<IRenderableComponent> floorRenderables = from IRenderableComponent c in components
-                                                                 orderby c.Bottom ascending, c.DrawDepth ascending
-                                                                 where c.Owner.Initialized &&
-                                                                       c.DrawDepth < DrawDepth.MobBase &&
-                                                                       c.MapID == argMapLevel
-                                                                 select c;
-
-            RenderList(new Vector2(viewPort.Left, viewPort.Top), new Vector2(viewPort.Right, viewPort.Bottom),
-                       floorRenderables);
-
-            IEnumerable<IRenderableComponent> largeRenderables = from IRenderableComponent c in components
-                                                                 orderby c.Bottom ascending
-                                                                 where c.Owner.Initialized &&
-                                                                       c.DrawDepth >= DrawDepth.MobBase &&
-                                                                       c.DrawDepth < DrawDepth.WallTops &&
-                                                                       c.MapID == argMapLevel
-                                                                 select c;
-
-            RenderList(new Vector2(viewPort.Left, viewPort.Top), new Vector2(viewPort.Right, viewPort.Bottom),
-                       largeRenderables);
-
-            IEnumerable<IRenderableComponent> ceilingRenderables = from IRenderableComponent c in components
-                                                                   orderby c.Bottom ascending, c.DrawDepth ascending
-                                                                   where c.Owner.Initialized &&
-                                                                         c.DrawDepth >= DrawDepth.WallTops &&
-                                                                         c.MapID == argMapLevel
-                                                                   select c;
-
-            RenderList(new Vector2(viewPort.Left, viewPort.Top), new Vector2(viewPort.Right, viewPort.Bottom),
-                       ceilingRenderables);
-        }
-
-        private void LightScene()
-        {
-            //Blur the light/shadow map
-            BlurShadowMap();
-
-            //Render the scene and lights together to compose the lit scene
-
-            ComposedSceneTarget.BeginDrawing();
-            ComposedSceneTarget.Clear(Color.Black);
-            LightblendTechnique["FinalLightBlend"].setAsCurrentShader();
-            Sprite outofview = IoCManager.Resolve<IResourceCache>().GetSprite("outofview");
-            float texratiox = (float)CluwneLib.Window.Viewport.Width / outofview.Texture.Size.X;
-            float texratioy = (float)CluwneLib.Window.Viewport.Height / outofview.Texture.Size.Y;
-            var maskProps = new Vector4(texratiox, texratioy, 0, 0);
-
-            LightblendTechnique["FinalLightBlend"].SetUniform("PlayerViewTexture", PlayerOcclusionTarget);
-            LightblendTechnique["FinalLightBlend"].SetUniform("OutOfViewTexture", outofview.Texture);
-            LightblendTechnique["FinalLightBlend"].SetUniform("MaskProps", maskProps);
-            LightblendTechnique["FinalLightBlend"].SetUniform("LightTexture", ScreenShadows);
-            LightblendTechnique["FinalLightBlend"].SetUniform("SceneTexture", SceneTarget);
-            LightblendTechnique["FinalLightBlend"].SetUniform("AmbientLight", new Vector4(.05f, .05f, 0.05f, 1));
-
-            // Blit the shadow image on top of the screen
-            ScreenShadows.Blit(0, 0, ScreenShadows.Width, ScreenShadows.Height, Color.White, BlitterSizeMode.Crop);
-
-            LightblendTechnique["FinalLightBlend"].ResetCurrentShader();
-            ComposedSceneTarget.EndDrawing();
-
-            PlayerOcclusionTarget.ResetCurrentRenderTarget(); // set the rendertarget back to screen
-            PlayerOcclusionTarget.Blit(0, 0, ScreenShadows.Width, ScreenShadows.Height, Color.White, BlitterSizeMode.Crop); //draw playervision again
-            PlayerPostProcess();
-
-            //redraw composed scene
-            ComposedSceneTarget.Blit(0, 0, (uint)CluwneLib.Window.Viewport.Size.X, (uint)CluwneLib.Window.Viewport.Size.Y, Color.White, BlitterSizeMode.Crop);
-        }
-
-        private void BlurShadowMap()
-        {
-            _gaussianBlur.SetRadius(11);
-            _gaussianBlur.SetAmount(2);
-            _gaussianBlur.SetSize(new Vector2(ScreenShadows.Width, ScreenShadows.Height));
-            _gaussianBlur.PerformGaussianBlur(ScreenShadows);
-        }
-
-        private void PlayerPostProcess()
-        {
-            PlayerManager.ApplyEffects(ComposedSceneTarget);
-        }
-
-#endregion Lighting in order of call
-
-#region Helper methods
-
-        private void RenderList(Vector2 topleft, Vector2 bottomright, IEnumerable<IRenderableComponent> renderables)
-        {
-            foreach (IRenderableComponent component in renderables)
-            {
-                if (component is SpriteComponent)
-                {
-                    //Slaved components are drawn by their master
-                    var c = component as SpriteComponent;
-                    if (c.IsSlaved())
-                        continue;
-                }
-                component.Render(topleft, bottomright);
-            }
-        }
-
-        private void CalculateLightArea(ILight light)
-        {
-            var area = light;
-
-            // no need to do anything, texture is already updated.
-            if (area.Calculated)
-                return;
-
-            area.LightPosition = light.Coordinates.Position;
-
-            // move light up one meter if on top of an opaque tile.
-            var tileRef = light.Coordinates.Map.FindGridAt(light.Coordinates).GetTile(light.Coordinates);
-            if (tileRef.TileDef.IsOpaque)
-            {
-                area.LightPosition = new Vector2(area.LightPosition.X, tileRef.Y + light.Coordinates.Grid.TileSize + 1);
-            }
-
-            area.BeginDrawingShadowCasters(); // Start drawing to the light rendertarget
-            DrawWallsRelativeToLight(area); // Draw all shadowcasting stuff here in black
-            area.EndDrawingShadowCasters(); // End drawing to the light rendertarget
-            shadowMapResolver.ResolveShadows(area, true); // Calc shadows
-            area.Calculated = true;
-        }
-        
-        private void RecalculateScene()
-        {
-            _recalculateScene = true;
-        }
-
-        private void ResetRendertargets()
-        {
-            foreach (var rt in _cleanupList)
-                rt.Dispose();
-            foreach (var sp in _cleanupSpriteList)
-                sp.Dispose();
-
-            InitializeRenderTargets();
-            InitalizeLighting();
-        }
-
-        private void ToggleOccluderDebug()
-        {
-            debugWallOccluders = !debugWallOccluders;
-        }
-
-#endregion Helper methods
-
-#region Nested type: ClickData
-
-        private struct ClickData
-        {
-            public readonly IEntity Clicked;
-            public readonly int Drawdepth;
-
-            public ClickData(IEntity clicked, int drawdepth)
-            {
-                Clicked = clicked;
-                Drawdepth = drawdepth;
-            }
-        }
-
-#endregion Nested type: ClickData
-
-        class GameScreenDebug
->>>>>>> 93c7aab5
         {
             placementManager.MouseUp(e);
         }
