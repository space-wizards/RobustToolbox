using System;
using System.Collections.Generic;
using System.Linq;
using Robust.Shared.Collections;
using Robust.Shared.GameObjects;
using Robust.Shared.GameStates;
using Robust.Shared.IoC;
using Robust.Shared.Map.Components;
using Robust.Shared.Physics.Collision.Shapes;
using Robust.Shared.Physics.Components;
using Robust.Shared.Physics.Dynamics;
using Robust.Shared.Physics.Events;
using Robust.Shared.Serialization;
using Robust.Shared.Timing;
using Robust.Shared.Utility;

namespace Robust.Shared.Physics.Systems
{
    /// <summary>
    /// Manages physics fixtures.
    /// </summary>
    public sealed partial class FixtureSystem : EntitySystem
    {
        [Dependency] private readonly IGameTiming _timing = default!;
        [Dependency] private readonly EntityLookupSystem _lookup = default!;
        [Dependency] private readonly SharedBroadphaseSystem _broadphase = default!;
        [Dependency] private readonly SharedPhysicsSystem _physics = default!;
<<<<<<< HEAD
=======
#pragma warning disable CS0414
        [Dependency] private readonly IGameTiming _timing = default!;
#pragma warning restore CS0414
        private EntityQuery<PhysicsMapComponent> _mapQuery;
>>>>>>> dddf5cd2
        private EntityQuery<PhysicsComponent> _physicsQuery;
        private EntityQuery<FixturesComponent> _fixtureQuery;

        public override void Initialize()
        {
            base.Initialize();

            SubscribeLocalEvent<FixturesComponent, ComponentShutdown>(OnShutdown);
            SubscribeLocalEvent<FixturesComponent, ComponentGetState>(OnGetState);
            SubscribeLocalEvent<FixturesComponent, ComponentHandleState>(OnHandleState);
            _physicsQuery = GetEntityQuery<PhysicsComponent>();
            _fixtureQuery = GetEntityQuery<FixturesComponent>();
        }

        private void OnShutdown(EntityUid uid, FixturesComponent component, ComponentShutdown args)
        {
            // TODO: Need a better solution to this because the only reason I don't throw is that allcomponents test
            // Yes it is actively making the game buggier but I would essentially double the size of this PR trying to fix it
            // my best solution rn is move the broadphase property onto FixturesComponent and then refactor
            // SharedBroadphaseSystem a LOT.
            if (!_physicsQuery.TryGetComponent(uid, out var body))
                return;

            // Can't just get physicscomp on shutdown as it may be touched completely independently.
            _physics.DestroyContacts(body);
        }

        #region Public

        public bool TryCreateFixture(
            EntityUid uid,
            IPhysShape shape,
            string id,
            float density = PhysicsConstants.DefaultDensity,
            bool hard = true,
            int collisionLayer = 0,
            int collisionMask = 0,
            float friction = PhysicsConstants.DefaultContactFriction,
            float restitution = PhysicsConstants.DefaultRestitution,
            bool updates = true,
            FixturesComponent? manager = null,
            PhysicsComponent? body = null,
            TransformComponent? xform = null)
        {
            if (!_physicsQuery.Resolve(uid, ref body) || !_fixtureQuery.Resolve(uid, ref manager))
                return false;

            if (manager.Fixtures.ContainsKey(id))
                return false;

            var fixture = new Fixture(shape, collisionLayer, collisionMask, hard, density, friction, restitution);
            CreateFixture(uid, id, fixture, updates, manager, body, xform);
            return true;
        }

        internal void CreateFixture(
            EntityUid uid,
            string fixtureId,
            Fixture fixture,
            bool updates = true,
            FixturesComponent? manager = null,
            PhysicsComponent? body = null,
            TransformComponent? xform = null)
        {
            DebugTools.Assert(MetaData(uid).EntityLifeStage < EntityLifeStage.Terminating);

            if (!_physicsQuery.Resolve(uid, ref body) || !_fixtureQuery.Resolve(uid, ref manager))
            {
                DebugTools.Assert(false);
                return;
            }

            if (string.IsNullOrEmpty(fixtureId))
            {
                throw new InvalidOperationException($"Tried to create a fixture without an ID!");
            }

            manager.Fixtures.Add(fixtureId, fixture);
            fixture.Owner = uid;

            if (body.CanCollide && Resolve(uid, ref xform))
            {
                _lookup.CreateProxies(uid, fixtureId, fixture, xform, body);
            }

            // Supposed to be wrapped in density but eh
            if (updates)
            {
                // Don't need to dirty here as we'll just manually call it after (we 100% need to call it).
                FixtureUpdate(uid, false, manager: manager, body: body);
                // Don't need to ResetMassData as FixtureUpdate already does it.
                Dirty(uid, manager);
            }

            // TODO: Set newcontacts to true.
        }

        /// <summary>
        /// Attempts to get the <see cref="Fixture"/> with the specified ID for this body.
        /// </summary>
        public Fixture? GetFixtureOrNull(EntityUid uid, string id, FixturesComponent? manager = null)
        {
            if (!_fixtureQuery.Resolve(uid, ref manager))
                return null;

            return manager.Fixtures.TryGetValue(id, out var fixture) ? fixture : null;
        }

        /// <summary>
        /// Destroys the specified <see cref="Fixture"/> attached to the body.
        /// </summary>
        /// <param name="body">The specified body</param>
        /// <param name="id">The fixture ID</param>
        /// <param name="updates">Whether to update mass etc. Set false if you're doing a bulk operation</param>
        public void DestroyFixture(
            EntityUid uid,
            string id,
            bool updates = true,
            PhysicsComponent? body = null,
            FixturesComponent? manager = null,
            TransformComponent? xform = null)
        {
            if (!_fixtureQuery.Resolve(uid, ref manager))
                return;

            var fixture = GetFixtureOrNull(uid, id, manager);
            if (fixture != null)
                DestroyFixture(uid, id, fixture, updates, body, manager, xform);
        }

        /// <summary>
        /// Destroys the specified <see cref="Fixture"/>
        /// </summary>
        /// <param name="updates">Whether to update mass etc. Set false if you're doing a bulk operation</param>
        public void DestroyFixture(
            EntityUid uid,
            string fixtureId,
            Fixture fixture,
            bool updates = true,
            PhysicsComponent? body = null,
            FixturesComponent? manager = null,
            TransformComponent? xform = null)
        {
            if (!Resolve(uid, ref body, ref manager, ref xform))
            {
                return;
            }

            // TODO: Assert world locked
            DebugTools.Assert(manager.FixtureCount > 0);

            if (!manager.Fixtures.Remove(fixtureId))
            {
                Log.Error($"Tried to remove fixture from {ToPrettyString(uid)} that was already removed.");
                return;
            }

            // Temporary debug block for trying to help catch a bug where grid fixtures disappear without the chunk's
            // fixture set being updated
#if DEBUG
            if (TryComp(uid, out MapGridComponent? grid) && !_timing.ApplyingState)
            {
                foreach (var chunk in grid.Chunks.Values)
                {
                    DebugTools.Assert(!chunk.Fixtures.Contains(fixtureId), $"A grid fixture is being deleted without first removing it from the chunk. Please report this bug.");
                }
            }
#endif

            foreach (var contact in fixture.Contacts.Values.ToArray())
            {
                _physics.DestroyContact(contact);
            }

            if (_lookup.TryGetCurrentBroadphase(xform, out var broadphase))
            {
                DebugTools.Assert(xform.MapUid == Transform(broadphase.Owner).MapUid);
                _lookup.DestroyProxies(uid, fixtureId, fixture, xform, broadphase);
            }

            if (updates)
            {
                var resetMass = fixture.Density > 0f;
                FixtureUpdate(uid, resetMass: resetMass, manager: manager, body: body);
            }
        }

        #endregion

        internal void OnPhysicsInit(EntityUid uid, FixturesComponent component, PhysicsComponent? body = null)
        {
            // Can't ACTUALLY add it to the broadphase here because transform is still in a transient dimension on the 5th plane
            // hence we'll just make sure its body is set and SharedBroadphaseSystem will deal with it later.
            if (Resolve(uid, ref body, false))
            {
                foreach (var (id, fixture) in component.Fixtures)
                {
                    if (string.IsNullOrEmpty(id))
                    {
                        throw new InvalidOperationException($"Tried to setup fixture on init for {ToPrettyString(uid)} with no ID!");
                    }

                    fixture.Owner = uid;
                }

                // Make sure all the right stuff is set on the body
                FixtureUpdate(uid, dirty: false, manager: component, body: body);
            }
        }

        private void OnGetState(EntityUid uid, FixturesComponent component, ref ComponentGetState args)
        {
            var copied = new Dictionary<string, Fixture>(component.Fixtures.Count);

            foreach (var (id, fixture) in component.Fixtures)
            {
                var copy = new Fixture();
                fixture.CopyTo(copy);
                copied[id] = copy;
            }

            args.State = new FixtureManagerComponentState()
            {
                Fixtures = copied,
            };
        }

        private void OnHandleState(EntityUid uid, FixturesComponent component, ref ComponentHandleState args)
        {
            if (args.Current is not FixtureManagerComponentState state)
                return;

            if (!EntityManager.TryGetComponent(uid, out PhysicsComponent? physics))
            {
                Log.Error($"Tried to apply fixture state for an entity without physics: {ToPrettyString(uid)}");
                return;
            }

            var toAddFixtures = new ValueList<(string Id, Fixture Fixture)>();
            var toRemoveFixtures = new ValueList<(string Id, Fixture Fixture)>();
            var computeProperties = false;

            // Given a bunch of data isn't serialized need to sort of re-initialise it
            var newFixtures = new Dictionary<string, Fixture>(state.Fixtures.Count);

            foreach (var (id, fixture) in state.Fixtures)
            {
                var newFixture = new Fixture();
                fixture.CopyTo(newFixture);
                newFixtures.Add(id, newFixture);
                newFixture.Owner = uid;
            }

            TransformComponent? xform = null;
            var regenerate = false;

            // Add / update new fixtures
            // FUTURE SLOTH
            // Do not touch this or I WILL GLASS YOU.
            // Updating fixtures in place causes prediction issues with contacts.
            // See PR #3431 for when this started.
            foreach (var (id, fixture) in newFixtures)
            {
                if (!component.Fixtures.TryGetValue(id, out var existing))
                {
                    toAddFixtures.Add((id, fixture));
                }
                // Retained fixture but new data
                else if (!existing.Equivalent(fixture))
                {
                    fixture.CopyTo(existing);
                    computeProperties = true;
                    regenerate = true;
                }
            }

            // Remove old fixtures
            foreach (var (existingId, existing) in component.Fixtures)
            {
                if (!newFixtures.ContainsKey(existingId))
                {
                    toRemoveFixtures.Add((existingId, existing));
                }
            }

            // TODO add a DestroyFixture() override that takes in a list.
            // reduced broadphase lookups
            foreach (var (id, fixture) in toRemoveFixtures.Span)
            {
                computeProperties = true;
                DestroyFixture(uid, id, fixture, false, physics, component);
            }

            // TODO: We also still need event listeners for shapes (Probably need C# events)
            // Or we could just make it so shapes can only be updated via fixturesystem which handles it
            // automagically (friends or something?)
            foreach (var (id, fixture) in toAddFixtures.Span)
            {
                computeProperties = true;
                CreateFixture(uid, id, fixture, false, component, physics, xform);
            }

            if (computeProperties)
            {
                FixtureUpdate(uid, manager: component, body: physics);
            }

            if (regenerate)
            {
                _broadphase.RegenerateContacts((uid, physics, component, xform));
            }
        }

        #region Restitution

        public void SetRestitution(EntityUid uid, string fixtureId, Fixture fixture, float value, bool update = true, FixturesComponent? manager = null)
        {
            fixture.Restitution = value;
            if (update && Resolve(uid, ref manager))
                FixtureUpdate(uid, manager: manager);
        }

        #endregion

        /// <summary>
        /// Updates all of the cached physics information on the body derived from fixtures.
        /// </summary>
        public void FixtureUpdate(EntityUid uid, bool dirty = true, bool resetMass = true, FixturesComponent? manager = null, PhysicsComponent? body = null)
        {
            if (!_physicsQuery.Resolve(uid, ref body) || !_fixtureQuery.Resolve(uid, ref manager))
                return;

            var mask = 0;
            var layer = 0;
            var hard = false;

            foreach (var fixture in manager.Fixtures.Values)
            {
                mask |= fixture.CollisionMask;
                layer |= fixture.CollisionLayer;
                hard |= fixture.Hard;
            }

            if (resetMass)
                _physics.ResetMassData(uid, manager, body);

            // Save the old layer to see if an event should be raised later.
            var oldLayer = body.CollisionLayer;

            // Normally this method is called when fixtures need to be dirtied anyway so no point in returning early I think
            body.CollisionMask = mask;
            body.CollisionLayer = layer;
            body.Hard = hard;

            if (manager.FixtureCount == 0)
                _physics.SetCanCollide(uid, false, manager: manager, body: body);

            if (oldLayer != layer)
            {
                var ev = new CollisionLayerChangeEvent((uid, body));
                RaiseLocalEvent(ref ev);
            }

            if (dirty)
                Dirty(uid, manager);
        }

        public int GetFixtureCount(EntityUid uid, FixturesComponent? manager = null)
        {
            if (!_fixtureQuery.Resolve(uid, ref manager))
            {
                return 0;
            }

            return manager.FixtureCount;
        }

        [Serializable, NetSerializable]
        private sealed class FixtureManagerComponentState : ComponentState
        {
            public Dictionary<string, Fixture> Fixtures = default!;
        }
    }
}<|MERGE_RESOLUTION|>--- conflicted
+++ resolved
@@ -25,13 +25,6 @@
         [Dependency] private readonly EntityLookupSystem _lookup = default!;
         [Dependency] private readonly SharedBroadphaseSystem _broadphase = default!;
         [Dependency] private readonly SharedPhysicsSystem _physics = default!;
-<<<<<<< HEAD
-=======
-#pragma warning disable CS0414
-        [Dependency] private readonly IGameTiming _timing = default!;
-#pragma warning restore CS0414
-        private EntityQuery<PhysicsMapComponent> _mapQuery;
->>>>>>> dddf5cd2
         private EntityQuery<PhysicsComponent> _physicsQuery;
         private EntityQuery<FixturesComponent> _fixtureQuery;
 
