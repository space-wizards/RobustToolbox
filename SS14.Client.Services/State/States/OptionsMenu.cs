﻿using System;
using System.Collections.Generic;
using System.Drawing;
using System.Linq;
using System.Windows.Forms;
using SFML.Window;
using SS14.Client.Graphics.Sprite;
using SS14.Client.Interfaces.State;
using SS14.Client.Services.UserInterface.Components;
using SS14.Client.Graphics.Event;
using KeyEventArgs = SFML.Window.KeyEventArgs;
using Label = SS14.Client.Services.UserInterface.Components.Label;
using SS14.Client.Graphics;




namespace SS14.Client.Services.State.States
{
    public class OptionsMenu : State, IState
    {
        #region Fields

        private readonly Label _btnApply;

		private readonly CluwneSprite _background;
        private readonly CluwneSprite _ticketBg;

        private readonly Checkbox _chkFullscreen;
        private readonly Checkbox _chkVsync;

        private readonly Label _lblFullscreen;
        private readonly Label _lblVsync;
        private readonly Label _btnMainMenu;

        private readonly Listbox _lstResolution;
	

        private readonly Dictionary<string, VideoMode> vmList = new Dictionary<string, VideoMode>();

        #endregion

        #region Properties

        #endregion

        public OptionsMenu(IDictionary<Type, object> managers)
            : base(managers)
        {
            _background = ResourceManager.GetSprite("mainbg");
          //  _background.Smoothing = Smoothing.Smooth;

            _lblFullscreen = new Label("Fullscreen", "CALIBRI", ResourceManager);

            _chkFullscreen = new Checkbox(ResourceManager);
            _chkFullscreen.Value = ConfigurationManager.GetFullscreen();
            _chkFullscreen.ValueChanged += _chkfullscreen_ValueChanged;

            _lblVsync = new Label("Vsync", "CALIBRI", ResourceManager);

            _chkVsync = new Checkbox(ResourceManager);
            _chkVsync.Value = ConfigurationManager.GetVsync();
            _chkVsync.ValueChanged += _chkvsync_ValueChanged;

            _lstResolution = new Listbox(250, 150, ResourceManager);
            _lstResolution.ItemSelected += _reslistbox_ItemSelected;

            IOrderedEnumerable<VideoMode> modes = from v in SFML.Window.VideoMode.FullscreenModes where 
                                     (v.Height > 748 && v.Width > 1024) //GOSH I HOPE NOONES USING 16 BIT COLORS. OR RUNNING AT LESS THAN 59 hz
                                         orderby v.Height*v.Width ascending 
                                         select v;

            if (!modes.Any())
                //No compatible videomodes at all. It is likely the game is being run on a calculator. TODO handle this.
                Application.Exit();

            foreach (VideoMode vm in modes)
            {
                if (!vmList.ContainsKey(GetVmString(vm)))
                {
                    vmList.Add(GetVmString(vm), vm);
                    _lstResolution.AddItem(GetVmString(vm));
                }
            }

            if (
                 vmList.Any(
                    x=>
                    x.Value.Width == CluwneLib.Screen.Size.X && x.Value.Height == CluwneLib.Screen.Size.Y ))
                    
            {
                KeyValuePair<string, VideoMode> curr =
                    vmList.FirstOrDefault(
                        x =>
                        x.Value.Width == CluwneLib.Screen.Size.X &&
                        x.Value.Height == CluwneLib.Screen.Size.Y );
                        
                _lstResolution.SelectItem(curr.Key, false);
            }
            else
            {
                //No match due to different refresh rate in windowed mode. Just pick first resolution based on size only.
                KeyValuePair<string, VideoMode> curr =
                    vmList.FirstOrDefault(
                        x =>
                        x.Value.Width == CluwneLib.Screen.Size.X &&
                        x.Value.Height == CluwneLib.Screen.Size.Y);
                _lstResolution.SelectItem(curr.Key, false);
            }

            _ticketBg = ResourceManager.GetSprite("ticketoverlay");

            _btnMainMenu = new Label("Main Menu", "CALIBRI", ResourceManager);
            _btnMainMenu.DrawBorder = true;
            _btnMainMenu.Clicked += _mainmenubtt_Clicked;

            _btnApply = new Label("Apply", "CALIBRI", ResourceManager);
            _btnApply.DrawBorder = true;
            _btnApply.Clicked += _applybtt_Clicked;


            _lstResolution.Position = new Point(45 , (int)(CluwneLib.Screen.Size.Y / 2.5f));
			_lstResolution.Update(0);
			_chkFullscreen.Position = new Point(_lstResolution.Position.X,
												_lstResolution.Position.Y + _lstResolution.ClientArea.Height + 10);
			_chkFullscreen.Update(0);
			_chkVsync.Position = new Point(_chkFullscreen.Position.X,
										   _chkFullscreen.Position.Y + _chkFullscreen.ClientArea.Height + 10);
			_chkVsync.Update(0);
			_lblFullscreen.Position = new Point(_chkFullscreen.Position.X + _chkFullscreen.ClientArea.Width + 3,
												_chkFullscreen.Position.Y + (int)(_chkFullscreen.ClientArea.Height / 2f) -
												(int)(_lblFullscreen.ClientArea.Height / 2f));
			_lblFullscreen.Update(0);
			_lblVsync.Position = new Point(_chkVsync.Position.X + _chkVsync.ClientArea.Width + 3,
										   _chkVsync.Position.Y + (int)(_chkVsync.ClientArea.Height / 2f) -
										   (int)(_chkVsync.ClientArea.Height / 2f));
			_lblVsync.Update(0);
			_btnMainMenu.Position = new Point(_lstResolution.Position.X + 650, _lstResolution.Position.Y);
			_btnMainMenu.Update(0);
			_btnApply.Position = new Point(_btnMainMenu.Position.X,
										   _btnMainMenu.Position.Y + _btnMainMenu.ClientArea.Height + 5);
			_btnApply.Update(0);
        }

        #region IState Members

        public void Render(FrameEventArgs e)
        {
            //TODO .Draw Method
<<<<<<< HEAD
             _background.Draw(new Rectangle(0, 0, (int)CluwneLib.Screen.Size.X, (int) CluwneLib.Screen.Size.Y));
=======
            _background.Draw(new Rectangle(0, 0, (int)CluwneLib.Screen.Size.X, (int) CluwneLib.Screen.Size.Y));
>>>>>>> 67cdc24a

           _ticketBg.Draw(new Rectangle(0, (int) (CluwneLib.Screen.Size.Y/2f - _ticketBg.Height/2f),(int) _ticketBg.Width, (int) _ticketBg.Height));
            UserInterfaceManager.Render();
        }

        public void FormResize()
        {
        }

        #endregion

        #region Input

		public void KeyDown(KeyEventArgs e)
        {
            UserInterfaceManager.KeyDown(e);
        }

		public void KeyUp(KeyEventArgs e)
        {
        }

		public void MouseUp(MouseButtonEventArgs e)
        {
            UserInterfaceManager.MouseUp(e);
        }

		public void MouseDown(MouseButtonEventArgs e)
        {
            UserInterfaceManager.MouseDown(e);
        }

        public void MouseMoved( MouseMoveEventArgs e )
        {

        }
        public void MousePressed( MouseButtonEventArgs e )
        {
            UserInterfaceManager.MouseDown(e);
        }
        public void MouseMove(MouseMoveEventArgs e)
        {
            UserInterfaceManager.MouseMove(e);
        }

		public void MouseWheelMove(MouseWheelEventArgs e)
        {
            UserInterfaceManager.MouseWheelMove(e);
        }

        #endregion

        private void _chkvsync_ValueChanged(bool newValue, Checkbox sender)
        {
            ConfigurationManager.SetVsync(newValue);
        }

		private void _applybtt_Clicked(Label sender, MouseButtonEventArgs e)
        {
            ApplyVideoMode();
        }

        private void _chkfullscreen_ValueChanged(bool newValue, Checkbox sender)
        {
            ConfigurationManager.SetFullscreen(newValue);
        }

        private void ApplyVideoMode()
        {
            
            CluwneLib.Stop();

            CluwneLib.SetMode((int)ConfigurationManager.GetDisplayWidth(),
                            (int)ConfigurationManager.GetDisplayHeight(),
                            !ConfigurationManager.GetFullscreen(), false, false,
                            (int)ConfigurationManager.GetDisplayRefresh());
                           

           

            CluwneLib.Go();
        }

        private void _reslistbox_ItemSelected(Label item, Listbox sender)
        {
            if (vmList.ContainsKey(item.Text.Text))
            {
                VideoMode sel = vmList[item.Text.Text];
                ConfigurationManager.SetResolution((uint) sel.Width, (uint) sel.Height);
               
            }
        }

        private string GetVmString(VideoMode vm)
        {
            return vm.Width.ToString() + "x" + vm.Height.ToString() + " @ " + vm.BitsPerPixel+ " hz";
        }

        private void _exitbtt_Clicked(Label sender)
        {
            Environment.Exit(0);
        }

		private void _mainmenubtt_Clicked(Label sender, MouseButtonEventArgs e)
        {
            StateManager.RequestStateChange<MainScreen>();
        }

		private void _connectbtt_Clicked(Label sender, MouseButtonEventArgs e)
        {
        }

        private void _connecttxt_OnSubmit(string text)
        {
        }

        #region Startup, Shutdown, Update

        public void Startup()
        {
            NetworkManager.Disconnect();
            UserInterfaceManager.AddComponent(_btnMainMenu);
            UserInterfaceManager.AddComponent(_lstResolution);
            UserInterfaceManager.AddComponent(_chkFullscreen);
            UserInterfaceManager.AddComponent(_chkVsync);
            UserInterfaceManager.AddComponent(_lblFullscreen);
            UserInterfaceManager.AddComponent(_lblVsync);
            UserInterfaceManager.AddComponent(_btnApply);
        }


        public void Shutdown()
        {
            UserInterfaceManager.RemoveComponent(_btnMainMenu);
            UserInterfaceManager.RemoveComponent(_lstResolution);
            UserInterfaceManager.RemoveComponent(_chkFullscreen);
            UserInterfaceManager.RemoveComponent(_chkVsync);
            UserInterfaceManager.RemoveComponent(_lblFullscreen);
            UserInterfaceManager.RemoveComponent(_lblVsync);
            UserInterfaceManager.RemoveComponent(_btnApply);
        }

        public void Update(FrameEventArgs e)
        {
            _chkFullscreen.Value = ConfigurationManager.GetFullscreen();
            UserInterfaceManager.Update(e.FrameDeltaTime);
        }

        #endregion
    }
}<|MERGE_RESOLUTION|>--- conflicted
+++ resolved
@@ -147,11 +147,9 @@
         public void Render(FrameEventArgs e)
         {
             //TODO .Draw Method
-<<<<<<< HEAD
+
              _background.Draw(new Rectangle(0, 0, (int)CluwneLib.Screen.Size.X, (int) CluwneLib.Screen.Size.Y));
-=======
-            _background.Draw(new Rectangle(0, 0, (int)CluwneLib.Screen.Size.X, (int) CluwneLib.Screen.Size.Y));
->>>>>>> 67cdc24a
+
 
            _ticketBg.Draw(new Rectangle(0, (int) (CluwneLib.Screen.Size.Y/2f - _ticketBg.Height/2f),(int) _ticketBg.Width, (int) _ticketBg.Height));
             UserInterfaceManager.Render();
