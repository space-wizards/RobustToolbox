--- conflicted
+++ resolved
@@ -43,12 +43,9 @@
     public const string IdPrototypeNetSerializable = "RA0037";
     public const string IdPrototypeSerializable = "RA0038";
     public const string IdPrototypeInstantiation = "RA0039";
-<<<<<<< HEAD
-    public const string IdSharedOnlyEventNotShared = "RA0040";
-=======
     public const string IdAutoGenStateAttributeMissing = "RA0040";
     public const string IdAutoGenStateParamMissing = "RA0041";
->>>>>>> 1cd80264
+    public const string IdSharedOnlyEventNotShared = "RA0042";
 
     public static SuppressionDescriptor MeansImplicitAssignment =>
         new SuppressionDescriptor("RADC1000", "CS0649", "Marked as implicitly assigned.");
