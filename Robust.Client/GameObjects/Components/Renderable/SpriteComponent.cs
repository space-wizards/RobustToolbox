﻿using System;
using System.Collections.Generic;
using System.Diagnostics.CodeAnalysis;
using System.Globalization;
using System.Linq;
using System.Text;
using Robust.Client.GameObjects.Components.Renderable;
using Robust.Client.Graphics;
using Robust.Client.ResourceManagement;
using Robust.Client.Utility;
using Robust.Shared.Animations;
using Robust.Shared.GameObjects;
using Robust.Shared.IoC;
using Robust.Shared.Log;
using Robust.Shared.Map;
using Robust.Shared.Maths;
using Robust.Shared.Network;
using Robust.Shared.Prototypes;
<<<<<<< HEAD
using Robust.Shared.Reflection;
=======
using Robust.Shared.Serialization;
using Robust.Shared.Utility;
using System.Linq;
using Robust.Client.GameObjects.Components.Renderable;
using Robust.Shared.Interfaces.GameObjects.Components;
using Robust.Shared.Interfaces.Network;
>>>>>>> 745bd1d1
using Robust.Shared.Serialization.Manager;
using Robust.Shared.Serialization.Manager.Attributes;
using Robust.Shared.Serialization.Markdown.YAML;
using Robust.Shared.Timing;
using Robust.Shared.Utility;
using Robust.Shared.ViewVariables;
using DrawDepthTag = Robust.Shared.GameObjects.DrawDepth;

namespace Robust.Client.GameObjects
{
    [DataClass(typeof(SpriteComponentData))]
    public sealed class SpriteComponent : SharedSpriteComponent, ISpriteComponent,
        IComponentDebug
    {
        [DataField("visible")]
        private bool _visible = true;

        [ViewVariables(VVAccess.ReadWrite)]
        public bool Visible
        {
            get => _visible;
            set => _visible = value;
        }

<<<<<<< HEAD
        [DataFieldWithFlag("drawdepth", typeof(DrawDepthTag))]
=======
        [DataFieldWithConstant("drawdepth", typeof(DrawDepthTag))]
>>>>>>> 745bd1d1
        private int drawDepth = DrawDepthTag.Default;

        /// <summary>
        ///     Z-index for drawing.
        /// </summary>
        [ViewVariables(VVAccess.ReadWrite)]
        public int DrawDepth
        {
            get => drawDepth;
            set => drawDepth = value;
        }

        [DataField("scale")]
        private Vector2 scale = Vector2.One;

        /// <summary>
        ///     A scale applied to all layers.
        /// </summary>
        [Animatable]
        [ViewVariables(VVAccess.ReadWrite)]
        public Vector2 Scale
        {
            get => scale;
            set => scale = value;
        }

        [DataField("rotation")]
        private Angle rotation = Angle.Zero;

        [Animatable]
        [ViewVariables(VVAccess.ReadWrite)]
        public Angle Rotation
        {
            get => rotation;
            set => rotation = value;
        }

        [DataField("offset")]
        private Vector2 offset = Vector2.Zero;

        /// <summary>
        ///     Offset applied to all layers.
        /// </summary>
        [Animatable]
        [ViewVariables(VVAccess.ReadWrite)]
        public Vector2 Offset
        {
            get => offset;
            set => offset = value;
        }

        [DataField("color")]
        private Color color = Color.White;

        [Animatable]
        [ViewVariables(VVAccess.ReadWrite)]
        public Color Color
        {
            get => color;
            set => color = value;
        }

        /// <summary>
        ///     Controls whether we use RSI directions to rotate, or just get angular rotation applied.
        ///     If true, all rotation to this sprite component is negated (that is rotation from say the owner being rotated).
        ///     Rotation transformations on individual layers still apply.
        ///     If false, all layers get locked to south and rotation is a transformation.
        /// </summary>
        [ViewVariables(VVAccess.ReadWrite)]
        public bool Directional
        {
            get => _directional;
            set => _directional = value;
        }

        [DataField("directional")]
        private bool _directional = true;

        [DataClassTarget("layerDatums", 2)]
        private List<PrototypeLayerData> _yamlLayerDataReceiver
        {
            get
            {
                var layerDatums = new List<PrototypeLayerData>();
                foreach (var layer in Layers)
                {
                    layerDatums.Add(layer.ToPrototypeData());
                }

                return layerDatums;
            }
            set
            {
                if(value == null) return;

                foreach (var layerDatum in value)
                {
                    var anyTextureAttempted = false;
                    var layer = new Layer(this);
                    if (!string.IsNullOrWhiteSpace(layerDatum.RsiPath))
                    {
                        var path = TextureRoot / layerDatum.RsiPath;
                        try
                        {
                            layer.RSI = resourceCache.GetResource<RSIResource>(path).RSI;
                        }
                        catch
                        {
                            Logger.ErrorS(LogCategory, "Unable to load layer RSI '{0}'.", path);
                        }
                    }

                    if (!string.IsNullOrWhiteSpace(layerDatum.State))
                    {
                        anyTextureAttempted = true;
                        var theRsi = layer.RSI ?? BaseRSI;
                        if (theRsi == null)
                        {
                            Logger.ErrorS(SpriteComponent.LogCategory,
                                "Layer has no RSI to load states from."
                                + "cannot use 'state' property. ({0})", layerDatum.State);
                        }
                        else
                        {
                            var stateid = new RSI.StateId(layerDatum.State);
                            layer.State = stateid;
                            if (theRsi.TryGetState(stateid, out var state))
                            {
                                // Always use south because this layer will be cached in the serializer.
                                layer.AnimationTimeLeft = state.GetDelay(0);
                            }
                            else
                            {
                                Logger.ErrorS(LogCategory,
                                    $"State '{stateid}' not found in RSI: '{theRsi.Path}'.",
                                    stateid);
                            }
                        }
                    }

                    if (!string.IsNullOrWhiteSpace(layerDatum.TexturePath))
                    {
                        anyTextureAttempted = true;
                        if (layer.State.IsValid)
                        {
                            Logger.ErrorS(LogCategory,
                                "Cannot specify 'texture' on a layer if it has an RSI state specified."
                            );
                        }
                        else
                        {
                            layer.Texture =
                                resourceCache.GetResource<TextureResource>(TextureRoot / layerDatum.TexturePath);
                        }
                    }

                    if (!string.IsNullOrWhiteSpace(layerDatum.Shader))
                    {
                        if (IoCManager.Resolve<IPrototypeManager>().TryIndex<ShaderPrototype>(layerDatum.Shader, out var prototype))
                        {
                            layer.Shader = prototype.Instance();
                        }
                        else
                        {
                            Logger.ErrorS(LogCategory,
                                "Shader prototype '{0}' does not exist.",
                                layerDatum.Shader);
                        }
                    }

                    layer.Color = layerDatum.Color;
                    layer.Rotation = layerDatum.Rotation;
                    // If neither state: nor texture: were provided we assume that they want a blank invisible layer.
                    layer.Visible = anyTextureAttempted && layerDatum.Visible;
                    layer.Scale = layerDatum.Scale;

                    Layers.Add(layer);

                    if (layerDatum.MapKeys != null)
                    {
                        var index = Layers.Count - 1;
                        foreach (var keyString in layerDatum.MapKeys)
                        {
                            object key;
                            if (IoCManager.Resolve<IReflectionManager>().TryParseEnumReference(keyString, out var @enum))
                            {
                                key = @enum;
                            }
                            else
                            {
                                key = keyString;
                            }

                            if (LayerMap.ContainsKey(key))
                            {
                                Logger.ErrorS(LogCategory, "Duplicate layer map key definition: {0}", key);
                                continue;
                            }

                            LayerMap.Add(key, index);
                        }
                    }
                }

                _layerMapShared = true;
                UpdateIsInert();
            }
        }

        private RSI? _baseRsi;

        [ViewVariables(VVAccess.ReadWrite)]
        [DataClassTarget("rsi")]
        public RSI? BaseRSI
        {
            get => _baseRsi;
            set
            {
                _baseRsi = value;
                if (Layers == null || value == null)
                {
                    return;
                }

                for (var i = 0; i < Layers.Count; i++)
                {
                    var layer = Layers[i];
                    if (!layer.State.IsValid || layer.RSI != null)
                    {
                        continue;
                    }

                    if (value.TryGetState(layer.State, out var state))
                    {
                        layer.AnimationTimeLeft = state.GetDelay(0);
                    }
                    else
                    {
                        Logger.ErrorS(LogCategory,
                            "Layer '{0}'no longer has state '{1}' due to base RSI change. Trace:\n{2}",
                            i, layer.State, Environment.StackTrace);
                        layer.Texture = null;
                    }
                }
            }
        }

        [ViewVariables(VVAccess.ReadWrite)]
        public bool ContainerOccluded { get; set; }

        [ViewVariables(VVAccess.ReadWrite)]
        public bool TreeUpdateQueued { get; set; }

        [ViewVariables(VVAccess.ReadWrite)]
        public ShaderInstance? PostShader { get; set; }

        [ViewVariables] private Dictionary<object, int> LayerMap = new();
        [ViewVariables] private bool _layerMapShared;
        [ViewVariables] private List<Layer> Layers = new();

        [Dependency] private readonly IResourceCache resourceCache = default!;
        [Dependency] private readonly IPrototypeManager prototypes = default!;
        [Dependency] private readonly IReflectionManager reflectionManager = default!;

        [ViewVariables(VVAccess.ReadWrite)] public uint RenderOrder { get; set; }

        // TODO: this should absolutely not be static.
        private static ShaderInstance? _defaultShader;

        [ViewVariables]
        private ShaderInstance? DefaultShader => _defaultShader ??
                                                 (_defaultShader = prototypes
                                                     .Index<ShaderPrototype>("shaded")
                                                     .Instance());

        public const string LogCategory = "go.comp.sprite";
        const string LayerSerializationCache = "spritelayer";
        const string LayerMapSerializationCache = "spritelayermap";

        [ViewVariables(VVAccess.ReadWrite)] public bool IsInert { get; private set; }

        /// <summary>
        /// Update this sprite component to visibly match the current state of other at the time
        /// this is called. Does not keep them perpetually in sync.
        /// This does some deep copying thus exerts some gc pressure, so avoid this for hot code paths.
        /// </summary>
        public void CopyFrom(SpriteComponent other)
        {
            //deep copying things to avoid entanglement
            _baseRsi = other._baseRsi;
            _directional = other._directional;
            _visible = other._visible;
            _layerMapShared = other._layerMapShared;
            color = other.color;
            offset = other.offset;
            rotation = other.rotation;
            scale = other.scale;
            drawDepth = other.drawDepth;
            Layers = new List<Layer>(other.Layers.Count);
            foreach (var otherLayer in other.Layers)
            {
                Layers.Add(new Layer(otherLayer, this));
            }
            IsInert = other.IsInert;
            LayerMap = other.LayerMap.ToDictionary(entry => entry.Key,
                entry => entry.Value);
            if (other.PostShader != null)
            {
                // only need to copy the shader if it's mutable
                PostShader = other.PostShader.Mutable ? other.PostShader.Duplicate() : other.PostShader;
            }
            else
            {
                PostShader = null;
            }

            RenderOrder = other.RenderOrder;
        }

        /// <inheritdoc />
        public void LayerMapSet(object key, int layer)
        {
            if (layer < 0 || layer >= Layers.Count)
            {
                throw new ArgumentOutOfRangeException();
            }

            _layerMapEnsurePrivate();
            LayerMap.Add(key, layer);
        }

        /// <inheritdoc />
        public void LayerMapRemove(object key)
        {
            _layerMapEnsurePrivate();
            LayerMap.Remove(key);
        }

        /// <inheritdoc />
        public int LayerMapGet(object key)
        {
            return LayerMap[key];
        }

        /// <inheritdoc />
        public bool LayerMapTryGet(object key, out int layer)
        {
            return LayerMap.TryGetValue(key, out layer);
        }

        private void _layerMapEnsurePrivate()
        {
            if (!_layerMapShared)
            {
                return;
            }

            LayerMap = LayerMap.ShallowClone();
            _layerMapShared = false;
        }

        public void LayerMapReserveBlank(object key)
        {
            if (LayerMapTryGet(key, out var _))
            {
                return;
            }

            LayerMapSet(key, AddBlankLayer());
        }

        public int AddBlankLayer(int? newIndex = null)
        {
            var layer = new Layer(this) {Visible = false};
            return AddLayer(layer, newIndex);
        }

        public int AddLayer(string texturePath, int? newIndex = null)
        {
            return AddLayer(new ResourcePath(texturePath), newIndex);
        }

        public int AddLayer(ResourcePath texturePath, int? newIndex = null)
        {
            if (!resourceCache.TryGetResource<TextureResource>(TextureRoot / texturePath, out var texture))
            {
                if (texturePath.Extension == "rsi")
                {
                    Logger.ErrorS(LogCategory,
                        "Expected texture but got rsi '{0}', did you mean 'sprite:' instead of 'texture:'?",
                        texturePath);
                }

                Logger.ErrorS(LogCategory, "Unable to load texture '{0}'. Trace:\n{1}", texturePath,
                    Environment.StackTrace);
            }

            return AddLayer(texture?.Texture, newIndex);
        }

        public int AddLayer(Texture? texture, int? newIndex = null)
        {
            var layer = new Layer(this) {Texture = texture};
            return AddLayer(layer, newIndex);
        }

        public int AddLayer(RSI.StateId stateId, int? newIndex = null)
        {
            var layer = new Layer(this) {State = stateId};
            if (BaseRSI != null && BaseRSI.TryGetState(stateId, out var state))
            {
                layer.AnimationTimeLeft = state.GetDelay(0);
            }
            else
            {
                Logger.ErrorS(LogCategory, "State does not exist in RSI: '{0}'. Trace:\n{1}", stateId,
                    Environment.StackTrace);
            }

            return AddLayer(layer, newIndex);
        }

        public int AddLayerState(string stateId, int? newIndex = null)
        {
            return AddLayer(new RSI.StateId(stateId), newIndex);
        }

        public int AddLayer(RSI.StateId stateId, string rsiPath, int? newIndex = null)
        {
            return AddLayer(stateId, new ResourcePath(rsiPath), newIndex);
        }

        public int AddLayerState(string stateId, string rsiPath, int? newIndex = null)
        {
            return AddLayer(new RSI.StateId(stateId), rsiPath, newIndex);
        }

        public int AddLayer(RSI.StateId stateId, ResourcePath rsiPath, int? newIndex = null)
        {
            if (!resourceCache.TryGetResource<RSIResource>(TextureRoot / rsiPath, out var res))
            {
                Logger.ErrorS(LogCategory, "Unable to load RSI '{0}'. Trace:\n{1}", rsiPath, Environment.StackTrace);
            }

            return AddLayer(stateId, res?.RSI);
        }

        public int AddLayerState(string stateId, ResourcePath rsiPath, int? newIndex = null)
        {
            return AddLayer(new RSI.StateId(stateId), rsiPath, newIndex);
        }

        public int AddLayer(RSI.StateId stateId, RSI? rsi, int? newIndex = null)
        {
            var layer = new Layer(this) {State = stateId, RSI = rsi};
            if (rsi != null && rsi.TryGetState(stateId, out var state))
            {
                layer.AnimationTimeLeft = state.GetDelay(0);
            }
            else
            {
                Logger.ErrorS(LogCategory, "State does not exist in RSI: '{0}'. Trace:\n{1}", stateId,
                    Environment.StackTrace);
            }

            return AddLayer(layer, newIndex);
        }

        public int AddLayerState(string stateId, RSI rsi, int? newIndex = null)
        {
            return AddLayer(new RSI.StateId(stateId), rsi, newIndex);
        }

        public int AddLayer(SpriteSpecifier specifier, int? newIndex = null)
        {
            switch (specifier)
            {
                case SpriteSpecifier.Texture tex:
                    return AddLayer(tex.TexturePath, newIndex);

                case SpriteSpecifier.Rsi rsi:
                    return AddLayerState(rsi.RsiState, rsi.RsiPath, newIndex);

                default:
                    throw new NotImplementedException();
            }
        }

        private int AddLayer(Layer layer, int? newIndex)
        {
            int index;
            if (newIndex.HasValue)
            {
                Layers.Insert(newIndex.Value, layer);
                foreach (var kv in LayerMap)
                {
                    if (kv.Value >= newIndex.Value)
                    {
                        LayerMap[kv.Key] = kv.Value + 1;
                    }
                }

                index = newIndex.Value;
            }
            else
            {
                Layers.Add(layer);
                index = Layers.Count - 1;
            }

            UpdateIsInert();
            return index;
        }

        public void RemoveLayer(int layer)
        {
            if (Layers.Count <= layer)
            {
                Logger.ErrorS(LogCategory, "Layer with index '{0}' does not exist, cannot remove! Trace:\n{1}", layer,
                    Environment.StackTrace);
                return;
            }

            Layers.RemoveAt(layer);
            foreach (var kv in LayerMap)
            {
                if (kv.Value == layer)
                {
                    LayerMap.Remove(kv.Key);
                }

                else if (kv.Value > layer)
                {
                    LayerMap[kv.Key] = kv.Value - 1;
                }
            }

            UpdateIsInert();
        }

        public void RemoveLayer(object layerKey)
        {
            if (!LayerMapTryGet(layerKey, out var layer))
            {
                Logger.ErrorS(LogCategory, "Layer with key '{0}' does not exist, cannot remove! Trace:\n{1}", layerKey,
                    Environment.StackTrace);
                return;
            }

            RemoveLayer(layer);
        }

        public void LayerSetShader(int layer, ShaderInstance? shader)
        {
            if (Layers.Count <= layer)
            {
                Logger.ErrorS(LogCategory, "Layer with index '{0}' does not exist, cannot set shader! Trace:\n{1}",
                    layer, Environment.StackTrace);
                return;
            }

            var theLayer = Layers[layer];
            theLayer.Shader = shader;
        }

        public void LayerSetShader(object layerKey, ShaderInstance shader)
        {
            if (!LayerMapTryGet(layerKey, out var layer))
            {
                Logger.ErrorS(LogCategory, "Layer with key '{0}' does not exist, cannot set shader! Trace:\n{1}",
                    layerKey, Environment.StackTrace);
                return;
            }

            LayerSetShader(layer, shader);
        }

        public void LayerSetShader(int layer, string shaderName)
        {
            if (!prototypes.TryIndex<ShaderPrototype>(shaderName, out var prototype))
            {
                Logger.ErrorS(LogCategory, "Shader prototype '{0}' does not exist. Trace:\n{1}", shaderName,
                    Environment.StackTrace);
            }

            // This will set the shader to null if it does not exist.
            LayerSetShader(layer, prototype?.Instance());
        }

        public void LayerSetShader(object layerKey, string shaderName)
        {
            if (!LayerMapTryGet(layerKey, out var layer))
            {
                Logger.ErrorS(LogCategory, "Layer with key '{0}' does not exist, cannot set shader! Trace:\n{1}",
                    layerKey, Environment.StackTrace);
                return;
            }

            LayerSetShader(layer, shaderName);
        }

        public void LayerSetSprite(int layer, SpriteSpecifier specifier)
        {
            if (Layers.Count <= layer)
            {
                Logger.ErrorS(LogCategory, "Layer with index '{0}' does not exist, cannot set sprite! Trace:\n{1}",
                    layer, Environment.StackTrace);
                return;
            }

            switch (specifier)
            {
                case SpriteSpecifier.Texture tex:
                    LayerSetTexture(layer, tex.TexturePath);
                    break;
                case SpriteSpecifier.Rsi rsi:
                    LayerSetState(layer, rsi.RsiState, rsi.RsiPath);
                    break;
                default:
                    throw new NotImplementedException();
            }
        }

        public void LayerSetSprite(object layerKey, SpriteSpecifier specifier)
        {
            if (!LayerMapTryGet(layerKey, out var layer))
            {
                Logger.ErrorS(LogCategory, "Layer with key '{0}' does not exist, cannot set sprite! Trace:\n{1}",
                    layerKey, Environment.StackTrace);
                return;
            }

            LayerSetSprite(layer, specifier);
        }

        public void LayerSetTexture(int layer, Texture? texture)
        {
            if (Layers.Count <= layer)
            {
                Logger.ErrorS(LogCategory, "Layer with index '{0}' does not exist, cannot set texture! Trace:\n{1}",
                    layer, Environment.StackTrace);
                return;
            }

            var theLayer = Layers[layer];
            theLayer.SetTexture(texture);
        }

        public void LayerSetTexture(object layerKey, Texture texture)
        {
            if (!LayerMapTryGet(layerKey, out var layer))
            {
                Logger.ErrorS(LogCategory, "Layer with key '{0}' does not exist, cannot set texture! Trace:\n{1}",
                    layerKey, Environment.StackTrace);
                return;
            }

            LayerSetTexture(layer, texture);
        }

        public void LayerSetTexture(int layer, string texturePath)
        {
            LayerSetTexture(layer, new ResourcePath(texturePath));
        }

        public void LayerSetTexture(object layerKey, string texturePath)
        {
            LayerSetTexture(layerKey, new ResourcePath(texturePath));
        }

        public void LayerSetTexture(int layer, ResourcePath texturePath)
        {
            if (!resourceCache.TryGetResource<TextureResource>(TextureRoot / texturePath, out var texture))
            {
                if (texturePath.Extension == "rsi")
                {
                    Logger.ErrorS(LogCategory,
                        "Expected texture but got rsi '{0}', did you mean 'sprite:' instead of 'texture:'?",
                        texturePath);
                }

                Logger.ErrorS(LogCategory, "Unable to load texture '{0}'. Trace:\n{1}", texturePath,
                    Environment.StackTrace);
            }

            LayerSetTexture(layer, texture?.Texture);
        }

        public void LayerSetTexture(object layerKey, ResourcePath texturePath)
        {
            if (!LayerMapTryGet(layerKey, out var layer))
            {
                Logger.ErrorS(LogCategory, "Layer with key '{0}' does not exist, cannot set texture! Trace:\n{1}",
                    layerKey, Environment.StackTrace);
                return;
            }

            LayerSetTexture(layer, texturePath);
        }

        public void LayerSetState(int layer, RSI.StateId stateId)
        {
            if (Layers.Count <= layer)
            {
                Logger.ErrorS(LogCategory, "Layer with index '{0}' does not exist, cannot set state! Trace:\n{1}",
                    layer, Environment.StackTrace);
                return;
            }

            var theLayer = Layers[layer];
            theLayer.SetState(stateId);
        }

        public void LayerSetState(object layerKey, RSI.StateId stateId)
        {
            if (!LayerMapTryGet(layerKey, out var layer))
            {
                Logger.ErrorS(LogCategory, "Layer with key '{0}' does not exist, cannot set state! Trace:\n{1}",
                    layerKey, Environment.StackTrace);
                return;
            }

            LayerSetState(layer, stateId);
        }

        public void LayerSetState(int layer, RSI.StateId stateId, RSI? rsi)
        {
            if (Layers.Count <= layer)
            {
                Logger.ErrorS(LogCategory, "Layer with index '{0}' does not exist, cannot set state! Trace:\n{1}",
                    layer, Environment.StackTrace);
                return;
            }

            var theLayer = Layers[layer];
            theLayer.State = stateId;
            theLayer.RSI = rsi;
            var actualRsi = theLayer.RSI ?? BaseRSI;
            if (actualRsi == null)
            {
                Logger.ErrorS(LogCategory, "No RSI to pull new state from! Trace:\n{0}", Environment.StackTrace);
                theLayer.Texture = null;
            }
            else
            {
                if (actualRsi.TryGetState(stateId, out var state))
                {
                    theLayer.AnimationFrame = 0;
                    theLayer.AnimationTime = 0;
                    theLayer.AnimationTimeLeft = state.GetDelay(0);
                }
                else
                {
                    Logger.ErrorS(LogCategory, "State '{0}' does not exist in RSI. Trace:\n{1}", stateId,
                        Environment.StackTrace);
                    theLayer.Texture = null;
                }
            }
        }

        public void LayerSetState(object layerKey, RSI.StateId stateId, RSI rsi)
        {
            if (!LayerMapTryGet(layerKey, out var layer))
            {
                Logger.ErrorS(LogCategory, "Layer with key '{0}' does not exist, cannot set state! Trace:\n{1}",
                    layerKey, Environment.StackTrace);
                return;
            }

            LayerSetState(layer, stateId, rsi);
        }

        public void LayerSetState(int layer, RSI.StateId stateId, string rsiPath)
        {
            LayerSetState(layer, stateId, new ResourcePath(rsiPath));
        }

        public void LayerSetState(object layerKey, RSI.StateId stateId, string rsiPath)
        {
            LayerSetState(layerKey, stateId, new ResourcePath(rsiPath));
        }

        public void LayerSetState(int layer, RSI.StateId stateId, ResourcePath rsiPath)
        {
            if (!resourceCache.TryGetResource<RSIResource>(TextureRoot / rsiPath, out var res))
            {
                Logger.ErrorS(LogCategory, "Unable to load RSI '{0}'. Trace:\n{1}", rsiPath, Environment.StackTrace);
            }

            LayerSetState(layer, stateId, res?.RSI);
        }

        public void LayerSetState(object layerKey, RSI.StateId stateId, ResourcePath rsiPath)
        {
            if (!LayerMapTryGet(layerKey, out var layer))
            {
                Logger.ErrorS(LogCategory, "Layer with key '{0}' does not exist, cannot set state! Trace:\n{1}",
                    layerKey, Environment.StackTrace);
                return;
            }

            LayerSetState(layer, stateId, rsiPath);
        }

        public void LayerSetRSI(int layer, RSI? rsi)
        {
            if (Layers.Count <= layer)
            {
                Logger.ErrorS(LogCategory, "Layer with index '{0}' does not exist, cannot set RSI! Trace:\n{1}", layer,
                    Environment.StackTrace);
                return;
            }

            var theLayer = Layers[layer];
            theLayer.SetRsi(rsi);
        }

        public void LayerSetRSI(object layerKey, RSI rsi)
        {
            if (!LayerMapTryGet(layerKey, out var layer))
            {
                Logger.ErrorS(LogCategory, "Layer with key '{0}' does not exist, cannot set RSI! Trace:\n{1}", layerKey,
                    Environment.StackTrace);
                return;
            }

            LayerSetRSI(layer, rsi);
        }

        public void LayerSetRSI(int layer, string rsiPath)
        {
            LayerSetRSI(layer, new ResourcePath(rsiPath));
        }

        public void LayerSetRSI(object layerKey, string rsiPath)
        {
            LayerSetRSI(layerKey, new ResourcePath(rsiPath));
        }

        public void LayerSetRSI(int layer, ResourcePath rsiPath)
        {
            if (!resourceCache.TryGetResource<RSIResource>(TextureRoot / rsiPath, out var res))
            {
                Logger.ErrorS(LogCategory, "Unable to load RSI '{0}'. Trace:\n{1}", rsiPath, Environment.StackTrace);
            }

            LayerSetRSI(layer, res?.RSI);
        }

        public void LayerSetRSI(object layerKey, ResourcePath rsiPath)
        {
            if (!LayerMapTryGet(layerKey, out var layer))
            {
                Logger.ErrorS(LogCategory, "Layer with key '{0}' does not exist, cannot set RSI! Trace:\n{1}", layerKey,
                    Environment.StackTrace);
                return;
            }

            LayerSetRSI(layer, rsiPath);
        }

        public void LayerSetScale(int layer, Vector2 scale)
        {
            if (Layers.Count <= layer)
            {
                Logger.ErrorS(LogCategory, "Layer with index '{0}' does not exist, cannot set scale! Trace:\n{1}",
                    layer, Environment.StackTrace);
                return;
            }

            var theLayer = Layers[layer];
            theLayer.Scale = scale;
        }

        public void LayerSetScale(object layerKey, Vector2 scale)
        {
            if (!LayerMapTryGet(layerKey, out var layer))
            {
                Logger.ErrorS(LogCategory, "Layer with key '{0}' does not exist, cannot set scale! Trace:\n{1}",
                    layerKey, Environment.StackTrace);
                return;
            }

            LayerSetScale(layer, scale);
        }


        public void LayerSetRotation(int layer, Angle rotation)
        {
            if (Layers.Count <= layer)
            {
                Logger.ErrorS(LogCategory, "Layer with index '{0}' does not exist, cannot set rotation! Trace:\n{1}",
                    layer, Environment.StackTrace);
                return;
            }

            var theLayer = Layers[layer];
            theLayer.Rotation = rotation;
        }

        public void LayerSetRotation(object layerKey, Angle rotation)
        {
            if (!LayerMapTryGet(layerKey, out var layer))
            {
                Logger.ErrorS(LogCategory, "Layer with key '{0}' does not exist, cannot set rotation! Trace:\n{1}",
                    layerKey, Environment.StackTrace);
                return;
            }

            LayerSetRotation(layer, rotation);
        }

        public void LayerSetVisible(int layer, bool visible)
        {
            if (Layers.Count <= layer)
            {
                Logger.ErrorS(LogCategory, "Layer with index '{0}' does not exist, cannot set visibility! Trace:\n{1}",
                    layer, Environment.StackTrace);
                return;
            }

            Layers[layer].SetVisible(visible);
        }

        public void LayerSetVisible(object layerKey, bool visible)
        {
            if (!LayerMapTryGet(layerKey, out var layer))
            {
                Logger.ErrorS(LogCategory, "Layer with key '{0}' does not exist, cannot set visibility! Trace:\n{1}",
                    layerKey, Environment.StackTrace);
                return;
            }

            LayerSetVisible(layer, visible);
        }

        public void LayerSetColor(int layer, Color color)
        {
            if (Layers.Count <= layer)
            {
                Logger.ErrorS(LogCategory, "Layer with index '{0}' does not exist, cannot set color! Trace:\n{1}",
                    layer, Environment.StackTrace);
                return;
            }

            var theLayer = Layers[layer];
            theLayer.Color = color;
        }

        public void LayerSetColor(object layerKey, Color color)
        {
            if (!LayerMapTryGet(layerKey, out var layer))
            {
                Logger.ErrorS(LogCategory, "Layer with key '{0}' does not exist, cannot set color! Trace:\n{1}",
                    layerKey, Environment.StackTrace);
                return;
            }

            LayerSetColor(layer, color);
        }

        public void LayerSetDirOffset(int layer, DirectionOffset offset)
        {
            if (Layers.Count <= layer)
            {
                Logger.ErrorS(LogCategory, "Layer with index '{0}' does not exist, cannot set dir offset! Trace:\n{1}",
                    layer, Environment.StackTrace);
                return;
            }

            var theLayer = Layers[layer];
            theLayer.DirOffset = offset;
        }

        public void LayerSetDirOffset(object layerKey, DirectionOffset offset)
        {
            if (!LayerMapTryGet(layerKey, out var layer))
            {
                Logger.ErrorS(LogCategory, "Layer with key '{0}' does not exist, cannot set dir offset! Trace:\n{1}",
                    layerKey, Environment.StackTrace);
                return;
            }

            LayerSetDirOffset(layer, offset);
        }

        public void LayerSetAnimationTime(int layer, float animationTime)
        {
            if (Layers.Count <= layer)
            {
                Logger.ErrorS(LogCategory,
                    "Layer with index '{0}' does not exist, cannot set animation time! Trace:\n{1}",
                    layer, Environment.StackTrace);
                return;
            }

            Layers[layer].SetAnimationTime(animationTime);
        }

        public void LayerSetAnimationTime(object layerKey, float animationTime)
        {
            if (!LayerMapTryGet(layerKey, out var layer))
            {
                Logger.ErrorS(LogCategory,
                    "Layer with key '{0}' does not exist, cannot set animation time! Trace:\n{1}",
                    layerKey, Environment.StackTrace);
                return;
            }

            LayerSetAnimationTime(layer, animationTime);
        }

        public void LayerSetAutoAnimated(int layer, bool autoAnimated)
        {
            if (Layers.Count <= layer)
            {
                Logger.ErrorS(LogCategory,
                    "Layer with index '{0}' does not exist, cannot set auto animated! Trace:\n{1}",
                    layer, Environment.StackTrace);
                return;
            }

            Layers[layer].SetAutoAnimated(autoAnimated);
        }

        public void LayerSetAutoAnimated(object layerKey, bool autoAnimated)
        {
            if (!LayerMapTryGet(layerKey, out var layer))
            {
                Logger.ErrorS(LogCategory, "Layer with key '{0}' does not exist, cannot set auto animated! Trace:\n{1}",
                    layerKey, Environment.StackTrace);
                return;
            }

            LayerSetAutoAnimated(layer, autoAnimated);
        }

        /// <inheritdoc />
        public RSI.StateId LayerGetState(int layer)
        {
            if (Layers.Count <= layer)
            {
                Logger.ErrorS(LogCategory, "Layer with index '{0}' does not exist, cannot get state! Trace:\n{1}",
                    layer, Environment.StackTrace);
                return null;
            }

            var thelayer = Layers[layer];
            return thelayer.State;
        }

        public RSI? LayerGetActualRSI(int layer)
        {
            return this[layer].ActualRsi;
        }

        public RSI? LayerGetActualRSI(object layerKey)
        {
            return this[layerKey].ActualRsi;
        }

        public ISpriteLayer this[int layer] => Layers[layer];
        public ISpriteLayer this[Index layer] => Layers[layer];
        public ISpriteLayer this[object layerKey] => this[LayerMap[layerKey]];
        public IEnumerable<ISpriteLayer> AllLayers => Layers;

        internal void Render(DrawingHandleWorld drawingHandle, in Matrix3 worldTransform, Angle worldRotation,
            Direction? overrideDirection = null)
        {
            var angle = Rotation;
            if (Directional)
            {
                angle -= worldRotation;
            }
            else
            {
                angle -= new Angle(MathHelper.PiOver2);
            }

            var mOffset = Matrix3.CreateTranslation(Offset);
            var mRotation = Matrix3.CreateRotation(angle);
            Matrix3.Multiply(ref mRotation, ref mOffset, out var transform);

            // Only apply scale if needed.
            if(!Scale.EqualsApprox(Vector2.One)) transform.Multiply(Matrix3.CreateScale(Scale));

            transform.Multiply(worldTransform);

            RenderInternal(drawingHandle, worldRotation, overrideDirection, transform);
        }

        internal void Render(DrawingHandleWorld drawingHandle, Angle worldRotation, Direction? overrideDirection = null)
        {
            RenderInternal(drawingHandle, worldRotation, overrideDirection, Matrix3.Identity);
        }

        private void RenderInternal(DrawingHandleWorld drawingHandle, Angle worldRotation, Direction? overrideDirection,
            in Matrix3 transform)
        {
            drawingHandle.SetTransform(transform);

            foreach (var layer in Layers)
            {
                if (!layer.Visible)
                {
                    continue;
                }

                // TODO: Implement layer-specific rotation and scale.
                // Oh and when you do update Layer.LocalToLayer so content doesn't break.

                var texture = GetRenderTexture(layer, worldRotation, overrideDirection);

                if (layer.Shader != null)
                {
                    drawingHandle.UseShader(layer.Shader);
                }

                drawingHandle.DrawTexture(texture, -(Vector2) texture.Size / (2f * EyeManager.PixelsPerMeter),
                    color * layer.Color);

                if (layer.Shader != null)
                {
                    drawingHandle.UseShader(null);
                }
            }
        }

        private Texture GetRenderTexture(Layer layer, Angle worldRotation, Direction? overrideDirection)
        {
            var texture = layer.Texture;

            if (layer.State.IsValid)
            {
                // Pull texture from RSI state instead.
                var rsi = layer.RSI ?? BaseRSI;
                if (rsi == null || !rsi.TryGetState(layer.State, out var state))
                {
                    state = GetFallbackState(resourceCache);
                }

                var layerSpecificDir = layer.EffectiveDirection(state, worldRotation, overrideDirection);
                texture = state.GetFrame(layerSpecificDir, layer.AnimationFrame);
            }

            texture ??= resourceCache.GetFallback<TextureResource>().Texture;
            return texture;
        }

        //TODO PAUL: AAAAA D
        /*public override void ExposeData(ObjectSerializer serializer)
        {

            List<Layer> CloneLayers(List<Layer> source)
            {
                var clone = new List<Layer>(source.Count);
                foreach (var layer in source)
                {
                    clone.Add(new Layer(layer, this));
                }

                return clone;
            }

            var layers = new List<Layer>();

            var layerMap = new Dictionary<object, int>();

            var layerData =
                serializer.ReadDataField("layers", new List<PrototypeLayerData>());

            if(layerData.Count == 0){
                var baseState = serializer.ReadDataField<string?>("state", null);
                var texturePath = serializer.ReadDataField<string?>("texture", null);

                if (baseState != null || texturePath != null)
                {
                    layerData.Insert(0, new PrototypeLayerData
                    {
                        TexturePath = string.IsNullOrWhiteSpace(texturePath) ? null : texturePath,
                        State = string.IsNullOrWhiteSpace(baseState) ? null : baseState,
                        Color = Color.White,
                        Scale = Vector2.One,
                        Visible = true,
                    });
                }
            }

            foreach (var layerDatum in layerData)
            {
                var anyTextureAttempted = false;
                var layer = new Layer(this);
                if (!string.IsNullOrWhiteSpace(layerDatum.RsiPath))
                {
                    var path = TextureRoot / layerDatum.RsiPath;
                    try
                    {
                        layer.RSI = resourceCache.GetResource<RSIResource>(path).RSI;
                    }
                    catch
                    {
                        Logger.ErrorS(LogCategory, "Unable to load layer RSI '{0}'.", path);
                    }
                }

                if (!string.IsNullOrWhiteSpace(layerDatum.State))
                {
                    anyTextureAttempted = true;
                    var theRsi = layer.RSI ?? BaseRSI;
                    if (theRsi == null)
                    {
                        Logger.ErrorS(LogCategory,
                            "Layer has no RSI to load states from."
                            + "cannot use 'state' property. Prototype: '{0}'", Owner.Prototype?.ID);
                    }
                    else
                    {
                        var stateid = new RSI.StateId(layerDatum.State);
                        layer.State = stateid;
                        if (theRsi.TryGetState(stateid, out var state))
                        {
                            // Always use south because this layer will be cached in the serializer.
                            layer.AnimationTimeLeft = state.GetDelay(0);
                        }
                        else
                        {
                            Logger.ErrorS(LogCategory,
                                $"State '{stateid}' not found in RSI: '{theRsi.Path}'.",
                                stateid);
                        }
                    }
                }

                if (!string.IsNullOrWhiteSpace(layerDatum.TexturePath))
                {
                    anyTextureAttempted = true;
                    if (layer.State.IsValid)
                    {
                        Logger.ErrorS(LogCategory,
                            "Cannot specify 'texture' on a layer if it has an RSI state specified."
                        );
                    }
                    else
                    {
                        layer.Texture =
                            resourceCache.GetResource<TextureResource>(TextureRoot / layerDatum.TexturePath);
                    }
                }

                if (!string.IsNullOrWhiteSpace(layerDatum.Shader))
                {
                    if (prototypes.TryIndex<ShaderPrototype>(layerDatum.Shader, out var prototype))
                    {
                        layer.Shader = prototype.Instance();
                    }
                    else
                    {
                        Logger.ErrorS(LogCategory,
                            "Shader prototype '{0}' does not exist. Prototype: '{1}'",
                            layerDatum.Shader, Owner.Prototype?.ID);
                    }
                }

                layer.Color = layerDatum.Color;
                layer.Rotation = layerDatum.Rotation;
                // If neither state: nor texture: were provided we assume that they want a blank invisible layer.
                layer.Visible = anyTextureAttempted && layerDatum.Visible;
                layer.Scale = layerDatum.Scale;

                layers.Add(layer);

                if (layerDatum.MapKeys != null)
                {
                    var index = layers.Count - 1;
                    foreach (var keyString in layerDatum.MapKeys)
                    {
                        object key;
                        if (reflectionManager.TryParseEnumReference(keyString, out var @enum))
                        {
                            key = @enum;
                        }
                        else
                        {
                            key = keyString;
                        }

                        if (layerMap.ContainsKey(key))
                        {
                            Logger.ErrorS(LogCategory, "Duplicate layer map key definition: {0}", key);
                            continue;
                        }

                        layerMap.Add(key, index);
                    }
                }
            }

            Layers = layers;
            LayerMap = layerMap;
            _layerMapShared = true;
            serializer.SetCacheData(LayerSerializationCache, CloneLayers(Layers));
            serializer.SetCacheData(LayerMapSerializationCache, layerMap);
            UpdateIsInert();
        }*/

        public override void OnRemove()
        {
            base.OnRemove();

            var map = Owner.Transform.MapID;
            if (map != MapId.Nullspace)
            {
                Owner.EntityManager.EventBus.RaiseEvent(EventSource.Local,
                    new RenderTreeRemoveSpriteMessage(this, map));
            }
        }

        public void FrameUpdate(float delta)
        {
            foreach (var t in Layers)
            {
                var layer = t;
                // Since StateId is a struct, we can't null-check it directly.
                if (!layer.State.IsValid || !layer.Visible || !layer.AutoAnimated)
                {
                    continue;
                }

                var rsi = layer.RSI ?? BaseRSI;
                if (rsi == null || !rsi.TryGetState(layer.State, out var state))
                {
                    state = GetFallbackState(resourceCache);
                }

                if (!state.IsAnimated)
                {
                    continue;
                }

                layer.AnimationTime += delta;
                layer.AnimationTimeLeft -= delta;
                _advanceFrameAnimation(layer, state);
            }
        }

        private static void _advanceFrameAnimation(Layer layer, RSI.State state)
        {
            var delayCount = state.DelayCount;
            while (layer.AnimationTimeLeft < 0)
            {
                layer.AnimationFrame += 1;

                if (layer.AnimationFrame >= delayCount)
                {
                    layer.AnimationFrame = 0;
                    layer.AnimationTime = -layer.AnimationTimeLeft;
                }

                layer.AnimationTimeLeft += state.GetDelay(layer.AnimationFrame);
            }
        }

        public override void HandleComponentState(ComponentState? curState, ComponentState? nextState)
        {
            if (curState == null)
                return;

            var thestate = (SpriteComponentState) curState;

            Visible = thestate.Visible;
            DrawDepth = thestate.DrawDepth;
            Scale = thestate.Scale;
            Rotation = thestate.Rotation;
            Offset = thestate.Offset;
            Color = thestate.Color;
            Directional = thestate.Directional;
            RenderOrder = thestate.RenderOrder;

            if (thestate.BaseRsiPath != null && BaseRSI != null)
            {
                if (resourceCache.TryGetResource<RSIResource>(TextureRoot / thestate.BaseRsiPath, out var res))
                {
                    if (BaseRSI != res.RSI)
                    {
                        BaseRSI = res.RSI;
                    }
                }
                else
                {
                    Logger.ErrorS(LogCategory, "Hey server, RSI '{0}' doesn't exist.", thestate.BaseRsiPath);
                }
            }

            // Maybe optimize this to NOT full clear.
            Layers.Clear();
            for (var i = 0; i < thestate.Layers.Count; i++)
            {
                var netlayer = thestate.Layers[i];
                var layer = new Layer(this)
                {
                    // These are easy so do them here.
                    Scale = netlayer.Scale,
                    Rotation = netlayer.Rotation,
                    Visible = netlayer.Visible,
                    Color = netlayer.Color
                };
                Layers.Add(layer);

                // Using the public API to handle errors.
                // Probably slow as crap.
                // Who am I kidding, DEFINITELY.
                if (netlayer.Shader != null)
                {
                    LayerSetShader(i, netlayer.Shader);
                }

                if (netlayer.RsiPath != null)
                {
                    LayerSetRSI(i, netlayer.RsiPath);
                }

                if (netlayer.TexturePath != null)
                {
                    LayerSetTexture(i, netlayer.TexturePath);
                }
                else if (netlayer.State != null)
                {
                    LayerSetState(i, netlayer.State);
                }
            }
        }

        private RSI.State.Direction GetDir(RSI.State.DirectionType type, Angle worldRotation)
        {
            if (!Directional)

            {
                return RSI.State.Direction.South;
            }

            var angle = new Angle(worldRotation);
            return angle.GetDir().Convert(type);
        }

        private void UpdateIsInert()
        {
            IsInert = true;

            foreach (var layer in Layers)
            {
                // Since StateId is a struct, we can't null-check it directly.
                if (!layer.State.IsValid || !layer.Visible || !layer.AutoAnimated)
                {
                    continue;
                }

                var rsi = layer.RSI ?? BaseRSI;
                if (rsi == null || !rsi.TryGetState(layer.State, out var state))
                {
                    state = GetFallbackState(resourceCache);
                }

                if (state.IsAnimated)
                {
                    IsInert = false;
                    break;
                }
            }
        }

        internal static RSI.State GetFallbackState(IResourceCache cache)
        {
            var rsi = cache.GetResource<RSIResource>("/Textures/error.rsi").RSI;
            return rsi["error"];
        }

        private static RSI.State.Direction OffsetRsiDir(RSI.State.Direction dir, DirectionOffset offset)
        {
            // There is probably a better way to do this.
            // Eh.
            switch (offset)
            {
                case DirectionOffset.None:
                    return dir;
                case DirectionOffset.Clockwise:
                    return dir switch
                    {
                        RSI.State.Direction.North => RSI.State.Direction.East,
                        RSI.State.Direction.East => RSI.State.Direction.South,
                        RSI.State.Direction.South => RSI.State.Direction.West,
                        RSI.State.Direction.West => RSI.State.Direction.North,
                        _ => throw new NotImplementedException()
                    };
                case DirectionOffset.CounterClockwise:
                    return dir switch
                    {
                        RSI.State.Direction.North => RSI.State.Direction.West,
                        RSI.State.Direction.East => RSI.State.Direction.North,
                        RSI.State.Direction.South => RSI.State.Direction.East,
                        RSI.State.Direction.West => RSI.State.Direction.South,
                        _ => throw new NotImplementedException()
                    };
                case DirectionOffset.Flip:
                    switch (dir)
                    {
                        case RSI.State.Direction.North:
                            return RSI.State.Direction.South;
                        case RSI.State.Direction.East:
                            return RSI.State.Direction.West;
                        case RSI.State.Direction.South:
                            return RSI.State.Direction.North;
                        case RSI.State.Direction.West:
                            return RSI.State.Direction.East;
                        default:
                            throw new NotImplementedException();
                    }
                default:
                    throw new NotImplementedException();
            }
        }

        public string GetDebugString()
        {
            var builder = new StringBuilder();
            builder.AppendFormat(
                "vis/depth/scl/rot/ofs/col/diral/dir: {0}/{1}/{2}/{3}/{4}/{5}/{6}/{7}\n",
                Visible, DrawDepth, Scale, Rotation, Offset,
                Color, Directional, GetDir(RSI.State.DirectionType.Dir8, Owner.Transform.WorldRotation)
            );

            foreach (var layer in Layers)
            {
                builder.AppendFormat(
                    "shad/tex/rsi/state/ant/anf/scl/rot/vis/col/dofs: {0}/{1}/{2}/{3}/{4}/{5}/{6}/{7}/{8}/{9}/{10}\n",
                    // These are references and don't include useful data for knowing where they came from, sadly.
                    // "is one set" is better than nothing at least.
                    layer.Shader != null, layer.Texture != null, layer.RSI != null,
                    layer.State,
                    layer.AnimationTimeLeft, layer.AnimationFrame, layer.Scale, layer.Rotation, layer.Visible,
                    layer.Color, layer.DirOffset
                );
            }

            return builder.ToString();
        }

        /// <summary>
        ///     Enum to "offset" a cardinal direction.
        /// </summary>
        public enum DirectionOffset : byte
        {
            /// <summary>
            ///     No offset.
            /// </summary>
            None = 0,

            /// <summary>
            ///     Rotate direction clockwise. (North -> East, etc...)
            /// </summary>
            Clockwise = 1,

            /// <summary>
            ///     Rotate direction counter-clockwise. (North -> West, etc...)
            /// </summary>
            CounterClockwise = 2,

            /// <summary>
            ///     Rotate direction 180 degrees, so flip. (North -> South, etc...)
            /// </summary>
            Flip = 3,
        }

        public class Layer : ISpriteLayer
        {
            [ViewVariables] private readonly SpriteComponent _parent;

            [ViewVariables] public ShaderInstance? Shader;
            [ViewVariables] public Texture? Texture;

            [ViewVariables] public RSI? RSI;
            [ViewVariables] public RSI.StateId State;
            [ViewVariables] public float AnimationTimeLeft;
            [ViewVariables] public float AnimationTime;
            [ViewVariables] public int AnimationFrame;

            [ViewVariables(VVAccess.ReadWrite)]
            public Vector2 Scale { get; set; } = Vector2.One;
            [ViewVariables(VVAccess.ReadWrite)]
            public Angle Rotation { get; set; }
            [ViewVariables(VVAccess.ReadWrite)]
            public bool Visible = true;
            [ViewVariables(VVAccess.ReadWrite)]
            public Color Color { get; set; } = Color.White;
            [ViewVariables(VVAccess.ReadWrite)]
            public bool AutoAnimated = true;
            [ViewVariables]
            public DirectionOffset DirOffset { get; set; }
            [ViewVariables]
            public RSI? ActualRsi => RSI ?? _parent.BaseRSI;

            public Layer(SpriteComponent parent)
            {
                _parent = parent;
            }

            public Layer(Layer toClone, SpriteComponent parentSprite)
            {
                _parent = parentSprite;
                if (toClone.Shader != null)
                {
                    Shader = toClone.Shader.Mutable ? toClone.Shader.Duplicate() : toClone.Shader;
                }
                Texture = toClone.Texture;
                RSI = toClone.RSI;
                State = toClone.State;
                AnimationTimeLeft = toClone.AnimationTimeLeft;
                AnimationTime = toClone.AnimationTime;
                AnimationFrame = toClone.AnimationFrame;
                Scale = toClone.Scale;
                Rotation = toClone.Rotation;
                Visible = toClone.Visible;
                Color = toClone.Color;
                DirOffset = toClone.DirOffset;
                AutoAnimated = toClone.AutoAnimated;
            }

            RSI? ISpriteLayer.Rsi { get => RSI; set => SetRsi(value); }
            RSI.StateId ISpriteLayer.RsiState { get => State; set => SetState(value); }
            Texture? ISpriteLayer.Texture { get => Texture; set => SetTexture(value); }

            public PrototypeLayerData ToPrototypeData()
            {
                return new PrototypeLayerData
                {
                    Color = Color,
                    Rotation = Rotation,
                    Scale = Scale,
                    //todo Shader = Shader,
                    State = State.Name,
                    Visible = Visible,
                    RsiPath = RSI?.Path?.ToString(),
                    //todo TexturePath = Textur
                    //todo MapKeys
                };
            }

            bool ISpriteLayer.Visible
            {
                get => Visible;
                set => SetVisible(value);
            }

            float ISpriteLayer.AnimationTime
            {
                get => AnimationTime;
                set => SetAnimationTime(value);
            }

            int ISpriteLayer.AnimationFrame => AnimationFrame;

            bool ISpriteLayer.AutoAnimated
            {
                get => AutoAnimated;
                set => SetAutoAnimated(value);
            }

            public RSI.State.Direction EffectiveDirection(Angle worldRotation)
            {
                if (State == default)
                {
                    return default;
                }

                var rsi = ActualRsi;
                if (rsi == null)
                {
                    return default;
                }

                if (rsi.TryGetState(State, out var state))
                {
                    return EffectiveDirection(state, worldRotation, null);
                }

                return default;
            }

            public Vector2 LocalToLayer(Vector2 localPos)
            {
                // TODO: scale & rotation for layers is currently unimplemented.
                return localPos;
            }

            public RSI.State.Direction EffectiveDirection(RSI.State state, Angle worldRotation,
                Direction? overrideDirection)
            {
                if (state.Directions == RSI.State.DirectionType.Dir1)
                {
                    return RSI.State.Direction.South;
                }
                else
                {
                    RSI.State.Direction dir;
                    if (overrideDirection != null)
                    {
                        dir = overrideDirection.Value.Convert(state.Directions);
                    }
                    else
                    {
                        dir = _parent.GetDir(state.Directions, worldRotation);
                    }

                    return OffsetRsiDir(dir, DirOffset);
                }
            }

            public void SetAnimationTime(float animationTime)
            {
                if (!State.IsValid)
                {
                    return;
                }

                var theLayerRSI = ActualRsi;
                if (theLayerRSI == null)
                {
                    return;
                }

                var state = theLayerRSI[State];
                if (animationTime > AnimationTime)
                {
                    // Handle advancing differently from going backwards.
                    AnimationTimeLeft -= (animationTime - AnimationTime);
                }
                else
                {
                    // Going backwards we re-calculate from zero.
                    // Definitely possible to optimize this for going backwards but I'm too lazy to figure that out.
                    AnimationTimeLeft = -animationTime + state.GetDelay(0);
                    AnimationFrame = 0;
                }

                AnimationTime = animationTime;
                // After setting timing data correctly, run advance to get to the correct frame.
                _advanceFrameAnimation(this, state);
            }

            public void SetAutoAnimated(bool value)
            {
                AutoAnimated = value;

                _parent.UpdateIsInert();
            }

            public void SetVisible(bool value)
            {
                Visible = value;

                _parent.UpdateIsInert();
            }

            public void SetRsi(RSI? rsi)
            {
                RSI = rsi;
                if (!State.IsValid)
                {
                    return;
                }

                // Gotta do this because somebody might use null as argument (totally valid).
                var actualRsi = ActualRsi;
                if (actualRsi == null)
                {
                    Logger.ErrorS(LogCategory, "No RSI to pull new state from! Trace:\n{0}", Environment.StackTrace);
                    Texture = null;
                }
                else
                {
                    if (actualRsi.TryGetState(State, out var state))
                    {
                        AnimationTimeLeft = state.GetDelay(0);
                    }
                    else
                    {
                        Logger.ErrorS(LogCategory, "State '{0}' does not exist in set RSI. Trace:\n{1}", State,
                            Environment.StackTrace);
                        Texture = null;
                    }
                }

                _parent.UpdateIsInert();
            }

            public void SetState(RSI.StateId stateId)
            {
                if (State == stateId)
                {
                    return;
                }

                State = stateId;
                RSI.State? state;
                var rsi = ActualRsi;
                if (rsi == null)
                {
                    state = GetFallbackState(_parent.resourceCache);
                    Logger.ErrorS(LogCategory, "No RSI to pull new state from! Trace:\n{0}", Environment.StackTrace);
                }
                else
                {
                    if (!rsi.TryGetState(stateId, out state))
                    {
                        state = GetFallbackState(_parent.resourceCache);
                        Logger.ErrorS(LogCategory, "State '{0}' does not exist in RSI. Trace:\n{1}", stateId,
                            Environment.StackTrace);
                    }
                }

                AnimationFrame = 0;
                AnimationTime = 0;
                AnimationTimeLeft = state.GetDelay(0);

                _parent.UpdateIsInert();
            }

            public void SetTexture(Texture? texture)
            {
                State = default;
                Texture = texture;

                _parent.UpdateIsInert();
            }
        }

        void IAnimationProperties.SetAnimatableProperty(string name, object value)
        {
            if (!name.StartsWith("layer/"))
            {
                AnimationHelper.SetAnimatableProperty(this, name, value);
                return;
            }

            var delimiter = name.IndexOf("/", 6, StringComparison.Ordinal);
            var indexString = name.Substring(6, delimiter - 6);
            var index = int.Parse(indexString, CultureInfo.InvariantCulture);
            var layerProp = name.Substring(delimiter + 1);

            switch (layerProp)
            {
                case "texture":
                    LayerSetTexture(index, (string) value);
                    return;
                case "state":
                    LayerSetState(index, (string) value);
                    return;
                case "color":
                    LayerSetColor(index, (Color) value);
                    return;
                default:
                    throw new ArgumentException($"Unknown layer property '{layerProp}'");
            }
        }

        public IRsiStateLike? Icon
        {
            get
            {
                if (Layers.Count == 0) return null;

                var layer = Layers[0];

                var texture = layer.Texture;

                if (!layer.State.IsValid) return texture;

                // Pull texture from RSI state instead.
                var rsi = layer.RSI ?? BaseRSI;
                if (rsi == null || !rsi.TryGetState(layer.State, out var state))
                {
                    state = GetFallbackState(resourceCache);
                }

                return state;

            }
        }

        public static IEnumerable<IDirectionalTextureProvider> GetPrototypeTextures(EntityPrototype prototype, IResourceCache resourceCache)
        {
            var icon = IconComponent.GetPrototypeIcon(prototype, resourceCache);
            if (icon != null)
            {
                yield return icon;
                yield break;
            }

            if (!prototype.Components.TryGetValue("Sprite", out _))
            {
                yield return resourceCache.GetFallback<TextureResource>().Texture;
                yield break;
            }

            var dummy = new DummyIconEntity {Prototype = prototype};
            var spriteComponent = dummy.AddComponent<SpriteComponent>();

            if (prototype.Components.TryGetValue("Appearance", out _))
            {
                var appearanceComponent = dummy.AddComponent<AppearanceComponent>();
                foreach (var layer in appearanceComponent.Visualizers)
                {
                    layer.InitializeEntity(dummy);
                    layer.OnChangeData(appearanceComponent);
                }
            }

            var anyTexture = false;
            foreach (var layer in spriteComponent.AllLayers)
            {
                if (layer.Texture != null) yield return layer.Texture;
                if (!layer.RsiState.IsValid || !layer.Visible) continue;

                var rsi = layer.Rsi ?? spriteComponent.BaseRSI;
                if (rsi == null ||
                    !rsi.TryGetState(layer.RsiState, out var state))
                    continue;

                yield return state;
                anyTexture = true;
            }

            dummy.Delete();

            if (!anyTexture)
                yield return resourceCache.GetFallback<TextureResource>().Texture;

        }

        public static IRsiStateLike GetPrototypeIcon(EntityPrototype prototype, IResourceCache resourceCache)
        {
            var icon = IconComponent.GetPrototypeIcon(prototype, resourceCache);
            if (icon != null) return icon;

            if (!prototype.Components.ContainsKey("Sprite"))
            {
                return GetFallbackState(resourceCache);
            }

            var dummy = new DummyIconEntity {Prototype = prototype};
            var spriteComponent = dummy.AddComponent<SpriteComponent>();
            dummy.Delete();

            return spriteComponent.Icon ?? GetFallbackState(resourceCache);
        }

        #region DummyIconEntity
        private class DummyIconEntity : IEntity
        {
            public GameTick LastModifiedTick { get; } = GameTick.Zero;
            public IEntityManager EntityManager { get; } = null!;
            public string Name { get; set; } = string.Empty;
            public EntityUid Uid { get; } = EntityUid.Invalid;
            public bool Initialized { get; } = false;
            public bool Initializing { get; } = false;
            public bool Deleted { get; } = true;
            public bool Paused { get; set; }
            public EntityPrototype? Prototype { get; set; }

            public string Description { get; set; } = string.Empty;
            public bool IsValid()
            {
                return false;
            }

            public ITransformComponent Transform { get; } = null!;
            public IMetaDataComponent MetaData { get; } = null!;

            private Dictionary<Type, IComponent> _components = new();

            public T AddComponent<T>() where T : Component, new()
            {
                // TODO PAUL SERV3
                var typeFactory = IoCManager.Resolve<IDynamicTypeFactoryInternal>();
<<<<<<< HEAD
                var serManager = IoCManager.Resolve<IServ3Manager>();
=======
                var dataMgr = IoCManager.Resolve<IServ3Manager>();
>>>>>>> 745bd1d1
                var comp = (T) typeFactory.CreateInstanceUnchecked(typeof(T));
                _components[typeof(T)] = comp;
                comp.Owner = this;

                if (typeof(ISpriteComponent).IsAssignableFrom(typeof(T)))
                {
                    _components[typeof(ISpriteComponent)] = comp;
                }

                if (Prototype != null && Prototype.Components.TryGetValue(comp.Name, out var node))
                {
<<<<<<< HEAD
                    var value = serManager.ReadValue<T>(new YamlMappingDataNode());
                    value = (T) serManager.DataClass2Object(node, value);
=======
                    dataMgr.DataClass2Object(node, comp);
>>>>>>> 745bd1d1
                }

                return comp;
            }

            public void RemoveComponent<T>()
            {
                _components.Remove(typeof(T));
            }

            public bool HasComponent<T>()
            {
                return _components.ContainsKey(typeof(T));
            }

            public bool HasComponent(Type type)
            {
                return _components.ContainsKey(type);
            }

            public T GetComponent<T>()
            {
                return (T) _components[typeof(T)];
            }

            public IComponent GetComponent(Type type)
            {
                return null!;
            }

            public IComponent GetComponent(uint netID)
            {
                return null!;
            }

            public bool TryGetComponent<T>([NotNullWhen(true)] out T? component) where T : class
            {
                component = null;
                if (!_components.TryGetValue(typeof(T), out var value)) return false;
                component = (T) value;
                return true;
            }

            public T? GetComponentOrNull<T>() where T : class
            {
                return null;
            }

            public bool TryGetComponent(Type type, [NotNullWhen(true)] out IComponent? component)
            {
                component = null;
                if (!_components.TryGetValue(type, out var value)) return false;
                component = value;
                return true;
            }

            public IComponent? GetComponentOrNull(Type type)
            {
                return null;
            }

            public bool TryGetComponent(uint netId, [NotNullWhen(true)]  out IComponent? component)
            {
                component = null;
                return false;
            }

            public IComponent? GetComponentOrNull(uint netId)
            {
                return null;
            }

            public void Shutdown()
            {
            }

            public void Delete()
            {
            }

            public IEnumerable<IComponent> GetAllComponents()
            {
                return Enumerable.Empty<IComponent>();
            }

            public IEnumerable<T> GetAllComponents<T>()
            {
                return Enumerable.Empty<T>();
            }

            public void SendMessage(IComponent? owner, ComponentMessage message)
            {
            }

            public void SendNetworkMessage(IComponent owner, ComponentMessage message, INetChannel? channel = null)
            {
            }

            public void Dirty()
            {
            }
        }
        #endregion
    }
}<|MERGE_RESOLUTION|>--- conflicted
+++ resolved
@@ -2,35 +2,35 @@
 using System.Collections.Generic;
 using System.Diagnostics.CodeAnalysis;
 using System.Globalization;
-using System.Linq;
 using System.Text;
-using Robust.Client.GameObjects.Components.Renderable;
+using Robust.Client.GameObjects.EntitySystems;
 using Robust.Client.Graphics;
+using Robust.Client.Graphics.ClientEye;
+using Robust.Client.Graphics.Drawing;
+using Robust.Client.Graphics.Shaders;
+using Robust.Client.Interfaces.GameObjects.Components;
+using Robust.Client.Interfaces.ResourceManagement;
 using Robust.Client.ResourceManagement;
 using Robust.Client.Utility;
 using Robust.Shared.Animations;
 using Robust.Shared.GameObjects;
+using Robust.Shared.GameObjects.Components.Renderable;
+using Robust.Shared.Interfaces.GameObjects;
+using Robust.Shared.Interfaces.Reflection;
 using Robust.Shared.IoC;
 using Robust.Shared.Log;
 using Robust.Shared.Map;
 using Robust.Shared.Maths;
-using Robust.Shared.Network;
 using Robust.Shared.Prototypes;
-<<<<<<< HEAD
-using Robust.Shared.Reflection;
-=======
 using Robust.Shared.Serialization;
 using Robust.Shared.Utility;
 using System.Linq;
 using Robust.Client.GameObjects.Components.Renderable;
 using Robust.Shared.Interfaces.GameObjects.Components;
 using Robust.Shared.Interfaces.Network;
->>>>>>> 745bd1d1
 using Robust.Shared.Serialization.Manager;
 using Robust.Shared.Serialization.Manager.Attributes;
-using Robust.Shared.Serialization.Markdown.YAML;
 using Robust.Shared.Timing;
-using Robust.Shared.Utility;
 using Robust.Shared.ViewVariables;
 using DrawDepthTag = Robust.Shared.GameObjects.DrawDepth;
 
@@ -50,11 +50,7 @@
             set => _visible = value;
         }
 
-<<<<<<< HEAD
-        [DataFieldWithFlag("drawdepth", typeof(DrawDepthTag))]
-=======
         [DataFieldWithConstant("drawdepth", typeof(DrawDepthTag))]
->>>>>>> 745bd1d1
         private int drawDepth = DrawDepthTag.Default;
 
         /// <summary>
@@ -344,34 +340,34 @@
         public void CopyFrom(SpriteComponent other)
         {
             //deep copying things to avoid entanglement
-            _baseRsi = other._baseRsi;
-            _directional = other._directional;
-            _visible = other._visible;
-            _layerMapShared = other._layerMapShared;
-            color = other.color;
-            offset = other.offset;
-            rotation = other.rotation;
-            scale = other.scale;
-            drawDepth = other.drawDepth;
-            Layers = new List<Layer>(other.Layers.Count);
+            this._baseRsi = other._baseRsi;
+            this._directional = other._directional;
+            this._visible = other._visible;
+            this._layerMapShared = other._layerMapShared;
+            this.color = other.color;
+            this.offset = other.offset;
+            this.rotation = other.rotation;
+            this.scale = other.scale;
+            this.drawDepth = other.drawDepth;
+            this.Layers = new List<Layer>(other.Layers.Count);
             foreach (var otherLayer in other.Layers)
             {
-                Layers.Add(new Layer(otherLayer, this));
-            }
-            IsInert = other.IsInert;
-            LayerMap = other.LayerMap.ToDictionary(entry => entry.Key,
+                this.Layers.Add(new Layer(otherLayer, this));
+            }
+            this.IsInert = other.IsInert;
+            this.LayerMap = other.LayerMap.ToDictionary(entry => entry.Key,
                 entry => entry.Value);
             if (other.PostShader != null)
             {
                 // only need to copy the shader if it's mutable
-                PostShader = other.PostShader.Mutable ? other.PostShader.Duplicate() : other.PostShader;
+                this.PostShader = other.PostShader.Mutable ? other.PostShader.Duplicate() : other.PostShader;
             }
             else
             {
-                PostShader = null;
-            }
-
-            RenderOrder = other.RenderOrder;
+                this.PostShader = null;
+            }
+
+            this.RenderOrder = other.RenderOrder;
         }
 
         /// <inheritdoc />
@@ -1138,9 +1134,6 @@
             var mRotation = Matrix3.CreateRotation(angle);
             Matrix3.Multiply(ref mRotation, ref mOffset, out var transform);
 
-            // Only apply scale if needed.
-            if(!Scale.EqualsApprox(Vector2.One)) transform.Multiply(Matrix3.CreateScale(Scale));
-
             transform.Multiply(worldTransform);
 
             RenderInternal(drawingHandle, worldRotation, overrideDirection, transform);
@@ -1193,7 +1186,7 @@
                 var rsi = layer.RSI ?? BaseRSI;
                 if (rsi == null || !rsi.TryGetState(layer.State, out var state))
                 {
-                    state = GetFallbackState(resourceCache);
+                    state = GetFallbackState();
                 }
 
                 var layerSpecificDir = layer.EffectiveDirection(state, worldRotation, overrideDirection);
@@ -1386,7 +1379,7 @@
                 var rsi = layer.RSI ?? BaseRSI;
                 if (rsi == null || !rsi.TryGetState(layer.State, out var state))
                 {
-                    state = GetFallbackState(resourceCache);
+                    state = GetFallbackState();
                 }
 
                 if (!state.IsAnimated)
@@ -1514,7 +1507,7 @@
                 var rsi = layer.RSI ?? BaseRSI;
                 if (rsi == null || !rsi.TryGetState(layer.State, out var state))
                 {
-                    state = GetFallbackState(resourceCache);
+                    state = GetFallbackState();
                 }
 
                 if (state.IsAnimated)
@@ -1525,9 +1518,9 @@
             }
         }
 
-        internal static RSI.State GetFallbackState(IResourceCache cache)
-        {
-            var rsi = cache.GetResource<RSIResource>("/Textures/error.rsi").RSI;
+        private RSI.State GetFallbackState()
+        {
+            var rsi = resourceCache.GetResource<RSIResource>("/Textures/error.rsi").RSI;
             return rsi["error"];
         }
 
@@ -1861,14 +1854,14 @@
                 var rsi = ActualRsi;
                 if (rsi == null)
                 {
-                    state = GetFallbackState(_parent.resourceCache);
+                    state = _parent.GetFallbackState();
                     Logger.ErrorS(LogCategory, "No RSI to pull new state from! Trace:\n{0}", Environment.StackTrace);
                 }
                 else
                 {
                     if (!rsi.TryGetState(stateId, out state))
                     {
-                        state = GetFallbackState(_parent.resourceCache);
+                        state = _parent.GetFallbackState();
                         Logger.ErrorS(LogCategory, "State '{0}' does not exist in RSI. Trace:\n{1}", stateId,
                             Environment.StackTrace);
                     }
@@ -1919,7 +1912,7 @@
             }
         }
 
-        public IRsiStateLike? Icon
+        public IDirectionalTextureProvider? Icon
         {
             get
             {
@@ -1929,13 +1922,13 @@
 
                 var texture = layer.Texture;
 
-                if (!layer.State.IsValid) return texture;
+                if (!layer.State.IsValid) return null;
 
                 // Pull texture from RSI state instead.
                 var rsi = layer.RSI ?? BaseRSI;
                 if (rsi == null || !rsi.TryGetState(layer.State, out var state))
                 {
-                    state = GetFallbackState(resourceCache);
+                    state = GetFallbackState();
                 }
 
                 return state;
@@ -1993,21 +1986,21 @@
 
         }
 
-        public static IRsiStateLike GetPrototypeIcon(EntityPrototype prototype, IResourceCache resourceCache)
+        public static IDirectionalTextureProvider? GetPrototypeIcon(EntityPrototype prototype, IResourceCache resourceCache)
         {
             var icon = IconComponent.GetPrototypeIcon(prototype, resourceCache);
             if (icon != null) return icon;
 
-            if (!prototype.Components.ContainsKey("Sprite"))
-            {
-                return GetFallbackState(resourceCache);
-            }
-
-            var dummy = new DummyIconEntity {Prototype = prototype};
+            if (!prototype.Components.TryGetValue("Sprite", out var spriteNode))
+            {
+                return resourceCache.GetFallback<TextureResource>().Texture;
+            }
+
+            var dummy = new DummyIconEntity() {Prototype = prototype};
             var spriteComponent = dummy.AddComponent<SpriteComponent>();
             dummy.Delete();
 
-            return spriteComponent.Icon ?? GetFallbackState(resourceCache);
+            return spriteComponent?.Icon ?? resourceCache.GetFallback<TextureResource>().Texture;
         }
 
         #region DummyIconEntity
@@ -2036,13 +2029,8 @@
 
             public T AddComponent<T>() where T : Component, new()
             {
-                // TODO PAUL SERV3
                 var typeFactory = IoCManager.Resolve<IDynamicTypeFactoryInternal>();
-<<<<<<< HEAD
-                var serManager = IoCManager.Resolve<IServ3Manager>();
-=======
                 var dataMgr = IoCManager.Resolve<IServ3Manager>();
->>>>>>> 745bd1d1
                 var comp = (T) typeFactory.CreateInstanceUnchecked(typeof(T));
                 _components[typeof(T)] = comp;
                 comp.Owner = this;
@@ -2054,12 +2042,7 @@
 
                 if (Prototype != null && Prototype.Components.TryGetValue(comp.Name, out var node))
                 {
-<<<<<<< HEAD
-                    var value = serManager.ReadValue<T>(new YamlMappingDataNode());
-                    value = (T) serManager.DataClass2Object(node, value);
-=======
                     dataMgr.DataClass2Object(node, comp);
->>>>>>> 745bd1d1
                 }
 
                 return comp;
