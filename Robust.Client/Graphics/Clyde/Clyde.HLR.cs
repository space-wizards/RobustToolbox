--- conflicted
+++ resolved
@@ -178,16 +178,16 @@
 
             if (oTargets.Count > 0 && ScreenBufferTexture != null)
             {
-                if (lastFrameSize != _framebufferSize)
+                if (lastFrameSize != texture.Size)
                 {
                     GL.BindTexture(TextureTarget.Texture2D, screenBufferHandle.Handle);
                     GL.TexImage2D(TextureTarget.Texture2D, 0,
-                        _hasGLSrgb ? PixelInternalFormat.Srgb8Alpha8 : PixelInternalFormat.Rgba8, _framebufferSize.X,
-                        _framebufferSize.Y, 0,
+                        _hasGLSrgb ? PixelInternalFormat.Srgb8Alpha8 : PixelInternalFormat.Rgba8, texture.Size.X,
+                        texture.Size.Y, 0,
                         PixelFormat.Rgba, PixelType.UnsignedByte, IntPtr.Zero);
                 }
 
-                lastFrameSize = _framebufferSize;
+                lastFrameSize = texture.Size;
                 CopyRenderTextureToTexture(texture, ScreenBufferTexture);
                 foreach (Overlay overlay in oTargets)
                 {
@@ -415,16 +415,6 @@
 
         private void RenderInRenderTarget(RenderTargetBase rt, Action a)
         {
-<<<<<<< HEAD
-=======
-            if (viewport.Eye == null || viewport.Eye.Position.MapId == MapId.Nullspace)
-            {
-                return;
-            }
-
-            using var _ = DebugGroup($"Viewport: {viewport.Name}");
-
->>>>>>> c4946b84
             // TODO: for the love of god all this state pushing/popping needs to be cleaned up.
 
             var oldTransform = _currentMatrixModel;
@@ -444,7 +434,6 @@
                 // Smugleaf moment
                 a();
 
-<<<<<<< HEAD
                 FlushRenderQueue();
             }
 
@@ -458,13 +447,15 @@
 
         private void RenderViewport(Viewport viewport)
         {
-            if (viewport.Eye == null)
+            if (viewport.Eye == null || viewport.Eye.Position.MapId == MapId.Nullspace)
             {
                 return;
             }
 
             RenderInRenderTarget(viewport.RenderTarget, () =>
             {
+                using var _ = DebugGroup($"Viewport: {viewport.Name}");
+
                 var oldVp = _currentViewport;
 
                 _currentViewport = viewport;
@@ -472,19 +463,11 @@
 
                 // Actual code that isn't just pushing/popping renderer state so we can return safely.
 
-                CalcWorldMatrices(viewport.RenderTarget.Size, eye, out var proj, out var view);
-                SetProjViewFull(proj, view);
-
-                // Calculate world-space AABB for camera, to cull off-screen things.
-                var worldBounds = Box2.CenteredAround(eye.Position.Position,
-                    viewport.Size / (float) EyeManager.PixelsPerMeter * eye.Zoom);
-=======
-                CalcWorldMatrices(rt.Size, viewport.RenderScale, eye, out var proj, out var view);
+                CalcWorldMatrices(viewport.RenderTarget.Size, viewport.RenderScale, eye, out var proj, out var view);
                 SetProjViewFull(proj, view);
 
                 // Calculate world-space AABB for camera, to cull off-screen things.
                 var worldBounds = CalcWorldBounds(viewport);
->>>>>>> c4946b84
 
                 if (_eyeManager.CurrentMap != MapId.Nullspace)
                 {
@@ -539,16 +522,9 @@
                         viewport.WallBleedIntermediateRenderTarget2.Texture,
                         UIBox2.FromDimensions(Vector2.Zero, viewport.Size), new Color(1, 1, 1, 0.5f));
                 }
-<<<<<<< HEAD
-=======
 
                 RenderOverlays(viewport, OverlaySpace.WorldSpace, worldBounds);
                 FlushRenderQueue();
-            }
-
-            PopRenderStateFull(state);
-            _updateUniformConstants(oldVp?.Size ?? _framebufferSize);
->>>>>>> c4946b84
 
                 _currentViewport = oldVp;
             });
