--- conflicted
+++ resolved
@@ -39,199 +39,6 @@
             }
         }
 
-<<<<<<< HEAD
-        private class PhysicsOverlay : Overlay
-        {
-            private readonly IEyeManager _eyeManager;
-            private readonly IMapManager _mapManager;
-            private readonly IInputManager _inputManager;
-
-            public override OverlaySpace Space => OverlaySpace.WorldSpace | OverlaySpace.ScreenSpace;
-            private readonly ShaderInstance _shader;
-            private readonly Font _font;
-
-            private Vector2 _hoverStartScreen = Vector2.Zero;
-            private List<IPhysBody> _hoverBodies = new();
-
-
-            public PhysicsOverlay(IEyeManager eyeMan, IPrototypeManager protoMan, IInputManager inputManager, IMapManager mapManager)
-            {
-                _eyeManager = eyeMan;
-                _inputManager = inputManager;
-                _mapManager = mapManager;
-
-                _shader = protoMan.Index<ShaderPrototype>("unshaded").Instance();
-                var cache = IoCManager.Resolve<IResourceCache>();
-                _font = new VectorFont(cache.GetResource<FontResource>("/Fonts/NotoSans/NotoSans-Regular.ttf"), 10);
-            }
-
-            /// <inheritdoc />
-            protected internal override void Draw(in OverlayDrawArgs args)
-            {
-                switch (args.Space)
-                {
-                    case OverlaySpace.ScreenSpace:
-                        DrawScreen(args);
-                        break;
-                    case OverlaySpace.WorldSpace:
-                        DrawWorld(args);
-                        break;
-                }
-
-            }
-
-            private void DrawScreen(in OverlayDrawArgs args)
-            {
-                var screenHandle = args.ScreenHandle;
-                var lineHeight = _font.GetLineHeight(1f);
-                Vector2 drawPos = _hoverStartScreen + new Vector2(20, 0) + new Vector2(0, -(_hoverBodies.Count * 4 * lineHeight / 2f));
-                int row = 0;
-
-                foreach (var body in _hoverBodies)
-                {
-                    if (body != _hoverBodies[0])
-                    {
-                        screenHandle.DrawString(_font, drawPos + new Vector2(0, row * lineHeight), "------");
-                        row++;
-                    }
-
-                    screenHandle.DrawString(_font, drawPos + new Vector2(0, row * lineHeight), $"Ent: {body.Owner}");
-                    row++;
-                    screenHandle.DrawString(_font, drawPos + new Vector2(0, row * lineHeight), $"Layer: {Convert.ToString(body.CollisionLayer, 2)}");
-                    row++;
-                    screenHandle.DrawString(_font, drawPos + new Vector2(0, row * lineHeight), $"Mask: {Convert.ToString(body.CollisionMask, 2)}");
-                    row++;
-                    screenHandle.DrawString(_font, drawPos + new Vector2(0, row * lineHeight), $"Enabled: {body.CanCollide}, Hard: {body.Hard}, Anchored: {(body).BodyType == BodyType.Static}");
-                    row++;
-                }
-
-            }
-
-            private void DrawWorld(in OverlayDrawArgs args)
-            {
-                var worldHandle = args.WorldHandle;
-                worldHandle.UseShader(_shader);
-                var drawing = new PhysDrawingAdapter(worldHandle);
-
-                _hoverBodies.Clear();
-                var mouseScreenPos = _inputManager.MouseScreenPosition;
-                var mouseWorldPos = _eyeManager.ScreenToMap(mouseScreenPos).Position;
-                _hoverStartScreen = mouseScreenPos.Position;
-
-                var viewport = _eyeManager.GetWorldViewport();
-                var viewBounds = _eyeManager.GetWorldViewbounds();
-
-                if (viewport.IsEmpty()) return;
-
-                var mapId = _eyeManager.CurrentMap;
-                var colorEdge = Color.Red.WithAlpha(0.33f);
-                var drawnJoints = new HashSet<Joint>();
-
-                foreach (var physBody in EntitySystem.Get<SharedBroadphaseSystem>().GetCollidingEntities(mapId, viewBounds))
-                {
-                    if (physBody.Owner.HasComponent<MapGridComponent>()) continue;
-
-                    // all entities have a TransformComponent
-                    var transform = physBody.Owner.Transform;
-
-                    var worldBox = physBody.GetWorldAABB();
-                    if (worldBox.IsEmpty()) continue;
-
-                    var pTransform = physBody.GetTransform();
-
-                    foreach (var fixture in physBody.Fixtures)
-                    {
-                        var shape = fixture.Shape;
-                        var sleepPercent = physBody.Awake ? 0.0f : 1.0f;
-                        shape.DebugDraw(drawing, transform.WorldMatrix, in viewport, sleepPercent);
-
-                        drawing.SetTransform(in Matrix3.Identity);
-
-                        var aabb = shape.ComputeAABB(pTransform, 0);
-                        worldHandle.DrawRect(aabb, Color.Blue, false);
-                    }
-
-                    if (physBody.Owner.TryGetComponent(out JointComponent? jointComponent))
-                    {
-                        foreach (var (_, joint) in jointComponent.Joints)
-                        {
-                            if (drawnJoints.Contains(joint)) continue;
-                            drawnJoints.Add(joint);
-                            joint.DebugDraw(drawing);
-                            drawing.SetTransform(in Matrix3.Identity);
-                        }
-                    }
-
-                    if (worldBox.Contains(mouseWorldPos))
-                    {
-                        _hoverBodies.Add(physBody);
-                    }
-
-                    // draw AABB
-                    worldHandle.DrawRect(worldBox, colorEdge, false);
-                }
-            }
-
-            private class PhysDrawingAdapter : DebugDrawingHandle
-            {
-                private readonly DrawingHandleWorld _handle;
-
-                public PhysDrawingAdapter(DrawingHandleWorld worldHandle)
-                {
-                    _handle = worldHandle;
-                }
-
-                public override Color WakeMixColor => Color.White;
-                public override Color GridFillColor => Color.Blue.WithAlpha(0.05f);
-                public override Color RectFillColor => Color.Green.WithAlpha(0.25f);
-
-                public override Color CalcWakeColor(Color color, float wakePercent)
-                {
-                    var percent = MathHelper.Clamp(wakePercent, 0, 1);
-
-                    var r = 1 - (percent * (1 - color.R));
-                    var g = 1 - (percent * (1 - color.G));
-                    var b = 1 - (percent * (1 - color.B));
-
-                    return new Color(r, g, b, color.A);
-                }
-
-                public override void DrawRect(in Box2 box, in Color color)
-                {
-                    _handle.DrawRect(box, color);
-                }
-
-                public override void DrawRect(in Box2Rotated box, in Color color)
-                {
-                    _handle.DrawRect(box, color);
-                }
-
-                public override void DrawCircle(Vector2 origin, float radius, in Color color)
-                {
-                    _handle.DrawCircle(origin, radius, color);
-                }
-
-                public override void DrawPolygonShape(Vector2[] vertices, in Color color)
-                {
-                    _handle.DrawPrimitives(DrawPrimitiveTopology.TriangleFan, vertices, color);
-                }
-
-                public override void DrawLine(Vector2 start, Vector2 end, in Color color)
-                {
-                    _handle.DrawLine(start, end, color);
-                }
-
-                public override void SetTransform(in Matrix3 transform)
-                {
-                    _handle.SetTransform(transform);
-                }
-
-
-            }
-        }
-
-=======
->>>>>>> 2353f0ed
         private sealed class EntityPositionOverlay : Overlay
         {
             private readonly IEntityLookup _lookup;
