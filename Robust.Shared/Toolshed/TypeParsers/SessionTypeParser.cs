--- conflicted
+++ resolved
@@ -47,11 +47,7 @@
         string? argName)
     {
         var opts = CompletionHelper.SessionNames(true, _player);
-<<<<<<< HEAD
-        return ValueTask.FromResult<(CompletionResult? result, IConError? error)>((CompletionResult.FromHintOptions(opts, "<player session>"), null));
-=======
         return new ValueTask<(CompletionResult?, IConError?)>((CompletionResult.FromHintOptions(opts, "<player session>"), null));
->>>>>>> fe0fcbd8
     }
 
     public record InvalidUsername(ILocalizationManager Loc, string Username) : IConError
