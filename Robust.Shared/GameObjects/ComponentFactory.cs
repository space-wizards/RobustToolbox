--- conflicted
+++ resolved
@@ -154,19 +154,11 @@
             if (typeName.StartsWith(client, StringComparison.Ordinal))
             {
                 name = typeName[client.Length..^component.Length];
-<<<<<<< HEAD
             }
             else if (typeName.StartsWith(server, StringComparison.Ordinal))
             {
                 name = typeName[server.Length..^component.Length];
             }
-=======
-            }
-            else if (typeName.StartsWith(server, StringComparison.Ordinal))
-            {
-                name = typeName[server.Length..^component.Length];
-            }
->>>>>>> 7d278355
             else if (typeName.StartsWith(shared, StringComparison.Ordinal))
             {
                 name = typeName[shared.Length..^component.Length];
@@ -396,17 +388,10 @@
         public void DoAutoRegistrations()
         {
             var types = _reflectionManager.FindTypesWithAttribute<RegisterComponentAttribute>().ToArray();
-<<<<<<< HEAD
             RegisterTypesInternal(types, false);
         }
 
         private void RegisterTypesInternal(Type[] types, bool overwrite)
-=======
-            RegisterClasses(types, false);
-        }
-
-        private void RegisterClasses(Type[] types, bool overwrite)
->>>>>>> 7d278355
         {
             var names = _names.ToDictionary();
             var lowerCaseNames = _lowerCaseNames.ToDictionary();
@@ -434,7 +419,6 @@
         public void RegisterClass<T>(bool overwrite = false)
             where T : IComponent, new()
         {
-<<<<<<< HEAD
             RegisterTypesInternal(new []{typeof(T)}, overwrite);
         }
 
@@ -448,19 +432,6 @@
             }
 
             RegisterTypesInternal(types, false);
-=======
-            RegisterClasses(new []{typeof(T)}, overwrite);
-        }
-
-        public IEnumerable<CompIdx> GetAllRefTypes()
-        {
-            return AllRegistrations.Select(x => x.Idx).Distinct();
->>>>>>> 7d278355
-        }
-
-        public IEnumerable<ComponentRegistration> GetAllRegistrations()
-        {
-            return _types.Values;
         }
 
         public IEnumerable<ComponentRegistration> GetAllRegistrations()
