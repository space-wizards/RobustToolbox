--- conflicted
+++ resolved
@@ -724,12 +724,8 @@
 
         /// <inheritdoc />
         [MethodImpl(MethodImplOptions.AggressiveInlining)]
-<<<<<<< HEAD
+        [Pure]
         public bool HasComponent<T>([NotNullWhen(true)] EntityUid? uid) where T : IComponent
-=======
-        [Pure]
-        public bool HasComponent<T>(EntityUid? uid) where T : IComponent
->>>>>>> 9c30fdf5
         {
             return uid.HasValue && HasComponent<T>(uid.Value);
         }
@@ -745,12 +741,8 @@
 
         /// <inheritdoc />
         [MethodImpl(MethodImplOptions.AggressiveInlining)]
-<<<<<<< HEAD
+        [Pure]
         public bool HasComponent([NotNullWhen(true)] EntityUid? uid, Type type)
-=======
-        [Pure]
-        public bool HasComponent(EntityUid? uid, Type type)
->>>>>>> 9c30fdf5
         {
             if (!uid.HasValue)
             {
@@ -774,12 +766,8 @@
 
         /// <inheritdoc />
         [MethodImpl(MethodImplOptions.AggressiveInlining)]
-<<<<<<< HEAD
+        [Pure]
         public bool HasComponent([NotNullWhen(true)] EntityUid? uid, ushort netId, MetaDataComponent? meta = null)
-=======
-        [Pure]
-        public bool HasComponent(EntityUid? uid, ushort netId, MetaDataComponent? meta = null)
->>>>>>> 9c30fdf5
         {
             if (!uid.HasValue)
             {
