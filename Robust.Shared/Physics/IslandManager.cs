/*
Bullet Continuous Collision Detection and Physics Library
Copyright (c) 2003-2006 Erwin Coumans  http://continuousphysics.com/Bullet/
This software is provided 'as-is', without any express or implied warranty.
In no event will the authors be held liable for any damages arising from the use of this software.
Permission is granted to anyone to use this software for any purpose,
including commercial applications, and to alter it and redistribute it freely,
subject to the following restrictions:
1. The origin of this software must not be misrepresented; you must not claim that you wrote the original software. If you use this software in a product, an acknowledgment in the product documentation would be appreciated but is not required.
2. Altered source versions must be plainly marked as such, and must not be misrepresented as being the original software.
3. This notice may not be removed or altered from any source distribution.
*/

using System;
using System.Collections.Generic;
using Robust.Shared.Configuration;
using Robust.Shared.IoC;
using Robust.Shared.Physics.Dynamics;
using Robust.Shared.Utility;

namespace Robust.Shared.Physics
{
    internal interface IIslandManager
    {
        void Initialize();
        void InitializePools();
        PhysicsIsland AllocateIsland(int numBodies, int numContacts, int numJoints);

        IReadOnlyList<PhysicsIsland> GetActive { get; }
    }

    /// <summary>
    /// Contains physics islands for use by PhysicsMaps.
    /// Key difference from bullet3 is we won't merge small islands together due to the way box2d sleeping works.
    /// </summary>
    internal sealed class IslandManager : IIslandManager
    {
        [Dependency] private readonly IConfigurationManager _cfg = default!;

        private static readonly IslandBodyCapacitySort CapacitySort = new();
        private static readonly IslandBodyCountSort CountSort = new();

        /// <summary>
        /// The island all non-contact non-joint bodies are added to to batch together. This needs its own custom sleeping
        /// given we cant wait for every body to be ready to sleep.
        /// </summary>
        private PhysicsIsland _loneIsland = new() {LoneIsland = true, ID = 0};

        /// <summary>
        /// Contains islands currently in use.
        /// </summary>
        private List<PhysicsIsland> _activeIslands = new();

        private List<PhysicsIsland> _freeIslands = new();

        /// <summary>
        /// Contains every single PhysicsIsland.
        /// </summary>
        private List<PhysicsIsland> _allocatedIslands = new();

        public IReadOnlyList<PhysicsIsland> GetActive
        {
            get
            {
                if (_loneIsland.BodyCount > 0)
                {
                    _activeIslands.Add(_loneIsland);
                }

                // Look this is kinda stinky but it's only called at the appropriate place for now
                _activeIslands.Sort(CountSort);
                return _activeIslands;
            }
        }

        private int _tickRate;
        private float _maxLinearVelocityRaw;
        private float _maxAngularVelocityRaw;
        private IslandCfg _islandCfg;

        public void Initialize()
        {
            InitConfig();

            _loneIsland.Initialize();
            // Set an initial size so we don't spam a bunch of array resizes at the start
            _loneIsland.Resize(64, 32, 8);
        }

        private void InitConfig()
        {
            // Config stuff.
            CfgVar(CVars.AngularSleepTolerance, value => _islandCfg.AngTolSqr = value * value);
            CfgVar(CVars.LinearSleepTolerance, value => _islandCfg.LinTolSqr = value * value);
            CfgVar(CVars.WarmStarting, value => _islandCfg.WarmStarting = value);
            CfgVar(CVars.VelocityIterations, value => _islandCfg.VelocityIterations = value);
            CfgVar(CVars.PositionIterations, value => _islandCfg.PositionIterations = value);
            CfgVar(CVars.SleepAllowed, value => _islandCfg.SleepAllowed = value);
            CfgVar(CVars.TimeToSleep, value => _islandCfg.TimeToSleep = value);
            CfgVar(CVars.VelocityThreshold, value => _islandCfg.VelocityThreshold = value);
            CfgVar(CVars.Baumgarte, value => _islandCfg.Baumgarte = value);
            CfgVar(CVars.LinearSlop, value => _islandCfg.LinearSlop = value);
            CfgVar(CVars.MaxLinearCorrection, value => _islandCfg.MaxLinearCorrection = value);
<<<<<<< HEAD
            CfgVar(CVars.MaxAngularCorrection, value => _islandCfg.MaxAngularCorrection = value);
=======
            CfgVar(CVars.VelocityConstraintsPerThread, value => _islandCfg.VelocityConstraintsPerThread = value);
            CfgVar(CVars.VelocityConstraintMinimumThreads, value => _islandCfg.VelocityConstraintsMinimumThreads = value);
            CfgVar(CVars.PositionConstraintsPerThread, value => _islandCfg.PositionConstraintsPerThread = value);
            CfgVar(CVars.PositionConstraintsMinimumThread, value => _islandCfg.PositionConstraintsMinimumThreads = value);
>>>>>>> f647d00d
            CfgVar(CVars.MaxLinVelocity, value =>
            {
                _maxLinearVelocityRaw = value;
                UpdateMaxLinearVelocity();
            });
            CfgVar(CVars.MaxAngVelocity, value =>
            {
                _maxAngularVelocityRaw = value;
                UpdateMaxAngularVelocity();
            });
            CfgVar(CVars.NetTickrate, value =>
            {
                _tickRate = value;
                UpdateMaxLinearVelocity();
                UpdateMaxAngularVelocity();
            });

            void UpdateMaxLinearVelocity()
            {
                _islandCfg.MaxLinearVelocity = _maxLinearVelocityRaw / _tickRate;
            }

            void UpdateMaxAngularVelocity()
            {
                _islandCfg.MaxAngularVelocity = (MathF.PI * 2 * _maxAngularVelocityRaw) / _tickRate;
            }

            void CfgVar<T>(CVarDef<T> cVar, Action<T> callback) where T : notnull
            {
                _cfg.OnValueChanged(cVar, value =>
                {
                    callback(value);
                    UpdateIslandCfg();
                }, true);
            }
        }

        private void UpdateIslandCfg()
        {
            // OOP bad

            _loneIsland.LoadConfig(_islandCfg);

            foreach (var island in _allocatedIslands)
            {
                island.LoadConfig(_islandCfg);
            }
        }

        public void InitializePools()
        {
            _loneIsland.Clear();
            _activeIslands.Clear();
            _freeIslands.Clear();

            // Check whether allocated islands are sorted
            var lastCapacity = 0;
            var isSorted = true;

            foreach (var island in _allocatedIslands)
            {
                var capacity = island.BodyCapacity;
                if (capacity > lastCapacity)
                {
                    isSorted = false;
                    break;
                }

                lastCapacity = capacity;
            }

            if (!isSorted)
            {
                _allocatedIslands.Sort(CapacitySort);
            }

            // TODO: Look at removing islands occasionally just to avoid memory bloat over time.
            // e.g. every 30 seconds go through every island that hasn't been used in 30 seconds and remove it.

            // Free up islands
            foreach (var island in _allocatedIslands)
            {
                island.Clear();
                _freeIslands.Add(island);
            }
        }

        public PhysicsIsland AllocateIsland(int bodyCount, int contactCount, int jointCount)
        {
            // If only 1 body then that means no contacts or joints. This also means that we can add it to the loneisland
            if (bodyCount == 1)
            {
                // Island manages re-sizes internally so don't need to worry about this being hammered.
                _loneIsland.Resize(_loneIsland.BodyCount + 1, 0, 0);
                return _loneIsland;
            }

            PhysicsIsland? island = null;

            // Because bullet3 combines islands it's more relevant for them to allocate by bodies but at least for now
            // we don't combine.
            if (_freeIslands.Count > 0)
            {
                // Try to use an existing island; with the smallest size that can hold us if possible.
                var iFound = _freeIslands.Count;

                for (var i = _freeIslands.Count - 1; i >= 0; i--)
                {
                    if (_freeIslands[i].BodyCapacity >= bodyCount)
                    {
                        iFound = i;
                        island = _freeIslands[i];
                        DebugTools.Assert(island.BodyCount == 0 && island.ContactCount == 0 && island.JointCount == 0);
                        break;
                    }
                }

                if (island != null)
                {
                    var iDest = iFound;
                    var iSrc = iDest + 1;
                    while (iSrc < _freeIslands.Count)
                    {
                        _freeIslands[iDest++] = _freeIslands[iSrc++];
                    }

                    _freeIslands.RemoveAt(_freeIslands.Count - 1);
                }
            }

            if (island == null)
            {
                island = new PhysicsIsland();
                island.Initialize();
                island.LoadConfig(_islandCfg);
                _allocatedIslands.Add(island);
            }

            island.Resize(bodyCount, contactCount, jointCount);
            // 0 ID taken up by LoneIsland
            island.ID = _activeIslands.Count + 1;
            _activeIslands.Add(island);
            return island;
        }
    }

    internal sealed class IslandBodyCapacitySort : Comparer<PhysicsIsland>
    {
        public override int Compare(PhysicsIsland? x, PhysicsIsland? y)
        {
            if (x == null || y == null) return 0;
            return x.BodyCapacity > y.BodyCapacity ? 1 : 0;
        }
    }

    internal sealed class IslandBodyCountSort : Comparer<PhysicsIsland>
    {
        public override int Compare(PhysicsIsland? x, PhysicsIsland? y)
        {
            if (x == null || y == null) return 0;
            return x.BodyCount > y.BodyCount ? 1 : 0;
        }
    }
}<|MERGE_RESOLUTION|>--- conflicted
+++ resolved
@@ -101,14 +101,11 @@
             CfgVar(CVars.Baumgarte, value => _islandCfg.Baumgarte = value);
             CfgVar(CVars.LinearSlop, value => _islandCfg.LinearSlop = value);
             CfgVar(CVars.MaxLinearCorrection, value => _islandCfg.MaxLinearCorrection = value);
-<<<<<<< HEAD
             CfgVar(CVars.MaxAngularCorrection, value => _islandCfg.MaxAngularCorrection = value);
-=======
             CfgVar(CVars.VelocityConstraintsPerThread, value => _islandCfg.VelocityConstraintsPerThread = value);
             CfgVar(CVars.VelocityConstraintMinimumThreads, value => _islandCfg.VelocityConstraintsMinimumThreads = value);
             CfgVar(CVars.PositionConstraintsPerThread, value => _islandCfg.PositionConstraintsPerThread = value);
             CfgVar(CVars.PositionConstraintsMinimumThread, value => _islandCfg.PositionConstraintsMinimumThreads = value);
->>>>>>> f647d00d
             CfgVar(CVars.MaxLinVelocity, value =>
             {
                 _maxLinearVelocityRaw = value;
