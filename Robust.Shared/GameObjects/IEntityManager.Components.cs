--- conflicted
+++ resolved
@@ -374,13 +374,8 @@
         /// <param name="component">Component to generate the state for.</param>
         /// <param name="fromTick"></param>
         /// <returns>The component state of the component.</returns>
-<<<<<<< HEAD
-        /// 
-        ComponentState GetComponentState(IEventBus eventBus, IComponent component, GameTick fromTick);
-=======
         ///
-        ComponentState GetComponentState(IEventBus eventBus, IComponent component, ICommonSession? player);
->>>>>>> e34935c9
+        ComponentState GetComponentState(IEventBus eventBus, IComponent component, ICommonSession? player, GameTick fromTick);
 
         /// <summary>
         ///     Checks if a certain player should get a component state.
