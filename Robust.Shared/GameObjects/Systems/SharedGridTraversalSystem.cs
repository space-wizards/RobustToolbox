--- conflicted
+++ resolved
@@ -33,22 +33,9 @@
         _transform.OnGlobalMoveEvent -= OnMove;
     }
 
-<<<<<<< HEAD
-    internal void CheckTraverse(EntityUid uid)
-    {
-        if (!Enabled)
-            return;
-
-        var xform = Transform(uid);
-        var meta = MetaData(uid);
-        var moveEv = new MoveEvent((uid, xform, meta), xform.Coordinates, xform.Coordinates, xform.LocalRotation, xform.LocalRotation);
-
-        OnMove(ref moveEv);
-=======
     private void OnMove(ref MoveEvent moveEv)
     {
         CheckTraverse(moveEv.Sender, moveEv.Component);
->>>>>>> ced6d5a8
     }
 
 
