using System;
using System.Collections.Generic;
using System.Diagnostics.CodeAnalysis;
using System.Linq;
using Robust.Shared.GameObjects;
using Robust.Shared.IoC;
using Robust.Shared.Log;
using Robust.Shared.Maths;
using Robust.Shared.Physics;
using Robust.Shared.Timing;
using Robust.Shared.Utility;

namespace Robust.Shared.Map
{
    /// <inheritdoc cref="IMapManager"/>
    internal class MapManager : IMapManagerInternal
    {
        [Dependency] private readonly IGameTiming _gameTiming = default!;
        [Dependency] private readonly IEntityManager _entityManager = default!;

        public IGameTiming GameTiming => _gameTiming;

        public IEntityManager EntityManager => _entityManager;

        /// <inheritdoc />
        public MapId DefaultMap => MapId.Nullspace;

        /// <inheritdoc />
        public event EventHandler<TileChangedEventArgs>? TileChanged;

        public event GridEventHandler? OnGridCreated;

        public event GridEventHandler? OnGridRemoved;

        /// <summary>
        ///     Should the OnTileChanged event be suppressed? This is useful for initially loading the map
        ///     so that you don't spam an event for each of the million station tiles.
        /// </summary>
        /// <inheritdoc />
        public event EventHandler<GridChangedEventArgs>? GridChanged;

        /// <inheritdoc />
        public event EventHandler<MapEventArgs>? MapCreated;

        /// <inheritdoc />
        public event EventHandler<MapEventArgs>? MapDestroyed;

        /// <inheritdoc />
        public bool SuppressOnTileChanged { get; set; }

        private MapId HighestMapID = MapId.Nullspace;
        private GridId HighestGridID = GridId.Invalid;

        private protected readonly HashSet<MapId> _maps = new();
        private protected readonly Dictionary<MapId, GameTick> _mapCreationTick = new();

        private protected readonly Dictionary<GridId, MapGrid> _grids = new();
        private protected readonly Dictionary<MapId, EntityUid> _mapEntities = new();

#if DEBUG
        private bool _dbgGuardInit = false;
        private bool _dbgGuardRunning = false;
#endif

        /// <inheritdoc />
        public void Initialize()
        {
#if DEBUG
            DebugTools.Assert(!_dbgGuardInit);
            DebugTools.Assert(!_dbgGuardRunning);
            _dbgGuardInit = true;
#endif
        }

        /// <inheritdoc />
        public void Startup()
        {
#if DEBUG
            DebugTools.Assert(_dbgGuardInit);
            _dbgGuardRunning = true;
#endif

            Logger.DebugS("map", "Starting...");

            if (!_maps.Contains(MapId.Nullspace))
            {
                CreateMap(MapId.Nullspace);
            }
            else if (_mapEntities.TryGetValue(MapId.Nullspace, out var mapEntId))
            {
                var mapEnt = _entityManager.GetEntity(mapEntId);

                foreach (var childTransform in mapEnt.Transform.Children.ToArray())
                {
                    childTransform.Owner.Delete();
                }
            }

            DebugTools.Assert(_grids.Count == 0);
            DebugTools.Assert(!GridExists(GridId.Invalid));
        }

        public void OnComponentRemoved(MapGridComponent comp)
        {
            var gridIndex = comp.GridIndex;
            if (gridIndex != GridId.Invalid)
            {
                if (GridExists(gridIndex))
                {
                    Logger.DebugS("map",
                        $"Entity {comp.Owner.Uid} removed grid component, removing bound grid {gridIndex}");
                    DeleteGrid(gridIndex);
                }
            }
        }

        public virtual void ChunkRemoved(MapChunk chunk)
        {
            return;
        }

        /// <inheritdoc />
        public void Shutdown()
        {
#if DEBUG
            DebugTools.Assert(_dbgGuardInit);
#endif
            Logger.DebugS("map", "Stopping...");

            foreach (var map in _maps.ToArray())
            {
                if (map != MapId.Nullspace)
                {
                    DeleteMap(map);
                }
            }

            if (_mapEntities.TryGetValue(MapId.Nullspace, out var entId))
            {
                if (_entityManager.TryGetEntity(entId, out var entity))
                {
                    Logger.InfoS("map", $"Deleting map entity {entId}");
                    entity.Delete();
                }

                if (_mapEntities.Remove(MapId.Nullspace))
                    Logger.InfoS("map", "Removing nullspace map entity.");
            }

#if DEBUG
            DebugTools.Assert(_grids.Count == 0);
            DebugTools.Assert(!GridExists(GridId.Invalid));
            _dbgGuardRunning = false;
#endif
        }

        /// <inheritdoc />
        public void Restart()
        {
            Logger.DebugS("map", "Restarting...");

            Shutdown();
            Startup();
        }

        /// <summary>
        ///     Raises the OnTileChanged event.
        /// </summary>
        /// <param name="tileRef">A reference to the new tile.</param>
        /// <param name="oldTile">The old tile that got replaced.</param>
        public void RaiseOnTileChanged(TileRef tileRef, Tile oldTile)
        {
#if DEBUG
            DebugTools.Assert(_dbgGuardRunning);
#endif

            if (SuppressOnTileChanged)
                return;

            TileChanged?.Invoke(this, new TileChangedEventArgs(tileRef, oldTile));
        }

        /// <inheritdoc />
        public virtual void DeleteMap(MapId mapID)
        {
#if DEBUG
            DebugTools.Assert(_dbgGuardRunning);
#endif

            if (!_maps.Contains(mapID))
            {
                throw new InvalidOperationException($"Attempted to delete nonexistant map '{mapID}'");
            }

            // grids are cached because Delete modifies collection
            foreach (var grid in GetAllMapGrids(mapID).ToList())
            {
                DeleteGrid(grid.Index);
            }

            if (mapID != MapId.Nullspace)
            {
                MapDestroyed?.Invoke(this, new MapEventArgs(mapID));
                _maps.Remove(mapID);
                _mapCreationTick.Remove(mapID);
            }

            if (_mapEntities.TryGetValue(mapID, out var ent))
            {
                if (_entityManager.TryGetEntity(ent, out var mapEnt))
                    mapEnt.Delete();

                _mapEntities.Remove(mapID);
            }

            Logger.InfoS("map", $"Deleting map {mapID}");
        }

        public MapId CreateMap(MapId? mapID = null)
        {
            return CreateMap(mapID, null);
        }

        public MapId CreateMap(MapId? mapID, EntityUid? entityUid)
        {
#if DEBUG
            DebugTools.Assert(_dbgGuardRunning);
#endif

            MapId actualID;
            if (mapID != null)
            {
                actualID = mapID.Value;
            }
            else
            {
                actualID = new MapId(HighestMapID.Value + 1);
            }

            if (MapExists(actualID))
            {
                throw new InvalidOperationException($"A map with ID {actualID} already exists");
            }

            if (HighestMapID.Value < actualID.Value)
            {
                HighestMapID = actualID;
            }

            _maps.Add(actualID);
            _mapCreationTick.Add(actualID, _gameTiming.CurTick);
            Logger.InfoS("map", $"Creating new map {actualID}");

            if (actualID != MapId.Nullspace) // nullspace isn't bound to an entity
            {
                var mapComps = _entityManager.EntityQuery<IMapComponent>(true);

                IMapComponent? result = null;
                foreach (var mapComp in mapComps)
                {
                    if (mapComp.WorldMap != actualID)
                        continue;

                    result = mapComp;
                    break;
                }

                if (result != null)
                {
                    _mapEntities.Add(actualID, result.Owner.Uid);
                    Logger.DebugS("map", $"Rebinding map {actualID} to entity {result.Owner.Uid}");
                }
                else
                {
                    var newEnt = (Entity) _entityManager.CreateEntityUninitialized(null, entityUid);
                    _mapEntities.Add(actualID, newEnt.Uid);

                    var mapComp = newEnt.AddComponent<MapComponent>();
                    mapComp.WorldMap = actualID;
                    newEnt.InitializeComponents();
                    newEnt.StartAllComponents();
                    Logger.DebugS("map", $"Binding map {actualID} to entity {newEnt.Uid}");
                }
            }

            MapCreated?.Invoke(this, new MapEventArgs(actualID));

            return actualID;
        }

        /// <inheritdoc />
        public bool MapExists(MapId mapID)
        {
            return _maps.Contains(mapID);
        }

        public IEntity CreateNewMapEntity(MapId mapId)
        {
#if DEBUG
            DebugTools.Assert(_dbgGuardRunning);
#endif

            var newEntity = (Entity) _entityManager.CreateEntityUninitialized(null);
            SetMapEntity(mapId, newEntity);

            newEntity.InitializeComponents();
            newEntity.StartAllComponents();

            return newEntity;
        }

        /// <inheritdoc />
        public void SetMapEntity(MapId mapId, EntityUid newMapEntityId)
        {
#if DEBUG
            DebugTools.Assert(_dbgGuardRunning);
#endif

            var newMapEntity = _entityManager.GetEntity(newMapEntityId);
            SetMapEntity(mapId, newMapEntity);
        }

        /// <inheritdoc />
        public void SetMapEntity(MapId mapId, IEntity newMapEntity)
        {
#if DEBUG
            DebugTools.Assert(_dbgGuardRunning);
#endif

            if (!_maps.Contains(mapId))
                throw new InvalidOperationException($"Map {mapId} does not exist.");

            foreach (var kvEntity in _mapEntities)
            {
                if (kvEntity.Value == newMapEntity.Uid)
                {
                    throw new InvalidOperationException(
                        $"Entity {newMapEntity} is already the root node of map {kvEntity.Key}.");
                }
            }

            // remove existing graph
            if (_mapEntities.TryGetValue(mapId, out var oldEntId))
            {
                //Note: This prevents setting a subgraph as the root, since the subgraph will be deleted
                var oldMapEnt = _entityManager.GetEntity(oldEntId);
                _entityManager.DeleteEntity(oldMapEnt);
            }
            else
            {
                _mapEntities.Add(mapId, EntityUid.Invalid);
            }

            // re-use or add map component
            if (!newMapEntity.TryGetComponent(out MapComponent? mapComp))
            {
                mapComp = newMapEntity.AddComponent<MapComponent>();
            }
            else
            {
                if (mapComp.WorldMap != mapId)
                    Logger.WarningS("map",
                        $"Setting map {mapId} root to entity {newMapEntity}, but entity thinks it is root node of map {mapComp.WorldMap}.");
            }

            Logger.DebugS("map", $"Setting map {mapId} entity to {newMapEntity.Uid}");

            // set as new map entity
            mapComp.WorldMap = mapId;
            _mapEntities[mapId] = newMapEntity.Uid;
        }

        public EntityUid GetMapEntityId(MapId mapId)
        {
            if (_mapEntities.TryGetValue(mapId, out var entId))
                return entId;

            return EntityUid.Invalid;
        }

        public IEntity GetMapEntity(MapId mapId)
        {
            if (!_mapEntities.ContainsKey(mapId))
                throw new InvalidOperationException($"Map {mapId} does not have a set map entity.");

            return _entityManager.GetEntity(_mapEntities[mapId]);
        }

        public bool HasMapEntity(MapId mapId)
        {
            return _mapEntities.ContainsKey(mapId);
        }

        public IEnumerable<MapId> GetAllMapIds()
        {
            return _maps;
        }

        public IEnumerable<IMapGrid> GetAllGrids()
        {
            return _grids.Values;
        }

        public IMapGrid CreateGrid(MapId currentMapID, GridId? gridID = null, ushort chunkSize = 16)
        {
            return CreateGridImpl(currentMapID, gridID, chunkSize, true, null);
        }

        public IMapGrid CreateGrid(MapId currentMapID, GridId gridID, ushort chunkSize, EntityUid euid)
        {
            return CreateGridImpl(currentMapID, gridID, chunkSize, true, euid);
        }

        private IMapGridInternal CreateGridImpl(MapId currentMapID, GridId? gridID, ushort chunkSize, bool createEntity,
            EntityUid? euid)
        {
#if DEBUG
            DebugTools.Assert(_dbgGuardRunning);
#endif

            GridId actualID;
            if (gridID != null)
            {
                actualID = gridID.Value;
            }
            else
            {
                actualID = new GridId(HighestGridID.Value + 1);
            }

            DebugTools.Assert(actualID != GridId.Invalid);

            if (GridExists(actualID))
            {
                throw new InvalidOperationException($"A grid with ID {actualID} already exists");
            }

            if (HighestGridID.Value < actualID.Value)
            {
                HighestGridID = actualID;
            }

            var grid = new MapGrid(this, _entityManager, actualID, chunkSize, currentMapID);
            _grids.Add(actualID, grid);
            Logger.InfoS("map", $"Creating new grid {actualID}");

            if (actualID != GridId.Invalid && createEntity) // nullspace default grid is not bound to an entity
            {
                // the entity may already exist from map deserialization
                IMapGridComponent? result = null;
                foreach (var comp in _entityManager.EntityQuery<IMapGridComponent>(true))
                {
                    if (comp.GridIndex != actualID)
                        continue;

                    result = comp;
                    break;
                }

                if (result != null)
                {
                    grid.GridEntityId = result.Owner.Uid;
                    Logger.DebugS("map", $"Rebinding grid {actualID} to entity {grid.GridEntityId}");
                }
                else
                {
                    var gridEnt = (Entity) EntityManager.CreateEntityUninitialized(null, euid);

                    grid.GridEntityId = gridEnt.Uid;

                    Logger.DebugS("map", $"Binding grid {actualID} to entity {grid.GridEntityId}");

                    var gridComp = gridEnt.AddComponent<MapGridComponent>();
                    gridComp.GridIndex = grid.Index;

                    //TODO: This is a hack to get TransformComponent.MapId working before entity states
                    //are applied. After they are applied the parent may be different, but the MapId will
                    //be the same. This causes TransformComponent.ParentUid of a grid to be unsafe to
                    //use in transform states anytime before the state parent is properly set.
                    gridEnt.Transform.AttachParent(GetMapEntity(currentMapID));

                    gridEnt.InitializeComponents();
                    gridEnt.StartAllComponents();
                }
            }
            else
            {
                Logger.DebugS("map", $"Skipping entity binding for gridId {actualID}");
            }

            OnGridCreated?.Invoke(currentMapID, actualID);
            return grid;
        }

        public IMapGridInternal CreateGridNoEntity(MapId currentMapID, GridId? gridID = null, ushort chunkSize = 16)
        {
            return CreateGridImpl(currentMapID, gridID, chunkSize, false, null);
        }

        public IMapGrid GetGrid(GridId gridID)
        {
            return _grids[gridID];
        }

        public bool TryGetGrid(GridId gridId, [NotNullWhen(true)] out IMapGrid? grid)
        {
            if (_grids.TryGetValue(gridId, out var gridinterface))
            {
                grid = gridinterface;
                return true;
            }

            grid = null;
            return false;
        }

        public bool GridExists(GridId gridID)
        {
            return _grids.ContainsKey(gridID);
        }

        public IEnumerable<IMapGrid> GetAllMapGrids(MapId mapId)
        {
            return _grids.Values.Where(m => m.ParentMapId == mapId);
        }

        /// <inheritdoc />
        public bool TryFindGridAt(MapId mapId, Vector2 worldPos, [NotNullWhen(true)] out IMapGrid? grid)
        {
            foreach (var (_, mapGrid) in _grids)
            {
                // So not sure if doing the transform for WorldBounds and early out here is faster than just
                // checking if we have a relevant chunk, need to profile.
                if (mapGrid.ParentMapId != mapId)
                    continue;

                // Turn the worldPos into a localPos and work out the relevant chunk we need to check
                // This is much faster than iterating over every chunk individually.
                // (though now we need some extra calcs up front).

                // Doesn't use WorldBounds because it's just an AABB.
                var gridEnt = _entityManager.GetEntity(mapGrid.GridEntityId);
                var matrix = gridEnt.Transform.InvWorldMatrix;
                var localPos = matrix.Transform(worldPos);

                var tile = new Vector2i((int) Math.Floor(localPos.X), (int) Math.Floor(localPos.Y));
                var chunkIndices = mapGrid.GridTileToChunkIndices(tile);

                if (!mapGrid.HasChunk(chunkIndices)) continue;

                var chunk = mapGrid.GetChunk(chunkIndices);
                var chunkTile = chunk.GetTileRef(chunk.GridTileToChunkTile(tile));

                if (chunkTile.Tile.IsEmpty) continue;
                grid = mapGrid;
                return true;
            }

            grid = null;
            return false;
        }

        /// <inheritdoc />
        public bool TryFindGridAt(MapCoordinates mapCoordinates, [NotNullWhen(true)] out IMapGrid? grid)
        {
            return TryFindGridAt(mapCoordinates.MapId, mapCoordinates.Position, out grid);
        }

        public void FindGridsIntersectingEnumerator(MapId mapId, Box2 worldAABB, out FindGridsEnumerator enumerator, bool approx = false)
        {
            enumerator = new FindGridsEnumerator(_entityManager, _grids.GetEnumerator(), mapId, worldAABB, approx);
        }

        /// <inheritdoc />
<<<<<<< HEAD
        public bool TryFindGridAt(EntityCoordinates coordinates, [NotNullWhen(true)] out IMapGrid? grid)
        {
            var mapCoordinates = coordinates.ToMap(EntityManager);
            return TryFindGridAt(mapCoordinates, out grid);
        }

        public IEnumerable<IMapGrid> FindGridsIntersecting(MapId mapId, Box2 worldArea)
=======
        public IEnumerable<IMapGrid> FindGridsIntersecting(MapId mapId, Box2 worldAABB, bool approx = false)
>>>>>>> 1e7a4819
        {
            // So despite the fact we have accurate bounds the reason I didn't make this tile-based is because
            // at some stage we may want to overwrite the default behavior e.g. if you allow diagonals
            foreach (var (_, grid) in _grids)
            {
                if (grid.ParentMapId != mapId) continue;

                var xformComp = _entityManager.GetComponent<TransformComponent>(grid.GridEntityId);
                var invMatrix3 = xformComp.InvWorldMatrix;
                var localAABB = invMatrix3.TransformBox(worldAABB);

                if (!localAABB.Intersects(grid.LocalBounds)) continue;

                var intersects = false;

                if (_entityManager.HasComponent<PhysicsComponent>(grid.GridEntityId))
                {
                    grid.GetLocalMapChunks(localAABB, out var enumerator);

                    if (!approx)
                    {
                        var transform = new Transform(xformComp.WorldPosition, xformComp.WorldRotation);

                        while (!intersects && enumerator.MoveNext(out var chunk))
                        {
                            foreach (var fixture in chunk.Fixtures)
                            {
                                for (var i = 0; i < fixture.Shape.ChildCount; i++)
                                {
                                    if (!fixture.Shape.ComputeAABB(transform, i).Intersects(worldAABB)) continue;

                                    intersects = true;
                                    break;
                                }

                                if (intersects) break;
                            }
                        }
                    }
                    else
                    {
                        intersects = enumerator.MoveNext(out _);
                    }
                }

                if (intersects || grid.ChunkCount == 0 && worldAABB.Contains(xformComp.WorldPosition))
                {
                    yield return grid;
                }
            }
        }

        /// <inheritdoc />
        public IEnumerable<IMapGrid> FindGridsIntersecting(MapId mapId, Box2Rotated worldArea, bool approx = false)
        {
            var worldAABB = worldArea.CalcBoundingBox();

            foreach (var (_, grid) in _grids)
            {
                if (grid.ParentMapId != mapId) continue;

                var xformComp = _entityManager.GetComponent<TransformComponent>(grid.GridEntityId);
                var invMatrix3 = xformComp.InvWorldMatrix;
                var localAABB = invMatrix3.TransformBox(worldAABB);

                if (!localAABB.Intersects(grid.LocalBounds)) continue;

                var intersects = false;

                if (_entityManager.HasComponent<PhysicsComponent>(grid.GridEntityId))
                {
                    grid.GetLocalMapChunks(localAABB, out var enumerator);

                    if (!approx)
                    {
                        var transform = new Transform(xformComp.WorldPosition, xformComp.WorldRotation);

                        while (!intersects && enumerator.MoveNext(out var chunk))
                        {
                            foreach (var fixture in chunk.Fixtures)
                            {
                                for (var i = 0; i < fixture.Shape.ChildCount; i++)
                                {
                                    if (!fixture.Shape.ComputeAABB(transform, i).Intersects(worldAABB)) continue;

                                    intersects = true;
                                    break;
                                }

                                if (intersects) break;
                            }
                        }
                    }
                    else
                    {
                        intersects = enumerator.MoveNext(out _);
                    }
                }

                if (intersects || grid.ChunkCount == 0 && worldAABB.Contains(xformComp.WorldPosition))
                {
                    yield return grid;
                }
            }
        }

        public virtual void DeleteGrid(GridId gridID)
        {
#if DEBUG
            DebugTools.Assert(_dbgGuardRunning);
#endif
            // Possible the grid was already deleted / is invalid
            if (!_grids.TryGetValue(gridID, out var grid))
                return;

            var mapId = grid.ParentMapId;

            if (_entityManager.TryGetEntity(grid.GridEntityId, out var gridEnt))
            {
                // Because deleting a grid also removes its MapGridComponent which also deletes its grid again we'll check for that here.
                if (gridEnt.LifeStage >= EntityLifeStage.Terminating)
                    return;

                if (gridEnt.LifeStage <= EntityLifeStage.MapInitialized)
                    gridEnt.Delete();
            }

            grid.Dispose();
            _grids.Remove(grid.Index);

            Logger.DebugS("map", $"Deleted grid {gridID}");
            OnGridRemoved?.Invoke(mapId, gridID);
        }

        public MapId NextMapId()
        {
            return HighestMapID = new MapId(HighestMapID.Value + 1);
        }

        public GridId NextGridId()
        {
            return HighestGridID = new GridId(HighestGridID.Value + 1);
        }

        protected void InvokeGridChanged(object? sender, GridChangedEventArgs ev)
        {
            GridChanged?.Invoke(sender, ev);
        }
    }

    /// <summary>
    ///     Arguments for when a map is created or deleted locally ore remotely.
    /// </summary>
    public class MapEventArgs : EventArgs
    {
        /// <summary>
        ///     Map that is being modified.
        /// </summary>
        public MapId Map { get; }

        /// <summary>
        ///     Creates a new instance of this class.
        /// </summary>
        public MapEventArgs(MapId map)
        {
            Map = map;
        }
    }

    /// <summary>
    ///     Arguments for when a single tile on a grid is changed locally or remotely.
    /// </summary>
    public class TileChangedEventArgs : EventArgs
    {
        /// <summary>
        ///     New tile that replaced the old one.
        /// </summary>
        public TileRef NewTile { get; }

        /// <summary>
        ///     Old tile that was replaced.
        /// </summary>
        public Tile OldTile { get; }

        /// <summary>
        ///     Creates a new instance of this class.
        /// </summary>
        public TileChangedEventArgs(TileRef newTile, Tile oldTile)
        {
            NewTile = newTile;
            OldTile = oldTile;
        }
    }

    /// <summary>
    ///     Arguments for when a one or more tiles on a grid is changed at once.
    /// </summary>
    public class GridChangedEventArgs : EventArgs
    {
        /// <summary>
        ///     Grid being changed.
        /// </summary>
        public IMapGrid Grid { get; }

        public IReadOnlyCollection<(Vector2i position, Tile tile)> Modified { get; }

        /// <summary>
        ///     Creates a new instance of this class.
        /// </summary>
        public GridChangedEventArgs(IMapGrid grid, IReadOnlyCollection<(Vector2i position, Tile tile)> modified)
        {
            Grid = grid;
            Modified = modified;
        }
    }
}<|MERGE_RESOLUTION|>--- conflicted
+++ resolved
@@ -572,17 +572,7 @@
         }
 
         /// <inheritdoc />
-<<<<<<< HEAD
-        public bool TryFindGridAt(EntityCoordinates coordinates, [NotNullWhen(true)] out IMapGrid? grid)
-        {
-            var mapCoordinates = coordinates.ToMap(EntityManager);
-            return TryFindGridAt(mapCoordinates, out grid);
-        }
-
-        public IEnumerable<IMapGrid> FindGridsIntersecting(MapId mapId, Box2 worldArea)
-=======
         public IEnumerable<IMapGrid> FindGridsIntersecting(MapId mapId, Box2 worldAABB, bool approx = false)
->>>>>>> 1e7a4819
         {
             // So despite the fact we have accurate bounds the reason I didn't make this tile-based is because
             // at some stage we may want to overwrite the default behavior e.g. if you allow diagonals
