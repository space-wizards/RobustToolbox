﻿using SS14.Client.GodotGlue;
using SS14.Client.Interfaces;
using SS14.Client.Interfaces.Map;
using SS14.Client.Interfaces.ResourceManagement;
using SS14.Client.ResourceManagement;
using SS14.Shared.ContentPack;
using SS14.Shared.Interfaces;
using SS14.Shared.Interfaces.Configuration;
using SS14.Shared.Interfaces.Map;
using SS14.Shared.Interfaces.Network;
using SS14.Shared.Interfaces.Serialization;
using SS14.Shared.IoC;
using SS14.Shared.Log;
using SS14.Shared.Prototypes;
using System;
using System.IO;

namespace SS14.Client
{
    // Gets automatically ran by SS14.Client.Godot.
    public sealed partial class GameController : ClientEntryPoint
    {
        [Dependency]
        readonly IConfigurationManager _configurationManager;
        [Dependency]
        readonly IResourceCache _resourceCache;
        [Dependency]
        readonly ISceneTreeHolder _sceneTreeHolder;
        [Dependency]
        readonly IResourceManager _resourceManager;
        [Dependency]
        readonly ISS14Serializer _serializer;
        [Dependency]
        readonly IPrototypeManager _prototypeManager;
        [Dependency]
        readonly IClientTileDefinitionManager _tileDefinitionManager;
        [Dependency]
        readonly private IClientNetManager _networkManager;
        [Dependency]
        private readonly IMapManager _mapManager;
        //[Dependency]
        //private readonly IPlacementManager _placementManager;
        /*
        [Dependency]
        readonly private INetworkGrapher _netGrapher;
        [Dependency]
        readonly private IStateManager _stateManager;
        [Dependency]
<<<<<<< HEAD
        readonly private IUserInterfaceManager _userInterfaceManager;
        [Dependency]
        private readonly IGameTiming _time;
        */
=======
        private readonly IPlacementManager _placementManager;
        [Dependency]
        private readonly IBaseClient _client;

        #endregion Fields

        #region Methods

        #region Constructors

        private TimeSpan _lastTick;
        private TimeSpan _lastKeepUpAnnounce;
>>>>>>> 60577189

        public override void Main(Godot.SceneTree tree)
        {
            InitIoC();

            _sceneTreeHolder.SceneTree = tree;

            // Load config.
            _configurationManager.LoadFromFile(PathHelpers.ExecutableRelativeFile("client_config.toml"));

            // Init resources.
            // Doesn't do anything right now because TODO Godot asset management is a bit ad-hoc.
            _resourceCache.LoadBaseResources();
            _resourceCache.LoadLocalResources();

            LoadContentAssembly<GameShared>("Shared");
            LoadContentAssembly<GameClient>("Client");

            // Call Init in game assemblies.
            AssemblyLoader.BroadcastRunLevel(AssemblyLoader.RunLevel.Init);

            _serializer.Initialize();
            _tileDefinitionManager.Initialize();

            _networkManager.Initialize(false);

            _prototypeManager.LoadDirectory(@"./Prototypes/");
            _prototypeManager.Resync();

            _mapManager.Initialize();
            //_placementManager.Initialize();

            _networkManager.RegisterNetMessage<MsgFullState>(MsgFullState.NAME, (int)MsgFullState.ID, message => IoCManager.Resolve<IGameStateManager>().HandleFullStateMessage((MsgFullState)message));
            _networkManager.RegisterNetMessage<MsgStateUpdate>(MsgStateUpdate.NAME, (int)MsgStateUpdate.ID, message => IoCManager.Resolve<IGameStateManager>().HandleStateUpdateMessage((MsgStateUpdate)message));
            _networkManager.RegisterNetMessage<MsgEntity>(MsgEntity.NAME, (int)MsgEntity.ID, message => IoCManager.Resolve<IClientEntityManager>().HandleEntityNetworkMessage((MsgEntity)message));

            _client.Initialize();

            _stateManager.RequestStateChange<MainScreen>();
<<<<<<< HEAD
=======

            #region GameLoop

            // maximum number of ticks to queue before the loop slows down.
            const int maxTicks = 5;

            _time.ResetRealTime();
            var maxTime = TimeSpan.FromTicks(_time.TickPeriod.Ticks * maxTicks);

            while (CluwneLib.IsRunning)
            {
                var accumulator = _time.RealTime - _lastTick;

                // If the game can't keep up, limit time.
                if (accumulator > maxTime)
                {
                    // limit accumulator to max time.
                    accumulator = maxTime;

                    // pull lastTick up to the current realTime
                    // This will slow down the simulation, but if we are behind from a
                    // lag spike hopefully it will be able to catch up.
                    _lastTick = _time.RealTime - maxTime;

                    // announce we are falling behind
                    if ((_time.RealTime - _lastKeepUpAnnounce).TotalSeconds >= 15.0)
                    {
                        Logger.Warning("[ENG] MainLoop: Cannot keep up!");
                        _lastKeepUpAnnounce = _time.RealTime;
                    }
                }

                _time.StartFrame();

                var realFrameEvent = new FrameEventArgs((float)_time.RealFrameTime.TotalSeconds);

                // process Net/KB/Mouse input
                Process(realFrameEvent);

                _time.InSimulation = true;
                // run the simulation for every accumulated tick
                while (accumulator >= _time.TickPeriod)
                {
                    accumulator -= _time.TickPeriod;
                    _lastTick += _time.TickPeriod;

                    // only run the sim if unpaused, but still use up the accumulated time
                    if (!_time.Paused)
                    {
                        // update the simulation
                        var simFrameEvent = new FrameEventArgs((float)_time.FrameTime.TotalSeconds);
                        Update(simFrameEvent);
                        _time.CurTick++;
                    }
                }

                // if not paused, save how close to the next tick we are so interpolation works
                if (!_time.Paused)
                    _time.TickRemainder = accumulator;

                _time.InSimulation = false;

                // render the simulation
                Render(realFrameEvent);
            }

            #endregion GameLoop

            _networkManager.ClientDisconnect("Client disconnected from game.");
            CluwneLib.Terminate();
            Logger.Info("GameController terminated.");

            IoCManager.Resolve<IConfigurationManager>().SaveToFile();
>>>>>>> 60577189
        }

        private void LoadContentAssembly<T>(string name) where T : GameShared
        {
            // get the assembly from the file  system
            if (_resourceManager.TryContentFileRead($@"Assemblies/Content.{name}.dll", out MemoryStream gameDll))
            {
                Logger.Debug($"[SRV] Loading {name} Content DLL");

                // see if debug info is present
                if (_resourceManager.TryContentFileRead($@"Assemblies/Content.{name}.pdb", out MemoryStream gamePdb))
                {
                    try
                    {
                        // load the assembly into the process, and bootstrap the GameServer entry point.
                        AssemblyLoader.LoadGameAssembly<T>(gameDll.ToArray(), gamePdb.ToArray());
                    }
                    catch (Exception e)
                    {
                        Logger.Error($"[SRV] Exception loading DLL Content.{name}.dll: {e}");
                    }
                }
                else
                {
                    try
                    {
                        // load the assembly into the process, and bootstrap the GameServer entry point.
                        AssemblyLoader.LoadGameAssembly<T>(gameDll.ToArray());
                    }
                    catch (Exception e)
                    {
                        Logger.Error($"[SRV] Exception loading DLL Content.{name}.dll: {e}");
                    }
                }
            }
            else
            {
                Logger.Warning($"[ENG] Could not find {name} Content DLL");
            }
        }
    }
}<|MERGE_RESOLUTION|>--- conflicted
+++ resolved
@@ -46,25 +46,10 @@
         [Dependency]
         readonly private IStateManager _stateManager;
         [Dependency]
-<<<<<<< HEAD
         readonly private IUserInterfaceManager _userInterfaceManager;
         [Dependency]
         private readonly IGameTiming _time;
         */
-=======
-        private readonly IPlacementManager _placementManager;
-        [Dependency]
-        private readonly IBaseClient _client;
-
-        #endregion Fields
-
-        #region Methods
-
-        #region Constructors
-
-        private TimeSpan _lastTick;
-        private TimeSpan _lastKeepUpAnnounce;
->>>>>>> 60577189
 
         public override void Main(Godot.SceneTree tree)
         {
@@ -104,82 +89,6 @@
             _client.Initialize();
 
             _stateManager.RequestStateChange<MainScreen>();
-<<<<<<< HEAD
-=======
-
-            #region GameLoop
-
-            // maximum number of ticks to queue before the loop slows down.
-            const int maxTicks = 5;
-
-            _time.ResetRealTime();
-            var maxTime = TimeSpan.FromTicks(_time.TickPeriod.Ticks * maxTicks);
-
-            while (CluwneLib.IsRunning)
-            {
-                var accumulator = _time.RealTime - _lastTick;
-
-                // If the game can't keep up, limit time.
-                if (accumulator > maxTime)
-                {
-                    // limit accumulator to max time.
-                    accumulator = maxTime;
-
-                    // pull lastTick up to the current realTime
-                    // This will slow down the simulation, but if we are behind from a
-                    // lag spike hopefully it will be able to catch up.
-                    _lastTick = _time.RealTime - maxTime;
-
-                    // announce we are falling behind
-                    if ((_time.RealTime - _lastKeepUpAnnounce).TotalSeconds >= 15.0)
-                    {
-                        Logger.Warning("[ENG] MainLoop: Cannot keep up!");
-                        _lastKeepUpAnnounce = _time.RealTime;
-                    }
-                }
-
-                _time.StartFrame();
-
-                var realFrameEvent = new FrameEventArgs((float)_time.RealFrameTime.TotalSeconds);
-
-                // process Net/KB/Mouse input
-                Process(realFrameEvent);
-
-                _time.InSimulation = true;
-                // run the simulation for every accumulated tick
-                while (accumulator >= _time.TickPeriod)
-                {
-                    accumulator -= _time.TickPeriod;
-                    _lastTick += _time.TickPeriod;
-
-                    // only run the sim if unpaused, but still use up the accumulated time
-                    if (!_time.Paused)
-                    {
-                        // update the simulation
-                        var simFrameEvent = new FrameEventArgs((float)_time.FrameTime.TotalSeconds);
-                        Update(simFrameEvent);
-                        _time.CurTick++;
-                    }
-                }
-
-                // if not paused, save how close to the next tick we are so interpolation works
-                if (!_time.Paused)
-                    _time.TickRemainder = accumulator;
-
-                _time.InSimulation = false;
-
-                // render the simulation
-                Render(realFrameEvent);
-            }
-
-            #endregion GameLoop
-
-            _networkManager.ClientDisconnect("Client disconnected from game.");
-            CluwneLib.Terminate();
-            Logger.Info("GameController terminated.");
-
-            IoCManager.Resolve<IConfigurationManager>().SaveToFile();
->>>>>>> 60577189
         }
 
         private void LoadContentAssembly<T>(string name) where T : GameShared
