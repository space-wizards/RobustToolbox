--- conflicted
+++ resolved
@@ -1,13 +1,9 @@
 using System;
 using System.Collections.Generic;
-<<<<<<< HEAD
 using System.Linq;
 using System.Numerics;
-using OpenToolkit.Graphics.OpenGL4;
 using Robust.Client.ResourceManagement;
 using Robust.Shared.Enums;
-=======
->>>>>>> f7124cf7
 using Robust.Shared.GameObjects;
 using Robust.Shared.Graphics;
 using Robust.Shared.Map;
@@ -19,11 +15,8 @@
 {
     internal partial class Clyde
     {
-<<<<<<< HEAD
-=======
         /*
 
->>>>>>> f7124cf7
         private readonly Dictionary<EntityUid, Dictionary<Vector2i, MapChunkData>> _mapChunkData =
             new();
 
