--- conflicted
+++ resolved
@@ -1,4 +1,4 @@
-﻿using System;
+using System;
 using System.Diagnostics.CodeAnalysis;
 using Robust.Client.Graphics;
 using Robust.Client.Input;
@@ -514,12 +514,8 @@
             // show simple tooltip if there is one
             var tooltip = new Tooltip()
             {
-<<<<<<< HEAD
                 Text = hovered.ToolTip,
                 Tracking = hovered.TrackingTooltip,
-=======
-                Text = hovered.ToolTip
->>>>>>> fde83f08
             };
 
             _suppliedTooltip = tooltip;
