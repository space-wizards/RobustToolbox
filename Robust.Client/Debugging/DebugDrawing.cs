﻿using System;
using System.Collections.Generic;
using System.Linq;
using Robust.Client.Graphics;
<<<<<<< HEAD
using Robust.Client.Graphics.Drawing;
using Robust.Client.Graphics.Overlays;
using Robust.Client.Graphics.Shaders;
using Robust.Client.Interfaces.Debugging;
using Robust.Client.Interfaces.Graphics.ClientEye;
using Robust.Client.Interfaces.Graphics.Overlays;
using Robust.Client.Interfaces.Input;
using Robust.Client.Interfaces.ResourceManagement;
using Robust.Client.Player;
using Robust.Client.ResourceManagement;
using Robust.Shared;
using Robust.Shared.Configuration;
using Robust.Shared.GameObjects.Components;
using Robust.Shared.GameObjects.Systems;
using Robust.Shared.Interfaces.Configuration;
using Robust.Shared.Interfaces.GameObjects;
=======
using Robust.Client.Input;
using Robust.Client.ResourceManagement;
using Robust.Shared.GameObjects;
>>>>>>> 5187040a
using Robust.Shared.IoC;
using Robust.Shared.Maths;
using Robust.Shared.Physics;
using Robust.Shared.Physics.Broadphase;
using Robust.Shared.Prototypes;
using Robust.Shared.Utility;

namespace Robust.Client.Debugging
{
    /// <inheritdoc />
    public class DebugDrawing : IDebugDrawing
    {
        [Dependency] private readonly IOverlayManager _overlayManager = default!;
        [Dependency] private readonly IComponentManager _componentManager = default!;
        [Dependency] private readonly IEyeManager _eyeManager = default!;
        [Dependency] private readonly IPrototypeManager _prototypeManager = default!;
        [Dependency] private readonly IPhysicsManager _physicsManager = default!;
        [Dependency] private readonly IEntityManager _entityManager = default!;
        [Dependency] private readonly IInputManager _inputManager = default!;

        private bool _debugColliders;
        private bool _debugPositions;

        /// <inheritdoc />
        public bool DebugColliders
        {
            get => _debugColliders;
            set
            {
                if (value == DebugColliders)
                {
                    return;
                }

                _debugColliders = value;

                if (value)
                {
                    _overlayManager.AddOverlay(new PhysicsOverlay(_componentManager, _eyeManager,
                        _prototypeManager, _inputManager, _physicsManager));
                }
                else
                {
                    _overlayManager.RemoveOverlay(nameof(PhysicsOverlay));
                }
            }
        }

        /// <inheritdoc />
        public bool DebugPositions
        {
            get => _debugPositions;
            set
            {
                if (value == DebugPositions)
                {
                    return;
                }

                _debugPositions = value;

                if (value)
                {
                    _overlayManager.AddOverlay(new EntityPositionOverlay(_entityManager, _eyeManager));
                }
                else
                {
                    _overlayManager.RemoveOverlay(nameof(EntityPositionOverlay));
                }
            }
        }

        private class PhysicsOverlay : Overlay
        {
            private readonly IComponentManager _componentManager;
            private readonly IEyeManager _eyeManager;
            private readonly IInputManager _inputManager;
            private readonly IPhysicsManager _physicsManager;

            public override OverlaySpace Space => OverlaySpace.WorldSpace | OverlaySpace.ScreenSpace;
            private readonly ShaderInstance _shader;
            private readonly Font _font;

            private Vector2 _hoverStartScreen = Vector2.Zero;
            private List<IPhysBody> _hoverBodies = new();

            public PhysicsOverlay(IComponentManager compMan, IEyeManager eyeMan, IPrototypeManager protoMan, IInputManager inputManager, IPhysicsManager physicsManager)
                : base(nameof(PhysicsOverlay))
            {
                _componentManager = compMan;
                _eyeManager = eyeMan;
                _inputManager = inputManager;
                _physicsManager = physicsManager;

                _shader = protoMan.Index<ShaderPrototype>("unshaded").Instance();
                var cache = IoCManager.Resolve<IResourceCache>();
                _font = new VectorFont(cache.GetResource<FontResource>("/Fonts/NotoSans/NotoSans-Regular.ttf"), 10);
            }

            /// <inheritdoc />
            protected override void Draw(DrawingHandleBase handle, OverlaySpace currentSpace)
            {
                switch (currentSpace)
                {
                    case OverlaySpace.ScreenSpace:
                        DrawScreen((DrawingHandleScreen) handle);
                        break;
                    case OverlaySpace.WorldSpace:
                        DrawWorld((DrawingHandleWorld) handle);
                        break;
                }

            }

            private void DrawScreen(DrawingHandleScreen screenHandle)
            {
                var lineHeight = _font.GetLineHeight(1f);
                Vector2 drawPos = _hoverStartScreen + new Vector2(20, 0) + new Vector2(0, -(_hoverBodies.Count * 4 * lineHeight / 2f));
                int row = 0;

                foreach (var body in _hoverBodies)
                {
                    if (body != _hoverBodies[0])
                    {
                        DrawString(screenHandle, _font, drawPos + new Vector2(0, row * lineHeight), "------");
                        row++;
                    }

                    DrawString(screenHandle, _font, drawPos + new Vector2(0, row * lineHeight), $"Ent: {body.Entity}");
                    row++;
                    DrawString(screenHandle, _font, drawPos + new Vector2(0, row * lineHeight), $"Layer: {Convert.ToString(body.CollisionLayer, 2)}");
                    row++;
                    DrawString(screenHandle, _font, drawPos + new Vector2(0, row * lineHeight), $"Mask: {Convert.ToString(body.CollisionMask, 2)}");
                    row++;
                    DrawString(screenHandle, _font, drawPos + new Vector2(0, row * lineHeight), $"Enabled: {body.CanCollide}, Hard: {body.Hard}, Anchored: {((IPhysicsComponent)body).Anchored}");
                    row++;
                }

            }

            private void DrawWorld(DrawingHandleWorld worldHandle)
            {
                worldHandle.UseShader(_shader);
                var drawing = new PhysDrawingAdapter(worldHandle);

                _hoverBodies.Clear();
                var mouseScreenPos = _inputManager.MouseScreenPosition;
                var mouseWorldPos = _eyeManager.ScreenToMap(mouseScreenPos).Position;
                _hoverStartScreen = mouseScreenPos;

                var viewport = _eyeManager.GetWorldViewport();
<<<<<<< HEAD

                var sleepThreshold = IoCManager.Resolve<IConfigurationManager>().GetCVar(CVars.TimeToSleep);
                var player = IoCManager.Resolve<IPlayerManager>().LocalPlayer?.ControlledEntity;
                if (player == null) return;
                foreach (var comp in EntitySystem.Get<SharedBroadPhaseSystem>().GetCollidingEntities(player.Transform.MapID, viewport))
                {
                    var physBody = (IPhysBody) comp;
=======
>>>>>>> 5187040a

                if (viewport.IsEmpty()) return;

                var mapId = _eyeManager.CurrentMap;

                foreach (var physBody in _physicsManager.GetCollidingEntities(mapId, viewport))
                {
                    // all entities have a TransformComponent
                    var transform = physBody.Entity.Transform;

<<<<<<< HEAD
                    // if not on the same map, continue
                    if (transform.MapID != _eyeManager.CurrentMap || !transform.IsMapTransform)
                        continue;

                    var worldBox = physBody.GetWorldAABB();
                    var colorEdge = Color.Red.WithAlpha(0.33f);
=======
                    var worldBox = physBody.WorldAABB;
                    if (worldBox.IsEmpty()) continue;
>>>>>>> 5187040a

                    var colorEdge = Color.Red.WithAlpha(0.33f);

                    foreach (var fixture in comp.Fixtures)
                    {
                        fixture.Shape.DebugDraw(drawing, transform.WorldMatrix, in viewport, MathF.Max(0.0f, 1.0f - comp.SleepTime / sleepThreshold));
                    }

                    if (worldBox.Contains(mouseWorldPos))
                    {
                        _hoverBodies.Add(physBody);
                    }

                    // draw AABB
                    worldHandle.DrawRect(worldBox, colorEdge, false);
                }
            }

            private static void DrawString(DrawingHandleScreen handle, Font font, Vector2 pos, string str)
            {
                var baseLine = new Vector2(pos.X, font.GetAscent(1) + pos.Y);

                foreach (var chr in str)
                {
                    var advance = font.DrawChar(handle, chr, baseLine, 1, Color.White);
                    baseLine += new Vector2(advance, 0);
                }
            }

            private class PhysDrawingAdapter : DebugDrawingHandle
            {
                private readonly DrawingHandleWorld _handle;

                public PhysDrawingAdapter(DrawingHandleWorld worldHandle)
                {
                    _handle = worldHandle;
                }

                public override Color WakeMixColor => Color.White;
                public override Color GridFillColor => Color.Blue.WithAlpha(0.05f);
                public override Color RectFillColor => Color.Green.WithAlpha(0.25f);

                public override Color CalcWakeColor(Color color, float wakePercent)
                {
                    var percent = MathHelper.Clamp(wakePercent, 0, 1);

                    var r = 1 - (percent * (1 - color.R));
                    var g = 1 - (percent * (1 - color.G));
                    var b = 1 - (percent * (1 - color.B));

                    return new Color(r, g, b, color.A);
                }

                public override void DrawRect(in Box2 box, in Color color)
                {
                    _handle.DrawRect(box, color);
                }

                public override void DrawRect(in Box2Rotated box, in Color color)
                {
                    _handle.DrawRect(box, color);
                }

                public override void DrawCircle(Vector2 origin, float radius, in Color color)
                {
                    _handle.DrawCircle(origin, radius, color);
                }

                public override void DrawLine(Vector2 start, Vector2 end, in Color color)
                {
                    _handle.DrawLine(start, end, color);
                }

                public override void DrawPolygonShape(Vector2[] vertices, in Color color)
                {
                    DebugTools.Assert(vertices.Length >= 3);
                    // As Box2D only supports convex shapes TriangleFan should be appropriate for drawing.
                    _handle.DrawPrimitives(DrawPrimitiveTopology.TriangleFan, vertices, color);
                }

                public override void SetTransform(in Matrix3 transform)
                {
                    _handle.SetTransform(transform);
                }


            }
        }

        private sealed class EntityPositionOverlay : Overlay
        {
            private readonly IEntityManager _entityManager;
            private readonly IEyeManager _eyeManager;

            public override OverlaySpace Space => OverlaySpace.WorldSpace;

            public EntityPositionOverlay(IEntityManager entityManager, IEyeManager eyeManager) : base(nameof(EntityPositionOverlay))
            {
                _entityManager = entityManager;
                _eyeManager = eyeManager;
            }

            protected override void Draw(DrawingHandleBase handle, OverlaySpace currentSpace)
            {
                const float stubLength = 0.25f;

                var worldHandle = (DrawingHandleWorld) handle;
                foreach (var entity in _entityManager.GetEntities())
                {
                    var transform = entity.Transform;
                    if (transform.MapID != _eyeManager.CurrentMap ||
                        !_eyeManager.GetWorldViewport().Contains(transform.WorldPosition))
                    {
                        continue;
                    }

                    var center = transform.WorldPosition;
                    var xLine = transform.WorldRotation.RotateVec(Vector2.UnitX);
                    var yLine = transform.WorldRotation.RotateVec(Vector2.UnitY);

                    worldHandle.DrawLine(center, center + xLine * stubLength, Color.Red);
                    worldHandle.DrawLine(center, center + yLine * stubLength, Color.Green);
                }
            }
        }
    }
}<|MERGE_RESOLUTION|>--- conflicted
+++ resolved
@@ -1,35 +1,13 @@
 ﻿using System;
 using System.Collections.Generic;
-using System.Linq;
 using Robust.Client.Graphics;
-<<<<<<< HEAD
-using Robust.Client.Graphics.Drawing;
-using Robust.Client.Graphics.Overlays;
-using Robust.Client.Graphics.Shaders;
-using Robust.Client.Interfaces.Debugging;
-using Robust.Client.Interfaces.Graphics.ClientEye;
-using Robust.Client.Interfaces.Graphics.Overlays;
-using Robust.Client.Interfaces.Input;
-using Robust.Client.Interfaces.ResourceManagement;
-using Robust.Client.Player;
-using Robust.Client.ResourceManagement;
-using Robust.Shared;
-using Robust.Shared.Configuration;
-using Robust.Shared.GameObjects.Components;
-using Robust.Shared.GameObjects.Systems;
-using Robust.Shared.Interfaces.Configuration;
-using Robust.Shared.Interfaces.GameObjects;
-=======
 using Robust.Client.Input;
 using Robust.Client.ResourceManagement;
 using Robust.Shared.GameObjects;
->>>>>>> 5187040a
 using Robust.Shared.IoC;
 using Robust.Shared.Maths;
 using Robust.Shared.Physics;
-using Robust.Shared.Physics.Broadphase;
 using Robust.Shared.Prototypes;
-using Robust.Shared.Utility;
 
 namespace Robust.Client.Debugging
 {
@@ -175,16 +153,6 @@
                 _hoverStartScreen = mouseScreenPos;
 
                 var viewport = _eyeManager.GetWorldViewport();
-<<<<<<< HEAD
-
-                var sleepThreshold = IoCManager.Resolve<IConfigurationManager>().GetCVar(CVars.TimeToSleep);
-                var player = IoCManager.Resolve<IPlayerManager>().LocalPlayer?.ControlledEntity;
-                if (player == null) return;
-                foreach (var comp in EntitySystem.Get<SharedBroadPhaseSystem>().GetCollidingEntities(player.Transform.MapID, viewport))
-                {
-                    var physBody = (IPhysBody) comp;
-=======
->>>>>>> 5187040a
 
                 if (viewport.IsEmpty()) return;
 
@@ -195,23 +163,14 @@
                     // all entities have a TransformComponent
                     var transform = physBody.Entity.Transform;
 
-<<<<<<< HEAD
-                    // if not on the same map, continue
-                    if (transform.MapID != _eyeManager.CurrentMap || !transform.IsMapTransform)
-                        continue;
-
-                    var worldBox = physBody.GetWorldAABB();
-                    var colorEdge = Color.Red.WithAlpha(0.33f);
-=======
                     var worldBox = physBody.WorldAABB;
                     if (worldBox.IsEmpty()) continue;
->>>>>>> 5187040a
 
                     var colorEdge = Color.Red.WithAlpha(0.33f);
 
-                    foreach (var fixture in comp.Fixtures)
-                    {
-                        fixture.Shape.DebugDraw(drawing, transform.WorldMatrix, in viewport, MathF.Max(0.0f, 1.0f - comp.SleepTime / sleepThreshold));
+                    foreach (var shape in physBody.PhysicsShapes)
+                    {
+                        shape.DebugDraw(drawing, transform.WorldMatrix, in viewport, physBody.SleepAccumulator / (float) physBody.SleepThreshold);
                     }
 
                     if (worldBox.Contains(mouseWorldPos))
@@ -274,18 +233,6 @@
                     _handle.DrawCircle(origin, radius, color);
                 }
 
-                public override void DrawLine(Vector2 start, Vector2 end, in Color color)
-                {
-                    _handle.DrawLine(start, end, color);
-                }
-
-                public override void DrawPolygonShape(Vector2[] vertices, in Color color)
-                {
-                    DebugTools.Assert(vertices.Length >= 3);
-                    // As Box2D only supports convex shapes TriangleFan should be appropriate for drawing.
-                    _handle.DrawPrimitives(DrawPrimitiveTopology.TriangleFan, vertices, color);
-                }
-
                 public override void SetTransform(in Matrix3 transform)
                 {
                     _handle.SetTransform(transform);
