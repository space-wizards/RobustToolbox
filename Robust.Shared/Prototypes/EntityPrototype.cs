--- conflicted
+++ resolved
@@ -237,18 +237,14 @@
             metaData.EntityPrototype = this;
         }
 
-<<<<<<< HEAD
-        internal static void LoadEntity(EntityPrototype? prototype, EntityUid entity, IComponentFactory factory,
-            IEntityLoadContext? context, IPrototypeManager prototypeManager) //yeah officer this method right here
-=======
         internal static void LoadEntity(
             EntityPrototype? prototype,
             EntityUid entity,
             IComponentFactory factory,
+            IPrototypeManager prototypeManager,
             IEntityManager entityManager,
             ISerializationManager serManager,
             IEntityLoadContext? context) //yeah officer this method right here
->>>>>>> de8c2c14
         {
             /*YamlObjectSerializer.Context? defaultContext = null;
             if (context == null)
@@ -299,17 +295,12 @@
             }
         }
 
-<<<<<<< HEAD
-        private static void EnsureCompExistsAndDeserialize(EntityUid entity, IComponentFactory factory, string compName,
-            MappingDataNode data, ISerializationContext? context)
-=======
         private static void EnsureCompExistsAndDeserialize(EntityUid entity,
             IComponentFactory factory,
             IEntityManager entityManager,
             ISerializationManager serManager,
             string compName,
-            IComponent data, ISerializationContext? context)
->>>>>>> de8c2c14
+            MappingDataNode data, ISerializationContext? context)
         {
             var compType = factory.GetRegistration(compName).Type;
 
@@ -322,11 +313,7 @@
             }
 
             // TODO use this value to support struct components
-<<<<<<< HEAD
-            IoCManager.Resolve<ISerializationManager>().Read(compType, data, context, value: component);
-=======
-            _ = serManager.Copy(data, component, context);
->>>>>>> de8c2c14
+            serManager.Read(compType, data, context, value: component);
         }
 
         public override string ToString()
