using System;
using Robust.Shared.Maths;
using Robust.Shared.Physics;

namespace Robust.Shared.GameObjects;

public partial class SharedPhysicsSystem
{
    public void SetLinearVelocity(PhysicsComponent body, Vector2 velocity)
    {
<<<<<<< HEAD
        if (body.BodyType == BodyType.Static || !body.CanCollide) return;
=======
        if (body.BodyType == BodyType.Static ||
            !body.CanCollide) return;
>>>>>>> ec26dd62

        if (Vector2.Dot(velocity, velocity) > 0.0f)
            body.Awake = true;

        if (body._linearVelocity.EqualsApprox(velocity, 0.0001f))
            return;

        body._linearVelocity = velocity;
        Dirty(body);
    }

    public Box2 GetWorldAABB(PhysicsComponent body, TransformComponent xform, EntityQuery<TransformComponent> xforms, EntityQuery<FixturesComponent> fixtures)
    {
        var (worldPos, worldRot) = xform.GetWorldPositionRotation(xforms);

        var transform = new Transform(worldPos, (float) worldRot.Theta);

        var bounds = new Box2(transform.Position, transform.Position);

        foreach (var fixture in fixtures.GetComponent(body.Owner).Fixtures.Values)
        {
            for (var i = 0; i < fixture.Shape.ChildCount; i++)
            {
                var boundy = fixture.Shape.ComputeAABB(transform, i);
                bounds = bounds.Union(boundy);
            }
        }

        return bounds;
    }

    public Box2 GetHardAABB(PhysicsComponent body, TransformComponent? xform = null, FixturesComponent? fixtures = null)
    {
        if (!Resolve(body.Owner, ref xform, ref fixtures))
        {
            throw new InvalidOperationException();
        }

        var (worldPos, worldRot) = xform.GetWorldPositionRotation();

        var transform = new Transform(worldPos, (float) worldRot.Theta);

        var bounds = new Box2(transform.Position, transform.Position);

        foreach (var fixture in fixtures.Fixtures.Values)
        {
            if (!fixture.Hard) continue;

            for (var i = 0; i < fixture.Shape.ChildCount; i++)
            {
                var boundy = fixture.Shape.ComputeAABB(transform, i);
                bounds = bounds.Union(boundy);
            }
        }

        return bounds;
    }
}<|MERGE_RESOLUTION|>--- conflicted
+++ resolved
@@ -8,12 +8,8 @@
 {
     public void SetLinearVelocity(PhysicsComponent body, Vector2 velocity)
     {
-<<<<<<< HEAD
-        if (body.BodyType == BodyType.Static || !body.CanCollide) return;
-=======
         if (body.BodyType == BodyType.Static ||
             !body.CanCollide) return;
->>>>>>> ec26dd62
 
         if (Vector2.Dot(velocity, velocity) > 0.0f)
             body.Awake = true;
