using System;
using System.Collections.Generic;
using Robust.Shared.GameStates;
using Robust.Shared.Players;
using Robust.Shared.Serialization;
using Robust.Shared.Serialization.Manager.Attributes;

namespace Robust.Shared.GameObjects
{
    [NetworkedComponent]
    public abstract partial class SharedUserInterfaceComponent : Component
    {
        [DataField("interfaces")]
        internal List<PrototypeData> _interfaceData = new();

        [DataDefinition]
        public sealed partial class PrototypeData
        {
            [DataField("key", required: true)]
            public Enum UiKey { get; private set; } = default!;

            [DataField("type", required: true)]
            public string ClientType { get; private set; } = default!;

            /// <summary>
            ///     Maximum range before a BUI auto-closes. A non-positive number means there is no limit.
            /// </summary>
            [DataField("range")]
            public float InteractionRange = 2f;

            // TODO BUI move to content?
            // I've tried to keep the name general, but really this is a bool for: can ghosts/stunned/dead people press buttons on this UI?
            /// <summary>
            ///     Determines whether the server should verify that a client is capable of performing generic UI interactions when receiving UI messages.
            /// </summary>
            /// <remarks>
            ///     Avoids requiring each system to individually validate client inputs. However, perhaps some BUIs are supposed to be bypass accessibility checks
            /// </remarks>
            [DataField("requireInputValidation")]
            public bool RequireInputValidation = true;
        }
    }

    /// <summary>
    ///     Raised whenever the server receives a BUI message from a client relating to a UI that requires input
    ///     validation.
    /// </summary>
    public sealed class BoundUserInterfaceMessageAttempt : CancellableEntityEventArgs
    {
        public readonly ICommonSession Sender;
        public readonly EntityUid Target;
        public readonly Enum UiKey;

        public BoundUserInterfaceMessageAttempt(ICommonSession sender, EntityUid target, Enum uiKey)
        {
            Sender = sender;
            Target = target;
            UiKey = uiKey;
        }
    }

    [NetSerializable, Serializable]
    public abstract class BoundUserInterfaceState
    {
    }

    /// <summary>
    /// Abstract class for local BUI events.
    /// </summary>
    public abstract class BaseLocalBoundUserInterfaceEvent : BaseBoundUserInterfaceEvent
    {
        /// <summary>
        ///     The Entity receiving the message.
        ///     Only set when the message is raised as a directed event.
        /// </summary>
        public EntityUid Entity = EntityUid.Invalid;
    }

    /// <summary>
    /// Abstract class for all BUI events.
    /// </summary>
    [Serializable, NetSerializable]
    public abstract class BaseBoundUserInterfaceEvent : EntityEventArgs
    {
        /// <summary>
        ///     The UI of this message.
        ///     Only set when the message is raised as a directed event.
        /// </summary>
<<<<<<< HEAD
        public NetEntity Entity { get; set; } = NetEntity.Invalid;
=======
        public Enum UiKey = default!;
>>>>>>> ef630bbf

        /// <summary>
        ///     The session sending or receiving this message.
        ///     Only set when the message is raised as a directed event.
        /// </summary>
        [NonSerialized]
        public ICommonSession Session = default!;
    }

    /// <summary>
    /// Abstract class for networked BUI events.
    /// </summary>
    [NetSerializable, Serializable]
    public abstract class BoundUserInterfaceMessage : BaseBoundUserInterfaceEvent
    {
        /// <summary>
        ///     The Entity receiving the message.
        ///     Only set when the message is raised as a directed event.
        /// </summary>
        public NetEntity Entity { get; set; } = NetEntity.Invalid;
    }

    [NetSerializable, Serializable]
    internal sealed class UpdateBoundStateMessage : BoundUserInterfaceMessage
    {
        public readonly BoundUserInterfaceState State;

        public UpdateBoundStateMessage(BoundUserInterfaceState state)
        {
            State = state;
        }
    }

    [NetSerializable, Serializable]
    internal sealed class OpenBoundInterfaceMessage : BoundUserInterfaceMessage
    {
    }

    [NetSerializable, Serializable]
    internal sealed class CloseBoundInterfaceMessage : BoundUserInterfaceMessage
    {
    }

    [Serializable, NetSerializable]
    internal sealed class BoundUIWrapMessage : EntityEventArgs
    {
        public readonly NetEntity Entity;
        public readonly BoundUserInterfaceMessage Message;
        public readonly Enum UiKey;

        public BoundUIWrapMessage(NetEntity entity, BoundUserInterfaceMessage message, Enum uiKey)
        {
            Message = message;
            UiKey = uiKey;
            Entity = entity;
        }

        public override string ToString()
        {
            return $"{nameof(BoundUIWrapMessage)}: {Message}";
        }
    }

    public sealed class BoundUIOpenedEvent : BaseLocalBoundUserInterfaceEvent
    {
        public BoundUIOpenedEvent(Enum uiKey, NetEntity uid, ICommonSession session)
        {
            UiKey = uiKey;
            Entity = uid;
            Session = session;
        }
    }

    public sealed class BoundUIClosedEvent : BaseLocalBoundUserInterfaceEvent
    {
        public BoundUIClosedEvent(Enum uiKey, NetEntity uid, ICommonSession session)
        {
            UiKey = uiKey;
            Entity = uid;
            Session = session;
        }
    }
}<|MERGE_RESOLUTION|>--- conflicted
+++ resolved
@@ -86,11 +86,7 @@
         ///     The UI of this message.
         ///     Only set when the message is raised as a directed event.
         /// </summary>
-<<<<<<< HEAD
-        public NetEntity Entity { get; set; } = NetEntity.Invalid;
-=======
         public Enum UiKey = default!;
->>>>>>> ef630bbf
 
         /// <summary>
         ///     The session sending or receiving this message.
@@ -156,7 +152,7 @@
 
     public sealed class BoundUIOpenedEvent : BaseLocalBoundUserInterfaceEvent
     {
-        public BoundUIOpenedEvent(Enum uiKey, NetEntity uid, ICommonSession session)
+        public BoundUIOpenedEvent(Enum uiKey, EntityUid uid, ICommonSession session)
         {
             UiKey = uiKey;
             Entity = uid;
@@ -166,7 +162,7 @@
 
     public sealed class BoundUIClosedEvent : BaseLocalBoundUserInterfaceEvent
     {
-        public BoundUIClosedEvent(Enum uiKey, NetEntity uid, ICommonSession session)
+        public BoundUIClosedEvent(Enum uiKey, EntityUid uid, ICommonSession session)
         {
             UiKey = uiKey;
             Entity = uid;
