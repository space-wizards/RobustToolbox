--- conflicted
+++ resolved
@@ -84,18 +84,6 @@
 
         void DeleteMap(MapId mapId);
 
-<<<<<<< HEAD
-=======
-        // ReSharper disable once MethodOverloadWithOptionalParameter
-        IMapGrid CreateGrid(MapId currentMapId, ushort chunkSize = 16);
-        IMapGrid CreateGrid(MapId currentMapId, in GridCreateOptions options);
-        IMapGrid CreateGrid(MapId currentMapId);
-        IMapGrid GetGrid(EntityUid gridId);
-        bool TryGetGrid([NotNullWhen(true)] EntityUid? euid, [NotNullWhen(true)] out IMapGrid? grid);
-        bool GridExists([NotNullWhen(true)] EntityUid? euid);
-        IEnumerable<IMapGrid> GetAllMapGrids(MapId mapId);
-
->>>>>>> e34935c9
         /// <summary>
         /// Attempts to find the map grid under the map location.
         /// </summary>
@@ -117,15 +105,11 @@
         /// <param name="mapCoordinates">Location on the map to check for a grid.</param>
         /// <param name="grid">Grid that was found, if any.</param>
         /// <returns>Returns true when a grid was found under the location.</returns>
-<<<<<<< HEAD
-        bool TryFindGridAt(MapCoordinates mapCoordinates, [MaybeNullWhen(false)] out MapGridComponent grid);
-=======
         bool TryFindGridAt(MapCoordinates mapCoordinates, [NotNullWhen(true)] out IMapGrid? grid);
 
         void FindGridsIntersectingApprox(MapId mapId, Box2 worldAABB, GridCallback callback);
 
         void FindGridsIntersectingApprox<TState>(MapId mapId, Box2 worldAABB, ref TState state, GridCallback<TState> callback);
->>>>>>> e34935c9
 
         /// <summary>
         /// Returns the grids intersecting this AABB.
@@ -142,21 +126,6 @@
         /// <param name="mapId">The relevant MapID</param>
         /// <param name="worldArea">The AABB to intersect</param>
         /// <param name="approx">Set to false if you wish to accurately get the grid bounds per-tile.</param>
-<<<<<<< HEAD
-        IEnumerable<MapGridComponent> FindGridsIntersecting(MapId mapId, Box2Rotated worldArea, bool approx = false);
-
-        /// <summary>
-        ///     A new map has been created.
-        /// </summary>
-        [Obsolete("Subscribe to MapChangedEvent on the event bus, and check if Created is true.")]
-        event EventHandler<MapEventArgs> MapCreated;
-
-        /// <summary>
-        ///     An existing map has been destroyed.
-        /// </summary>
-        [Obsolete("Subscribe to MapChangedEvent on the event bus, and check if Destroyed is true.")]
-        event EventHandler<MapEventArgs> MapDestroyed;
-=======
         IEnumerable<IMapGrid> FindGridsIntersecting(MapId mapId, Box2Rotated worldArea, bool approx = false);
 
         void DeleteGrid(EntityUid euid);
@@ -166,7 +135,6 @@
         /// </summary>
         [Obsolete("Subscribe to TileChangedEvent on the event bus.")]
         event EventHandler<TileChangedEventArgs> TileChanged;
->>>>>>> e34935c9
 
         bool HasMapEntity(MapId mapId);
 
@@ -174,10 +142,7 @@
 
         [Obsolete("Whatever this is used for, it is a terrible idea. Create a new map and get it's MapId.")]
         MapId NextMapId();
-<<<<<<< HEAD
-=======
         MapGridComponent GetGridComp(EntityUid euid);
->>>>>>> e34935c9
 
         #region Paused
 
@@ -191,15 +156,6 @@
         bool IsMapPaused(MapId mapId);
 
         [Pure]
-<<<<<<< HEAD
-        bool IsGridPaused(MapGridComponent grid);
-
-        [Pure]
-        bool IsGridPaused(EntityUid gridId);
-
-        [Pure]
-=======
->>>>>>> e34935c9
         bool IsMapInitialized(MapId mapId);
 
         #endregion
