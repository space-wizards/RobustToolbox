--- conflicted
+++ resolved
@@ -79,20 +79,6 @@
     <Compile Include="Properties\AssemblyInfo.cs" />
   </ItemGroup>
   <ItemGroup>
-<<<<<<< HEAD
-    <ProjectReference Include="..\Lidgren.Network\Lidgren.Network.csproj">
-      <Project>{59250baf-0000-0000-0000-000000000000}</Project>
-      <Name>Lidgren.Network</Name>
-=======
-    <ProjectReference Include="..\SS14.Client.Graphics\SS14.Client.Graphics.csproj">
-      <Project>{302b877e-0000-0000-0000-000000000000}</Project>
-      <Name>SS14.Client.Graphics</Name>
-    </ProjectReference>
-    <ProjectReference Include="..\SS14.Client\SS14.Client.csproj">
-      <Project>{0c31dfdf-0000-0000-0000-000000000000}</Project>
-      <Name>SS14.Client</Name>
->>>>>>> 8fdd7cf7
-    </ProjectReference>
     <ProjectReference Include="..\SS14.Server\SS14.Server.csproj">
       <Project>{b04aae71-0000-0000-0000-000000000000}</Project>
       <Name>SS14.Server</Name>
