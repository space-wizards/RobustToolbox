--- conflicted
+++ resolved
@@ -141,18 +141,10 @@
         mapMan.SetMapPaused(mapId, true);
 
         // act
-        var gridEnt = mapMan.EntityManager.SpawnEntity(null, mapId);
-        var newGrid = mapMan.EntityManager.AddComponent<MapGridComponent>(gridEnt);
+        var newGrid = mapMan.CreateGrid(mapId);
 
         // assert
-<<<<<<< HEAD
-        Assert.That(mapMan.IsMapPaused(mapId), Is.True);
-        Assert.That(mapMan.IsGridPaused(newGrid.Owner), Is.True);
-
-        var metaData = entMan.GetComponent<MetaDataComponent>(newGrid.Owner);
-=======
         var metaData = entMan.GetComponent<MetaDataComponent>(newGrid.GridEntityId);
->>>>>>> e34935c9
         Assert.That(metaData.EntityPaused, Is.True);
     }
 
