using System;
using System.Collections.Generic;
using System.Diagnostics.CodeAnalysis;
using System.Linq;
using System.Runtime.InteropServices;
using JetBrains.Annotations;
using Robust.Shared.Collections;
using Robust.Shared.GameStates;
using Robust.Shared.IoC;
using Robust.Shared.Network;
using Robust.Shared.Player;
using Robust.Shared.Prototypes;
using Robust.Shared.Reflection;
using Robust.Shared.Threading;
using Robust.Shared.Timing;
using Robust.Shared.Utility;

namespace Robust.Shared.GameObjects;

public abstract class SharedUserInterfaceSystem : EntitySystem
{
    [Dependency] private   readonly IDynamicTypeFactory _factory = default!;
    [Dependency] private   readonly IGameTiming _timing = default!;
    [Dependency] private   readonly INetManager _netManager = default!;
    [Dependency] private   readonly IParallelManager _parallel = default!;
    [Dependency] protected readonly IPrototypeManager ProtoManager = default!;
    [Dependency] private   readonly IReflectionManager _reflection = default!;
    [Dependency] protected readonly ISharedPlayerManager Player = default!;
    [Dependency] private   readonly SharedTransformSystem _transforms = default!;

    private EntityQuery<IgnoreUIRangeComponent> _ignoreUIRangeQuery;
    private EntityQuery<TransformComponent> _xformQuery;
    protected EntityQuery<UserInterfaceComponent> UIQuery;
    protected EntityQuery<UserInterfaceUserComponent> UserQuery;

    private ActorRangeCheckJob _rangeJob;

    /// <summary>
    /// Defer closing BUIs during state handling so client doesn't spam a BUI constantly during prediction.
    /// </summary>
    private readonly List<BoundUserInterface> _queuedCloses = new();

    public override void Initialize()
    {
        base.Initialize();

        EntityManager.ComponentFactory.RegisterNetworkedFields<UserInterfaceComponent>(
            nameof(UserInterfaceComponent.Actors),
            nameof(UserInterfaceComponent.Interfaces),
            nameof(UserInterfaceComponent.States));

        _ignoreUIRangeQuery = GetEntityQuery<IgnoreUIRangeComponent>();
        _xformQuery = GetEntityQuery<TransformComponent>();
        UIQuery = GetEntityQuery<UserInterfaceComponent>();
        UserQuery = GetEntityQuery<UserInterfaceUserComponent>();

        _rangeJob = new()
        {
            System = this,
            XformQuery = _xformQuery,
        };

        SubscribeAllEvent<BoundUIWrapMessage>((msg, args) =>
        {
            if (args.SenderSession.AttachedEntity is not { } player)
                return;

            OnMessageReceived(msg, player);
        });

        SubscribeLocalEvent<UserInterfaceComponent, OpenBoundInterfaceMessage>(OnUserInterfaceOpen);
        SubscribeLocalEvent<UserInterfaceComponent, CloseBoundInterfaceMessage>(OnUserInterfaceClosed);
        SubscribeLocalEvent<UserInterfaceComponent, ComponentStartup>(OnUserInterfaceStartup);
        SubscribeLocalEvent<UserInterfaceComponent, ComponentShutdown>(OnUserInterfaceShutdown);
        SubscribeLocalEvent<UserInterfaceComponent, ComponentGetState>(OnUserInterfaceGetState);
        SubscribeLocalEvent<UserInterfaceComponent, ComponentHandleState>(OnUserInterfaceHandleState);

        SubscribeLocalEvent<PlayerAttachedEvent>(OnPlayerAttached);
        SubscribeLocalEvent<PlayerDetachedEvent>(OnPlayerDetached);

        SubscribeLocalEvent<UserInterfaceUserComponent, ComponentShutdown>(OnActorShutdown);
    }

    /// <summary>
    /// Validates the received message, and then pass it onto systems/components
    /// </summary>
    private void OnMessageReceived(BoundUIWrapMessage msg, EntityUid sender)
    {
        // This is more or less the main BUI method that handles all messages.

        var uid = GetEntity(msg.Entity);

        if (!UIQuery.TryComp(uid, out var uiComp))
        {
            return;
        }

        if (!uiComp.Interfaces.TryGetValue(msg.UiKey, out var ui))
        {
            Log.Debug($"Got BoundInterfaceMessageWrapMessage for unknown UI key: {msg.UiKey}");
            return;
        }

        // If it's not an open message check we're even a subscriber.
        if (msg.Message is not OpenBoundInterfaceMessage &&
            (!uiComp.Actors.TryGetValue(msg.UiKey, out var actors) ||
             !actors.Contains(sender)))
        {
            Log.Debug($"UI {msg.UiKey} got BoundInterfaceMessageWrapMessage from a client who was not subscribed: {ToPrettyString(sender)}");
            return;
        }

        // verify that the user is allowed to press buttons on this UI:
        // If it's a close message something else might try to cancel it but we want to force it.
        if (msg.Message is not CloseBoundInterfaceMessage && ui.RequireInputValidation)
        {
            var attempt = new BoundUserInterfaceMessageAttempt(sender, uid, msg.UiKey, msg.Message);
            RaiseLocalEvent(attempt);
            if (attempt.Cancelled)
                return;
        }

        // get the wrapped message and populate it with the sender & UI key information.
        var message = msg.Message;
        message.Actor = sender;
        message.Entity = msg.Entity;
        message.UiKey = msg.UiKey;

        if (uiComp.ClientOpenInterfaces.TryGetValue(msg.UiKey, out var cBui))
        {
            cBui.ReceiveMessage(message);
        }

        // Raise as object so the correct type is used.
        RaiseLocalEvent(uid, (object)message, true);
    }

    #region User

    private void OnActorShutdown(Entity<UserInterfaceUserComponent> ent, ref ComponentShutdown args)
    {
        CloseUserUis((ent.Owner, ent.Comp));
    }

    #endregion

    private void OnPlayerAttached(PlayerAttachedEvent ev)
    {
        if (!UserQuery.TryGetComponent(ev.Entity, out var actor))
            return;

        // Open BUIs upon attachment
        foreach (var (uid, keys) in actor.OpenInterfaces)
        {
            if (!UIQuery.TryGetComponent(uid, out var uiComp))
                continue;

            // Player can now receive information about open UIs
            Dirty(uid, uiComp);

            foreach (var key in keys)
            {
                if (!uiComp.Interfaces.TryGetValue(key, out var data))
                    continue;

                EnsureClientBui((uid, uiComp), key, data);
            }
        }
    }

    private void OnPlayerDetached(PlayerDetachedEvent ev)
    {
        if (!UserQuery.TryGetComponent(ev.Entity, out var actor))
            return;

        // Close BUIs open detachment.
        foreach (var (uid, keys) in actor.OpenInterfaces)
        {
            if (!UIQuery.TryGetComponent(uid, out var uiComp))
                continue;

            // Player can no longer receive information about open UIs
            Dirty(uid, uiComp);

            foreach (var key in keys)
            {
                if (!uiComp.ClientOpenInterfaces.Remove(key, out var cBui))
                    continue;

                cBui.Dispose();
            }
        }
    }

    private void OnUserInterfaceClosed(Entity<UserInterfaceComponent> ent, ref CloseBoundInterfaceMessage args)
    {
        CloseUiInternal(ent!, args.UiKey, args.Actor);
    }

    private void CloseUiInternal(Entity<UserInterfaceComponent?> ent, Enum key, EntityUid actor)
    {
        if (!UIQuery.Resolve(ent.Owner, ref ent.Comp, false))
            return;

        if (!ent.Comp.Actors.TryGetValue(key, out var actors))
            return;

        actors.Remove(actor);
        if (actors.Count == 0)
            ent.Comp.Actors.Remove(key);

        DirtyField(ent, nameof(UserInterfaceComponent.Actors));

        // If the actor is also deleting then don't worry about updating what they have open.
        if (!TerminatingOrDeleted(actor)
            && UserQuery.TryComp(actor, out var actorComp)
            && actorComp.OpenInterfaces.TryGetValue(ent.Owner, out var keys))
        {
            keys.Remove(key);
            if (keys.Count == 0)
            {
                actorComp.OpenInterfaces.Remove(ent.Owner);
                if (actorComp.OpenInterfaces.Count == 0)
                    RemCompDeferred<UserInterfaceUserComponent>(actor);
            }
        }

        if (ent.Comp.ClientOpenInterfaces.TryGetValue(key, out var cBui))
        {
            _queuedCloses.Add(cBui);
        }

        if (ent.Comp.Actors.Count == 0)
            RemCompDeferred<ActiveUserInterfaceComponent>(ent.Owner);

        var ev = new BoundUIClosedEvent(key, ent.Owner, actor);
        RaiseLocalEvent(ent.Owner, ev);
    }

    private void OnUserInterfaceOpen(Entity<UserInterfaceComponent> ent, ref OpenBoundInterfaceMessage args)
    {
        OpenUiInternal(ent!, args.UiKey, args.Actor);
    }

    private void OpenUiInternal(Entity<UserInterfaceComponent?> ent, Enum key, EntityUid actor)
    {
        if (!UIQuery.Resolve(ent.Owner, ref ent.Comp, false))
            return;

        // Similar to the close method this handles actually opening a UI, it just gets relayed here
        EnsureComp<ActiveUserInterfaceComponent>(ent.Owner);

        var actorComp = EnsureComp<UserInterfaceUserComponent>(actor);

        // Let state handling open the UI clientside.
        actorComp.OpenInterfaces.GetOrNew(ent.Owner).Add(key);
        ent.Comp.Actors.GetOrNew(key).Add(actor);
        DirtyField(ent, nameof(UserInterfaceComponent.Actors));

        var ev = new BoundUIOpenedEvent(key, ent.Owner, actor);
        RaiseLocalEvent(ent.Owner, ev);

        // If we're client we want this handled immediately.
        EnsureClientBui(ent!, key, ent.Comp.Interfaces[key]);
    }

    private void OnUserInterfaceStartup(Entity<UserInterfaceComponent> ent, ref ComponentStartup args)
    {
        // PlayerAttachedEvent will catch some of these.
        foreach (var (key, bui) in ent.Comp.ClientOpenInterfaces)
        {
            bui.Open();

            if (ent.Comp.States.TryGetValue(key, out var state))
            {
                bui.UpdateState(state);
                bui.Update();
            }
        }
    }

    private void OnUserInterfaceShutdown(Entity<UserInterfaceComponent> ent, ref ComponentShutdown args)
    {
        var actors = new List<EntityUid>();
        foreach (var (key, acts) in ent.Comp.Actors)
        {
            actors.Clear();
            actors.AddRange(acts);
            foreach (var actor in actors)
            {
                CloseUiInternal(ent!, key, actor);
                DebugTools.Assert(!acts.Contains(actor));
            }

            DebugTools.Assert(!ent.Comp.Actors.ContainsKey(key));
        }

        DebugTools.Assert(ent.Comp.ClientOpenInterfaces.Values.All(x => _queuedCloses.Contains(x)));
    }

    private void OnUserInterfaceGetState(Entity<UserInterfaceComponent> ent, ref ComponentGetState args)
    {
        if (ent.Comp.LastFieldUpdate >= args.FromTick)
        {
            var fields = EntityManager.GetModifiedFields(ent.Comp, args.FromTick);

            switch (fields)
            {
                case 1 << 0:
                {
                    var state = new UserInterfaceActorsDeltaState();
                    AddActors(ent, state.Actors, ref args);

                    args.State = state;
                    return;
                }
                case 1 << 2:
                {
                    var states = ent.Comp.States;

                    // TODO Game State
                    // Force the client to serialize & de-serialize implicitly generated component states.
                    if (_netManager.IsClient)
                        states = new(states);

                    args.State = new UserInterfaceStatesDeltaState {States = states};
                    return;
                }
            }
        }

        var actors = new Dictionary<Enum, List<NetEntity>>();
        var dataCopy = new Dictionary<Enum, InterfaceData>(ent.Comp.Interfaces.Count);

        // TODO Game State
        // Force the client to serialize & de-serialize implicitly generated component states.
        foreach (var (weh, a) in ent.Comp.Interfaces)
        {
            dataCopy[weh] = new InterfaceData(a);
        }

        args.State = new UserInterfaceComponentState(actors, new(ent.Comp.States), dataCopy);

        // Ensure that only the player that currently has the UI open gets to know what they have it open.
        AddActors(ent, actors, ref args);
    }

    private void AddActors(Entity<UserInterfaceComponent> ent, Dictionary<Enum, List<NetEntity>> actors, ref ComponentGetState args)
    {
        // Ensure that only the player that currently has the UI open gets to know what they have it open.
        if (args.ReplayState)
        {
            foreach (var (key, acts) in ent.Comp.Actors)
            {
                actors[key] = GetNetEntityList(acts);
            }
        }
        else if (args.Player.AttachedEntity is { } player)
        {
            var netPlayer = new List<NetEntity> { GetNetEntity(player) };
            foreach (var (key, acts) in ent.Comp.Actors)
            {
                if (acts.Contains(player))
                    actors[key] = netPlayer;
            }
        }
    }

    private void OnUserInterfaceHandleState(Entity<UserInterfaceComponent> ent, ref ComponentHandleState args)
    {
        Dictionary<Enum, List<NetEntity>>? stateActors = null;
        Dictionary<Enum, InterfaceData>? stateData = null;
        Dictionary<Enum, BoundUserInterfaceState>? stateStates = null;

        if (args.Current is UserInterfaceComponentState state)
        {
            stateActors = state.Actors;
            stateData = state.Data;
            stateStates = state.States;
        }
        else if (args.Current is UserInterfaceActorsDeltaState actorDelta)
        {
            stateActors = actorDelta.Actors;
        }
        else if (args.Current is UserInterfaceStatesDeltaState stateDelta)
        {
            stateStates = stateDelta.States;
        }
        else
        {
            return;
        }

        // Interfaces
        if (stateData != null)
        {
            ent.Comp.Interfaces.Clear();

            foreach (var data in stateData)
            {
                ent.Comp.Interfaces[data.Key] = new(data.Value);
            }
        }

        var attachedEnt = Player.LocalEntity;

        // Actors
        if (stateActors != null)
        {
            foreach (var key in ent.Comp.Actors.Keys)
            {
                if (!stateActors.ContainsKey(key))
                    CloseUi(ent!, key);
            }

            var toRemoveActors = new ValueList<EntityUid>();
            var newSet = new HashSet<EntityUid>();
            foreach (var (key, acts) in stateActors)
            {
                var actors = ent.Comp.Actors.GetOrNew(key);

                newSet.Clear();
                foreach (var netEntity in acts)
                {
                    var uid = EnsureEntity<UserInterfaceComponent>(netEntity, ent.Owner);
                    if (uid.IsValid())
                        newSet.Add(uid);
                }

                foreach (var actor in newSet)
                {
                    if (!actors.Contains(actor))
                        OpenUiInternal(ent!, key,  actor);
                }

                foreach (var actor in actors)
                {
                    if (!newSet.Contains(actor))
                        toRemoveActors.Add(actor);
                }

                foreach (var actor in toRemoveActors)
                {
                    CloseUiInternal(ent!, key, actor);
                }
            }

<<<<<<< HEAD
            var bui = ent.Comp.ClientOpenInterfaces[key];
            _queuedCloses.Add(bui);
=======
            var clientBuis = new ValueList<Enum>(ent.Comp.ClientOpenInterfaces.Keys);

            // Check if the UI is open by us, otherwise dispose of it.
            foreach (var key in clientBuis)
            {
                if (ent.Comp.Actors.TryGetValue(key, out var actors) &&
                    (attachedEnt == null || actors.Contains(attachedEnt.Value)))
                {
                    continue;
                }

                var bui = ent.Comp.ClientOpenInterfaces[key];

                if (bui.DeferredClose)
                    _queuedCloses.Add(bui);
                else
                {
                    ent.Comp.ClientOpenInterfaces.Remove(key);
                    bui.Dispose();
                }
            }
>>>>>>> b9b80192
        }

        // States
        if (stateStates != null)
        {
            foreach (var key in ent.Comp.States.Keys)
            {
                if (!stateStates.ContainsKey(key))
                    ent.Comp.States.Remove(key);
            }

            // update any states we have open
            foreach (var (key, buiState) in stateStates)
            {
                if (ent.Comp.States.TryGetValue(key, out var existing) &&
                    existing.Equals(buiState))
                {
                    continue;
                }

                ent.Comp.States[key] = buiState;

                if (!ent.Comp.ClientOpenInterfaces.TryGetValue(key, out var cBui))
                    continue;

                cBui.State = buiState;
                cBui.UpdateState(buiState);
                cBui.Update();
            }
        }

        // If UI not open then open it
        // If we get the first state for an ent coming in then don't open BUIs yet, just defer it until later.
        var open = ent.Comp.LifeStage > ComponentLifeStage.Added;

        if (attachedEnt != null && stateActors != null)
        {
            foreach (var (key, value) in ent.Comp.Interfaces)
            {
                EnsureClientBui(ent, key, value, open);
            }
        }
    }

    /// <summary>
    /// Opens a client's BUI if not already open and applies the state to it.
    /// </summary>
    private void EnsureClientBui(Entity<UserInterfaceComponent> entity, Enum key, InterfaceData data, bool open = true)
    {
        // If it's out BUI open it up and apply the state, otherwise do nothing.
        var player = Player.LocalEntity;

        // Existing BUI just keep it.
        if (entity.Comp.ClientOpenInterfaces.TryGetValue(key, out var existing))
        {
            _queuedCloses.Remove(existing);
            return;
        }

        if (player == null ||
            !entity.Comp.Actors.TryGetValue(key, out var actors) ||
            !actors.Contains(player.Value))
        {
            return;
        }

        DebugTools.Assert(_netManager.IsClient);

        // Try-catch to try prevent error loops / bricked clients that constantly throw exceptions while applying game
        // states. E.g., stripping UI used to throw NREs in some instances while fetching the identity of unknown
        // entities.
#if EXCEPTION_TOLERANCE
        try
        {
#endif
        var type = _reflection.LooseGetType(data.ClientType);
        var boundUserInterface = (BoundUserInterface) _factory.CreateInstance(type, [entity.Owner, key]);
        entity.Comp.ClientOpenInterfaces[key] = boundUserInterface;

        // This is just so we don't open while applying UI states.
        if (!open)
            return;

        boundUserInterface.Open();

        if (entity.Comp.States.TryGetValue(key, out var buiState))
        {
            boundUserInterface.State = buiState;
            boundUserInterface.UpdateState(buiState);
            boundUserInterface.Update();
        }
#if EXCEPTION_TOLERANCE
        }
        catch (Exception e)
        {
            Log.Error(
                $"Caught exception while attempting to create a BUI {key} with type {data.ClientType} on entity {ToPrettyString(entity.Owner)}. Exception: {e}");
            return;
        }
#endif
    }

    /// <summary>
    /// Yields all the entities + keys currently open by this entity.
    /// </summary>
    public IEnumerable<(EntityUid Entity, Enum Key)> GetActorUis(Entity<UserInterfaceUserComponent?> entity)
    {
        if (!UserQuery.Resolve(entity.Owner, ref entity.Comp, false))
            yield break;

        foreach (var berry in entity.Comp.OpenInterfaces)
        {
            foreach (var key in berry.Value)
            {
                yield return (berry.Key, key);
            }
        }
    }

    /// <summary>
    /// Gets the actors that have the specified key attached to this entity open.
    /// </summary>
    public IEnumerable<EntityUid> GetActors(Entity<UserInterfaceComponent?> entity, Enum key)
    {
        if (!UIQuery.Resolve(entity.Owner, ref entity.Comp, false) || !entity.Comp.Actors.TryGetValue(key, out var actors))
            yield break;

        foreach (var actorUid in actors)
        {
            yield return actorUid;
        }
    }

    /// <summary>
    /// Closes the attached UI for all entities.
    /// </summary>
    public void CloseUi(Entity<UserInterfaceComponent?> entity, Enum key)
    {
        if (!UIQuery.Resolve(entity.Owner, ref entity.Comp, false))
            return;

        if (!entity.Comp.Actors.TryGetValue(key, out var actorSet))
            return;

        var actors = actorSet.ToArray();
        foreach (var actor in actors)
        {
            CloseUiInternal(entity, key, actor);
        }
    }

    /// <summary>
    /// Closes the attached UI only for the specified actor.
    /// </summary>
    public void CloseUi(Entity<UserInterfaceComponent?> entity, Enum key, ICommonSession? actor, bool predicted = false)
    {
        var actorEnt = actor?.AttachedEntity;

        if (actorEnt == null)
            return;

        CloseUi(entity, key, actorEnt.Value, predicted);
    }

    /// <summary>
    /// Closes the attached Ui only for the specified actor.
    /// </summary>
    public void CloseUi(Entity<UserInterfaceComponent?> entity, Enum key, EntityUid? actor, bool predicted = false)
    {
        if (actor == null)
            return;

        if (!UIQuery.Resolve(entity.Owner, ref entity.Comp, false))
            return;

        // Short-circuit if no UI.
        if (!entity.Comp.Interfaces.ContainsKey(key))
            return;

        if (!entity.Comp.Actors.TryGetValue(key, out var actors) || !actors.Contains(actor.Value))
            return;

        // Rely upon the client telling us.
        if (!predicted)
        {
            CloseUiInternal(entity, key, actor.Value);
            return;
        }

        if (!_timing.IsFirstTimePredicted)
            return;

        EntityManager.RaisePredictiveEvent(new BoundUIWrapMessage(GetNetEntity(entity.Owner), new CloseBoundInterfaceMessage(), key));
    }

    /// <summary>
    /// Tries to call OpenUi and return false if it isn't open.
    /// </summary>
    public bool TryOpenUi(Entity<UserInterfaceComponent?> entity, Enum key, EntityUid actor, bool predicted = false)
    {
        if (!UIQuery.Resolve(entity.Owner, ref entity.Comp, false))
            return false;

        OpenUi(entity, key, actor, predicted);

        // Due to the event actually handling the UI open / closed we can't
        if (!entity.Comp.Actors.TryGetValue(key, out var actors) ||
            !actors.Contains(actor))
        {
            return false;
        }

        return true;
    }

    public void OpenUi(Entity<UserInterfaceComponent?> entity, Enum key, EntityUid? actor, bool predicted = false)
    {
        if (actor == null || !UIQuery.Resolve(entity.Owner, ref entity.Comp, false))
            return;

        // No implementation for that UI key on this ent so short-circuit.
        if (!entity.Comp.Interfaces.ContainsKey(key))
            return;

        if (entity.Comp.Actors.TryGetValue(key, out var actors) && actors.Contains(actor.Value))
            return;

        if (predicted)
        {
            if (_timing.IsFirstTimePredicted)
            {
                // Not guaranteed to open so rely upon the event handling it.
                // Also lets client request it to be opened remotely too.
                EntityManager.RaisePredictiveEvent(new BoundUIWrapMessage(GetNetEntity(entity.Owner), new OpenBoundInterfaceMessage(), key));
            }
        }
        else
        {
            OnMessageReceived(new BoundUIWrapMessage(GetNetEntity(entity.Owner), new OpenBoundInterfaceMessage(), key), actor.Value);
        }
    }

    public void OpenUi(Entity<UserInterfaceComponent?> entity, Enum key, ICommonSession actor, bool predicted = false)
    {
        var actorEnt = actor.AttachedEntity;

        if (actorEnt == null)
            return;

        OpenUi(entity, key, actorEnt.Value, predicted);
    }

    /// <summary>
    /// Sets a BUI state and networks it to all clients.
    /// </summary>
    public void SetUiState(Entity<UserInterfaceComponent?> entity, Enum key, BoundUserInterfaceState? state)
    {
        if (!UIQuery.Resolve(entity.Owner, ref entity.Comp, false))
            return;

        if (!entity.Comp.Interfaces.ContainsKey(key))
            return;

        // Null state
        if (state == null)
        {
            if (!entity.Comp.States.Remove(key))
                return;

            DirtyField(entity, nameof(UserInterfaceComponent.States));
        }
        // Non-null state, check if it matches existing.
        else
        {
            ref var stateRef = ref CollectionsMarshal.GetValueRefOrAddDefault(entity.Comp.States, key, out var exists);

            if (exists && stateRef?.Equals(state) == true)
                return;

            stateRef = state;
        }

        // Predict the change on client
        if (state != null && _netManager.IsClient && entity.Comp.ClientOpenInterfaces.TryGetValue(key, out var bui))
        {
            bui.UpdateState(state);
            bui.Update();
        }

        DirtyField(entity, nameof(UserInterfaceComponent.States));
    }

    /// <summary>
    /// Returns true if this entity has the specified Ui key available, even if not currently open.
    /// </summary>
    public bool HasUi(EntityUid uid, Enum uiKey, UserInterfaceComponent? ui = null)
    {
        if (!Resolve(uid, ref ui, false))
            return false;

        return ui.Interfaces.ContainsKey(uiKey);
    }

    /// <summary>
    /// Returns true if the specified UI key is open for this entity by anyone.
    /// </summary>
    public bool IsUiOpen(Entity<UserInterfaceComponent?> entity, Enum uiKey)
    {
        if (!UIQuery.Resolve(entity.Owner, ref entity.Comp, false))
            return false;

        if (!entity.Comp.Actors.TryGetValue(uiKey, out var actors))
            return false;

        DebugTools.Assert(actors.Count > 0);
        return actors.Count > 0;
    }

    public bool IsUiOpen(Entity<UserInterfaceComponent?> entity, Enum uiKey, EntityUid actor)
    {
        if (!UIQuery.Resolve(entity.Owner, ref entity.Comp, false))
            return false;

        if (!entity.Comp.Actors.TryGetValue(uiKey, out var actors))
            return false;

        return actors.Contains(actor);
    }

    /// <summary>
    /// Raises a BUI message locally (on client or server) without networking it.
    /// </summary>
    [PublicAPI]
    public void RaiseUiMessage(Entity<UserInterfaceComponent?> entity, Enum key, BoundUserInterfaceMessage message)
    {
        if (!UIQuery.Resolve(entity.Owner, ref entity.Comp, false))
            return;

        if (!entity.Comp.Actors.TryGetValue(key, out var actors))
            return;

        OnMessageReceived(new BoundUIWrapMessage(GetNetEntity(entity.Owner), message, key), message.Actor);
    }

    #region Server messages

    /// <summary>
    /// Sends a BUI message to any actors who have the specified Ui key open.
    /// </summary>
    public void ServerSendUiMessage(Entity<UserInterfaceComponent?> entity, Enum key, BoundUserInterfaceMessage message)
    {
        if (!UIQuery.Resolve(entity.Owner, ref entity.Comp, false))
            return;

        if (!entity.Comp.Actors.TryGetValue(key, out var actors))
            return;

        var filter = Filter.Entities(actors.ToArray());
        RaiseNetworkEvent(new BoundUIWrapMessage(GetNetEntity(entity.Owner), message, key), filter);
    }

    /// <summary>
    /// Sends a Bui message to the specified actor only.
    /// </summary>
    public void ServerSendUiMessage(Entity<UserInterfaceComponent?> entity, Enum key, BoundUserInterfaceMessage message, EntityUid actor)
    {
        if (!UIQuery.Resolve(entity.Owner, ref entity.Comp, false))
            return;

        if (!entity.Comp.Actors.TryGetValue(key, out var actors) || !actors.Contains(actor))
            return;

        RaiseNetworkEvent(new BoundUIWrapMessage(GetNetEntity(entity.Owner), message, key), actor);
    }

    /// <summary>
    /// Sends a Bui message to the specified actor only.
    /// </summary>
    public void ServerSendUiMessage(Entity<UserInterfaceComponent?> entity, Enum key, BoundUserInterfaceMessage message, ICommonSession actor)
    {
        if (!_netManager.IsClient)
            return;

        if (!UIQuery.Resolve(entity.Owner, ref entity.Comp, false) || actor.AttachedEntity is not { } attachedEntity)
            return;

        if (!entity.Comp.Actors.TryGetValue(key, out var actors) || !actors.Contains(attachedEntity))
            return;

        RaiseNetworkEvent(new BoundUIWrapMessage(GetNetEntity(entity.Owner), message, key), actor);
    }

    #endregion

    /// <summary>
    /// Raises a BUI message from the client to the server.
    /// </summary>
    public void ClientSendUiMessage(Entity<UserInterfaceComponent?> entity, Enum key, BoundUserInterfaceMessage message)
    {
        var player = Player.LocalEntity;

        // Don't send it if we're not a valid actor for it just in case.
        if (player == null ||
            !UIQuery.Resolve(entity.Owner, ref entity.Comp, false) ||
            !entity.Comp.Actors.TryGetValue(key, out var actors) ||
            !actors.Contains(player.Value))
        {
            return;
        }

        RaiseNetworkEvent(new BoundUIWrapMessage(GetNetEntity(entity.Owner), message, key));
    }

    /// <summary>
    /// Closes all Uis for the actor.
    /// </summary>
    public void CloseUserUis(Entity<UserInterfaceUserComponent?> actor)
    {
        if (!UserQuery.Resolve(actor.Owner, ref actor.Comp, false))
            return;

        if (actor.Comp.OpenInterfaces.Count == 0)
            return;

        var enumCopy = new ValueList<Enum>();
        foreach (var (uid, enums) in actor.Comp.OpenInterfaces)
        {
            enumCopy.Clear();
            enumCopy.AddRange(enums);

            foreach (var key in enumCopy)
            {
                CloseUiInternal(uid, key, actor.Owner);
            }
        }
    }

    /// <summary>
    /// Closes all Uis for the entity.
    /// </summary>
    public void CloseUis(Entity<UserInterfaceComponent?> entity)
    {
        if (!UIQuery.Resolve(entity.Owner, ref entity.Comp, false))
            return;

        var toClose = new ValueList<EntityUid>();
        foreach (var (key, actors) in entity.Comp.Actors)
        {
            toClose.Clear();
            toClose.AddRange(actors);
            foreach (var actor in toClose)
            {
                CloseUiInternal(entity, key, actor);
            }
        }
    }

    /// <summary>
    /// Closes all Uis for the entity that the specified actor has open.
    /// </summary>
    public void CloseUis(Entity<UserInterfaceComponent?> entity, EntityUid actor)
    {
        if (!UIQuery.Resolve(entity.Owner, ref entity.Comp, false))
            return;

        foreach (var key in entity.Comp.Interfaces.Keys)
        {
            CloseUiInternal(entity, key, actor);
        }
    }

    /// <summary>
    /// Closes all Uis for the entity that the specified actor has open.
    /// </summary>
    public void CloseUis(Entity<UserInterfaceComponent?> entity, ICommonSession actor)
    {
        if (actor.AttachedEntity is not { } attachedEnt || !UIQuery.Resolve(entity.Owner, ref entity.Comp, false))
            return;

        CloseUis(entity, attachedEnt);
    }

    /// <summary>
    /// Tries to get the BUI if it is currently open.
    /// </summary>
    public bool TryGetOpenUi(Entity<UserInterfaceComponent?> entity, Enum uiKey, [NotNullWhen(true)] out BoundUserInterface? bui)
    {
        bui = null;

        return UIQuery.Resolve(entity.Owner, ref entity.Comp, false) && entity.Comp.ClientOpenInterfaces.TryGetValue(uiKey, out bui);
    }

    /// <summary>
    /// Tries to get the BUI if it is currently open.
    /// </summary>
    public bool TryGetOpenUi<T>(Entity<UserInterfaceComponent?> entity, Enum uiKey, [NotNullWhen(true)] out T? bui) where T : BoundUserInterface
    {
        if (!UIQuery.Resolve(entity.Owner, ref entity.Comp, false) || !entity.Comp.ClientOpenInterfaces.TryGetValue(uiKey, out var cBui))
        {
            bui = null;
            return false;
        }

        bui = (T)cBui;
        return true;
    }

    public bool TryToggleUi(Entity<UserInterfaceComponent?> entity, Enum uiKey, ICommonSession actor)
    {
        if (actor.AttachedEntity is not { } attachedEntity)
            return false;

        return TryToggleUi(entity, uiKey, attachedEntity);
    }

    /// <summary>
    /// Switches between closed and open for a specific client.
    /// </summary>
    public bool TryToggleUi(Entity<UserInterfaceComponent?> entity, Enum uiKey, EntityUid actor)
    {
        if (!UIQuery.Resolve(entity.Owner, ref entity.Comp, false) ||
            !entity.Comp.Interfaces.ContainsKey(uiKey))
        {
            return false;
        }

        if (entity.Comp.Actors.TryGetValue(uiKey, out var actors) && actors.Contains(actor))
        {
            CloseUi(entity, uiKey, actor);
        }
        else
        {
            OpenUi(entity, uiKey, actor);
        }

        return true;
    }

    /// <summary>
    /// Raised by client-side UIs to send predicted messages to server.
    /// </summary>
    public void SendPredictedUiMessage(BoundUserInterface bui, BoundUserInterfaceMessage msg)
    {
        RaisePredictiveEvent(new BoundUIWrapMessage(GetNetEntity(bui.Owner), msg, bui.UiKey));
    }

    public bool TryGetInterfaceData(Entity<UserInterfaceComponent?> entity,
        Enum key,
        [NotNullWhen(true)] out InterfaceData? data)
    {
        data = null;
        return Resolve(entity, ref entity.Comp, false) && entity.Comp.Interfaces.TryGetValue(key, out data);
    }

    public float GetUiRange(Entity<UserInterfaceComponent?> entity, Enum key)
    {
        TryGetInterfaceData(entity, key, out var data);
        return data?.InteractionRange ?? 0;
    }

    /// <inheritdoc />
    public override void Update(float frameTime)
    {
        if (_timing.IsFirstTimePredicted)
        {
            foreach (var bui in _queuedCloses)
            {
                if (UIQuery.TryComp(bui.Owner, out var uiComp))
                {
                    uiComp.ClientOpenInterfaces.Remove(bui.UiKey);
                }

                bui.Dispose();
            }

            _queuedCloses.Clear();
        }

        var query = AllEntityQuery<ActiveUserInterfaceComponent, UserInterfaceComponent>();
        // Run these in parallel because it's expensive.
        _rangeJob.ActorRanges.Clear();

        // Handles closing the BUI if actors move out of range of them.
        // TODO iterate over BUI users, not BUI entities.
        // I.e., a user may have more than one BUI open, but its rare for a bui to be open by more than one user.
        // This means we won't have to fetch the user's transform as frequently.
        while (query.MoveNext(out var uid, out _, out var uiComp))
        {
            foreach (var (key, actors) in uiComp.Actors)
            {
                DebugTools.Assert(actors.Count > 0);
                var data = uiComp.Interfaces[key];

                // Short-circuit
                if (data.InteractionRange <= 0f)
                    continue;

                foreach (var actor in actors)
                {
                    if (_netManager.IsClient && !actor.IsValid())
                        continue; // Client might not have received the entity. Server should log errors.

                    _rangeJob.ActorRanges.Add((uid, key, data, actor, false));
                }
            }
        }

        _parallel.ProcessNow(_rangeJob, _rangeJob.ActorRanges.Count);

        foreach (var data in _rangeJob.ActorRanges)
        {
            var uid = data.Ui;
            var actor = data.Actor;
            var key = data.Key;

            if (data.Result || Deleted(uid) || Deleted(actor) || !UIQuery.TryComp(uid, out var uiComp))
                continue;

            CloseUi((uid, uiComp), key, actor);
        }
    }

    /// <summary>
    /// Set a UI after an entity has been created.
    /// </summary>
    public void SetUi(Entity<UserInterfaceComponent?> ent, Enum key, InterfaceData data)
    {
        if (!Resolve(ent, ref ent.Comp, false))
            ent.Comp = AddComp<UserInterfaceComponent>(ent);

        ent.Comp.Interfaces[key] = data;
        DirtyField(ent, nameof(UserInterfaceComponent.Interfaces));
    }

    public bool TryGetUiState<T>(Entity<UserInterfaceComponent?> ent, Enum key, [NotNullWhen(true)] out T? state) where T : BoundUserInterfaceState
    {
        if (!Resolve(ent, ref ent.Comp, false) || !ent.Comp.States.TryGetValue(key, out var stateComp))
        {
            state = null;
            return false;
        }

        state = (T)stateComp;
        return true;
    }

    /// <summary>
    ///     Verify that the subscribed clients are still in range of the interface.
    /// </summary>
    private bool CheckRange(
        Entity<TransformComponent> UiEnt,
        Enum key,
        InterfaceData data,
        Entity<TransformComponent> actor)
    {
        if (actor.Comp.MapID != UiEnt.Comp.MapID)
            return false;

        // Handle pluggable BoundUserInterfaceCheckRangeEvent
        var checkRangeEvent = new BoundUserInterfaceCheckRangeEvent(UiEnt, key, data, actor!);
        RaiseLocalEvent(UiEnt.Owner, ref checkRangeEvent, true);

        if (checkRangeEvent.Result == BoundUserInterfaceRangeResult.Pass)
            return true;

        // We only check if the range check should be ignored if it did not pass.
        // The majority of the time the check will be passing and users generally do not have this component.
        if (_ignoreUIRangeQuery.HasComponent(actor))
            return true;

        if (checkRangeEvent.Result == BoundUserInterfaceRangeResult.Fail)
            return false;

        DebugTools.Assert(checkRangeEvent.Result == BoundUserInterfaceRangeResult.Default);

        return _transforms.InRange(UiEnt!, (actor.Owner, actor.Comp), data.InteractionRange);
    }

    /// <summary>
    /// Used for running UI raycast checks in parallel.
    /// </summary>
    private record struct ActorRangeCheckJob() : IParallelRobustJob
    {
        public required EntityQuery<TransformComponent> XformQuery;
        public required SharedUserInterfaceSystem System;
        public readonly List<(EntityUid Ui, Enum Key, InterfaceData Data, EntityUid Actor, bool Result)> ActorRanges = new();

        public void Execute(int index)
        {
            var data = ActorRanges[index];

            if (!XformQuery.TryComp(data.Ui, out var uiXform) ||
                !XformQuery.TryComp(data.Actor, out var actorXform))
            {
                data.Result = false;
            }
            else
            {
                data.Result = System.CheckRange((data.Ui, uiXform), data.Key, data.Data, (data.Actor, actorXform));
            }

            ActorRanges[index] = data;
        }
    }
}

/// <summary>
/// Raised by <see cref="UserInterfaceSystem"/> to check whether an interface is still accessible by its user.
/// The event is raised directed at the entity that owns the interface.
/// </summary>
[ByRefEvent]
[PublicAPI]
public struct BoundUserInterfaceCheckRangeEvent(
    Entity<TransformComponent> target,
    Enum uiKey,
    InterfaceData data,
    Entity<TransformComponent> actor)
{
    /// <summary>
    /// The entity owning the UI being checked for.
    /// </summary>
    public readonly EntityUid Target = target;

    /// <summary>
    /// The UI itself.
    /// </summary>
    /// <returns></returns>
    public readonly Enum UiKey = uiKey;

    public readonly InterfaceData Data = data;

    /// <summary>
    /// The player for which the UI is being checked.
    /// </summary>
    public readonly Entity<TransformComponent> Actor = actor;

    /// <summary>
    /// The result of the range check.
    /// </summary>
    public BoundUserInterfaceRangeResult Result;
}

/// <summary>
/// Possible results for a <see cref="BoundUserInterfaceCheckRangeEvent"/>.
/// </summary>
public enum BoundUserInterfaceRangeResult : byte
{
    /// <summary>
    /// Run built-in range check.
    /// </summary>
    Default,

    /// <summary>
    /// Range check passed, UI is accessible.
    /// </summary>
    Pass,

    /// <summary>
    /// Range check failed, UI is inaccessible.
    /// </summary>
    Fail
}<|MERGE_RESOLUTION|>--- conflicted
+++ resolved
@@ -445,10 +445,6 @@
                 }
             }
 
-<<<<<<< HEAD
-            var bui = ent.Comp.ClientOpenInterfaces[key];
-            _queuedCloses.Add(bui);
-=======
             var clientBuis = new ValueList<Enum>(ent.Comp.ClientOpenInterfaces.Keys);
 
             // Check if the UI is open by us, otherwise dispose of it.
@@ -470,7 +466,6 @@
                     bui.Dispose();
                 }
             }
->>>>>>> b9b80192
         }
 
         // States
