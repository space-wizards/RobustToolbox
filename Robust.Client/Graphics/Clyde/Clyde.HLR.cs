using System;
using System.Buffers;
using System.Collections.Generic;
using System.Threading;
using OpenToolkit.Graphics.OpenGL4;
using Robust.Client.GameObjects;
using Robust.Client.ResourceManagement;
using Robust.Client.UserInterface.CustomControls;
using Robust.Shared;
using Robust.Shared.Enums;
using Robust.Shared.Map;
using Robust.Shared.Maths;
using Robust.Shared.Profiling;
<<<<<<< HEAD
using Robust.Shared.Physics;
using Robust.Client.ComponentTrees;
=======
using Robust.Shared.Utility;
>>>>>>> 5284f3c2

namespace Robust.Client.Graphics.Clyde
{
    // "HLR" stands for "high level rendering" here.
    // The left side of my monitor only has so much space, OK?
    // The idea is this shouldn't contain too much GL specific stuff.
    internal partial class Clyde
    {
        public ClydeDebugLayers DebugLayers { get; set; }

        // TODO allow this scale to be passed with PostShader as variable
        /// <summary>
        ///     Some shaders that enlarge the final sprite, like emission or highlight effects, need to use a slightly larger render target.
        /// </summary>
        public static float PostShadeScale = 1.25f;

        private List<Overlay> _overlays = new();

        public void Render()
        {
            CheckTransferringScreenshots();

            var allMinimized = true;
            foreach (var windowReg in _windows)
            {
                if (!windowReg.IsMinimized)
                {
                    allMinimized = false;
                    break;
                }
            }

            var size = ScreenSize;
            if (size.X == 0 || size.Y == 0 || allMinimized)
            {
                ClearFramebuffer(Color.Black);

                // Sleep to avoid turning the computer into a heater.
                Thread.Sleep(16);
                return;
            }

            // Completely flush renderer state back to 0.
            // This should make the renderer more robust
            // in case an exception got thrown during rendering of the previous frame.
            ClearRenderState();

            _debugStats.Reset();

            // Basic pre-render busywork.

            // Update shared UBOs.
            _updateUniformConstants(_mainWindow!.FramebufferSize);

            {
                CalcScreenMatrices(ScreenSize, out var proj, out var view);
                SetProjViewFull(proj, view);
            }

            // Short path to render only the splash.
            if (_drawingSplash)
            {
                DrawSplash(_renderHandle);
                FlushRenderQueue();
                SwapAllBuffers();
                return;
            }

            foreach (var weak in _viewports.Values)
            {
                if (weak.TryGetTarget(out var viewport) && viewport.AutomaticRender)
                    RenderViewport(viewport);
            }

            // Clear screen to correct color.
            ClearFramebuffer(ConvertClearFromSrgb(_userInterfaceManager.GetMainClearColor()));

            using (DebugGroup("UI"))
            using (_prof.Group("UI"))
            {
                _userInterfaceManager.Render(_renderHandle);
                FlushRenderQueue();
            }

            TakeScreenshot(ScreenshotType.Final);

            using (_prof.Group("Swap buffers"))
            {
                // And finally, swap those buffers!
                SwapAllBuffers();
            }

            using (_prof.Group("Stats"))
            {
                _prof.WriteValue("GL Draw Calls", ProfData.Int32(_debugStats.LastGLDrawCalls));
                _prof.WriteValue("Clyde Draw Calls", ProfData.Int32(_debugStats.LastClydeDrawCalls));
                _prof.WriteValue("Batches", ProfData.Int32(_debugStats.LastBatches));
                _prof.WriteValue("Max Batch Verts", ProfData.Int32(_debugStats.LargestBatchVertices));
                _prof.WriteValue("Max Batch Idxes", ProfData.Int32(_debugStats.LargestBatchIndices));
                _prof.WriteValue("Lights", ProfData.Int32(_debugStats.TotalLights));
            }
        }

        private void RenderSingleWorldOverlay(Overlay overlay, Viewport vp, OverlaySpace space, in Box2 worldBox, in Box2Rotated worldBounds)
        {
            DebugTools.Assert(space != OverlaySpace.ScreenSpaceBelowWorld && space != OverlaySpace.ScreenSpace);

            var args = new OverlayDrawArgs(space, null, vp, _renderHandle.DrawingHandleWorld, new UIBox2i((0, 0), vp.Size), vp.Eye!.Position.MapId, worldBox, worldBounds);

            if (!overlay.BeforeDraw(args))
                return;

            if (overlay.RequestScreenTexture)
            {
                FlushRenderQueue();
                overlay.ScreenTexture = CopyScreenTexture(vp.RenderTarget);
            }

            if (overlay.OverwriteTargetFrameBuffer)
                ClearFramebuffer(default);

            overlay.Draw(args);
        }

        private void RenderOverlays(Viewport vp, OverlaySpace space, in Box2 worldBox, in Box2Rotated worldBounds)
        {
            using (DebugGroup($"Overlays: {space}"))
            {
                foreach (var overlay in GetOverlaysForSpace(space))
                {
                    RenderSingleWorldOverlay(overlay, vp, space, worldBox, worldBounds);
                }

                FlushRenderQueue();
            }
        }

        private void RenderOverlaysDirect(
            Viewport vp,
            IViewportControl vpControl,
            DrawingHandleBase handle,
            OverlaySpace space,
            in UIBox2i bounds)
        {
            using var _ = _prof.Group($"Overlays SS {space}");

            var list = GetOverlaysForSpace(space);

            var worldBounds = CalcWorldBounds(vp);
            var worldAABB = worldBounds.CalcBoundingBox();

            var args = new OverlayDrawArgs(space, vpControl, vp, handle, bounds, vp.Eye!.Position.MapId, worldAABB, worldBounds);

            foreach (var overlay in list)
            {
                overlay.Draw(args);
            }
        }

        private List<Overlay> GetOverlaysForSpace(OverlaySpace space)
        {
            _overlays.Clear();

            foreach (var overlay in _overlayManager.AllOverlays)
            {
                if ((overlay.Space & space) != 0)
                {
                    _overlays.Add(overlay);
                }
            }

            _overlays.Sort(OverlayComparer.Instance);

            return _overlays;
        }

        private ClydeTexture? ScreenBufferTexture;
        private GLHandle screenBufferHandle;
        private Vector2 lastFrameSize;

        /// <summary>
        ///    Sends SCREEN_TEXTURE to all overlays in the given OverlaySpace that request it.
        /// </summary>
        private Texture? CopyScreenTexture(RenderTexture texture)
        {
            //This currently does NOT consider viewports and just grabs the current screen framebuffer. This will need to be improved upon in the future.

            if (ScreenBufferTexture == null)
                return null;

            if (lastFrameSize != texture.Size)
            {
                GL.BindTexture(TextureTarget.Texture2D, screenBufferHandle.Handle);

                GL.TexImage2D(TextureTarget.Texture2D, 0,
                    _hasGLSrgb ? PixelInternalFormat.Srgb8Alpha8 : PixelInternalFormat.Rgba8, texture.Size.X,
                    texture.Size.Y, 0,
                    PixelFormat.Rgba, PixelType.UnsignedByte, IntPtr.Zero);
            }

            lastFrameSize = texture.Size;
            CopyRenderTextureToTexture(texture, ScreenBufferTexture);
            return ScreenBufferTexture;
        }

        private void DrawEntities(Viewport viewport, Box2Rotated worldBounds, Box2 worldAABB, IEye eye)
        {
            var mapId = eye.Position.MapId;
            if (mapId == MapId.Nullspace || !_mapManager.HasMapEntity(mapId))
            {
                return;
            }

            RenderOverlays(viewport, OverlaySpace.WorldSpaceBelowEntities, worldAABB, worldBounds);
            var worldOverlays = GetOverlaysForSpace(OverlaySpace.WorldSpaceEntities);

            GetSprites(mapId, viewport, eye, worldBounds, out var indexList);

            var screenSize = viewport.Size;
            var overlayIndex = 0;

            RenderTexture? entityPostRenderTarget = null;
            bool flushed = false;
            for (var i = 0; i < _drawingSpriteList.Count; i++)
            {
                ref var entry = ref _drawingSpriteList[indexList[i]];

                for (; overlayIndex < worldOverlays.Count; overlayIndex++)
                {
                    var overlay = worldOverlays[overlayIndex];

                    if (overlay.ZIndex > entry.Sprite.DrawDepth)
                    {
                        flushed = false;
                        break;
                    }

                    if (!flushed)
                    {
                        FlushRenderQueue();
                        flushed = true;
                    }

                    RenderSingleWorldOverlay(overlay, viewport, OverlaySpace.WorldSpaceEntities, worldAABB, worldBounds);
                }

                Vector2i roundedPos = default;
                if (entry.Sprite.PostShader != null)
                {
                    // get the size of the sprite on screen, scaled slightly to allow for shaders that increase the final sprite size.
                    var screenSpriteSize = (Vector2i)(entry.SpriteScreenBB.Size * PostShadeScale).Rounded();

                    // I'm not 100% sure why it works, but without it post-shader
                    // can be lower or upper by 1px than original sprite depending on sprite rotation or scale
                    // probably some rotation rounding error
                    if (screenSpriteSize.X % 2 != 0)
                        screenSpriteSize.X++;
                    if (screenSpriteSize.Y % 2 != 0)
                        screenSpriteSize.Y++;

                    bool exit = false;
                    if (entry.Sprite.GetScreenTexture)
                    {
                        FlushRenderQueue();
                        var tex = CopyScreenTexture(viewport.RenderTarget);
                        if (tex == null)
                            exit = true;
                        else
                            entry.Sprite.PostShader.SetParameter("SCREEN_TEXTURE", tex);
                    }

                    // check that sprite size is valid
                    if (!exit && screenSpriteSize.X > 0 && screenSpriteSize.Y > 0)
                    {
                        // This is really bare-bones render target re-use logic. One problem is that if it ever draws a
                        // single large entity in a frame, the render target may be way to big for every subsequent
                        // entity. But the vast majority of sprites are currently all 32x32, so it doesn't matter all that
                        // much.
                        //
                        // Also, if there are many differenty sizes, and they all happen to be drawn in order of
                        // increasing size, then this will still generate a whole bunch of render targets. So maybe
                        // iterate once _drawingSpriteList, check sprite sizes, and decide what render targets to create
                        // based off of that?
                        //
                        // TODO PERFORMANCE better renderTarget re-use / caching.

                        if (entityPostRenderTarget == null
                            || entityPostRenderTarget.Size.X < screenSpriteSize.X
                            || entityPostRenderTarget.Size.Y < screenSpriteSize.Y)
                        {
                            entityPostRenderTarget = CreateRenderTarget(screenSpriteSize,
                                new RenderTargetFormatParameters(RenderTargetColorFormat.Rgba8Srgb, true),
                                name: nameof(entityPostRenderTarget));
                        }

                        _renderHandle.UseRenderTarget(entityPostRenderTarget);
                        _renderHandle.Clear(default, 0, ClearBufferMask.ColorBufferBit | ClearBufferMask.StencilBufferBit);

                        // Calculate viewport so that the entity thinks it's drawing to the same position,
                        // which is necessary for light application,
                        // but it's ACTUALLY drawing into the center of the render target.
                        roundedPos = (Vector2i) entry.SpriteScreenBB.Center;
                        var flippedPos = new Vector2i(roundedPos.X, screenSize.Y - roundedPos.Y);
                        flippedPos -= entityPostRenderTarget.Size / 2;
                        _renderHandle.Viewport(Box2i.FromDimensions(-flippedPos, screenSize));

                        if (entry.Sprite.RaiseShaderEvent)
                            _entityManager.EventBus.RaiseLocalEvent(entry.Sprite.Owner,
                                new BeforePostShaderRenderEvent(entry.Sprite, viewport), false);
                    }
                }

                entry.Sprite.Render(_renderHandle.DrawingHandleWorld, eye.Rotation, in entry.WorldRot, in entry.WorldPos);

                if (entry.Sprite.PostShader != null && entityPostRenderTarget != null)
                {
                    var oldProj = _currentMatrixProj;
                    var oldView = _currentMatrixView;

                    _renderHandle.UseRenderTarget(viewport.RenderTarget);
                    _renderHandle.Viewport(Box2i.FromDimensions(Vector2i.Zero, screenSize));

                    _renderHandle.UseShader(entry.Sprite.PostShader);
                    CalcScreenMatrices(viewport.Size, out var proj, out var view);
                    _renderHandle.SetProjView(proj, view);
                    _renderHandle.SetModelTransform(Matrix3.Identity);

                    var rounded = roundedPos - entityPostRenderTarget.Size / 2;

                    var box = Box2i.FromDimensions(rounded, entityPostRenderTarget.Size);

                    _renderHandle.DrawTextureScreen(entityPostRenderTarget.Texture,
                        box.BottomLeft, box.BottomRight, box.TopLeft, box.TopRight,
                        Color.White, null);

                    _renderHandle.SetProjView(oldProj, oldView);
                    _renderHandle.UseShader(null);
                }
            }

            // draw remainder of overlays
            for (; overlayIndex < worldOverlays.Count; overlayIndex++)
            {
                if (!flushed)
                {
                    FlushRenderQueue();
                    flushed = true;
                }

                RenderSingleWorldOverlay(worldOverlays[overlayIndex], viewport, OverlaySpace.WorldSpaceEntities, worldAABB, worldBounds);
            }

            ArrayPool<int>.Shared.Return(indexList);
            entityPostRenderTarget?.DisposeDeferred();

            _drawingSpriteList.Clear();
            FlushRenderQueue();
        }

<<<<<<< HEAD
        [MethodImpl(MethodImplOptions.NoInlining)]
        private void ProcessSpriteEntities(MapId map, Viewport view, IEye eye, Box2Rotated worldBounds,
            RefList<(SpriteComponent sprite, Vector2 worldPos, Angle worldRot, Box2 spriteScreenBB)> list)
        {
            var xforms = _entityManager.GetEntityQuery<TransformComponent>();
            var xformSys = _entityManager.EntitySysManager.GetEntitySystem<TransformSystem>();

            // matrix equivalent for Viewport.WorldToLocal()
            var worldToLocal = view.GetWorldToLocalMatrix();
            var spriteState = (list, xformSys, xforms, eye, worldToLocal);

            _entitySystemManager.GetEntitySystem<SpriteTreeSystem>().QueryAabb(ref spriteState, static
                (ref (RefList<(SpriteComponent sprite, Vector2 worldPos, Angle worldRot, Box2 spriteScreenBB)> list,
                        TransformSystem xformSys,
                        EntityQuery<TransformComponent> xforms,
                        IEye eye,
                        Matrix3 worldToLocal) state,
                    in ComponentTreeEntry<SpriteComponent> value) =>
            {
                ref var entry = ref state.list.AllocAdd();
                entry.sprite = value.Component;
                (entry.worldPos, entry.worldRot) = state.xformSys.GetWorldPositionRotation(value.Transform, state.xforms);

                var spriteWorldBB = entry.sprite.CalculateRotatedBoundingBox(entry.worldPos, entry.worldRot, state.eye);
                entry.spriteScreenBB = state.worldToLocal.TransformBox(spriteWorldBB);
                return true;

            }, map, worldBounds, true);
        }

=======
>>>>>>> 5284f3c2
        private void DrawSplash(IRenderHandle handle)
        {
            // Clear screen to black for splash.
            ClearFramebuffer(Color.Black);

            var splashTex = _cfg.GetCVar(CVars.DisplaySplashLogo);
            if (string.IsNullOrEmpty(splashTex))
                return;

            var texture = _resourceCache.GetResource<TextureResource>(splashTex).Texture;

            handle.DrawingHandleScreen.DrawTexture(texture, (ScreenSize - texture.Size) / 2);
        }

        private void RenderInRenderTarget(RenderTargetBase rt, Action a, Color? clearColor=default)
        {
            // TODO: for the love of god all this state pushing/popping needs to be cleaned up.

            var oldTransform = _currentMatrixModel;
            var oldScissor = _currentScissorState;

            // Have to flush the render queue so that all commands finish rendering to the previous framebuffer.
            FlushRenderQueue();

            var state = PushRenderStateFull();

            {
                BindRenderTargetFull(RtToLoaded(rt));
                if (clearColor is not null)
                    ClearFramebuffer(ConvertClearFromSrgb(clearColor.Value));

                SetViewportImmediate(Box2i.FromDimensions(Vector2i.Zero, rt.Size));
                _updateUniformConstants(rt.Size);
                CalcScreenMatrices(rt.Size, out var proj, out var view);
                SetProjViewFull(proj, view);

                // Smugleaf moment
                a();

                FlushRenderQueue();
            }

            FenceRenderTarget(rt);

            PopRenderStateFull(state);
            _updateUniformConstants(_currentRenderTarget.Size);

            SetScissorFull(oldScissor);
            _currentMatrixModel = oldTransform;
        }

        private void RenderViewport(Viewport viewport)
        {
            if (viewport.Eye == null || viewport.Eye.Position.MapId == MapId.Nullspace)
            {
                return;
            }

            using var _ = _prof.Group("Viewport");

            RenderInRenderTarget(viewport.RenderTarget, () =>
            {
                using var _ = DebugGroup($"Viewport: {viewport.Name}");

                var oldVp = _currentViewport;

                _currentViewport = viewport;
                var eye = viewport.Eye;

                // Actual code that isn't just pushing/popping renderer state so we can return safely.

                CalcWorldMatrices(viewport.RenderTarget.Size, viewport.RenderScale, eye, out var proj, out var view);
                SetProjViewFull(proj, view);

                // Calculate world-space AABB for camera, to cull off-screen things.
                var worldBounds = CalcWorldBounds(viewport);
                var worldAABB = worldBounds.CalcBoundingBox();

                if (_eyeManager.CurrentMap != MapId.Nullspace)
                {
                    using (DebugGroup("Lights"))
                    using (_prof.Group("Lights"))
                    {
                        DrawLightsAndFov(viewport, worldBounds, worldAABB, eye);
                    }

                    using (_prof.Group("Overlays WSBW"))
                    {
                        RenderOverlays(viewport, OverlaySpace.WorldSpaceBelowWorld, worldAABB, worldBounds);
                    }

                    using (DebugGroup("Grids"))
                    using (_prof.Group("Grids"))
                    {
                        _drawGrids(viewport, worldBounds, eye);
                    }

                    // We will also render worldspace overlays here so we can do them under / above entities as necessary
                    using (DebugGroup("Entities"))
                    using (_prof.Group("Entities"))
                    {
                        DrawEntities(viewport, worldBounds, worldAABB, eye);
                    }

                    using (_prof.Group("Overlays WSBFOV"))
                    {
                        RenderOverlays(viewport, OverlaySpace.WorldSpaceBelowFOV, worldAABB, worldBounds);
                    }

                    if (_lightManager.Enabled && _lightManager.DrawHardFov && eye.DrawFov)
                    {
                        ApplyFovToBuffer(viewport, eye);
                    }
                }

                _lightingReady = false;

                if (DebugLayers == ClydeDebugLayers.Fov)
                {
                    // I'm refactoring this code and I found this comment:
                    // NOTE
                    // Yes, it just says "NOTE". Thank you past me.
                    // Anyways I'm 99% sure this was about the fact that this debug layer is actually broken.
                    // Because the math is wrong.
                    // So there are distortions from incorrect projection.
                    _renderHandle.UseShader(_fovDebugShaderInstance);
                    _renderHandle.DrawingHandleScreen.SetTransform(Matrix3.Identity);
                    var pos = UIBox2.FromDimensions(viewport.Size / 2 - (200, 200), (400, 400));
                    _renderHandle.DrawingHandleScreen.DrawTextureRect(FovTexture, pos);
                }

                if (DebugLayers == ClydeDebugLayers.Light)
                {
                    _renderHandle.UseShader(null);
                    _renderHandle.DrawingHandleScreen.SetTransform(Matrix3.Identity);
                    _renderHandle.DrawingHandleScreen.DrawTextureRect(
                        viewport.WallBleedIntermediateRenderTarget2.Texture,
                        UIBox2.FromDimensions(Vector2.Zero, viewport.Size), new Color(1, 1, 1, 0.5f));
                }

                using (_prof.Group("Overlays WS"))
                {
                    RenderOverlays(viewport, OverlaySpace.WorldSpace, worldAABB, worldBounds);
                }

                _currentViewport = oldVp;
            }, viewport.ClearColor);
        }

        private static Box2 GetAABB(IEye eye, Viewport viewport)
        {
            return Box2.CenteredAround(eye.Position.Position + eye.Offset,
                viewport.Size / viewport.RenderScale / EyeManager.PixelsPerMeter * eye.Zoom);
        }

        private static Box2Rotated CalcWorldBounds(Viewport viewport)
        {
            var eye = viewport.Eye;
            if (eye == null)
                return default;

            var rotation = -eye.Rotation;
            var aabb = GetAABB(eye, viewport);

            return new Box2Rotated(aabb, rotation, aabb.Center);
        }

        private sealed class OverlayComparer : IComparer<Overlay>
        {
            public static readonly OverlayComparer Instance = new();

            public int Compare(Overlay? x, Overlay? y)
            {
                var zX = x?.ZIndex ?? 0;
                var zY = y?.ZIndex ?? 0;
                return zX.CompareTo(zY);
            }
        }
    }
}<|MERGE_RESOLUTION|>--- conflicted
+++ resolved
@@ -11,12 +11,6 @@
 using Robust.Shared.Map;
 using Robust.Shared.Maths;
 using Robust.Shared.Profiling;
-<<<<<<< HEAD
-using Robust.Shared.Physics;
-using Robust.Client.ComponentTrees;
-=======
-using Robust.Shared.Utility;
->>>>>>> 5284f3c2
 
 namespace Robust.Client.Graphics.Clyde
 {
@@ -376,39 +370,6 @@
             FlushRenderQueue();
         }
 
-<<<<<<< HEAD
-        [MethodImpl(MethodImplOptions.NoInlining)]
-        private void ProcessSpriteEntities(MapId map, Viewport view, IEye eye, Box2Rotated worldBounds,
-            RefList<(SpriteComponent sprite, Vector2 worldPos, Angle worldRot, Box2 spriteScreenBB)> list)
-        {
-            var xforms = _entityManager.GetEntityQuery<TransformComponent>();
-            var xformSys = _entityManager.EntitySysManager.GetEntitySystem<TransformSystem>();
-
-            // matrix equivalent for Viewport.WorldToLocal()
-            var worldToLocal = view.GetWorldToLocalMatrix();
-            var spriteState = (list, xformSys, xforms, eye, worldToLocal);
-
-            _entitySystemManager.GetEntitySystem<SpriteTreeSystem>().QueryAabb(ref spriteState, static
-                (ref (RefList<(SpriteComponent sprite, Vector2 worldPos, Angle worldRot, Box2 spriteScreenBB)> list,
-                        TransformSystem xformSys,
-                        EntityQuery<TransformComponent> xforms,
-                        IEye eye,
-                        Matrix3 worldToLocal) state,
-                    in ComponentTreeEntry<SpriteComponent> value) =>
-            {
-                ref var entry = ref state.list.AllocAdd();
-                entry.sprite = value.Component;
-                (entry.worldPos, entry.worldRot) = state.xformSys.GetWorldPositionRotation(value.Transform, state.xforms);
-
-                var spriteWorldBB = entry.sprite.CalculateRotatedBoundingBox(entry.worldPos, entry.worldRot, state.eye);
-                entry.spriteScreenBB = state.worldToLocal.TransformBox(spriteWorldBB);
-                return true;
-
-            }, map, worldBounds, true);
-        }
-
-=======
->>>>>>> 5284f3c2
         private void DrawSplash(IRenderHandle handle)
         {
             // Clear screen to black for splash.
