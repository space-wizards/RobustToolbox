--- conflicted
+++ resolved
@@ -313,15 +313,9 @@
 
                 if (args.Length == 0)
                 {
-<<<<<<< HEAD
-                    eValue = _playerManager.LocalPlayer?.ControlledEntity ?? EntityUid.Invalid;
-                }
-                else if (!NetEntity.TryParse(args[0], out var netEntity) || !_entManager.TryGetEntity(netEntity, out eValue))
-=======
                     entity = _playerManager.LocalPlayer?.ControlledEntity ?? EntityUid.Invalid;
                 }
                 else if (!NetEntity.TryParse(args[0], out var netEntity) || !_entManager.TryGetEntity(netEntity, out entity))
->>>>>>> ef630bbf
                 {
                     shell.WriteError("Invalid argument: Needs to be 0 or an entityId.");
                     return;
