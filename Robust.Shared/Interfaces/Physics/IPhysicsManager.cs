--- conflicted
+++ resolved
@@ -155,36 +155,25 @@
             }
         }
         public readonly Vector2 Normal;
-<<<<<<< HEAD
-        public readonly ICollidableComponent A;
-        public readonly ICollidableComponent B;
-        public readonly bool Soft;
-        [CanBeNull] public SharedPhysicsComponent APhysics;
-        [CanBeNull] public SharedPhysicsComponent BPhysics;
-=======
         public readonly IPhysBody A;
         public readonly IPhysBody B;
         public PhysicsComponent? APhysics;
         public PhysicsComponent? BPhysics;
->>>>>>> 99933499
+        public readonly bool Hard;
 
         public float InvAMass => 1 / APhysics?.Mass ?? 0.0f;
         public float InvBMass => 1 / BPhysics?.Mass ?? 0.0f;
 
-        public bool Unresolved => Vector2.Dot(RelativeVelocity, Normal) < 0 && !Soft;
+        public bool Unresolved => Vector2.Dot(RelativeVelocity, Normal) < 0 && Hard;
 
-<<<<<<< HEAD
-        public Manifold(ICollidableComponent A, ICollidableComponent B, [CanBeNull] SharedPhysicsComponent aPhysics, [CanBeNull] SharedPhysicsComponent bPhysics, bool soft = false)
-=======
-        public Manifold(IPhysBody A, IPhysBody B, PhysicsComponent? aPhysics, PhysicsComponent? bPhysics, IPhysicsManager physicsManager)
->>>>>>> 99933499
+        public Manifold(IPhysBody A, IPhysBody B, PhysicsComponent? aPhysics, PhysicsComponent? bPhysics, bool hard, IPhysicsManager physicsManager)
         {
             this.A = A;
             this.B = B;
             Normal = physicsManager.CalculateNormal(A, B);
             APhysics = aPhysics;
             BPhysics = bPhysics;
-            Soft = soft;
+            Hard = hard;
         }
     }
 }