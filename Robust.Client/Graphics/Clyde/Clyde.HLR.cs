﻿using System;
using System.Buffers;
using System.Collections.Generic;
using System.Runtime.CompilerServices;
using Robust.Client.GameObjects;
using Robust.Client.GameObjects.EntitySystems;
using Robust.Client.Graphics.ClientEye;
using Robust.Client.Graphics.Overlays;
using Robust.Client.Interfaces.Graphics;
using Robust.Client.ResourceManagement;
<<<<<<< HEAD
using Robust.Shared.Log;
=======
using Robust.Shared.GameObjects;
>>>>>>> 60400418
using Robust.Shared.Map;
using Robust.Shared.Maths;
using Robust.Shared.Physics;
using Robust.Shared.Utility;
using OpenToolkit.Graphics.OpenGL4;
using System.IO;
using Robust.Shared.Enums;

namespace Robust.Client.Graphics.Clyde
{
    // "HLR" stands for "high level rendering" here.
    // The left side of my monitor only has so much space, OK?
    // The idea is this shouldn't contain too much GL specific stuff.
    internal partial class Clyde
    {
        public ClydeDebugLayers DebugLayers { get; set; }

        private readonly RefList<(SpriteComponent sprite, Matrix3 worldMatrix, Angle worldRotation, float yWorldPos)>
            _drawingSpriteList
                =
                new RefList<(SpriteComponent, Matrix3, Angle, float)>();

        public void Render()
        {
            CheckTransferringScreenshots();

            var size = ScreenSize;
            if (size.X == 0 || size.Y == 0 || _isMinimized)
            {
                ClearFramebuffer(Color.Black);

                // We have to keep running swapbuffers here
                // or else the user's PC will turn into a heater!!
                SwapBuffers();
                return;
            }

            // Completely flush renderer state back to 0.
            // This should make the renderer more robust
            // in case an exception got thrown during rendering of the previous frame.
            ClearRenderState();

            _debugStats.Reset();

            // Basic pre-render busywork.
            // Clear screen to black.
            ClearFramebuffer(Color.Black);

            // Update shared UBOs.
            _updateUniformConstants(_framebufferSize);

            {
                CalcScreenMatrices(ScreenSize, out var proj, out var view);
                SetProjViewFull(proj, view);
            }

            // Short path to render only the splash.
            if (_drawingSplash)
            {
                DrawSplash(_renderHandle);
                FlushRenderQueue();
                SwapBuffers();
                return;
            }

            RenderOverlays(OverlaySpace.ScreenSpaceBelowWorld);

            _mainViewport.Eye = _eyeManager.CurrentEye;
            RenderViewport(_mainViewport);

            {
                var handle = _renderHandle.DrawingHandleScreen;
                var tex = _mainViewport.RenderTarget.Texture;

                handle.DrawTexture(tex, (0, 0));
                FlushRenderQueue();
            }

            TakeScreenshot(ScreenshotType.BeforeUI);

            RenderOverlays(OverlaySpace.ScreenSpace);

            using (DebugGroup("UI"))
            {
                _userInterfaceManager.Render(_renderHandle);
                FlushRenderQueue();
            }

            TakeScreenshot(ScreenshotType.AfterUI);

            // And finally, swap those buffers!
            SwapBuffers();
        }

        private void RenderOverlays(OverlaySpace space)
        {
            using (DebugGroup($"Overlays: {space}"))
            {
                var list = new List<Overlay>();

                foreach (var overlay in _overlayManager.AllOverlays)
                {
                    if ((overlay.Space & space) != 0)
                    {
                        list.Add(overlay);
                    }
                }

                list.Sort(OverlayComparer.Instance);

                for (OverlayPriority i = OverlayPriority.P1; i <= OverlayPriority.P9; i++) {
                    foreach (var overlay in list) {
                        if(i == overlay.Priority)
                            overlay.ClydeRender(_renderHandle, space);
                    }
                }
                FlushRenderQueue();
            }
        }

<<<<<<< HEAD
        private ClydeTexture? ScreenBufferTexture;
        private GLHandle screenBufferHandle;
        private void UpdateOverlayScreenTexture(OverlaySpace space, RenderTexture texture) {
            List<Overlay> oTargets = new List<Overlay>();
            foreach (var overlay in _overlayManager.AllOverlays) {
                if (overlay.RequestScreenTexture && overlay.Space == space) {
                    oTargets.Add(overlay);
                }
            }
            if (oTargets.Count > 0 && ScreenBufferTexture != null) {

                GL.BindTexture(TextureTarget.Texture2D, screenBufferHandle.Handle);
                GL.TexImage2D(TextureTarget.Texture2D, 0, PixelInternalFormat.Srgb8Alpha8, _framebufferSize.X, _framebufferSize.Y, 0,
                    PixelFormat.Rgba, PixelType.UnsignedByte, IntPtr.Zero); //Need to do this every frame in case the screen/framebuffer size changes. Small optimization: just do a vec2 check instead? 
                                                                            //I don't think TexImage2D is very costly but I could be wrong.
                CopyRenderTextureToTexture(texture, ScreenBufferTexture);
                foreach (Overlay overlay in oTargets) {
                    overlay.ScreenTexture = ScreenBufferTexture;
                }
                oTargets.Clear();
            }
        }

        private void DrawEntities(Viewport viewport, Box2 worldBounds)
=======
        private void DrawEntitiesAndWorldOverlay(Viewport viewport, Box2 worldBounds)
>>>>>>> 60400418
        {
            if (_eyeManager.CurrentMap == MapId.Nullspace || !_mapManager.HasMapEntity(_eyeManager.CurrentMap))
            {
                return;
            }

            var screenSize = viewport.Size;

            // So we could calculate the correct size of the entities based on the contents of their sprite...
            // Or we can just assume that no entity is larger than 10x10 and get a stupid easy check.
            // TODO: Make this check more accurate.
            var widerBounds = worldBounds.Enlarged(5);

            ProcessSpriteEntities(_eyeManager.CurrentMap, widerBounds, _drawingSpriteList);

            var worldOverlays = new List<Overlay>();

            foreach (var overlay in _overlayManager.AllOverlays)
            {
                if ((overlay.Space & OverlaySpace.WorldSpace) != 0)
                {
                    worldOverlays.Add(overlay);
                }
            }

            worldOverlays.Sort(OverlayComparer.Instance);

            // We use a separate list for indexing so that the sort is faster.
            var indexList = ArrayPool<int>.Shared.Rent(_drawingSpriteList.Count);

            for (var i = 0; i < _drawingSpriteList.Count; i++)
            {
                indexList[i] = i;
            }

            var overlayIndex = 0;
            Array.Sort(indexList, 0, _drawingSpriteList.Count, new SpriteDrawingOrderComparer(_drawingSpriteList));

            for (var i = 0; i < _drawingSpriteList.Count; i++)
            {
                ref var entry = ref _drawingSpriteList[indexList[i]];
                var flushed = false;

                for (var j = overlayIndex; j < worldOverlays.Count; j++)
                {
                    var overlay = worldOverlays[j];

                    if (overlay.ZIndex <= entry.sprite.DrawDepth)
                    {
                        if (!flushed)
                        {
                            FlushRenderQueue();
                            flushed = true;
                        }

                        overlay.ClydeRender(_renderHandle, OverlaySpace.WorldSpace);
                        overlayIndex = j;
                        continue;
                    }

                    break;
                }

                Vector2i roundedPos = default;
                if (entry.sprite.PostShader != null)
                {
                    _renderHandle.UseRenderTarget(EntityPostRenderTarget);
                    _renderHandle.Clear(new Color());
                    // Calculate viewport so that the entity thinks it's drawing to the same position,
                    // which is necessary for light application,
                    // but it's ACTUALLY drawing into the center of the render target.
                    var spritePos = entry.sprite.Owner.Transform.WorldPosition;
                    var screenPos = _eyeManager.WorldToScreen(spritePos);
                    var (roundedX, roundedY) = roundedPos = (Vector2i) screenPos;
                    var flippedPos = new Vector2i(roundedX, screenSize.Y - roundedY);
                    flippedPos -= EntityPostRenderTarget.Size / 2;
                    _renderHandle.Viewport(Box2i.FromDimensions(-flippedPos, screenSize));
                }

                entry.sprite.Render(_renderHandle.DrawingHandleWorld, entry.worldMatrix, entry.worldRotation);

                if (entry.sprite.PostShader != null)
                {
                    var oldProj = _currentMatrixProj;
                    var oldView = _currentMatrixView;

                    _renderHandle.UseRenderTarget(viewport.RenderTarget);
                    _renderHandle.Viewport(Box2i.FromDimensions(Vector2i.Zero, screenSize));

                    _renderHandle.UseShader(entry.sprite.PostShader);
                    CalcScreenMatrices(viewport.Size, out var proj, out var view);
                    _renderHandle.SetProjView(proj, view);
                    _renderHandle.SetModelTransform(Matrix3.Identity);

                    var rounded = roundedPos - EntityPostRenderTarget.Size / 2;

                    var box = Box2i.FromDimensions(rounded, EntityPostRenderTarget.Size);

                    _renderHandle.DrawTextureScreen(EntityPostRenderTarget.Texture,
                        box.BottomLeft, box.BottomRight, box.TopLeft, box.TopRight,
                        Color.White, null);

                    _renderHandle.SetProjView(oldProj, oldView);
                    _renderHandle.UseShader(null);
                }
            }

            _drawingSpriteList.Clear();
            FlushRenderQueue();

            // Cleanup remainders
            foreach (var overlay in worldOverlays)
            {
                overlay.ClydeRender(_renderHandle, OverlaySpace.WorldSpace);
            }

            FlushRenderQueue();
        }

        [MethodImpl(MethodImplOptions.NoInlining)]
        private void ProcessSpriteEntities(MapId map, Box2 worldBounds,
            RefList<(SpriteComponent sprite, Matrix3 matrix, Angle worldRot, float yWorldPos)> list)
        {
            var spriteSystem = _entitySystemManager.GetEntitySystem<RenderingTreeSystem>();

            var tree = spriteSystem.GetSpriteTreeForMap(map);

            tree.QueryAabb(ref list, ((
                ref RefList<(SpriteComponent sprite, Matrix3 matrix, Angle worldRot, float yWorldPos)> state,
                in SpriteComponent value) =>
            {
                if (value.ContainerOccluded || !value.Visible)
                {
                    return true;
                }

                var entity = value.Owner;
                var transform = entity.Transform;

                ref var entry = ref state.AllocAdd();
                entry.sprite = value;
                entry.worldRot = transform.WorldRotation;
                entry.matrix = transform.WorldMatrix;
                var worldPos = entry.matrix.Transform(transform.LocalPosition);
                entry.yWorldPos = worldPos.Y;
                return true;

            }), worldBounds, approx: true);
        }

        private void DrawSplash(IRenderHandle handle)
        {
            var texture = _resourceCache.GetResource<TextureResource>("/Textures/Logo/logo.png").Texture;

            handle.DrawingHandleScreen.DrawTexture(texture, (ScreenSize - texture.Size) / 2);
        }

        private void RenderViewport(Viewport viewport)
        {
            if (viewport.Eye == null)
            {
                return;
            }

            // TODO: for the love of god all this state pushing/popping needs to be cleaned up.

            var oldTransform = _currentMatrixModel;
            var oldScissor = _currentScissorState;

            // Have to flush the render queue so that all commands finish rendering to the previous framebuffer.
            FlushRenderQueue();

            var eye = viewport.Eye;

            var oldVp = _currentViewport;
            _currentViewport = viewport;

            var state = PushRenderStateFull();

            {
                // Actual code that isn't just pushing/popping renderer state so we can return safely.

                var rt = _currentViewport.RenderTarget;
                BindRenderTargetFull(RtToLoaded(rt));
                ClearFramebuffer(default);
                SetViewportImmediate(Box2i.FromDimensions(Vector2i.Zero, rt.Size));
                _updateUniformConstants(viewport.Size);

                CalcWorldMatrices(rt.Size, eye, out var proj, out var view);
                SetProjViewFull(proj, view);

                // Calculate world-space AABB for camera, to cull off-screen things.
                var worldBounds = Box2.CenteredAround(eye.Position.Position,
                    _framebufferSize / (float) EyeManager.PixelsPerMeter * eye.Zoom);

                if (_eyeManager.CurrentMap != MapId.Nullspace)
                {
                    using (DebugGroup("Lights"))
                    {
                        DrawLightsAndFov(viewport, worldBounds, eye);
                    }

                    using (DebugGroup("Grids"))
                    {
                        _drawGrids(worldBounds);
                    }

                    // We will also render worldspace overlays here so we can do them under / above entities as necessary
                    using (DebugGroup("Entities"))
                    {
                        DrawEntitiesAndWorldOverlay(viewport, worldBounds);
                    }

                    if (_lightManager.Enabled && _lightManager.DrawHardFov && eye.DrawFov)
                    {

                        ApplyFovToBuffer(viewport, eye);
                    }
                }

                _lightingReady = false;

                if (DebugLayers == ClydeDebugLayers.Fov)
                {
                    // I'm refactoring this code and I found this comment:
                    // NOTE
                    // Yes, it just says "NOTE". Thank you past me.
                    // Anyways I'm 99% sure this was about the fact that this debug layer is actually broken.
                    // Because the math is wrong.
                    // So there are distortions from incorrect projection.
                    _renderHandle.UseShader(_fovDebugShaderInstance);
                    _renderHandle.DrawingHandleScreen.SetTransform(Matrix3.Identity);
                    var pos = UIBox2.FromDimensions(ScreenSize / 2 - (200, 200), (400, 400));
                    _renderHandle.DrawingHandleScreen.DrawTextureRect(FovTexture, pos);
                }

                if (DebugLayers == ClydeDebugLayers.Light)
                {
                    _renderHandle.UseShader(null);
                    _renderHandle.DrawingHandleScreen.SetTransform(Matrix3.Identity);
                    _renderHandle.DrawingHandleScreen.DrawTextureRect(
                        viewport.WallBleedIntermediateRenderTarget2.Texture,
                        UIBox2.FromDimensions(Vector2.Zero, ScreenSize), new Color(1, 1, 1, 0.5f));
                }

                UpdateOverlayScreenTexture(OverlaySpace.WorldSpace, _mainViewport.RenderTarget);
                RenderOverlays(OverlaySpace.WorldSpace);


                UpdateOverlayScreenTexture(OverlaySpace.WorldSpaceFOVStencil, _mainViewport.RenderTarget);
                RenderOverlays(OverlaySpace.WorldSpaceFOVStencil);

            }

            PopRenderStateFull(state);
            _updateUniformConstants(oldVp?.Size ?? _framebufferSize);

            SetScissorFull(oldScissor);
            _currentMatrixModel = oldTransform;
            _currentViewport = oldVp;
        }

        private sealed class OverlayComparer : IComparer<Overlay>
        {
            public static readonly OverlayComparer Instance = new OverlayComparer();

            public int Compare(Overlay? x, Overlay? y)
            {
                var zX = x?.ZIndex ?? 0;
                var zY = y?.ZIndex ?? 0;
                return zX.CompareTo(zY);
            }
        }
    }
}<|MERGE_RESOLUTION|>--- conflicted
+++ resolved
@@ -8,11 +8,8 @@
 using Robust.Client.Graphics.Overlays;
 using Robust.Client.Interfaces.Graphics;
 using Robust.Client.ResourceManagement;
-<<<<<<< HEAD
 using Robust.Shared.Log;
-=======
 using Robust.Shared.GameObjects;
->>>>>>> 60400418
 using Robust.Shared.Map;
 using Robust.Shared.Maths;
 using Robust.Shared.Physics;
@@ -133,7 +130,6 @@
             }
         }
 
-<<<<<<< HEAD
         private ClydeTexture? ScreenBufferTexture;
         private GLHandle screenBufferHandle;
         private void UpdateOverlayScreenTexture(OverlaySpace space, RenderTexture texture) {
@@ -158,9 +154,6 @@
         }
 
         private void DrawEntities(Viewport viewport, Box2 worldBounds)
-=======
-        private void DrawEntitiesAndWorldOverlay(Viewport viewport, Box2 worldBounds)
->>>>>>> 60400418
         {
             if (_eyeManager.CurrentMap == MapId.Nullspace || !_mapManager.HasMapEntity(_eyeManager.CurrentMap))
             {
@@ -371,7 +364,7 @@
                     // We will also render worldspace overlays here so we can do them under / above entities as necessary
                     using (DebugGroup("Entities"))
                     {
-                        DrawEntitiesAndWorldOverlay(viewport, worldBounds);
+                        DrawEntities(viewport, worldBounds);
                     }
 
                     if (_lightManager.Enabled && _lightManager.DrawHardFov && eye.DrawFov)
