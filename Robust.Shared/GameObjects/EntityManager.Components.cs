--- conflicted
+++ resolved
@@ -351,11 +351,7 @@
             if (!TryGetComponent(uid, type, out var comp))
                 return false;
 
-<<<<<<< HEAD
-            RemoveComponentImmediate(Unsafe.As<Component>(comp), uid, false);
-=======
-            RemoveComponentImmediate((Component)comp, uid, false, meta);
->>>>>>> 9bbeb545
+            RemoveComponentImmediate(Unsafe.As<Component>(comp), uid, false, meta);
             return true;
         }
 
@@ -369,11 +365,7 @@
             if (!TryGetComponent(uid, netId, out var comp, meta))
                 return false;
 
-<<<<<<< HEAD
-            RemoveComponentImmediate(Unsafe.As<Component>(comp), uid, false);
-=======
-            RemoveComponentImmediate((Component)comp, uid, false, meta);
->>>>>>> 9bbeb545
+            RemoveComponentImmediate(Unsafe.As<Component>(comp), uid, false, meta);
             return true;
         }
 
@@ -381,11 +373,8 @@
         [MethodImpl(MethodImplOptions.AggressiveInlining)]
         public void RemoveComponent(EntityUid uid, IComponent component, MetaDataComponent? meta = null)
         {
-<<<<<<< HEAD
-            RemoveComponent(uid, Unsafe.As<Component>(component));
-=======
+        	// Probably can't Unsafe.As<T> in case something on content overrides it.
             RemoveComponent(uid, (Component)component, meta);
->>>>>>> 9bbeb545
         }
 
         /// <inheritdoc />
@@ -676,14 +665,10 @@
         [MethodImpl(MethodImplOptions.AggressiveInlining)]
         public bool HasComponent(EntityUid uid, ushort netId, MetaDataComponent? meta = null)
         {
-<<<<<<< HEAD
-            return MetaQuery.TryGetComponentInternal(uid, out var metadata) && metadata.NetComponents.ContainsKey(netId);
-=======
             if (!MetaQuery.Resolve(uid, ref meta))
                 return false;
 
             return meta.NetComponents.ContainsKey(netId);
->>>>>>> 9bbeb545
         }
 
         /// <inheritdoc />
@@ -696,11 +681,7 @@
                 return false;
             }
 
-<<<<<<< HEAD
-            return HasComponent(uid.Value, netId);
-=======
             return HasComponent(uid.Value, netId, meta);
->>>>>>> 9bbeb545
         }
 
         /// <inheritdoc />
@@ -787,11 +768,7 @@
         /// <inheritdoc />
         public IComponent GetComponent(EntityUid uid, ushort netId, MetaDataComponent? meta = null)
         {
-<<<<<<< HEAD
-            return MetaQuery.GetComponentInternal(uid).NetComponents[netId];
-=======
             return (meta ?? MetaQuery.GetComponentInternal(uid)).NetComponents[netId];
->>>>>>> 9bbeb545
         }
 
         /// <inheritdoc />
@@ -929,11 +906,7 @@
                 return false;
             }
 
-<<<<<<< HEAD
-            return TryGetComponent(uid.Value, netId, out component);
-=======
             return TryGetComponent(uid.Value, netId, out component, meta);
->>>>>>> 9bbeb545
         }
 
         public EntityQuery<TComp1> GetEntityQuery<TComp1>() where TComp1 : Component
@@ -1003,24 +976,15 @@
         /// <inheritdoc />
         public NetComponentEnumerable GetNetComponents(EntityUid uid, MetaDataComponent? meta = null)
         {
-<<<<<<< HEAD
-            return new NetComponentEnumerable(MetaQuery.GetComponentInternal(uid).NetComponents);
-=======
             meta ??= MetaQuery.GetComponentInternal(uid);
             return new NetComponentEnumerable(meta.NetComponents);
->>>>>>> 9bbeb545
         }
 
         /// <inheritdoc />
         public NetComponentEnumerable? GetNetComponentsOrNull(EntityUid uid, MetaDataComponent? meta = null)
         {
-<<<<<<< HEAD
-            return MetaQuery.TryGetComponentInternal(uid, out var metadata)
-                ? new NetComponentEnumerable(metadata.NetComponents)
-=======
             return MetaQuery.Resolve(uid, ref meta)
                 ? new NetComponentEnumerable(meta.NetComponents)
->>>>>>> 9bbeb545
                 : null;
         }
 
