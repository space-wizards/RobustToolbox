--- conflicted
+++ resolved
@@ -113,16 +113,11 @@
             IDependencyCollection dependencies,
             ISerializationContext? context)
         {
-<<<<<<< HEAD
-            var path = TextureRoot / node.Value;
+            var path = PathHelpers.ApparentPath(new ResPath(node.Value), TextureRoot);
             if (path.ToString().Contains(".rsi/"))
                 return new ErrorNode(node, "Texture paths may not be inside RSI files.");
 
             return serializationManager.ValidateNode<ResPath>(new ValueDataNode(path.ToString()), context);
-=======
-            var path = PathHelpers.ApparentPath(new ResPath(node.Value), TextureRoot);
-            return serializationManager.ValidateNode<ResPath>(new ValueDataNode($"{path}"), context);
->>>>>>> 82810d8d
         }
 
         ValidationNode ITypeValidator<SpriteSpecifier, MappingDataNode>.Validate(
