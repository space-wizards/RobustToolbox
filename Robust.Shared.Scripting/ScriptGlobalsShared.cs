using System;
using System.Collections.Generic;
using System.Diagnostics.CodeAnalysis;
<<<<<<< HEAD
using System.Linq;
using System.Numerics;
=======
>>>>>>> a6957317
using System.Reflection;
using System.Text;
using JetBrains.Annotations;
using Robust.Shared.GameObjects;
using Robust.Shared.IoC;
using Robust.Shared.Map;
using Robust.Shared.Map.Components;
using Robust.Shared.Prototypes;
using Robust.Shared.Utility;

namespace Robust.Shared.Scripting
{
    [PublicAPI]
    [SuppressMessage("ReSharper", "IdentifierTypo")]
    [SuppressMessage("ReSharper", "InconsistentNaming")]
    [SuppressMessage("ReSharper", "CA1822")]
    public abstract class ScriptGlobalsShared
    {
        private const BindingFlags DefaultHelpFlags =
            BindingFlags.Instance | BindingFlags.Static | BindingFlags.Public;

        [field: Dependency] public IEntityManager ent { get; } = default!;
        [field: Dependency] public IEntitySystemManager esm { get; } = default!;
        [field: Dependency] public IPrototypeManager prot { get; } = default!;
        [field: Dependency] public IMapManager map { get; } = default!;
        [field: Dependency] public IDependencyCollection dependencies { get; } = default!;

        protected ScriptGlobalsShared(IDependencyCollection dependencies)
        {
            dependencies.InjectDependencies(this);
        }

        public IEnumerable<T> protos<T>() where T : class, IPrototype
        {
            return prot.EnumeratePrototypes<T>();
        }

        public IEnumerable<EntityPrototype> eprotos => prot.EnumeratePrototypes<EntityPrototype>();

        public EntityCoordinates gpos(double x, double y, int gridId)
        {
            return gpos(x, y, new EntityUid(gridId));
        }

        public EntityCoordinates gpos(double x, double y, EntityUid gridId)
        {
<<<<<<< HEAD
            if (!map.TryGetGrid(gridId, out var grid))
            {
                return new EntityCoordinates(EntityUid.Invalid, new Vector2((float) x, (float) y));
            }

            return new EntityCoordinates(grid.Owner, new Vector2((float) x, (float) y));
=======
            return new EntityCoordinates(gridId, ((float) x, (float) y));
>>>>>>> a6957317
        }

        public EntityUid eid(int i)
        {
            return new(i);
        }

        public MapGridComponent getgrid(int i)
        {
            return map.GetGrid(new EntityUid(i));
        }

        public MapGridComponent getgrid(EntityUid mapId)
        {
            return map.GetGrid(mapId);
        }

        public T res<T>()
        {
            return dependencies.Resolve<T>();
        }

        public T ressys<T>() where T : EntitySystem
        {
            return esm.GetEntitySystem<T>();
        }

        public object? prop(object target, string name)
        {
            return target.GetType().GetProperty(name, BindingFlags.Instance | BindingFlags.NonPublic)
                    !.GetValue(target);
        }

        public void setprop(object target, string name, object? value)
        {
            target.GetType().GetProperty(name, BindingFlags.Instance | BindingFlags.NonPublic | BindingFlags.Public)
                !.SetValue(target, value);
        }

        public object? fld(object target, string name)
        {
            return target.GetType().GetField(name, BindingFlags.Instance | BindingFlags.NonPublic | BindingFlags.Public)
                !.GetValue(target);
        }

        public void setfld(object target, string name, object? value)
        {
            target.GetType().GetField(name, BindingFlags.Instance | BindingFlags.NonPublic | BindingFlags.Public)
                !.SetValue(target, value);
        }

        public object? call(object target, string name, params object[] args)
        {
            var t = target.GetType();
            // TODO: overloads
            var m = t.GetMethod(name, BindingFlags.Instance | BindingFlags.NonPublic | BindingFlags.Public);
            return m!.Invoke(target, args);
        }

        public void help()
        {
            help(GetType(), DefaultHelpFlags, false, false);
        }

        public void help(object obj, BindingFlags flags = DefaultHelpFlags, bool specialNameMethods = true, bool modifiers = true)
        {
            help(obj.GetType(), flags, specialNameMethods, modifiers);
        }

        public void help(Type type, BindingFlags flags = DefaultHelpFlags, bool specialNameMethods = true, bool modifiers = true)
        {
            var builder = new StringBuilder();

            foreach (var member in type.GetMembers(flags))
            {
                switch (member.MemberType)
                {
                    case MemberTypes.Method:
                        var method = (MethodInfo) member;

                        if (!specialNameMethods && method.IsSpecialName)
                            continue; // Let's not print constructors, property methods, etc.

                        builder.Append(method.PrintMethodSignature(modifiers));
                        builder.AppendLine(";");
                        break;

                    case MemberTypes.Property:
                        builder.AppendLine(((PropertyInfo)member).PrintPropertySignature(modifiers, true));
                        break;

                    case MemberTypes.Field:
                        builder.Append(((FieldInfo) member).PrintFieldSignature(modifiers));
                        builder.AppendLine(";");
                        break;

                    default:
                        continue;
                }

                builder.AppendLine();
            }

            // This is slow, so do it all at once.
            WriteSyntax(builder.ToString());
        }

        protected abstract void WriteSyntax(object toString);
        public abstract void write(object toString);
        public abstract void show(object obj);

        #region EntityManager proxy methods
        public T Comp<T>(EntityUid uid)
            => ent.GetComponent<T>(uid);

        public bool TryComp<T>(EntityUid uid, out T? comp)
            => ent.TryGetComponent(uid, out comp);

        public bool HasComp<T>(EntityUid uid)
            => ent.HasComponent<T>(uid);

        public EntityUid Spawn(string? prototype, EntityCoordinates position)
            => ent.SpawnEntity(prototype, position);

        public void Del(EntityUid uid)
            => ent.DeleteEntity(uid);

        public void Dirty(EntityUid uid)
            => ent.DirtyEntity(uid);

        public void Dirty(Component comp)
            => ent.Dirty(comp);

        public string Name(EntityUid uid)
            => ent.GetComponent<MetaDataComponent>(uid).EntityName;

        public string Desc(EntityUid uid)
            => ent.GetComponent<MetaDataComponent>(uid).EntityDescription;

        public EntityPrototype? Prototype(EntityUid uid)
            => ent.GetComponent<MetaDataComponent>(uid).EntityPrototype;

        public EntityStringRepresentation ToPrettyString(EntityUid uid)
            => ent.ToPrettyString(uid);

        public IEnumerable<IComponent> AllComps(EntityUid uid)
            => ent.GetComponents(uid);

        public TransformComponent Transform(EntityUid uid)
            => ent.GetComponent<TransformComponent>(uid);

        public MetaDataComponent MetaData(EntityUid uid)
            => ent.GetComponent<MetaDataComponent>(uid);

        public EntityCoordinates Pos(EntityUid uid) => Transform(uid).Coordinates;

        public IEnumerable<TComp1> Query<TComp1>(bool includePaused = false)
            where TComp1 : IComponent
        {
            return ent.EntityQuery<TComp1>(includePaused);
        }

        public IEnumerable<(TComp1, TComp2)> Query<TComp1, TComp2>(bool includePaused = false)
            where TComp1 : IComponent
            where TComp2 : IComponent
        {
            return ent.EntityQuery<TComp1, TComp2>(includePaused);
        }

        public IEnumerable<(TComp1, TComp2, TComp3)> Query<TComp1, TComp2, TComp3>(bool includePaused = false)
            where TComp1 : IComponent
            where TComp2 : IComponent
            where TComp3 : IComponent
        {
            return ent.EntityQuery<TComp1, TComp2, TComp3>(includePaused);
        }
        #endregion
    }
}<|MERGE_RESOLUTION|>--- conflicted
+++ resolved
@@ -1,11 +1,8 @@
 using System;
 using System.Collections.Generic;
 using System.Diagnostics.CodeAnalysis;
-<<<<<<< HEAD
 using System.Linq;
 using System.Numerics;
-=======
->>>>>>> a6957317
 using System.Reflection;
 using System.Text;
 using JetBrains.Annotations;
@@ -52,16 +49,7 @@
 
         public EntityCoordinates gpos(double x, double y, EntityUid gridId)
         {
-<<<<<<< HEAD
-            if (!map.TryGetGrid(gridId, out var grid))
-            {
-                return new EntityCoordinates(EntityUid.Invalid, new Vector2((float) x, (float) y));
-            }
-
-            return new EntityCoordinates(grid.Owner, new Vector2((float) x, (float) y));
-=======
             return new EntityCoordinates(gridId, ((float) x, (float) y));
->>>>>>> a6957317
         }
 
         public EntityUid eid(int i)
