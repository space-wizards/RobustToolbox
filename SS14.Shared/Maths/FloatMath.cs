﻿using System;

namespace SS14.Shared.Maths
{
    public static class FloatMath
<<<<<<< HEAD
     {
         public const float RadToDeg = (float)(180.0 / Math.PI);
         public const float DegToRad = (float)(Math.PI / 180.0);

        private const int LookupSize = 1024*64; //has to be power of 2
         private static readonly float[] getSin, getCos;

         static FloatMath()
         {
             getSin = new float[LookupSize];
             getCos = new float[LookupSize];

             for (var i = 0; i < LookupSize; i++)
             {
                 getSin[i] = (float)Math.Sin(i * Math.PI / LookupSize * 2);
                 getCos[i] = (float)Math.Cos(i * Math.PI / LookupSize * 2);
             }
         }

         /// <summary>
         /// Fast innacurate sinus
         /// </summary>
         public static float Sin(float degrees)
         {
             var rot = GetIndex(degrees);
             return getSin[rot];
         }

         /// <summary>
         /// Fast innacurate cosinus
         /// </summary>
         public static float Cos(float degrees)
         {
             var rot = GetIndex(degrees);
             return getCos[rot];
         }

         static int GetIndex(float degrees)
         {
             return (int)(degrees * (LookupSize / 360f) + 0.5f) & (LookupSize - 1);
         }
         public static void SinCos(float degrees, out float sin, out float cos)
         {
             var rot = GetIndex(degrees);

             sin = getSin[rot];
             cos = getCos[rot];
         }

         public static float Min(float a, float b)
         {
             return Math.Min(a, b);
         }

         public static float Max(float a, float b)
         {
             return Math.Max(a, b);
         }

         public const float Pi = (float) Math.PI;

         public static float ToDegrees(float radians)
         {
             return radians/Pi*180;
         }
=======
    {
        private const int LookupSize = 1024 * 64; //has to be power of 2
        private static readonly float[] getSin, getCos;

        static FloatMath()
        {
            getSin = new float[LookupSize];
            getCos = new float[LookupSize];

            for (var i = 0; i < LookupSize; i++)
            {
                getSin[i] = (float) Math.Sin(i * Math.PI / LookupSize * 2);
                getCos[i] = (float) Math.Cos(i * Math.PI / LookupSize * 2);
            }
        }

        /// <summary>
        /// Fast inaccurate sinus
        /// </summary>
        public static float Sin(float degrees)
        {
            var rot = GetIndex(degrees);
            return getSin[rot];
        }

        /// <summary>
        /// Fast inaccurate cosinus
        /// </summary>
        public static float Cos(float degrees)
        {
            var rot = GetIndex(degrees);
            return getCos[rot];
        }

        public static int GetIndex(float degrees)
        {
            return (int) (degrees * (LookupSize / 360f) + 0.5f) & (LookupSize - 1);
        }

        public static void SinCos(float degrees, out float sin, out float cos)
        {
            var rot = GetIndex(degrees);

            sin = getSin[rot];
            cos = getCos[rot];
        }

        public const float Pi = (float) Math.PI;

        public static float ToDegrees(float radians)
        {
            return radians / Pi * 180;
        }

>>>>>>> 659b5794
        public static float ToRadians(float degrees)
        {
            return degrees / 180 * Pi;
        }

        public static T Clamp<T>(this T val, T min, T max)
            where T : IComparable<T>
        {
            if (val.CompareTo(min) < 0) return min;
            if (val.CompareTo(max) > 0) return max;
            return val;
        }

        public static bool CloseTo(float a, float b)
        {
            var epsilon = Math.Max(Math.Max(Math.Abs(a), Math.Abs(b)) * 0.00001, .00001); // .001% of the smaller value for the epsilon check as per MSDN reference suggestion
            return Math.Abs(a - b) <= epsilon;
        }

        public static bool CloseTo(float a, double b)
        {
            var epsilon = Math.Max(Math.Max(Math.Abs(a), Math.Abs(b)) * 0.00001, .00001); // .001% of the smaller value for the epsilon check as per MSDN reference suggestion
            return Math.Abs(a - b) <= epsilon;
        }

        public static bool CloseTo(double a, float b)
        {
            var epsilon = Math.Max(Math.Max(Math.Abs(a), Math.Abs(b)) * 0.00001, .00001); // .001% of the smaller value for the epsilon check as per MSDN reference suggestion
            return Math.Abs(a - b) <= epsilon;
        }

        public static bool CloseTo(double a, double b)
        {
            var epsilon = Math.Max(Math.Max(Math.Abs(a), Math.Abs(b)) * 0.00001, .00001); // .001% of the smaller value for the epsilon check as per MSDN reference suggestion
            return Math.Abs(a - b) <= epsilon;
        }
    }
}<|MERGE_RESOLUTION|>--- conflicted
+++ resolved
@@ -3,76 +3,11 @@
 namespace SS14.Shared.Maths
 {
     public static class FloatMath
-<<<<<<< HEAD
-     {
-         public const float RadToDeg = (float)(180.0 / Math.PI);
-         public const float DegToRad = (float)(Math.PI / 180.0);
-
-        private const int LookupSize = 1024*64; //has to be power of 2
-         private static readonly float[] getSin, getCos;
-
-         static FloatMath()
-         {
-             getSin = new float[LookupSize];
-             getCos = new float[LookupSize];
-
-             for (var i = 0; i < LookupSize; i++)
-             {
-                 getSin[i] = (float)Math.Sin(i * Math.PI / LookupSize * 2);
-                 getCos[i] = (float)Math.Cos(i * Math.PI / LookupSize * 2);
-             }
-         }
-
-         /// <summary>
-         /// Fast innacurate sinus
-         /// </summary>
-         public static float Sin(float degrees)
-         {
-             var rot = GetIndex(degrees);
-             return getSin[rot];
-         }
-
-         /// <summary>
-         /// Fast innacurate cosinus
-         /// </summary>
-         public static float Cos(float degrees)
-         {
-             var rot = GetIndex(degrees);
-             return getCos[rot];
-         }
-
-         static int GetIndex(float degrees)
-         {
-             return (int)(degrees * (LookupSize / 360f) + 0.5f) & (LookupSize - 1);
-         }
-         public static void SinCos(float degrees, out float sin, out float cos)
-         {
-             var rot = GetIndex(degrees);
-
-             sin = getSin[rot];
-             cos = getCos[rot];
-         }
-
-         public static float Min(float a, float b)
-         {
-             return Math.Min(a, b);
-         }
-
-         public static float Max(float a, float b)
-         {
-             return Math.Max(a, b);
-         }
-
-         public const float Pi = (float) Math.PI;
-
-         public static float ToDegrees(float radians)
-         {
-             return radians/Pi*180;
-         }
-=======
     {
         private const int LookupSize = 1024 * 64; //has to be power of 2
         private static readonly float[] getSin, getCos;
+         public const float RadToDeg = (float)(180.0 / Math.PI);
+         public const float DegToRad = (float)(Math.PI / 180.0);
 
         static FloatMath()
         {
@@ -117,14 +52,23 @@
             cos = getCos[rot];
         }
 
-        public const float Pi = (float) Math.PI;
+         public static float Min(float a, float b)
+         {
+             return Math.Min(a, b);
+         }
+
+         public static float Max(float a, float b)
+         {
+             return Math.Max(a, b);
+         }
+
+         public const float Pi = (float) Math.PI;
 
         public static float ToDegrees(float radians)
         {
             return radians / Pi * 180;
         }
 
->>>>>>> 659b5794
         public static float ToRadians(float degrees)
         {
             return degrees / 180 * Pi;
