using Robust.Client.Graphics;
using Robust.Client.Physics;
using Robust.Shared.GameObjects;
using Robust.Shared.IoC;
using Robust.Shared.Player;

namespace Robust.Client.GameObjects;

public sealed class EyeSystem : SharedEyeSystem
{
    [Dependency] private readonly IEyeManager _eyeManager = default!;
    [Dependency] private readonly SharedTransformSystem _transformSystem = default!;

    public override void Initialize()
    {
        base.Initialize();
        SubscribeLocalEvent<EyeComponent, ComponentInit>(OnInit);
        SubscribeLocalEvent<EyeComponent, LocalPlayerDetachedEvent>(OnEyeDetached);
        SubscribeLocalEvent<EyeComponent, LocalPlayerAttachedEvent>(OnEyeAttached);
        SubscribeLocalEvent<EyeComponent, AfterAutoHandleStateEvent>(OnEyeAutoState);

        // Make sure this runs *after* entities have been moved by interpolation and movement.
        UpdatesAfter.Add(typeof(TransformSystem));
        UpdatesAfter.Add(typeof(PhysicsSystem));
    }

    private void OnEyeAutoState(EntityUid uid, EyeComponent component, ref AfterAutoHandleStateEvent args)
    {
        UpdateEye((uid, component));
    }

    private void OnEyeAttached(EntityUid uid, EyeComponent component, LocalPlayerAttachedEvent args)
    {
        UpdateEye((uid, component));
        _eyeManager.CurrentEye = component.Eye;
        var ev = new EyeAttachedEvent(uid, component);
        RaiseLocalEvent(uid, ref ev, true);
    }

    private void OnEyeDetached(EntityUid uid, EyeComponent component, LocalPlayerDetachedEvent args)
    {
        _eyeManager.ClearCurrentEye();
    }

    private void OnInit(EntityUid uid, EyeComponent component, ComponentInit args)
    {
        UpdateEye((uid, component));
    }

    /// <inheritdoc />
    public override void FrameUpdate(float frameTime)
    {
        var query = AllEntityQuery<EyeComponent>();

        while (query.MoveNext(out var uid, out var eyeComponent))
        {
            if (eyeComponent.Eye == null)
                continue;

            if (!TryComp<TransformComponent>(eyeComponent.Target, out var xform))
            {
                xform = Transform(uid);
                eyeComponent.Target = null;
            }

<<<<<<< HEAD
            eyeComponent.Eye.Position = _transformSystem.GetMapCoordinates(xform);
=======
            eyeComponent.Eye.Position = TransformSystem.GetMapCoordinates(xform);
>>>>>>> a6905151
        }
    }
}

/// <summary>
/// Raised on an entity when it is attached to one with an <see cref="EyeComponent"/>
/// </summary>
[ByRefEvent]
public readonly record struct EyeAttachedEvent(EntityUid Entity, EyeComponent Component);<|MERGE_RESOLUTION|>--- conflicted
+++ resolved
@@ -9,7 +9,6 @@
 public sealed class EyeSystem : SharedEyeSystem
 {
     [Dependency] private readonly IEyeManager _eyeManager = default!;
-    [Dependency] private readonly SharedTransformSystem _transformSystem = default!;
 
     public override void Initialize()
     {
@@ -63,11 +62,7 @@
                 eyeComponent.Target = null;
             }
 
-<<<<<<< HEAD
-            eyeComponent.Eye.Position = _transformSystem.GetMapCoordinates(xform);
-=======
             eyeComponent.Eye.Position = TransformSystem.GetMapCoordinates(xform);
->>>>>>> a6905151
         }
     }
 }
