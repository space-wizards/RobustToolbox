--- conflicted
+++ resolved
@@ -20,13 +20,8 @@
                 : new ErrorNode(node, $"Failed parsing double value: {node.Value}");
         }
 
-<<<<<<< HEAD
         public double Read(ISerializationManager serializationManager, ValueDataNode node,
-            IDependencyCollection dependencies, bool skipHook, ISerializationContext? context = null)
-=======
-        public DeserializationResult Read(ISerializationManager serializationManager, ValueDataNode node,
             IDependencyCollection dependencies, bool skipHook, ISerializationContext? context = null, double value = default)
->>>>>>> 5a066325
         {
             return double.Parse(node.Value, CultureInfo.InvariantCulture);
         }
