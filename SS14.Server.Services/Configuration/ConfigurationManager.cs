﻿using SFML.System;
using SS14.Server.Interfaces;
using SS14.Server.Interfaces.Configuration;
using SS14.Shared;
using SS14.Shared.IoC;
using SS14.Shared.Log;
using SS14.Shared.ServerEnums;
using System;
using System.IO;
using System.Xml.Serialization;

namespace SS14.Server.Services.Configuration
{
<<<<<<< HEAD
    public sealed class ConfigurationManager : IServerConfigurationManager
=======
    [IoCTarget]
    public sealed class ConfigurationManager : IServerConfigurationManager, IService
>>>>>>> 59e0136f
    {
        private string ConfigFile;
        public PersistentConfiguration Configuration;

        #region IConfigurationManager Members

        public void Initialize(string ConfigFileLoc)
        {
            try
            {
                var ConfigLoader = new XmlSerializer(typeof(PersistentConfiguration));
                StreamReader ConfigReader = File.OpenText(ConfigFileLoc);
                var Config = (PersistentConfiguration)ConfigLoader.Deserialize(ConfigReader);
                ConfigReader.Close();
                Configuration = Config;
                ConfigFile = ConfigFileLoc;
            }
            catch (Exception e)
            {
                Console.ForegroundColor = ConsoleColor.Red;
                Console.WriteLine("Unable to load configuration file:\n{0}", e);
                Console.ResetColor();
                Environment.Exit(1);
                //if (LogManager.Singleton != null) LogManager.Singleton.LogMessage("ConfigurationManager: Could not load config. File not found. " + ConfigFileLoc);
            }
        }

        public void Save()
        {
            if (Configuration == null)
            {
                //if (LogManager.Singleton != null) LogManager.Singleton.LogMessage("ConfigurationManager: Could not write config. No File loaded. " + Configuration.ToString() + " , " + ConfigFile);
                return;
            }
            else
            {
                var ConfigSaver = new XmlSerializer(Configuration.GetType());
                StreamWriter ConfigWriter = File.CreateText(ConfigFile);
                ConfigSaver.Serialize(ConfigWriter, Configuration);
                ConfigWriter.Flush();
                ConfigWriter.Close();
                LogManager.Log("Server configuration saved to '" + ConfigFile + "'.");
            }
        }

        public string ServerName
        {
            get { return Configuration.ServerName; }
            set { Configuration.ServerName = value; }
        }

        public string ServerMapName
        {
            get { return Configuration.serverMapName; }
            set { Configuration.serverMapName = value; }
        }

        public string ServerWelcomeMessage
        {
            get { return Configuration.serverWelcomeMessage; }
            set { Configuration.serverWelcomeMessage = value; }
        }

        public string LogPath
        {
            get { return Configuration.LogPath; }
            set { Configuration.LogPath = value; }
        }

        public int Version
        {
            get { return PersistentConfiguration._Version; }
        }

        public int Port
        {
            get { return Configuration.Port; }
            set { Configuration.Port = value; }
        }

        public int ServerMaxPlayers
        {
            get { return Configuration.serverMaxPlayers; }
            set { Configuration.serverMaxPlayers = value; }
        }

        public GameType GameType
        {
            get { return Configuration.gameType; }
            set { Configuration.gameType = value; }
        }

        public bool MessageLogging
        {
            get { return Configuration.MessageLogging; }
            set { Configuration.MessageLogging = value; }
        }

        public LogLevel LogLevel
        {
            get { return Configuration.LogLevel; }
            set { Configuration.LogLevel = value; }
        }

        public float TickRate
        {
            get { return Configuration.TickRate; }
            set { Configuration.TickRate = value; }
        }

        public Vector2i ConsoleSize
        {
            get { return Configuration.ConsoleSize; }
            set { Configuration.ConsoleSize = value; }
        }

        #endregion IConfigurationManager Members

        public void LoadResources()
        {
        }
    }
}<|MERGE_RESOLUTION|>--- conflicted
+++ resolved
@@ -11,12 +11,8 @@
 
 namespace SS14.Server.Services.Configuration
 {
-<<<<<<< HEAD
+    [IoCTarget]
     public sealed class ConfigurationManager : IServerConfigurationManager
-=======
-    [IoCTarget]
-    public sealed class ConfigurationManager : IServerConfigurationManager, IService
->>>>>>> 59e0136f
     {
         private string ConfigFile;
         public PersistentConfiguration Configuration;
