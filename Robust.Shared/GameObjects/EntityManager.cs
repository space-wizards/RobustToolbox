﻿using System;
using System.Collections.Generic;
using System.Diagnostics.CodeAnalysis;
using System.Linq;
using Prometheus;
<<<<<<< HEAD
using Robust.Shared.GameObjects.Components;
using Robust.Shared.GameObjects.Components.Transform;
using Robust.Shared.Interfaces.GameObjects;
using Robust.Shared.Interfaces.Map;
using Robust.Shared.Interfaces.Timing;
=======
>>>>>>> 5187040a
using Robust.Shared.IoC;
using Robust.Shared.Map;
using Robust.Shared.Maths;
using Robust.Shared.Physics;
using Robust.Shared.Prototypes;
using Robust.Shared.Timing;
using Robust.Shared.Utility;

namespace Robust.Shared.GameObjects
{
    /// <inheritdoc />
    public abstract class EntityManager : IEntityManager
    {
        #region Dependencies

        [Dependency] private readonly IEntityNetworkManager EntityNetworkManager = default!;
        [Dependency] protected readonly IPrototypeManager PrototypeManager = default!;
        [Dependency] protected readonly IEntitySystemManager EntitySystemManager = default!;
        [Dependency] private readonly IComponentFactory ComponentFactory = default!;
        [Dependency] private readonly IComponentManager _componentManager = default!;
        [Dependency] private readonly IGameTiming _gameTiming = default!;
        [Dependency] private readonly IMapManager _mapManager = default!;

        #endregion Dependencies

        /// <inheritdoc />
        public GameTick CurrentTick => _gameTiming.CurTick;

        /// <inheritdoc />
        public IComponentManager ComponentManager => _componentManager;

        /// <inheritdoc />
        public IEntityNetworkManager EntityNetManager => EntityNetworkManager;

        /// <inheritdoc />
        public IEntitySystemManager EntitySysManager => EntitySystemManager;

        /// <summary>
        ///     All entities currently stored in the manager.
        /// </summary>
        protected readonly Dictionary<EntityUid, Entity> Entities = new();

        protected readonly List<Entity> AllEntities = new();

        private readonly EntityEventBus _eventBus = new();

        /// <inheritdoc />
        public IEventBus EventBus => _eventBus;

        public bool Started { get; protected set; }

        public virtual void Initialize()
        {
            EntityNetworkManager.SetupNetworking();
            EntityNetworkManager.ReceivedComponentMessage += (sender, compMsg) => DispatchComponentMessage(compMsg);
            EntityNetworkManager.ReceivedSystemMessage += (sender, systemMsg) => EventBus.RaiseEvent(EventSource.Network, systemMsg);

            ComponentManager.Initialize();
            _componentManager.ComponentRemoved += (sender, args) => _eventBus.UnsubscribeEvents(args.Component);
        }

        public virtual void Startup()
        {
        }

        public virtual void Shutdown()
        {
            FlushEntities();
            EntitySystemManager.Shutdown();
            Started = false;
            _componentManager.Clear();
        }

        public virtual void Update(float frameTime, Histogram? histogram)
        {
            using (histogram?.WithLabels("EntityNet").NewTimer())
            {
                EntityNetworkManager.Update();
            }

            using (histogram?.WithLabels("EntitySystems").NewTimer())
            {
                EntitySystemManager.Update(frameTime);
            }

            using (histogram?.WithLabels("EntityEventBus").NewTimer())
            {
                _eventBus.ProcessEventQueue();
            }

            using (histogram?.WithLabels("EntityCull").NewTimer())
            {
                CullDeletedEntities();
            }
        }

        public virtual void FrameUpdate(float frameTime)
        {
            EntitySystemManager.FrameUpdate(frameTime);
        }

        #region Entity Management

        /// <inheritdoc />
        public abstract IEntity CreateEntityUninitialized(string? prototypeName);

        /// <inheritdoc />
        public abstract IEntity CreateEntityUninitialized(string? prototypeName, EntityCoordinates coordinates);

        /// <inheritdoc />
        public abstract IEntity CreateEntityUninitialized(string? prototypeName, MapCoordinates coordinates);

        /// <inheritdoc />
        public abstract IEntity SpawnEntity(string? protoName, EntityCoordinates coordinates);

        /// <inheritdoc />
        public abstract IEntity SpawnEntity(string? protoName, MapCoordinates coordinates);

        /// <inheritdoc />
        public abstract IEntity SpawnEntityNoMapInit(string? protoName, EntityCoordinates coordinates);

        /// <summary>
        /// Returns an entity by id
        /// </summary>
        /// <param name="uid"></param>
        /// <returns>Entity or throws if the entity doesn't exist</returns>
        public IEntity GetEntity(EntityUid uid)
        {
            return Entities[uid];
        }

        /// <summary>
        /// Attempt to get an entity, returning whether or not an entity was gotten.
        /// </summary>
        /// <param name="uid"></param>
        /// <param name="entity">The requested entity or null if the entity couldn't be found.</param>
        /// <returns>True if a value was returned, false otherwise.</returns>
        public bool TryGetEntity(EntityUid uid, [NotNullWhen(true)] out IEntity? entity)
        {
            if (Entities.TryGetValue(uid, out var cEntity) && !cEntity.Deleted)
            {
                entity = cEntity;
                return true;
            }

            // entity might get assigned if it's deleted but still found,
            // prevent somebody from being "smart".
            entity = null;
            return false;
        }

        public IEnumerable<IEntity> GetEntities(IEntityQuery query)
        {
            return query.Match(this);
        }

        public IEnumerable<IEntity> GetEntitiesInMap(MapId mapId)
        {
            if (!_entityTreesPerMap.TryGetValue(mapId, out var trees))
                yield break;

            foreach (var entity in trees)
            {
                if (!entity.Deleted)
                    yield return entity;
            }
        }

        /// <inheritdoc />
        public IEnumerable<IEntity> GetEntitiesAt(MapId mapId, Vector2 position, bool approximate = false)
        {
            var list = new List<IEntity>();

            var state = (list, position);

            _entityTreesPerMap[mapId].QueryPoint(ref state, (ref (List<IEntity> list, Vector2 position) state, in IEntity ent) =>
            {
                var transform = ent.Transform;
                if (MathHelper.CloseTo(transform.Coordinates.X, state.position.X) &&
                    MathHelper.CloseTo(transform.Coordinates.Y, state.position.Y))
                {
                    state.list.Add(ent);
                }

                return true;
            }, position, approximate);

            return list;
        }

        public IEnumerable<IEntity> GetEntities()
        {
            // Need to do an iterator loop to avoid issues with concurrent access.
            // ReSharper disable once ForCanBeConvertedToForeach
            for (var i = 0; i < AllEntities.Count; i++)
            {
                var entity = AllEntities[i];
                if (entity.Deleted)
                {
                    continue;
                }

                yield return entity;
            }
        }

        /// <summary>
        /// Shuts-down and removes given Entity. This is also broadcast to all clients.
        /// </summary>
        /// <param name="e">Entity to remove</param>
        public virtual void DeleteEntity(IEntity e)
        {
            e.Shutdown();
        }

        public void DeleteEntity(EntityUid uid)
        {
            if (TryGetEntity(uid, out var entity))
            {
                DeleteEntity(entity);
                UpdateEntityTree(entity);
            }
        }

        public bool EntityExists(EntityUid uid)
        {
            return TryGetEntity(uid, out var _);
        }

        /// <summary>
        /// Disposes all entities and clears all lists.
        /// </summary>
        public void FlushEntities()
        {
            foreach (var e in GetEntities())
            {
                e.Shutdown();
            }

            CullDeletedEntities();
        }

        /// <summary>
        ///     Allocates an entity and stores it but does not load components or do initialization.
        /// </summary>
        private protected Entity AllocEntity(string? prototypeName, EntityUid? uid = null)
        {
            EntityPrototype? prototype = null;
            if (!string.IsNullOrWhiteSpace(prototypeName))
            {
                // If the prototype doesn't exist then we throw BEFORE we allocate the entity.
                prototype = PrototypeManager.Index<EntityPrototype>(prototypeName);
            }

            var entity = AllocEntity(uid);

            entity.Prototype = prototype;

            return entity;
        }

        /// <summary>
        ///     Allocates an entity and stores it but does not load components or do initialization.
        /// </summary>
        private protected Entity AllocEntity(EntityUid? uid = null)
        {
            if (uid == null)
            {
                uid = GenerateEntityUid();
            }

            if (EntityExists(uid.Value))
            {
                throw new InvalidOperationException($"UID already taken: {uid}");
            }

            var entity = new Entity();

            entity.SetManagers(this);
            entity.SetUid(uid.Value);

            // allocate the required MetaDataComponent
            _componentManager.AddComponent<MetaDataComponent>(entity);

            // allocate the required TransformComponent
            _componentManager.AddComponent<TransformComponent>(entity);

            Entities[entity.Uid] = entity;
            AllEntities.Add(entity);

            return entity;
        }

        /// <summary>
        ///     Allocates an entity and loads components but does not do initialization.
        /// </summary>
        private protected Entity CreateEntity(string? prototypeName, EntityUid? uid = null)
        {
            if (prototypeName == null)
                return AllocEntity(uid);

            var entity = AllocEntity(prototypeName, uid);
            try
            {
                EntityPrototype.LoadEntity(entity.Prototype, entity, ComponentFactory, null);
                return entity;
            }
            catch (Exception e)
            {
                // Exception during entity loading.
                // Need to delete the entity to avoid corrupt state causing crashes later.
                DeleteEntity(entity);
                throw new EntityCreationException($"Exception inside CreateEntity with prototype {prototypeName}", e);
            }
        }

        private protected void LoadEntity(Entity entity, IEntityLoadContext? context)
        {
            EntityPrototype.LoadEntity(entity.Prototype, entity, ComponentFactory, context);
        }

        private protected void InitializeAndStartEntity(Entity entity)
        {
            try
            {
                InitializeEntity(entity);
                StartEntity(entity);
            }
            catch (Exception e)
            {
                DeleteEntity(entity);
                throw new EntityCreationException("Exception inside InitializeAndStartEntity", e);
            }
        }

        private protected static void InitializeEntity(Entity entity)
        {
            entity.InitializeComponents();
        }

        private protected static void StartEntity(Entity entity)
        {
            entity.StartAllComponents();
        }

        private void CullDeletedEntities()
        {
            // Culling happens in updates.
            // It doesn't matter because to-be culled entities can't be accessed.
            // This should prevent most cases of "somebody is iterating while we're removing things"
            for (var i = 0; i < AllEntities.Count; i++)
            {
                var entity = AllEntities[i];
                if (!entity.Deleted)
                {
                    continue;
                }

                AllEntities.RemoveSwap(i);
                Entities.Remove(entity.Uid);
                RemoveFromEntityTrees(entity);

                // Process the one we just swapped next.
                i--;
            }
        }

        #endregion Entity Management

        private void DispatchComponentMessage(NetworkComponentMessage netMsg)
        {
            var compMsg = netMsg.Message;
            var compChannel = netMsg.Channel;
            var session = netMsg.Session;
            compMsg.Remote = true;

            var uid = netMsg.EntityUid;
            if (compMsg.Directed)
            {
                if (_componentManager.TryGetComponent(uid, netMsg.NetId, out var component))
                    component.HandleNetworkMessage(compMsg, compChannel, session);
            }
            else
            {
                foreach (var component in _componentManager.GetComponents(uid))
                {
                    component.HandleNetworkMessage(compMsg, compChannel, session);
                }
            }
        }

        protected abstract EntityUid GenerateEntityUid();

        #region Spatial Queries

        /// <inheritdoc />
        public bool AnyEntitiesIntersecting(MapId mapId, Box2 box, bool approximate = false)
        {
            var found = false;
            _entityTreesPerMap[mapId].QueryAabb(ref found, (ref bool found, in IEntity ent) =>
            {
                if (!ent.Deleted)
                {
                    found = true;
                    return false;
                }

                return true;
            }, box, approximate);
            return found;
        }

        /// <inheritdoc />
        public IEnumerable<IEntity> GetEntitiesIntersecting(MapId mapId, Box2 position, bool approximate = false)
        {
            if (mapId == MapId.Nullspace)
            {
                return Enumerable.Empty<IEntity>();
            }

            var list = new List<IEntity>();

            _entityTreesPerMap[mapId].QueryAabb(ref list, (ref List<IEntity> list, in IEntity ent) =>
            {
                if (!ent.Deleted)
                {
                    list.Add(ent);
                }
                return true;
            }, position, approximate);

            return list;
        }

        /// <inheritdoc />
        public IEnumerable<IEntity> GetEntitiesIntersecting(MapId mapId, Vector2 position, bool approximate = false)
        {
            const float range = .00001f / 2;
            var aabb = new Box2(position, position).Enlarged(range);

            if (mapId == MapId.Nullspace)
            {
                return Enumerable.Empty<IEntity>();
            }

            var list = new List<IEntity>();
            var state = (list, position);

            _entityTreesPerMap[mapId].QueryAabb(ref state, (ref (List<IEntity> list, Vector2 position) state, in IEntity ent) =>
            {
                if (Intersecting(ent, state.position))
                {
                    state.list.Add(ent);
                }
                return true;
            }, aabb, approximate);

            return list;
        }

        /// <inheritdoc />
        public IEnumerable<IEntity> GetEntitiesIntersecting(MapCoordinates position, bool approximate = false)
        {
            return GetEntitiesIntersecting(position.MapId, position.Position, approximate);
        }

        /// <inheritdoc />
        public IEnumerable<IEntity> GetEntitiesIntersecting(EntityCoordinates position, bool approximate = false)
        {
            var mapPos = position.ToMap(this);
            return GetEntitiesIntersecting(mapPos.MapId, mapPos.Position, approximate);
        }

        /// <inheritdoc />
        public IEnumerable<IEntity> GetEntitiesIntersecting(IEntity entity, bool approximate = false)
        {
            if (entity.TryGetComponent<IPhysicsComponent>(out var component))
            {
                return GetEntitiesIntersecting(entity.Transform.MapID, component.GetWorldAABB(), approximate);
            }

            return GetEntitiesIntersecting(entity.Transform.Coordinates, approximate);
        }

        /// <inheritdoc />
        public bool IsIntersecting(IEntity entityOne, IEntity entityTwo)
        {
            var position = entityOne.Transform.MapPosition.Position;
            return Intersecting(entityTwo, position);
        }

        private static bool Intersecting(IEntity entity, Vector2 mapPosition)
        {
            if (entity.TryGetComponent(out IPhysicsComponent? component))
            {
                if (component.GetWorldAABB().Contains(mapPosition))
                    return true;
            }
            else
            {
                var transform = entity.Transform;
                var entPos = transform.WorldPosition;
                if (MathHelper.CloseTo(entPos.X, mapPosition.X)
                    && MathHelper.CloseTo(entPos.Y, mapPosition.Y))
                {
                    return true;
                }
            }

            return false;
        }

        /// <inheritdoc />
        public IEnumerable<IEntity> GetEntitiesInRange(EntityCoordinates position, float range, bool approximate = false)
        {
            var mapCoordinates = position.ToMap(this);
            var mapPosition = mapCoordinates.Position;
            var aabb = new Box2(mapPosition - new Vector2(range / 2, range / 2),
                mapPosition + new Vector2(range / 2, range / 2));
            return GetEntitiesIntersecting(mapCoordinates.MapId, aabb, approximate);
        }

        /// <inheritdoc />
        public IEnumerable<IEntity> GetEntitiesInRange(MapId mapId, Box2 box, float range, bool approximate = false)
        {
            var aabb = box.Enlarged(range);
            return GetEntitiesIntersecting(mapId, aabb, approximate);
        }

        /// <inheritdoc />
        public IEnumerable<IEntity> GetEntitiesInRange(MapId mapId, Vector2 point, float range, bool approximate = false)
        {
            var aabb = new Box2(point, point).Enlarged(range);
            return GetEntitiesIntersecting(mapId, aabb, approximate);
        }

        /// <inheritdoc />
        public IEnumerable<IEntity> GetEntitiesInRange(IEntity entity, float range, bool approximate = false)
        {
            if (entity.TryGetComponent<IPhysicsComponent>(out var component))
            {
                return GetEntitiesInRange(entity.Transform.MapID, component.GetWorldAABB(), range, approximate);
            }

            return GetEntitiesInRange(entity.Transform.Coordinates, range, approximate);
        }

        /// <inheritdoc />
        public IEnumerable<IEntity> GetEntitiesInArc(EntityCoordinates coordinates, float range, Angle direction,
            float arcWidth, bool approximate = false)
        {
            var position = coordinates.ToMap(this).Position;

            foreach (var entity in GetEntitiesInRange(coordinates, range * 2, approximate))
            {
                var angle = new Angle(entity.Transform.WorldPosition - position);
                if (angle.Degrees < direction.Degrees + arcWidth / 2 &&
                    angle.Degrees > direction.Degrees - arcWidth / 2)
                    yield return entity;
            }
        }

        #endregion


        #region Entity DynamicTree

        private readonly Dictionary<MapId, DynamicTree<IEntity>> _entityTreesPerMap =
            new();

        public virtual bool UpdateEntityTree(IEntity entity)
        {
            if (entity.Deleted)
            {
                RemoveFromEntityTrees(entity);
                return true;
            }

            if (!entity.Initialized || !Entities.ContainsKey(entity.Uid))
            {
                return false;
            }

            var transform = entity.Transform;

            DebugTools.Assert(transform.Initialized);

            var mapId = transform.MapID;

            if (!_entityTreesPerMap.TryGetValue(mapId, out var entTree))
            {
                entTree = new DynamicTree<IEntity>(
                    GetWorldAabbFromEntity,
                    capacity: 16,
                    growthFunc: x => x == 16 ? 3840 : x + 256
                );
                _entityTreesPerMap.Add(mapId, entTree);
            }

            // for debugging
            var necessary = 0;

            if (entTree.AddOrUpdate(entity))
            {
                ++necessary;
            }

            foreach (var childTx in entity.Transform.ChildEntityUids)
            {
                if (UpdateEntityTree(GetEntity(childTx)))
                {
                    ++necessary;
                }
            }

            return necessary > 0;
        }

        public bool RemoveFromEntityTree(IEntity entity, MapId mapId)
        {
            if (_entityTreesPerMap.TryGetValue(mapId, out var tree))
            {
                return tree.Remove(entity);
            }

            return false;
        }

        private void RemoveFromEntityTrees(IEntity entity)
        {
            foreach (var mapId in _mapManager.GetAllMapIds())
            {
                if (_entityTreesPerMap.TryGetValue(mapId, out var entTree))
                {
                    entTree.Remove(entity);
                }
            }
        }

        protected Box2 GetWorldAabbFromEntity(in IEntity ent)
        {
            if (ent.Deleted)
                return new Box2(0, 0, 0, 0);

            if (ent.TryGetComponent(out IPhysicsComponent? collider))
                return collider.GetWorldAABB(_mapManager);

            var pos = ent.Transform.WorldPosition;
            return Box2.UnitCentered.Translated(pos);
        }

        #endregion

        public virtual void Update()
        {
        }

    }

    public enum EntityMessageType : byte
    {
        Error = 0,
        ComponentMessage,
        SystemMessage
    }
}<|MERGE_RESOLUTION|>--- conflicted
+++ resolved
@@ -3,14 +3,6 @@
 using System.Diagnostics.CodeAnalysis;
 using System.Linq;
 using Prometheus;
-<<<<<<< HEAD
-using Robust.Shared.GameObjects.Components;
-using Robust.Shared.GameObjects.Components.Transform;
-using Robust.Shared.Interfaces.GameObjects;
-using Robust.Shared.Interfaces.Map;
-using Robust.Shared.Interfaces.Timing;
-=======
->>>>>>> 5187040a
 using Robust.Shared.IoC;
 using Robust.Shared.Map;
 using Robust.Shared.Maths;
@@ -489,7 +481,7 @@
         {
             if (entity.TryGetComponent<IPhysicsComponent>(out var component))
             {
-                return GetEntitiesIntersecting(entity.Transform.MapID, component.GetWorldAABB(), approximate);
+                return GetEntitiesIntersecting(entity.Transform.MapID, component.WorldAABB, approximate);
             }
 
             return GetEntitiesIntersecting(entity.Transform.Coordinates, approximate);
@@ -506,7 +498,7 @@
         {
             if (entity.TryGetComponent(out IPhysicsComponent? component))
             {
-                if (component.GetWorldAABB().Contains(mapPosition))
+                if (component.WorldAABB.Contains(mapPosition))
                     return true;
             }
             else
@@ -552,7 +544,7 @@
         {
             if (entity.TryGetComponent<IPhysicsComponent>(out var component))
             {
-                return GetEntitiesInRange(entity.Transform.MapID, component.GetWorldAABB(), range, approximate);
+                return GetEntitiesInRange(entity.Transform.MapID, component.WorldAABB, range, approximate);
             }
 
             return GetEntitiesInRange(entity.Transform.Coordinates, range, approximate);
@@ -602,11 +594,7 @@
 
             if (!_entityTreesPerMap.TryGetValue(mapId, out var entTree))
             {
-                entTree = new DynamicTree<IEntity>(
-                    GetWorldAabbFromEntity,
-                    capacity: 16,
-                    growthFunc: x => x == 16 ? 3840 : x + 256
-                );
+                entTree = EntityTreeFactory();
                 _entityTreesPerMap.Add(mapId, entTree);
             }
 
@@ -650,16 +638,23 @@
             }
         }
 
-        protected Box2 GetWorldAabbFromEntity(in IEntity ent)
+        private static DynamicTree<IEntity> EntityTreeFactory() =>
+            new(
+                GetWorldAabbFromEntity,
+                capacity: 16,
+                growthFunc: x => x == 16 ? 3840 : x + 256
+            );
+
+        protected static Box2 GetWorldAabbFromEntity(in IEntity ent)
         {
             if (ent.Deleted)
                 return new Box2(0, 0, 0, 0);
 
             if (ent.TryGetComponent(out IPhysicsComponent? collider))
-                return collider.GetWorldAABB(_mapManager);
+                return collider.WorldAABB;
 
             var pos = ent.Transform.WorldPosition;
-            return Box2.UnitCentered.Translated(pos);
+            return new Box2(pos, pos);
         }
 
         #endregion
