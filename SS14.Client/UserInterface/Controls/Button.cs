--- conflicted
+++ resolved
@@ -27,80 +27,52 @@
             return new Godot.Button();
         }
 
-<<<<<<< HEAD
-        private protected override void SetSceneControl(Godot.Control control)
-        {
-            base.SetSceneControl(control);
-            SceneControl = (Godot.Button) control;
-        }
-
         public AlignMode TextAlign
         {
-            get => GameController.OnGodot ? (AlignMode) SceneControl.Align : default;
+            get => GameController.OnGodot ? (AlignMode)SceneControl.Get("align") : default;
             set
             {
                 if (GameController.OnGodot)
                 {
-                    SceneControl.Align = (Godot.Button.TextAlign) value;
+                    SceneControl.Set("align", (Godot.Button.TextAlign) value);
                 }
             }
-=======
-        public AlignMode TextAlign
-        {
-            get => (AlignMode)SceneControl.Get("align");
-            set => SceneControl.Set("align", (Godot.Button.TextAlign)value);
->>>>>>> 58fb11a9
         }
 
         public bool ClipText
         {
-<<<<<<< HEAD
-            get => GameController.OnGodot ? SceneControl.ClipText : default;
+            get => GameController.OnGodot ? (bool)SceneControl.Get("clip_text") : default;
             set
             {
                 if (GameController.OnGodot)
                 {
-                    SceneControl.ClipText = value;
+                    SceneControl.Set("clip_text", value);
                 }
             }
-=======
-            get => (bool)SceneControl.Get("clip_text");
-            set => SceneControl.Set("clip_text", value);
->>>>>>> 58fb11a9
         }
 
         public bool Flat
         {
-<<<<<<< HEAD
-            get => GameController.OnGodot ? SceneControl.Flat : default;
+            get => GameController.OnGodot ? (bool)SceneControl.Get("flat") : default;
             set
             {
                 if (GameController.OnGodot)
                 {
-                    SceneControl.Flat = value;
+                    SceneControl.Set("flat", value);
                 }
             }
-=======
-            get => (bool)SceneControl.Get("flat");
-            set => SceneControl.Set("flat", value);
->>>>>>> 58fb11a9
         }
 
         public string Text
         {
-<<<<<<< HEAD
-            get => GameController.OnGodot ? SceneControl.Text : default;
+            get => GameController.OnGodot ? (string)SceneControl.Get("text") : default;
             set
             {
                 if (GameController.OnGodot)
                 {
-                    SceneControl.Text = value;
+                    SceneControl.Set("text", value);
                 }
             }
-=======
-            get => (string)SceneControl.Get("text");
-            set => SceneControl.Set("text", value);
->>>>>>> 58fb11a9
         }
 
         private Color? _fontColorOverride;
