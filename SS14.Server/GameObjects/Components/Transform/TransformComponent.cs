﻿using SS14.Server.Interfaces.GameObjects;
using SS14.Shared.GameObjects;
using SS14.Shared.Interfaces.GameObjects.Components;
using SS14.Shared.Interfaces.Map;
using SS14.Shared.IoC;
using SS14.Shared.Map;
using SS14.Shared.Maths;
using System;
using SS14.Shared.Enums;
using SS14.Shared.GameObjects.Serialization;
using SS14.Shared.Interfaces.GameObjects;

namespace SS14.Server.GameObjects
{
    /// <summary>
    ///     Stores the position and orientation of the entity.
    /// </summary>
    public class TransformComponent : Component, IServerTransformComponent
    {
        /// <summary>
        ///     Current parent entity of this entity.
        /// </summary>
        public IServerTransformComponent Parent
        {
            get => !_parent.IsValid() ? null : IoCManager.Resolve<IServerEntityManager>().GetEntity(_parent).GetComponent<IServerTransformComponent>();
            private set => _parent = value?.Owner.Uid ?? EntityUid.Invalid;
        }

        ITransformComponent ITransformComponent.Parent => Parent;

        private EntityUid _parent;
        private Vector2 _position; // holds offset from grid, or offset from parent
        private Angle _rotation; // local rotation
        private MapId _mapID;
        private GridId _gridID;

        private Matrix3 _worldMatrix;
        private Matrix3 _invWorldMatrix;

        /// <inheritdoc />
        public Matrix3 WorldMatrix
        {
            get
            {
                if (_parent.IsValid())
                {
                    var parentMatrix = Parent.WorldMatrix;
                    Matrix3.Multiply(ref _worldMatrix, ref parentMatrix, out var result);
                    return result;
                }
                return _worldMatrix;
            }
        }

        /// <inheritdoc />
        public Matrix3 InvWorldMatrix
        {
            get
            {
                if (_parent.IsValid())
                {
                    var matP = Parent.InvWorldMatrix;
                    Matrix3.Multiply(ref matP, ref _invWorldMatrix, out var result);
                    return result;
                }
                return _invWorldMatrix;
            }
        }

        /// <inheritdoc />
        public MapId MapID
        {
            get => _mapID;
            private set => _mapID = value;
        }

        /// <inheritdoc />
        public GridId GridID
        {
            get => _gridID;
            private set => _gridID = value;
        }

        /// <summary>
        ///     Current rotation offset of the entity.
        /// </summary>
        public Angle LocalRotation
        {
            get => _rotation;
            set
            {
                _rotation = value;
<<<<<<< HEAD
                OnRotate?.Invoke(value);
=======
                RebuildMatrices();
>>>>>>> 93c7aab5
            }
        }

        /// <inheritdoc />
        public Angle WorldRotation
        {
            get
            {
                if (_parent.IsValid())
                {
                    var lRotV = _rotation.ToVec();
                    var wRotV = MatMult(Parent.WorldMatrix, lRotV);
                    var uwRotV = wRotV.Normalized;
                    return uwRotV.ToAngle();
                }
                return _rotation;
            }
        }
        
        /// <inheritdoc />
        public override string Name => "Transform";

        /// <inheritdoc />
        public override uint? NetID => NetIDs.TRANSFORM;

        /// <inheritdoc />
        public event EventHandler<MoveEventArgs> OnMove;

        /// <inheritdoc />
        public event Action<Angle> OnRotate;

        /// <inheritdoc />
        public LocalCoordinates LocalPosition
        {
            get
            {
                if (Parent != null)
                {
                    // transform _position from parent coords to world coords
                    var worldPos = MatMult(Parent.WorldMatrix, _position);
                    var lc = new LocalCoordinates(worldPos, GridId.DefaultGrid, MapID);

                    // then to parent grid coords
                    return lc.ConvertToGrid(Parent.LocalPosition.Grid);
                }
                else
                {
                    return new LocalCoordinates(_position, _gridID, _mapID);
                }
            }
            set
            {
                if (_parent.IsValid())
                {
                    // grid coords to world coords
                    var worldCoords = value.ToWorld();

                    // world coords to parent coords
                    var newPos = MatMult(Parent.InvWorldMatrix, worldCoords.Position);

                    // float rounding error guard, if the offset is less than 1mm ignore it
                    if (Math.Abs(newPos.LengthSquared - _position.LengthSquared) < 10.0E-3)
                        return;

                    _position = newPos;
                }
                else
                {
                    _position = value.Position;

                    MapID = value.MapID;
                    GridID = value.GridID;
                }

                RebuildMatrices();
                OnMove?.Invoke(this, new MoveEventArgs(LocalPosition, value));
            }
        }

        /// <inheritdoc />
        public Vector2 WorldPosition
        {
            get
            {
                if (Parent != null)
                {
                    // parent coords to world coords
                    return MatMult(Parent.WorldMatrix, _position);
                }
                else
                {
                    return IoCManager.Resolve<IMapManager>().GetMap(MapID).GetGrid(GridID).ConvertToWorld(_position);
                }
            }
            set
            {
                if (_parent.IsValid())
                {
                    // world coords to parent coords
                    var newPos = MatMult(Parent.InvWorldMatrix, value);

                    // float rounding error guard, if the offset is less than 1mm ignore it
                    if (Math.Abs(newPos.LengthSquared - _position.LengthSquared) < 10.0E-3)
                        return;
                    
                    _position = newPos;
                }
                else
                {
                    _position = value;
                    GridID = IoCManager.Resolve<IMapManager>().GetMap(MapID).FindGridAt(_position).Index;
                }

                RebuildMatrices();
                OnMove?.Invoke(this, new MoveEventArgs(LocalPosition, new LocalCoordinates(_position, GridID, MapID)));
            }
        }

        public override void ExposeData(EntitySerializer serializer)
        {
            base.ExposeData(serializer);

            serializer.DataField(ref _parent, "parent", new EntityUid());
            serializer.DataField(ref _mapID, "map", MapId.Nullspace);
            serializer.DataField(ref _gridID, "grid", GridId.DefaultGrid);
            serializer.DataField(ref _position, "pos", Vector2.Zero);
            serializer.DataField(ref _rotation, "rot", new Angle());
        }

        /// <inheritdoc />
        public override ComponentState GetComponentState()
        {
            return new TransformComponentState(LocalPosition, LocalRotation, Parent?.Owner?.Uid);
        }

        /// <summary>
        /// Detaches this entity from its parent.
        /// </summary>
        public void DetachParent()
        {
            // nothing to do
            if (Parent == null)
                return;

            // transform _position from parent coords to world coords
            var worldPos = MatMult(Parent.WorldMatrix, _position);
            var lc = new LocalCoordinates(worldPos, GridId.DefaultGrid, MapID);

            // then to parent grid coords
            lc = lc.ConvertToGrid(Parent.LocalPosition.Grid);

            // detach
            Parent = null;

            // switch position back to grid coords
            LocalPosition = lc;
        }

        /// <summary>
        /// Sets another entity as the parent entity.
        /// </summary>
        /// <param name="parent"></param>
        public void AttachParent(IServerTransformComponent parent)
        {
            // nothing to attach to.
            if (parent == null)
                return;

            Parent = parent;

            // move to parents grid
            _mapID = parent.MapID;
            _gridID = parent.GridID;

            // offset position from world to parent
            _position = MatMult(parent.InvWorldMatrix, _position);
            RebuildMatrices();
        }

        public void AttachParent(IEntity entity)
        {
            var transform = entity.GetComponent<IServerTransformComponent>();
            AttachParent(transform);
        }

        /// <summary>
        ///     Finds the transform of the entity located on the map itself
        /// </summary>
        public IServerTransformComponent GetMapTransform()
        {
            if (Parent != null) //If we are not the final transform, query up the chain of parents
            {
                return Parent.GetMapTransform();
            }
            return this;
        }

        ITransformComponent ITransformComponent.GetMapTransform() => GetMapTransform();

        public bool IsMapTransform => Parent == null;

        /// <summary>
        ///     Does this entity contain the entity in the argument
        /// </summary>
        public bool ContainsEntity(ITransformComponent transform)
        {
            if (transform.IsMapTransform) //Is the entity on the map
            {
                return false;
            }

            if (this == transform.Parent) //Is this the direct container of the entity
            {
                return true;
            }
            else
            {
                return ContainsEntity(transform.Parent); //Recursively search up the entitys containers for this object
            }
        }

        private void RebuildMatrices()
        {
            var pos = _position;
            var rot = _rotation.Theta;

            var posMat = Matrix3.CreateTranslation(pos);
            var rotMat = Matrix3.CreateRotation((float) rot);

            Matrix3.Multiply(ref rotMat, ref posMat, out var transMat);

            _worldMatrix = transMat;

            var posImat = Matrix3.Invert(posMat);
            var rotImap = Matrix3.Invert(rotMat);

            Matrix3.Multiply(ref posImat, ref rotImap, out var itransMat);

            _invWorldMatrix = itransMat;
        }

        private static Vector2 MatMult(Matrix3 mat, Vector2 vec)
        {
            var vecHom = new Vector3(vec.X, vec.Y, 1);
            Matrix3.Transform(ref mat, ref vecHom);
            return vecHom.Xy;
        }
    }
}<|MERGE_RESOLUTION|>--- conflicted
+++ resolved
@@ -90,11 +90,8 @@
             set
             {
                 _rotation = value;
-<<<<<<< HEAD
+                RebuildMatrices();
                 OnRotate?.Invoke(value);
-=======
-                RebuildMatrices();
->>>>>>> 93c7aab5
             }
         }
 
@@ -113,7 +110,7 @@
                 return _rotation;
             }
         }
-        
+
         /// <inheritdoc />
         public override string Name => "Transform";
 
@@ -199,7 +196,7 @@
                     // float rounding error guard, if the offset is less than 1mm ignore it
                     if (Math.Abs(newPos.LengthSquared - _position.LengthSquared) < 10.0E-3)
                         return;
-                    
+
                     _position = newPos;
                 }
                 else
@@ -322,7 +319,7 @@
             var rot = _rotation.Theta;
 
             var posMat = Matrix3.CreateTranslation(pos);
-            var rotMat = Matrix3.CreateRotation((float) rot);
+            var rotMat = Matrix3.CreateRotation((float)rot);
 
             Matrix3.Multiply(ref rotMat, ref posMat, out var transMat);
 
