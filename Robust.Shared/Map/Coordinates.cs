﻿using Robust.Shared.Interfaces.Map;
using Robust.Shared.Maths;
using Robust.Shared.Serialization;
using System;
using System.Diagnostics.CodeAnalysis;
using JetBrains.Annotations;
using Robust.Shared.GameObjects;
using Robust.Shared.GameObjects.Components.Map;
using Robust.Shared.Interfaces.GameObjects;

namespace Robust.Shared.Map
{
    /// <summary>
<<<<<<< HEAD
=======
    ///     Coordinates relative to a specific grid.
    /// </summary>
    [Obsolete("Use EntityCoordinates instead.")]
    [PublicAPI]
    [Serializable, NetSerializable]
    public readonly struct GridCoordinates : IEquatable<GridCoordinates>
    {
        /// <summary>
        ///     Map grid that this position is relative to.
        /// </summary>
        public readonly GridId GridID;

        /// <summary>
        ///     Local Position coordinates relative to the MapGrid.
        /// </summary>
        public readonly Vector2 Position;

        /// <summary>
        ///     Location on the X axis relative to the MapGrid.
        /// </summary>
        public float X => Position.X;

        /// <summary>
        ///     Location on the X axis relative to the MapGrid.
        /// </summary>
        public float Y => Position.Y;

        /// <summary>
        ///     A set of coordinates that is at the origin of an invalid grid.
        ///     This is also the values of an uninitialized struct.
        /// </summary>
        public static readonly GridCoordinates InvalidGrid = new GridCoordinates(0, 0, GridId.Invalid);

        /// <summary>
        ///     Constructs new grid local coordinates.
        /// </summary>
        /// <param name="position">Position relative to the grid.</param>
        /// <param name="grid">Grid the position is relative to.</param>
        public GridCoordinates(Vector2 position, IMapGrid grid)
            : this(position, grid.Index) { }

        /// <summary>
        ///     Constructs new grid local coordinates.
        /// </summary>
        /// <param name="position">Position relative to the grid.</param>
        /// <param name="gridId">ID of the Grid the position is relative to.</param>
        public GridCoordinates(Vector2 position, GridId gridId)
        {
            Position = position;
            GridID = gridId;
        }

        /// <summary>
        ///     Constructs new grid local coordinates.
        /// </summary>
        /// <param name="x">X axis of the position.</param>
        /// <param name="y">Y axis of the position.</param>
        /// <param name="grid">Grid the position is relative to.</param>
        public GridCoordinates(float x, float y, IMapGrid grid)
            : this(new Vector2(x, y), grid.Index) { }

        /// <summary>
        ///     Constructs new grid local coordinates.
        /// </summary>
        /// <param name="x">X axis of the position.</param>
        /// <param name="y">Y axis of the position.</param>
        /// <param name="gridId">ID of the Grid the position is relative to.</param>
        public GridCoordinates(float x, float y, GridId gridId)
            : this(new Vector2(x, y), gridId) { }

        /// <summary>
        ///     Converts this set of coordinates to map coordinates.
        /// </summary>
        public MapCoordinates ToMap(IMapManager mapManager)
        {
            //TODO: Assert GridID is not invalid

            var grid = mapManager.GetGrid(GridID);
            return new MapCoordinates(grid.LocalToWorld(Position), grid.ParentMapId);
        }

        /// <summary>
        ///     Converts this set of coordinates to map coordinate position.
        /// </summary>
        public Vector2 ToMapPos(IMapManager mapManager)
        {
            //TODO: Assert GridID is not invalid

            return mapManager.GetGrid(GridID).LocalToWorld(Position);
        }

        /// <summary>
        ///     Converts this set of coordinates to map indices.
        /// </summary>
        public MapIndices ToMapIndices(IMapManager mapManager)
        {
            return mapManager.GetGrid(GridID).GetTileRef(this).GridIndices;
        }

        /// <summary>
        ///     Offsets the position by a given vector.
        /// </summary>
        public GridCoordinates Offset(Vector2 offset)
        {
            return new GridCoordinates(Position + offset, GridID);
        }

        /// <summary>
        ///     Checks that these coordinates are within a certain distance of another set.
        /// </summary>
        /// <param name="mapManager">Map manager containing the two GridIds.</param>
        /// <param name="otherCoords">Other set of coordinates to use.</param>
        /// <param name="range">maximum distance between the two sets of coordinates.</param>
        /// <returns>True if the two points are within a given range.</returns>
        public bool InRange(IMapManager mapManager, GridCoordinates otherCoords, float range)
        {
            if (mapManager.GetGrid(otherCoords.GridID).ParentMapId != mapManager.GetGrid(GridID).ParentMapId)
            {
                return false;
            }

            return ((otherCoords.ToMapPos(mapManager) - ToMapPos(mapManager)).LengthSquared < range * range);
        }

        /// <summary>
        ///     Checks that these coordinates are within a certain distance of another set.
        /// </summary>
        /// <param name="mapManager">Map manager containing the two GridIds.</param>
        /// <param name="otherCoords">Other set of coordinates to use.</param>
        /// <param name="range">maximum distance between the two sets of coordinates.</param>
        /// <returns>True if the two points are within a given range.</returns>
        public bool InRange(IMapManager mapManager, GridCoordinates otherCoords, int range)
        {
            return InRange(mapManager, otherCoords, (float) range);
        }

        /// <summary>
        ///     Calculates the distance between two GirdCoordinates.
        /// </summary>
        /// <param name="mapManager">Map manager containing this GridId.</param>
        /// <param name="otherCoords">Other set of coordinates to use.</param>
        /// <returns>Distance between the two points.</returns>
        public float Distance(IMapManager mapManager, GridCoordinates otherCoords)
        {
            return (ToMapPos(mapManager) - otherCoords.ToMapPos(mapManager)).Length;
        }

        /// <summary>
        ///     Offsets the position by another vector.
        /// </summary>
        /// <param name="offset">Vector to translate by.</param>
        /// <returns>Resulting translated coordinates.</returns>
        public GridCoordinates Translated(Vector2 offset)
        {
            return new GridCoordinates(Position + offset, GridID);
        }

        /// <inheritdoc />
        public override string ToString()
        {
            return $"Grid={GridID}, X={Position.X:N2}, Y={Position.Y:N2}";
        }

        /// <inheritdoc />
        public bool Equals(GridCoordinates other)
        {
            return GridID.Equals(other.GridID) && Position.Equals(other.Position);
        }

        /// <inheritdoc />
        public override bool Equals(object? obj)
        {
            if (ReferenceEquals(null, obj)) return false;
            return obj is GridCoordinates coords && Equals(coords);
        }

        /// <inheritdoc />
        public override int GetHashCode()
        {
            unchecked
            {
                var hashCode = GridID.GetHashCode();
                hashCode = (hashCode * 397) ^ Position.GetHashCode();
                return hashCode;
            }
        }

        /// <summary>
        ///     Tests for value equality between two LocalCoordinates.
        /// </summary>
        public static bool operator ==(GridCoordinates self, GridCoordinates other)
        {
            return self.Equals(other);
        }

        /// <summary>
        ///     Tests for value inequality between two LocalCoordinates.
        /// </summary>
        public static bool operator !=(GridCoordinates self, GridCoordinates other)
        {
            return !self.Equals(other);
        }
    }

    /// <summary>
>>>>>>> 0701b040
    ///     Contains the coordinates of a position on the rendering screen.
    /// </summary>
    [PublicAPI]
    [Serializable, NetSerializable]
    public readonly struct ScreenCoordinates : IEquatable<ScreenCoordinates>
    {
        /// <summary>
        ///     Position on the rendering screen.
        /// </summary>
        public readonly Vector2 Position;

        /// <summary>
        ///     Screen position on the X axis.
        /// </summary>
        public float X => Position.X;

        /// <summary>
        ///     Screen position on the Y axis.
        /// </summary>
        public float Y => Position.Y;

        /// <summary>
        ///     Constructs a new instance of <c>ScreenCoordinates</c>.
        /// </summary>
        /// <param name="position">Position on the rendering screen.</param>
        public ScreenCoordinates(Vector2 position)
        {
            Position = position;
        }

        /// <summary>
        ///     Constructs a new instance of <c>ScreenCoordinates</c>.
        /// </summary>
        /// <param name="x">X axis of a position on the screen.</param>
        /// <param name="y">Y axis of a position on the screen.</param>
        public ScreenCoordinates(float x, float y)
        {
            Position = new Vector2(x, y);
        }

        /// <inheritdoc />
        public override string ToString()
        {
            return Position.ToString();
        }

        /// <inheritdoc />
        public bool Equals(ScreenCoordinates other)
        {
            return Position.Equals(other.Position);
        }

        /// <inheritdoc />
        public override bool Equals(object? obj)
        {
            if (ReferenceEquals(null, obj))
                return false;
            return obj is ScreenCoordinates other && Equals(other);
        }

        /// <inheritdoc />
        public override int GetHashCode()
        {
            return Position.GetHashCode();
        }

        /// <summary>
        ///     Check for equality by value between two objects.
        /// </summary>
        public static bool operator ==(ScreenCoordinates a, ScreenCoordinates b)
        {
            return a.Equals(b);
        }

        /// <summary>
        ///     Check for inequality by value between two objects.
        /// </summary>
        public static bool operator !=(ScreenCoordinates a, ScreenCoordinates b)
        {
            return !a.Equals(b);
        }
    }

    /// <summary>
    ///     Coordinates relative to a specific map.
    /// </summary>
    [PublicAPI]
    [Serializable, NetSerializable]
    public readonly struct MapCoordinates : IEquatable<MapCoordinates>
    {
        public static readonly MapCoordinates Nullspace = new MapCoordinates(Vector2.Zero, MapId.Nullspace);

        /// <summary>
        ///     World Position coordinates.
        /// </summary>
        public readonly Vector2 Position;

        /// <summary>
        ///     Map identifier relevant to this position.
        /// </summary>
        public readonly MapId MapId;

        /// <summary>
        ///     World position on the X axis.
        /// </summary>
        public float X => Position.X;

        /// <summary>
        ///     World position on the Y axis.
        /// </summary>
        public float Y => Position.Y;

        /// <summary>
        ///     Constructs a new instance of <c>MapCoordinates</c>.
        /// </summary>
        /// <param name="position">World position coordinates.</param>
        /// <param name="mapId">Map identifier relevant to this position.</param>
        public MapCoordinates(Vector2 position, MapId mapId)
        {
            Position = position;
            MapId = mapId;
        }

        /// <summary>
        ///     Constructs a new instance of <c>MapCoordinates</c>.
        /// </summary>
        /// <param name="x">World position coordinate on the X axis.</param>
        /// <param name="y">World position coordinate on the Y axis.</param>
        /// <param name="mapId">Map identifier relevant to this position.</param>
        public MapCoordinates(float x, float y, MapId mapId)
            : this(new Vector2(x, y), mapId) { }

        /// <inheritdoc />
        public override string ToString()
        {
            return $"Map={MapId}, X={Position.X:N2}, Y={Position.Y:N2}";
        }

        /// <summary>
        ///     Checks that these coordinates are within a certain distance of another set.
        /// </summary>
        /// <param name="otherCoords">Other set of coordinates to use.</param>
        /// <param name="range">maximum distance between the two sets of coordinates.</param>
        /// <returns>True if the two points are within a given range.</returns>
        public bool InRange(MapCoordinates otherCoords, float range)
        {
            if (otherCoords.MapId != MapId)
            {
                return false;
            }

            return ((otherCoords.Position - Position).LengthSquared < range * range);
        }

        /// <inheritdoc />
        public bool Equals(MapCoordinates other)
        {
            return Position.Equals(other.Position) && MapId.Equals(other.MapId);
        }

        /// <inheritdoc />
        public override bool Equals(object? obj)
        {
            if (ReferenceEquals(null, obj))
                return false;
            return obj is MapCoordinates other && Equals(other);
        }

        /// <inheritdoc />
        public override int GetHashCode()
        {
            unchecked
            {
                return (Position.GetHashCode() * 397) ^ MapId.GetHashCode();
            }
        }

        /// <summary>
        ///     Check for equality by value between two objects.
        /// </summary>
        public static bool operator ==(MapCoordinates a, MapCoordinates b)
        {
            return a.Equals(b);
        }

        /// <summary>
        ///     Check for inequality by value between two objects.
        /// </summary>
        public static bool operator !=(MapCoordinates a, MapCoordinates b)
        {
            return !a.Equals(b);
        }


        /// <summary>
        /// Used to deconstruct this object into a tuple.
        /// </summary>
        /// <param name="x">World position coordinate on the X axis.</param>
        /// <param name="y">World position coordinate on the Y axis.</param>
        public void Deconstruct(out float x, out float y)
        {
            x = X;
            y = Y;
        }

        /// <summary>
        /// Used to deconstruct this object into a tuple.
        /// </summary>
        /// <param name="mapId">Map identifier relevant to this position.</param>
        /// <param name="x">World position coordinate on the X axis.</param>
        /// <param name="y">World position coordinate on the Y axis.</param>
        public void Deconstruct(out MapId mapId, out float x, out float y)
        {
            mapId = MapId;
            x = X;
            y = Y;
        }
    }

    /// <summary>
    /// A set of coordinates relative to another entity.
    /// </summary>
    [PublicAPI]
    [Serializable, NetSerializable]
    public readonly struct EntityCoordinates : IEquatable<EntityCoordinates>
    {
        public static readonly EntityCoordinates Invalid = new EntityCoordinates(EntityUid.Invalid, Vector2.Zero);

        /// <summary>
        ///     ID of the entity that this position is relative to.
        /// </summary>
        public readonly EntityUid EntityId;

        /// <summary>
        ///     Position in the entity's local space.
        /// </summary>
        public readonly Vector2 Position;

        /// <summary>
        ///     Location of the X axis local to the parent.
        /// </summary>
        public float X => Position.X;

        /// <summary>
        ///     Location of the Y axis local to the parent.
        /// </summary>
        public float Y => Position.Y;

        /// <summary>
        ///     Constructs a new instance of <see cref="EntityCoordinates"/>.
        /// </summary>
        /// <param name="entityId">ID of the entity that this position is relative to.</param>
        /// <param name="position">Position in the entity's local space.</param>
        public EntityCoordinates(EntityUid entityId, Vector2 position)
        {
            EntityId = entityId;
            Position = position;
        }

<<<<<<< HEAD
=======
        public EntityCoordinates(EntityUid entityId, float x, float y)
        {
            EntityId = entityId;
            Position = new Vector2(x, y);
        }

>>>>>>> 0701b040
        /// <summary>
        ///     Verifies that this set of coordinates can be currently resolved to a location.
        /// </summary>
        /// <param name="entityManager">Entity Manager containing the entity Id.</param>
        /// <returns><see langword="true" /> if this set of coordinates can be currently resolved to a location, otherwise <see langword="false" />.</returns>
        public bool IsValid(IEntityManager entityManager)
        {
            if (!EntityId.IsValid() || !entityManager.EntityExists(EntityId))
                return false;

            if (!float.IsFinite(Position.X) || !float.IsFinite(Position.Y))
                return false;

            return true;
        }

        /// <summary>
        ///     Transforms this set of coordinates from the entity's local space to the map space.
        /// </summary>
        /// <param name="entityManager">Entity Manager containing the entity Id.</param>
        /// <returns></returns>
        public MapCoordinates ToMap(IEntityManager entityManager)
        {
            if(!IsValid(entityManager))
                return MapCoordinates.Nullspace;

            var transform = entityManager.GetEntity(EntityId).Transform;
            var worldPos = transform.WorldMatrix.Transform(Position);
            return new MapCoordinates(worldPos, transform.MapID);
        }

        /// <summary>
        ///    Transform this set of coordinates from the entity's local space to the map space.
        /// </summary>
        /// <param name="entityManager">Entity Manager containing the entity Id.</param>
        /// <returns></returns>
        public Vector2 ToMapPos(IEntityManager entityManager)
        {
            return ToMap(entityManager).Position;
        }

        /// <summary>
        ///    Creates EntityCoordinates given a parent and some MapCoordinates.
        /// </summary>
        /// <param name="parent"></param>
        /// <param name="coordinates"></param>
        /// <returns></returns>
        /// <exception cref="InvalidOperationException">If <see cref="parent"/> is not on the same map as the <see cref="coordinates"/>.</exception>
        public static EntityCoordinates FromMap(IEntity parent, MapCoordinates coordinates)
        {
            if(parent.Transform.MapID != coordinates.MapId)
                throw new InvalidOperationException("Entity is not on the same map!");

            var localPos = parent.Transform.InvWorldMatrix.Transform(coordinates.Position);
            return new EntityCoordinates(parent.Uid, localPos);
        }

        /// <summary>
        ///    Creates EntityCoordinates given a parent Uid and some MapCoordinates.
        /// </summary>
        /// <param name="entityManager">Entity Manager containing the entity Id.</param>
        /// <param name="parentUid"></param>
        /// <param name="coordinates"></param>
        /// <returns></returns>
        /// <exception cref="InvalidOperationException">If <see cref="parentUid"/> is not on the same map as the <see cref="coordinates"/>.</exception>
        public static EntityCoordinates FromMap(IEntityManager entityManager, EntityUid parentUid, MapCoordinates coordinates)
        {
            var parent = entityManager.GetEntity(parentUid);

            return FromMap(parent, coordinates);
        }

        /// <summary>
        ///    Creates a set of EntityCoordinates given some MapCoordinates.
        /// </summary>
        /// <param name="entityManager"></param>
        /// <param name="mapManager"></param>
        /// <param name="coordinates"></param>
        /// <returns></returns>
        public static EntityCoordinates FromMap(IEntityManager entityManager, IMapManager mapManager, MapCoordinates coordinates)
        {
            var mapId = coordinates.MapId;
            var mapEntity = mapManager.GetMapEntity(mapId);

            return new EntityCoordinates(mapEntity.Uid, coordinates.Position);
        }

        /// <summary>
        ///     Converts this set of coordinates to MapIndices.
        /// </summary>
        /// <param name="entityManager"></param>
        /// <param name="mapManager"></param>
        /// <returns></returns>
        public MapIndices ToMapIndices(IEntityManager entityManager, IMapManager mapManager)
        {
            if(!IsValid(entityManager))
                return new MapIndices();

<<<<<<< HEAD
            var gridId = GetGridId(entityManager);

            if (gridId != GridId.Invalid)
            {
                return mapManager.GetGrid(gridId).GetTileRef(this).GridIndices;
=======
            var gridCoords = ToGrid(entityManager, mapManager);

            if (gridCoords.GridID != GridId.Invalid)
            {
                return mapManager.GetGrid(gridCoords.GridID).GetTileRef(gridCoords).GridIndices;
>>>>>>> 0701b040
            }

            var (x, y) = ToMapPos(entityManager);

            return new MapIndices((int)x, (int)y);
        }

        /// <summary>
<<<<<<< HEAD
=======
        ///     Converts a set of <seealso cref="EntityCoordinates"/> into a set of <seealso cref="GridCoordinates"/>.
        /// </summary>
        /// <param name="entityManager">Entity manager that contains the <see cref="EntityId"/>.</param>
        /// <returns></returns>
        public GridCoordinates ToGrid(IEntityManager entityManager, IMapManager mapManager)
        {
            if(!IsValid(entityManager))
                return GridCoordinates.InvalidGrid;

            var gridId = GetGridId(entityManager);

            if (gridId == GridId.Invalid)
                return new GridCoordinates(ToMapPos(entityManager), GridId.Invalid);

            var pos = mapManager.GetGrid(GetGridId(entityManager)).WorldToLocal(ToMapPos(entityManager));
            return new GridCoordinates(pos, gridId);

        }

        /// <summary>
        ///     Creates a set of EntityCoordinates given some GridCoordinates.
        /// </summary>
        /// <param name="mapManager"></param>
        /// <param name="coordinates"></param>
        /// <returns></returns>
        public static EntityCoordinates FromGrid(IMapManager mapManager, GridCoordinates coordinates)
        {
            var grid = mapManager.GetGrid(coordinates.GridID);
            return new EntityCoordinates(grid.GridEntityId, coordinates.Position);
        }

        /// <summary>
        ///     Returns an new set of EntityCoordinates with the same <see cref="EntityId"/>
        ///     but on a different position.
        /// </summary>
        /// <param name="newPosition">The position the new EntityCoordinates will be in</param>
        /// <returns>A new set of EntityCoordinates with the specified position and same <see cref="EntityId"/> as this one.</returns>
        public EntityCoordinates WithPosition(Vector2 newPosition)
        {
            return new EntityCoordinates(EntityId, newPosition);
        }

        /// <summary>
>>>>>>> 0701b040
        ///     Returns the Grid Id this entity is on.
        ///     If none of the ancestors are a grid, returns <see cref="GridId.Invalid"/> grid instead.
        /// </summary>
        /// <param name="entityManager">Entity Manager that contains the parent's Id</param>
        /// <returns>Grid Id this entity is on or <see cref="GridId.Invalid"/></returns>
        public GridId GetGridId(IEntityManager entityManager)
        {
            return !IsValid(entityManager) ? GridId.Invalid : GetParent(entityManager).Transform.GridID;
        }

        /// <summary>
        ///     Returns the Map Id this entity is on.
        ///     If the parent entity is not valid, returns <see cref="MapId.Nullspace"/> instead.
        /// </summary>
        /// <param name="entityManager">Entity Manager that contains the parent's Id</param>
        /// <returns>Map Id this entity is on or <see cref="MapId.Nullspace"/></returns>
        public MapId GetMapId(IEntityManager entityManager)
        {
            return !IsValid(entityManager) ? MapId.Nullspace : GetParent(entityManager).Transform.MapID;
        }

        /// <summary>
        ///     Returns the parent entity.
        /// </summary>
        /// <param name="entityManager">Entity Manager containing the parent entity</param>
        /// <returns>Parent entity or throws if entity id doesn't exist</returns>
        public IEntity GetParent(IEntityManager entityManager)
        {
            return entityManager.GetEntity(EntityId);
        }

        /// <summary>
        ///     Attempt to get the parent entity, returning whether or not the entity was gotten.
        /// </summary>
        /// <param name="entityManager">Entity Manager containing the parent entity</param>
        /// <param name="parent">The parent entity or null if not valid</param>
        /// <returns>True if a value was returned, false otherwise.</returns>
        public bool TryGetParent(IEntityManager entityManager, [NotNullWhen(true)] out IEntity? parent)
        {
            parent = null;
            return IsValid(entityManager) && entityManager.TryGetEntity(EntityId, out parent);
        }

        /// <summary>
        /// Offsets the position by a given vector. This happens in local space.
        /// </summary>
        /// <param name="position">The vector to offset by local to the entity.</param>
        /// <returns>Newly offset coordinates.</returns>
        public EntityCoordinates Offset(Vector2 position)
        {
            return new EntityCoordinates(EntityId, Position + position);
        }

        /// <summary>
        ///     Compares two sets of coordinates to see if they are in range of each other.
        /// </summary>
        /// <param name="entityManager">Entity Manager containing the two entity Ids.</param>
        /// <param name="otherCoordinates">Other set of coordinates to use.</param>
        /// <param name="range">maximum distance between the two sets of coordinates.</param>
        /// <returns>True if the two points are within a given range.</returns>
        public bool InRange(IEntityManager entityManager, EntityCoordinates otherCoordinates, float range)
        {
            if (!IsValid(entityManager) || !otherCoordinates.IsValid(entityManager))
                return false;

            var mapCoordinates = ToMap(entityManager);
            var otherMapCoordinates = otherCoordinates.ToMap(entityManager);

            return mapCoordinates.InRange(otherMapCoordinates, range);
        }

        /// <summary>
        ///     Tries to calculate the distance between two sets of coordinates.
        /// </summary>
        /// <param name="entityManager"></param>
        /// <param name="otherCoordinates"></param>
        /// <param name="distance"></param>
        /// <returns>True if it was possible to calculate the distance</returns>
        public bool TryDistance(IEntityManager entityManager, EntityCoordinates otherCoordinates, out float distance)
        {
            distance = 0f;

            if (!IsValid(entityManager) || !otherCoordinates.IsValid(entityManager))
                return false;

            var mapCoordinates = ToMap(entityManager);
            var otherMapCoordinates = otherCoordinates.ToMap(entityManager);

            if (mapCoordinates.MapId != otherMapCoordinates.MapId)
                return false;

            distance = (mapCoordinates.Position - otherMapCoordinates.Position).Length;
            return true;
        }

        #region IEquatable

        /// <inheritdoc />
        public bool Equals(EntityCoordinates other)
        {
            return EntityId.Equals(other.EntityId) && Position.Equals(other.Position);
        }

        /// <inheritdoc />
        public override bool Equals(object? obj)
        {
            return obj is EntityCoordinates other && Equals(other);
        }

        /// <inheritdoc />
        public override int GetHashCode()
        {
            return HashCode.Combine(EntityId, Position);
        }

        /// <summary>
        ///     Check for equality by value between two objects.
        /// </summary>
        public static bool operator ==(EntityCoordinates left, EntityCoordinates right)
        {
            return left.Equals(right);
        }

        /// <summary>
        ///     Check for inequality by value between two objects.
        /// </summary>
        public static bool operator !=(EntityCoordinates left, EntityCoordinates right)
        {
            return !left.Equals(right);
        }

        #endregion

        #region Operators

        /// <summary>
        ///     Returns the sum for both coordinates but only if they have the same parent.
        /// </summary>
        /// <exception cref="ArgumentException">When the parents aren't the same</exception>
        public static EntityCoordinates operator +(EntityCoordinates left, EntityCoordinates right)
        {
            if(left.EntityId != right.EntityId)
                throw new ArgumentException("Can't sum EntityCoordinates with different parents.");

            return new EntityCoordinates(left.EntityId, left.Position + right.Position);
        }

        /// <summary>
        ///     Returns the difference for both coordinates but only if they have the same parent.
        /// </summary>
        /// <exception cref="ArgumentException">When the parents aren't the same</exception>
        public static EntityCoordinates operator -(EntityCoordinates left, EntityCoordinates right)
        {
            if(left.EntityId != right.EntityId)
                throw new ArgumentException("Can't substract EntityCoordinates with different parents.");

            return new EntityCoordinates(left.EntityId, left.Position - right.Position);
        }

        /// <summary>
        ///     Returns the multiplication of both coordinates but only if they have the same parent.
        /// </summary>
        /// <exception cref="ArgumentException">When the parents aren't the same</exception>
        public static EntityCoordinates operator *(EntityCoordinates left, EntityCoordinates right)
        {
            if(left.EntityId != right.EntityId)
                throw new ArgumentException("Can't multiply EntityCoordinates with different parents.");

            return new EntityCoordinates(left.EntityId, left.Position * right.Position);
        }

        /// <summary>
        ///     Scales the coordinates by a given factor.
        /// </summary>
        /// <exception cref="ArgumentException">When the parents aren't the same</exception>
        public static EntityCoordinates operator *(EntityCoordinates left, float right)
        {
            return new EntityCoordinates(left.EntityId, left.Position * right);
        }

        /// <summary>
        ///     Scales the coordinates by a given factor.
        /// </summary>
        /// <exception cref="ArgumentException">When the parents aren't the same</exception>
        public static EntityCoordinates operator *(EntityCoordinates left, int right)
        {
            return new EntityCoordinates(left.EntityId, left.Position * right);
        }

        #endregion

        /// <summary>
        /// Deconstructs the object into it's fields.
        /// </summary>
        /// <param name="entId">ID of the entity that this position is relative to.</param>
        /// <param name="localPos">Position in the entity's local space.</param>
        public void Deconstruct(out EntityUid entId, out Vector2 localPos)
        {
            entId = EntityId;
            localPos = Position;
        }

        /// <inheritdoc />
        public override string ToString()
        {
            return $"EntId={EntityId}, X={Position.X:N2}, Y={Position.Y:N2}";
        }
    }
}<|MERGE_RESOLUTION|>--- conflicted
+++ resolved
@@ -5,220 +5,11 @@
 using System.Diagnostics.CodeAnalysis;
 using JetBrains.Annotations;
 using Robust.Shared.GameObjects;
-using Robust.Shared.GameObjects.Components.Map;
 using Robust.Shared.Interfaces.GameObjects;
 
 namespace Robust.Shared.Map
 {
     /// <summary>
-<<<<<<< HEAD
-=======
-    ///     Coordinates relative to a specific grid.
-    /// </summary>
-    [Obsolete("Use EntityCoordinates instead.")]
-    [PublicAPI]
-    [Serializable, NetSerializable]
-    public readonly struct GridCoordinates : IEquatable<GridCoordinates>
-    {
-        /// <summary>
-        ///     Map grid that this position is relative to.
-        /// </summary>
-        public readonly GridId GridID;
-
-        /// <summary>
-        ///     Local Position coordinates relative to the MapGrid.
-        /// </summary>
-        public readonly Vector2 Position;
-
-        /// <summary>
-        ///     Location on the X axis relative to the MapGrid.
-        /// </summary>
-        public float X => Position.X;
-
-        /// <summary>
-        ///     Location on the X axis relative to the MapGrid.
-        /// </summary>
-        public float Y => Position.Y;
-
-        /// <summary>
-        ///     A set of coordinates that is at the origin of an invalid grid.
-        ///     This is also the values of an uninitialized struct.
-        /// </summary>
-        public static readonly GridCoordinates InvalidGrid = new GridCoordinates(0, 0, GridId.Invalid);
-
-        /// <summary>
-        ///     Constructs new grid local coordinates.
-        /// </summary>
-        /// <param name="position">Position relative to the grid.</param>
-        /// <param name="grid">Grid the position is relative to.</param>
-        public GridCoordinates(Vector2 position, IMapGrid grid)
-            : this(position, grid.Index) { }
-
-        /// <summary>
-        ///     Constructs new grid local coordinates.
-        /// </summary>
-        /// <param name="position">Position relative to the grid.</param>
-        /// <param name="gridId">ID of the Grid the position is relative to.</param>
-        public GridCoordinates(Vector2 position, GridId gridId)
-        {
-            Position = position;
-            GridID = gridId;
-        }
-
-        /// <summary>
-        ///     Constructs new grid local coordinates.
-        /// </summary>
-        /// <param name="x">X axis of the position.</param>
-        /// <param name="y">Y axis of the position.</param>
-        /// <param name="grid">Grid the position is relative to.</param>
-        public GridCoordinates(float x, float y, IMapGrid grid)
-            : this(new Vector2(x, y), grid.Index) { }
-
-        /// <summary>
-        ///     Constructs new grid local coordinates.
-        /// </summary>
-        /// <param name="x">X axis of the position.</param>
-        /// <param name="y">Y axis of the position.</param>
-        /// <param name="gridId">ID of the Grid the position is relative to.</param>
-        public GridCoordinates(float x, float y, GridId gridId)
-            : this(new Vector2(x, y), gridId) { }
-
-        /// <summary>
-        ///     Converts this set of coordinates to map coordinates.
-        /// </summary>
-        public MapCoordinates ToMap(IMapManager mapManager)
-        {
-            //TODO: Assert GridID is not invalid
-
-            var grid = mapManager.GetGrid(GridID);
-            return new MapCoordinates(grid.LocalToWorld(Position), grid.ParentMapId);
-        }
-
-        /// <summary>
-        ///     Converts this set of coordinates to map coordinate position.
-        /// </summary>
-        public Vector2 ToMapPos(IMapManager mapManager)
-        {
-            //TODO: Assert GridID is not invalid
-
-            return mapManager.GetGrid(GridID).LocalToWorld(Position);
-        }
-
-        /// <summary>
-        ///     Converts this set of coordinates to map indices.
-        /// </summary>
-        public MapIndices ToMapIndices(IMapManager mapManager)
-        {
-            return mapManager.GetGrid(GridID).GetTileRef(this).GridIndices;
-        }
-
-        /// <summary>
-        ///     Offsets the position by a given vector.
-        /// </summary>
-        public GridCoordinates Offset(Vector2 offset)
-        {
-            return new GridCoordinates(Position + offset, GridID);
-        }
-
-        /// <summary>
-        ///     Checks that these coordinates are within a certain distance of another set.
-        /// </summary>
-        /// <param name="mapManager">Map manager containing the two GridIds.</param>
-        /// <param name="otherCoords">Other set of coordinates to use.</param>
-        /// <param name="range">maximum distance between the two sets of coordinates.</param>
-        /// <returns>True if the two points are within a given range.</returns>
-        public bool InRange(IMapManager mapManager, GridCoordinates otherCoords, float range)
-        {
-            if (mapManager.GetGrid(otherCoords.GridID).ParentMapId != mapManager.GetGrid(GridID).ParentMapId)
-            {
-                return false;
-            }
-
-            return ((otherCoords.ToMapPos(mapManager) - ToMapPos(mapManager)).LengthSquared < range * range);
-        }
-
-        /// <summary>
-        ///     Checks that these coordinates are within a certain distance of another set.
-        /// </summary>
-        /// <param name="mapManager">Map manager containing the two GridIds.</param>
-        /// <param name="otherCoords">Other set of coordinates to use.</param>
-        /// <param name="range">maximum distance between the two sets of coordinates.</param>
-        /// <returns>True if the two points are within a given range.</returns>
-        public bool InRange(IMapManager mapManager, GridCoordinates otherCoords, int range)
-        {
-            return InRange(mapManager, otherCoords, (float) range);
-        }
-
-        /// <summary>
-        ///     Calculates the distance between two GirdCoordinates.
-        /// </summary>
-        /// <param name="mapManager">Map manager containing this GridId.</param>
-        /// <param name="otherCoords">Other set of coordinates to use.</param>
-        /// <returns>Distance between the two points.</returns>
-        public float Distance(IMapManager mapManager, GridCoordinates otherCoords)
-        {
-            return (ToMapPos(mapManager) - otherCoords.ToMapPos(mapManager)).Length;
-        }
-
-        /// <summary>
-        ///     Offsets the position by another vector.
-        /// </summary>
-        /// <param name="offset">Vector to translate by.</param>
-        /// <returns>Resulting translated coordinates.</returns>
-        public GridCoordinates Translated(Vector2 offset)
-        {
-            return new GridCoordinates(Position + offset, GridID);
-        }
-
-        /// <inheritdoc />
-        public override string ToString()
-        {
-            return $"Grid={GridID}, X={Position.X:N2}, Y={Position.Y:N2}";
-        }
-
-        /// <inheritdoc />
-        public bool Equals(GridCoordinates other)
-        {
-            return GridID.Equals(other.GridID) && Position.Equals(other.Position);
-        }
-
-        /// <inheritdoc />
-        public override bool Equals(object? obj)
-        {
-            if (ReferenceEquals(null, obj)) return false;
-            return obj is GridCoordinates coords && Equals(coords);
-        }
-
-        /// <inheritdoc />
-        public override int GetHashCode()
-        {
-            unchecked
-            {
-                var hashCode = GridID.GetHashCode();
-                hashCode = (hashCode * 397) ^ Position.GetHashCode();
-                return hashCode;
-            }
-        }
-
-        /// <summary>
-        ///     Tests for value equality between two LocalCoordinates.
-        /// </summary>
-        public static bool operator ==(GridCoordinates self, GridCoordinates other)
-        {
-            return self.Equals(other);
-        }
-
-        /// <summary>
-        ///     Tests for value inequality between two LocalCoordinates.
-        /// </summary>
-        public static bool operator !=(GridCoordinates self, GridCoordinates other)
-        {
-            return !self.Equals(other);
-        }
-    }
-
-    /// <summary>
->>>>>>> 0701b040
     ///     Contains the coordinates of a position on the rendering screen.
     /// </summary>
     [PublicAPI]
@@ -478,15 +269,12 @@
             Position = position;
         }
 
-<<<<<<< HEAD
-=======
         public EntityCoordinates(EntityUid entityId, float x, float y)
         {
             EntityId = entityId;
             Position = new Vector2(x, y);
         }
 
->>>>>>> 0701b040
         /// <summary>
         ///     Verifies that this set of coordinates can be currently resolved to a location.
         /// </summary>
@@ -585,58 +373,16 @@
             if(!IsValid(entityManager))
                 return new MapIndices();
 
-<<<<<<< HEAD
             var gridId = GetGridId(entityManager);
-
+            
             if (gridId != GridId.Invalid)
             {
                 return mapManager.GetGrid(gridId).GetTileRef(this).GridIndices;
-=======
-            var gridCoords = ToGrid(entityManager, mapManager);
-
-            if (gridCoords.GridID != GridId.Invalid)
-            {
-                return mapManager.GetGrid(gridCoords.GridID).GetTileRef(gridCoords).GridIndices;
->>>>>>> 0701b040
             }
 
             var (x, y) = ToMapPos(entityManager);
 
-            return new MapIndices((int)x, (int)y);
-        }
-
-        /// <summary>
-<<<<<<< HEAD
-=======
-        ///     Converts a set of <seealso cref="EntityCoordinates"/> into a set of <seealso cref="GridCoordinates"/>.
-        /// </summary>
-        /// <param name="entityManager">Entity manager that contains the <see cref="EntityId"/>.</param>
-        /// <returns></returns>
-        public GridCoordinates ToGrid(IEntityManager entityManager, IMapManager mapManager)
-        {
-            if(!IsValid(entityManager))
-                return GridCoordinates.InvalidGrid;
-
-            var gridId = GetGridId(entityManager);
-
-            if (gridId == GridId.Invalid)
-                return new GridCoordinates(ToMapPos(entityManager), GridId.Invalid);
-
-            var pos = mapManager.GetGrid(GetGridId(entityManager)).WorldToLocal(ToMapPos(entityManager));
-            return new GridCoordinates(pos, gridId);
-
-        }
-
-        /// <summary>
-        ///     Creates a set of EntityCoordinates given some GridCoordinates.
-        /// </summary>
-        /// <param name="mapManager"></param>
-        /// <param name="coordinates"></param>
-        /// <returns></returns>
-        public static EntityCoordinates FromGrid(IMapManager mapManager, GridCoordinates coordinates)
-        {
-            var grid = mapManager.GetGrid(coordinates.GridID);
-            return new EntityCoordinates(grid.GridEntityId, coordinates.Position);
+            return new MapIndices((int) x, (int) y);
         }
 
         /// <summary>
@@ -651,7 +397,6 @@
         }
 
         /// <summary>
->>>>>>> 0701b040
         ///     Returns the Grid Id this entity is on.
         ///     If none of the ancestors are a grid, returns <see cref="GridId.Invalid"/> grid instead.
         /// </summary>
