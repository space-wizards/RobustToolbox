--- conflicted
+++ resolved
@@ -77,15 +77,9 @@
             var entManager = sim.Resolve<IEntityManager>();
             var containerSys = sim.Resolve<IEntitySystemManager>().GetEntitySystem<ContainerSystem>();
 
-<<<<<<< HEAD
             var owner = sim.SpawnEntity(null, new EntityCoordinates(EntityUid.FirstUid, new Vector2(0, 0)));
             var inserted = sim.SpawnEntity(null, new EntityCoordinates(EntityUid.FirstUid, new Vector2(0, 0)));
-            var transform = IoCManager.Resolve<IEntityManager>().GetComponent<TransformComponent>(inserted);
-=======
-            var owner = sim.SpawnEntity(null, new EntityCoordinates(new EntityUid(1), new Vector2(0, 0)));
-            var inserted = sim.SpawnEntity(null, new EntityCoordinates(new EntityUid(1), new Vector2(0, 0)));
             var transform = entManager.GetComponent<TransformComponent>(inserted);
->>>>>>> d5c3d4c0
 
             var container = containerSys.MakeContainer<Container>(owner, "dummy");
             Assert.That(container.Insert(inserted), Is.True);
@@ -113,17 +107,10 @@
             var entManager = sim.Resolve<IEntityManager>();
             var containerSys = sim.Resolve<IEntitySystemManager>().GetEntitySystem<ContainerSystem>();
 
-<<<<<<< HEAD
             var owner = sim.SpawnEntity(null, new EntityCoordinates(EntityUid.FirstUid, new Vector2(0, 0)));
             var inserted = sim.SpawnEntity(null, new EntityCoordinates(EntityUid.FirstUid, new Vector2(0, 0)));
-            var transform = IoCManager.Resolve<IEntityManager>().GetComponent<TransformComponent>(inserted);
-            var entity = sim.SpawnEntity(null, new EntityCoordinates(EntityUid.FirstUid, new Vector2(0, 0)));
-=======
-            var owner = sim.SpawnEntity(null, new EntityCoordinates(new EntityUid(1), new Vector2(0, 0)));
-            var inserted = sim.SpawnEntity(null, new EntityCoordinates(new EntityUid(1), new Vector2(0, 0)));
             var transform = entManager.GetComponent<TransformComponent>(inserted);
-            var entity = sim.SpawnEntity(null, new EntityCoordinates(new EntityUid(1), new Vector2(0, 0)));
->>>>>>> d5c3d4c0
+            var entity = sim.SpawnEntity(null, new EntityCoordinates(EntityUid.FirstUid, new Vector2(0, 0)));
 
             var container = containerSys.MakeContainer<Container>(owner, "dummy");
             Assert.That(container.Insert(inserted), Is.True);
