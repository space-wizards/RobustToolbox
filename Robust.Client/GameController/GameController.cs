using System;
using System.IO;
using System.Linq;
using System.Net;
using System.Runtime;
using System.Threading.Tasks;
using Robust.Client.Audio;
using Robust.Client.Audio.Midi;
using Robust.Client.Console;
using Robust.Client.GameObjects;
using Robust.Client.GameStates;
using Robust.Client.Graphics;
using Robust.Client.Input;
using Robust.Client.Placement;
using Robust.Client.Replays.Loading;
using Robust.Client.Replays.Playback;
using Robust.Client.ResourceManagement;
using Robust.Client.State;
using Robust.Client.Upload;
using Robust.Client.UserInterface;
using Robust.Client.UserInterface.RichText;
using Robust.Client.UserInterface.XAML.Proxy;
using Robust.Client.Utility;
using Robust.Client.ViewVariables;
using Robust.Client.WebViewHook;
using Robust.LoaderApi;
using Robust.Shared;
using Robust.Shared.Asynchronous;
using Robust.Shared.Audio;
using Robust.Shared.Configuration;
using Robust.Shared.ContentPack;
using Robust.Shared.Exceptions;
using Robust.Shared.IoC;
using Robust.Shared.Localization;
using Robust.Shared.Log;
using Robust.Shared.Map;
using Robust.Shared.Network;
using Robust.Shared.Profiling;
using Robust.Shared.Prototypes;
using Robust.Shared.Reflection;
using Robust.Shared.Replays;
using Robust.Shared.Serialization;
using Robust.Shared.Serialization.Manager;
using Robust.Shared.Threading;
using Robust.Shared.Timing;
using Robust.Shared.Toolshed;
using Robust.Shared.Upload;
using Robust.Shared.Utility;
using YamlDotNet.RepresentationModel;

namespace Robust.Client
{
    internal sealed partial class GameController : IGameControllerInternal
    {
        [Dependency] private readonly INetConfigurationManagerInternal _configurationManager = default!;
        [Dependency] private readonly IResourceCacheInternal _resourceCache = default!;
        [Dependency] private readonly IResourceManagerInternal _resManager = default!;
        [Dependency] private readonly IRobustSerializer _serializer = default!;
        [Dependency] private readonly IXamlProxyManager _xamlProxyManager = default!;
        [Dependency] private readonly IXamlHotReloadManager _xamlHotReloadManager = default!;
        [Dependency] private readonly IPrototypeManager _prototypeManager = default!;
        [Dependency] private readonly IClientNetManager _networkManager = default!;
        [Dependency] private readonly IMapManager _mapManager = default!;
        [Dependency] private readonly IStateManager _stateManager = default!;
        [Dependency] private readonly IUserInterfaceManagerInternal _userInterfaceManager = default!;
        [Dependency] private readonly IBaseClient _client = default!;
        [Dependency] private readonly IInputManager _inputManager = default!;
        [Dependency] private readonly IClientConsoleHost _console = default!;
        [Dependency] private readonly ITimerManager _timerManager = default!;
        [Dependency] private readonly IClientEntityManager _entityManager = default!;
        [Dependency] private readonly IPlacementManager _placementManager = default!;
        [Dependency] private readonly IClientGameStateManager _gameStateManager = default!;
        [Dependency] private readonly IOverlayManagerInternal _overlayManager = default!;
        [Dependency] private readonly ILogManager _logManager = default!;
        [Dependency] private readonly ITaskManager _taskManager = default!;
        [Dependency] private readonly IClientViewVariablesManagerInternal _viewVariablesManager = default!;
        [Dependency] private readonly IDiscordRichPresence _discord = default!;
        [Dependency] private readonly IClydeInternal _clyde = default!;
        [Dependency] private readonly IAudioInternal _audio = default!;
        [Dependency] private readonly IFontManagerInternal _fontManager = default!;
        [Dependency] private readonly IModLoaderInternal _modLoader = default!;
        [Dependency] private readonly IScriptClient _scriptClient = default!;
        [Dependency] private readonly IRobustMappedStringSerializer _stringSerializer = default!;
        [Dependency] private readonly IAuthManager _authManager = default!;
        [Dependency] private readonly IMidiManager _midiManager = default!;
        [Dependency] private readonly IEyeManager _eyeManager = default!;
        [Dependency] private readonly IParallelManagerInternal _parallelMgr = default!;
        [Dependency] private readonly ProfManager _prof = default!;
        [Dependency] private readonly IRuntimeLog _runtimeLog = default!;
        [Dependency] private readonly ISerializationManager _serializationManager = default!;
        [Dependency] private readonly MarkupTagManager _tagManager = default!;
        [Dependency] private readonly IGamePrototypeLoadManager _protoLoadMan = default!;
        [Dependency] private readonly NetworkResourceManager _netResMan = default!;
        [Dependency] private readonly IReplayLoadManager _replayLoader = default!;
        [Dependency] private readonly IReplayPlaybackManager _replayPlayback = default!;
        [Dependency] private readonly IReplayRecordingManagerInternal _replayRecording = default!;
        [Dependency] private readonly IReflectionManager _reflectionManager = default!;
        [Dependency] private readonly IReloadManager _reload = default!;
<<<<<<< HEAD
        [Dependency] private readonly ToolshedManager _toolshed = default!;
=======
        [Dependency] private readonly ILocalizationManager _loc = default!;
>>>>>>> ebe4538d

        private IWebViewManagerHook? _webViewHook;

        private CommandLineArgs? _commandLineArgs;

        // Arguments for loader-load. Not used otherwise.
        private IMainArgs? _loaderArgs;

        public bool ContentStart { get; set; } = false;
        public GameControllerOptions Options { get; private set; } = new();
        public InitialLaunchState LaunchState { get; private set; } = default!;

        private ResourceManifestData? _resourceManifest;

        private DisplayMode _displayMode;

        public void SetCommandLineArgs(CommandLineArgs args)
        {
            _commandLineArgs = args;
        }

        public string GameTitle()
        {
            return Options.DefaultWindowTitle ?? _resourceManifest!.DefaultWindowTitle ?? "RobustToolbox";
        }

        public string WindowIconSet()
        {
            return Options.WindowIconSet?.ToString() ?? _resourceManifest!.WindowIconSet ?? "";
        }

        public string SplashLogo()
        {
            return Options.SplashLogo?.ToString() ?? _resourceManifest!.SplashLogo ?? "";
        }

        internal bool StartupContinue(DisplayMode displayMode)
        {
            DebugTools.AssertNotNull(_resourceManifest);

            _clyde.InitializePostWindowing();
            _audio.InitializePostWindowing();
            _clyde.SetWindowTitle(GameTitle());

            _taskManager.Initialize();
            _parallelMgr.Initialize();
            _fontManager.SetFontDpi((uint)_configurationManager.GetCVar(CVars.DisplayFontDpi));

            // Load optional Robust modules.
            LoadOptionalRobustModules(displayMode, _resourceManifest!);

            // Disable load context usage on content start.
            // This prevents Content.Client being loaded twice and things like csi blowing up because of it.
            _modLoader.SetUseLoadContext(!ContentStart);
            var disableSandbox = Environment.GetEnvironmentVariable("ROBUST_DISABLE_SANDBOX") == "1";
            _modLoader.SetEnableSandboxing(!disableSandbox && Options.Sandboxing);

            if (!LoadModules())
                return false;

            foreach (var loadedModule in _modLoader.LoadedModules)
            {
                _configurationManager.LoadCVarsFromAssembly(loadedModule);
            }

            _serializationManager.Initialize();
            _loc.Initialize();

            // Call Init in game assemblies.
            _modLoader.BroadcastRunLevel(ModRunLevel.PreInit);

            // Finish initialization of WebView if loaded.
            _webViewHook?.Initialize();

            _modLoader.BroadcastRunLevel(ModRunLevel.Init);

            // Start bad file extensions check after content init,
            // in case content screws with the VFS.
            var checkBadExtensions = ProgramShared.CheckBadFileExtensions(
                _resManager,
                _configurationManager,
                _logManager.GetSawmill("res"));

            _resourceCache.PreloadTextures();
            _networkManager.Initialize(false);
            _configurationManager.SetupNetworking();
            _serializer.Initialize();
            _inputManager.Initialize();
            _console.Initialize();

            // Make sure this is done before we try to load prototypes,
            // avoid any possibility of race conditions causing the check to not finish
            // before prototype load.
            ProgramShared.FinishCheckBadFileExtensions(checkBadExtensions);

            _reload.Initialize();
            _reflectionManager.Initialize();
            _prototypeManager.Initialize();
            _prototypeManager.LoadDefaultPrototypes();
            _toolshed.Initialize();
            _xamlProxyManager.Initialize();
            _xamlHotReloadManager.Initialize();
            _userInterfaceManager.Initialize();
            _eyeManager.Initialize();
            _entityManager.Initialize();
            _mapManager.Initialize();
            _gameStateManager.Initialize();
            _placementManager.Initialize();
            _viewVariablesManager.Initialize();
            _scriptClient.Initialize();
            _client.Initialize();
            _discord.Initialize();
            _tagManager.Initialize();
            _protoLoadMan.Initialize();
            _netResMan.Initialize();
            _replayLoader.Initialize();
            _replayPlayback.Initialize();
            _replayRecording.Initialize();
            _userInterfaceManager.PostInitialize();
            _modLoader.BroadcastRunLevel(ModRunLevel.PostInit);

            if (_commandLineArgs?.Username != null)
            {
                _client.PlayerNameOverride = _commandLineArgs.Username;
            }

            _authManager.LoadFromEnv();

            if (_configurationManager.GetCVar(CVars.SysGCCollectStart))
            {
                GCSettings.LargeObjectHeapCompactionMode = GCLargeObjectHeapCompactionMode.CompactOnce;
                GC.Collect();
            }

            // Setup main loop
            if (_mainLoop == null)
            {
                _mainLoop = new GameLoop(
                    _gameTiming,
                    _runtimeLog,
                    _prof,
                    _logManager.GetSawmill("eng"),
                    GameLoopOptions.FromCVars(_configurationManager))
                {
                    SleepMode = displayMode == DisplayMode.Headless ? SleepMode.Delay : SleepMode.None
                };
            }

            _mainLoop.Tick += (sender, args) =>
            {
                if (_mainLoop.Running)
                {
                    Tick(args);
                }
            };

            _mainLoop.Render += (sender, args) =>
            {
                if (_mainLoop.Running)
                {
                    _gameTiming.CurFrame++;
                    _clyde.Render();
                }
            };
            _mainLoop.Input += (sender, args) =>
            {
                if (_mainLoop.Running)
                {
                    Input(args);
                }
            };

            _mainLoop.Update += (sender, args) =>
            {
                if (_mainLoop.Running)
                {
                    Update(args);
                }
            };

            _configurationManager.OnValueChanged(CVars.DisplayMaxFPS, _ => UpdateVsyncConfig());
            _configurationManager.OnValueChanged(CVars.DisplayVSync, _ => UpdateVsyncConfig(), invokeImmediately: true);

            _clyde.Ready();

            if (_resourceManifest!.AutoConnect &&
                (_commandLineArgs?.Connect == true || _commandLineArgs?.Launcher == true)
                && LaunchState.ConnectEndpoint != null)
            {
                _client.ConnectToServer(LaunchState.ConnectEndpoint);
            }

            ProgramShared.RunExecCommands(_console, _commandLineArgs?.ExecCommands);

            return true;
        }

        private bool LoadModules()
        {
            DebugTools.Assert(_resourceManifest != null);

            var assemblyPrefix = Options.ContentModulePrefix ?? _resourceManifest!.AssemblyPrefix ?? "Content.";
            var assemblyDir = Options.AssemblyDirectory;

            bool result;
            if (_resourceManifest.ClientAssemblies is { } clientAssemblies)
            {
                // We have client assemblies. Load only the assemblies listed in the content manifest.
                var paths = clientAssemblies.Select(p => assemblyDir / $"{p}.dll");
                result = _modLoader.TryLoadModules(paths);
            }
            else
            {
                result = _modLoader.TryLoadModulesFrom(assemblyDir, assemblyPrefix);
            }

            if (!result)
            {
                _logger.Fatal("Errors while loading content assemblies.");
                return false;
            }

            return true;
        }

        internal bool StartupSystemSplash(
            GameControllerOptions options,
            Func<ILogHandler>? logHandlerFactory,
            bool globalExceptionLog = false)
        {
            Options = options;
            ReadInitialLaunchState();

            SetupLogging(_logManager, logHandlerFactory ?? (() => new ConsoleLogHandler()), globalExceptionLog);

            if (_commandLineArgs != null)
            {
                foreach (var (sawmill, level) in _commandLineArgs.LogLevels)
                {
                    LogLevel? logLevel;
                    if (level == "null")
                        logLevel = null;
                    else
                    {
                        if (!Enum.TryParse<LogLevel>(level, out var result))
                        {
                            System.Console.WriteLine($"LogLevel {level} does not exist!");
                            continue;
                        }

                        logLevel = result;
                    }

                    _logManager.GetSawmill(sawmill).Level = logLevel;
                }
            }

            ProgramShared.PrintRuntimeInfo(_logManager.RootSawmill);

            // Figure out user data directory.
            var userDataDir = GetUserDataDir();

            _configurationManager.Initialize(false);

            // MUST load cvars before loading from config file so the cfg manager is aware of secure cvars.
            // So SECURE CVars are blacklisted from config.
            _configurationManager.LoadCVarsFromAssembly(typeof(GameController).Assembly); // Client
            _configurationManager.LoadCVarsFromAssembly(typeof(IConfigurationManager).Assembly); // Shared

            CVarDefaultOverrides.OverrideClient(_configurationManager);

            if (Options.LoadConfigAndUserData)
            {
                var configFile = Path.Combine(userDataDir, Options.ConfigFileName);
                if (File.Exists(configFile))
                {
                    // Load config from user data if available.
                    _configurationManager.LoadFromFile(configFile);
                }
                else
                {
                    // Else we just use code-defined defaults and let it save to file when the user changes things.
                    _configurationManager.SetSaveFile(configFile);
                }
            }

            _configurationManager.OverrideConVars(EnvironmentVariables.GetEnvironmentCVars());

            if (_commandLineArgs != null)
            {
                _configurationManager.OverrideConVars(_commandLineArgs.CVars);
            }

            ProfileOptSetup.Setup(_configurationManager);

            _prof.Initialize();

            _resManager.Initialize(Options.LoadConfigAndUserData ? userDataDir : null);

            var mountOptions = _commandLineArgs != null
                ? MountOptions.Merge(_commandLineArgs.MountOptions, Options.MountOptions)
                : Options.MountOptions;

            ProgramShared.DoMounts(_resManager, mountOptions, Options.ContentBuildDirectory,
                Options.AssemblyDirectory,
                Options.LoadContentResources, _loaderArgs != null && !Options.ResourceMountDisabled, ContentStart);

            if (_loaderArgs != null)
            {
                if (_loaderArgs.ApiMounts is { } mounts)
                {
                    foreach (var (api, prefix) in mounts)
                    {
                        _resourceCache.MountLoaderApi(_resManager, api, "", new(prefix));
                    }
                }

                _stringSerializer.EnableCaching = false;
                _resourceCache.MountLoaderApi(_resManager, _loaderArgs.FileApi, "Resources/");
                _modLoader.VerifierExtraLoadHandler = VerifierExtraLoadHandler;
            }

            _resourceManifest = ResourceManifestData.LoadResourceManifest(_resManager);

            {
                // Handle GameControllerOptions implicit CVar overrides.
                _configurationManager.OverrideConVars(new[]
                {
                    (CVars.DisplayWindowIconSet.Name, WindowIconSet()),
                    (CVars.DisplaySplashLogo.Name, SplashLogo())
                });
            }

            _clyde.TextEntered += TextEntered;
            _clyde.TextEditing += TextEditing;
            _clyde.MouseMove += MouseMove;
            _clyde.KeyUp += KeyUp;
            _clyde.KeyDown += KeyDown;
            _clyde.MouseWheel += MouseWheel;
            _clyde.CloseWindow += args =>
            {
                if (args.Window == _clyde.MainWindow)
                {
                    Shutdown("Main window closed");
                }
            };

            // Bring display up as soon as resources are mounted.
            return _clyde.InitializePreWindowing();
        }

        private Stream? VerifierExtraLoadHandler(string arg)
        {
            DebugTools.AssertNotNull(_loaderArgs);

            if (_loaderArgs!.FileApi.TryOpen(arg, out var stream))
            {
                return stream;
            }

            return null;
        }

        private void ReadInitialLaunchState()
        {
            if (_commandLineArgs == null)
            {
                LaunchState = new InitialLaunchState(false, null, null, null);
            }
            else
            {
                var addr = _commandLineArgs.ConnectAddress;
                if (!addr.Contains("://"))
                {
                    addr = "udp://" + addr;
                }

                var uri = new Uri(addr);

                if (uri.Scheme != "udp")
                {
                    _logger.Warning($"connect-address '{uri}' does not have URI scheme of udp://..");
                }

                LaunchState = new InitialLaunchState(
                    _commandLineArgs.Launcher,
                    _commandLineArgs.ConnectAddress,
                    _commandLineArgs.Ss14Address,
                    new DnsEndPoint(uri.Host, uri.IsDefaultPort ? 1212 : uri.Port));
            }
        }

        public void Shutdown(string? reason = null)
        {
            DebugTools.AssertNotNull(_mainLoop);

            // Already got shut down I assume,
            if (!_mainLoop!.Running)
            {
                return;
            }

            if (reason != null)
            {
                _logger.Info($"Shutting down! Reason: {reason}");
            }
            else
            {
                _logger.Info("Shutting down!");
            }

            _mainLoop.Running = false;
        }

        private void Input(FrameEventArgs frameEventArgs)
        {
            using (_prof.Group("Input Events"))
            {
                _clyde.ProcessInput(frameEventArgs);
            }

            using (_prof.Group("Network"))
            {
                _networkManager.ProcessPackets();
            }

            using (_prof.Group("Async"))
            {
                _taskManager.ProcessPendingTasks(); // tasks like connect
            }

            using (_prof.Group("Content post engine"))
            {
                _modLoader.BroadcastUpdate(ModUpdateLevel.InputPostEngine, frameEventArgs);
            }
        }

        private void Tick(FrameEventArgs frameEventArgs)
        {
            using (_prof.Group("Content pre engine"))
            {
                _modLoader.BroadcastUpdate(ModUpdateLevel.PreEngine, frameEventArgs);
            }

            using (_prof.Group("Console"))
            {
                _console.CommandBufferExecute();
            }

            using (_prof.Group("Timers"))
            {
                _timerManager.UpdateTimers(frameEventArgs);
            }

            using (_prof.Group("Async"))
            {
                _taskManager.ProcessPendingTasks();
            }

            // GameStateManager is in full control of the simulation update in multiplayer.
            if (_client.RunLevel == ClientRunLevel.InGame || _client.RunLevel == ClientRunLevel.Connected)
            {
                using (_prof.Group("Game state"))
                {
                    _gameStateManager.ApplyGameState();
                }
            }

            // In singleplayer, however, we're in full control instead.
            else if (_client.RunLevel == ClientRunLevel.SinglePlayerGame)
            {
                using (_prof.Group("Entity"))
                {
                    if (TickUpdateOverride != null)
                    {
                        TickUpdateOverride.Invoke(frameEventArgs);
                    }
                    else
                    {
                        // The last real tick is the current tick! This way we won't be in "prediction" mode.
                        _gameTiming.LastRealTick = _gameTiming.LastProcessedTick = _gameTiming.CurTick;
                        _entityManager.TickUpdate(frameEventArgs.DeltaSeconds, noPredictions: false);
                    }
                }
            }

            using (_prof.Group("Content post engine"))
            {
                _modLoader.BroadcastUpdate(ModUpdateLevel.PostEngine, frameEventArgs);
            }
        }

        private void Update(FrameEventArgs frameEventArgs)
        {
            if (_webViewHook != null)
            {
                using (_prof.Group("WebView"))
                {
                    _webViewHook?.Update();
                }
            }

            using (_prof.Group("Clyde"))
            {
                _clyde.FrameProcess(frameEventArgs);
            }

            using (_prof.Group("Content Pre Engine"))
            {
                _modLoader.BroadcastUpdate(ModUpdateLevel.FramePreEngine, frameEventArgs);
            }

            using (_prof.Group("State"))
            {
                _stateManager.FrameUpdate(frameEventArgs);
            }

            if (_client.RunLevel >= ClientRunLevel.Connected)
            {
                using (_prof.Group("Placement"))
                {
                    _placementManager.FrameUpdate(frameEventArgs);
                }

                using (_prof.Group("Entity"))
                {
                    _entityManager.FrameUpdate(frameEventArgs.DeltaSeconds);
                }
            }

            using (_prof.Group("Overlay"))
            {
                _overlayManager.FrameUpdate(frameEventArgs);
            }

            using (_prof.Group("UI"))
            {
                _userInterfaceManager.FrameUpdate(frameEventArgs);
            }

            using (_prof.Group("Content Post Engine"))
            {
                _modLoader.BroadcastUpdate(ModUpdateLevel.FramePostEngine, frameEventArgs);
            }

            _audio.FlushALDisposeQueues();
        }

        internal static void SetupLogging(
            ILogManager logManager,
            Func<ILogHandler> logHandlerFactory,
            bool globalExceptionLog)
        {
            logManager.RootSawmill.AddHandler(logHandlerFactory());

            //logManager.GetSawmill("res.typecheck").Level = LogLevel.Info;
            logManager.GetSawmill("res.tex").Level = LogLevel.Info;
            logManager.GetSawmill("console").Level = LogLevel.Info;
            logManager.GetSawmill("go.sys").Level = LogLevel.Info;
            logManager.GetSawmill("ogl.debug.performance").Level = LogLevel.Fatal;
            // Stupid nvidia driver spams buffer info on DebugTypeOther every time you re-allocate a buffer.
            logManager.GetSawmill("ogl.debug.other").Level = LogLevel.Warning;
            logManager.GetSawmill("gdparse").Level = LogLevel.Error;
            logManager.GetSawmill("discord").Level = LogLevel.Warning;
            logManager.GetSawmill("szr").Level = LogLevel.Info;
            logManager.GetSawmill("loc").Level = LogLevel.Warning;

            if (globalExceptionLog)
            {
#if DEBUG_ONLY_FCE_INFO
#if DEBUG_ONLY_FCE_LOG
                var fce = logManager.GetSawmill("fce");
#endif
                AppDomain.CurrentDomain.FirstChanceException += (sender, args) =>
                {
                    // TODO: record FCE stats
#if DEBUG_ONLY_FCE_LOG
                    fce.Fatal(message);
#endif
                }
#endif

                var uh = logManager.GetSawmill("unhandled");
                AppDomain.CurrentDomain.UnhandledException += (sender, args) =>
                {
                    var message = ((Exception)args.ExceptionObject).ToString();
                    uh.Log(args.IsTerminating ? LogLevel.Fatal : LogLevel.Error, message);
                };

                var uo = logManager.GetSawmill("unobserved");
                TaskScheduler.UnobservedTaskException += (sender, args) =>
                {
                    uo.Error(args.Exception!.ToString());
#if EXCEPTION_TOLERANCE
                    args.SetObserved(); // don't crash
#endif
                };
            }
        }

        private string GetUserDataDir()
        {
            if (_commandLineArgs?.SelfContained == true)
            {
                // Self contained mode. Data is stored in a directory called user_data next to Robust.Client.exe.
                var exeDir = typeof(GameController).Assembly.Location;
                if (string.IsNullOrEmpty(exeDir))
                {
                    throw new Exception("Unable to locate client exe");
                }

                exeDir = Path.GetDirectoryName(exeDir);
                return Path.Combine(exeDir ?? throw new InvalidOperationException(), "user_data");
            }

            return UserDataDir.GetUserDataDir(this);
        }


        private void UpdateVsyncConfig()
        {
            if (_displayMode == DisplayMode.Headless)
                return;

            var vsync = _configurationManager.GetCVar(CVars.DisplayVSync);
            var maxFps = Math.Clamp(_configurationManager.GetCVar(CVars.DisplayMaxFPS), 0, 10_000);

            _clyde.VsyncEnabled = vsync;

            if (_mainLoop == null)
                return;

            if (vsync || maxFps == 0)
            {
                _mainLoop.SleepMode = SleepMode.None;
            }
            else
            {
                _mainLoop.SleepMode = SleepMode.Limit;
                _mainLoop.LimitMinFrameTime = TimeSpan.FromSeconds(1.0 / maxFps);
            }
        }

        internal enum DisplayMode : byte
        {
            Headless,
            Clyde,
        }

        internal void CleanupGameThread()
        {
            _replayRecording.Shutdown();

            _modLoader.Shutdown();

            // CEF specifically makes a massive silent stink of it if we don't shut it down from the correct thread.
            _webViewHook?.Shutdown();

            _networkManager.Shutdown("Client shutting down");
            _midiManager.Shutdown();
            _entityManager.Shutdown();
        }

        internal void CleanupWindowThread()
        {
            _clyde.Shutdown();
            _audio.Shutdown();
        }

        public event Action<FrameEventArgs>? TickUpdateOverride;
    }
}<|MERGE_RESOLUTION|>--- conflicted
+++ resolved
@@ -96,11 +96,8 @@
         [Dependency] private readonly IReplayRecordingManagerInternal _replayRecording = default!;
         [Dependency] private readonly IReflectionManager _reflectionManager = default!;
         [Dependency] private readonly IReloadManager _reload = default!;
-<<<<<<< HEAD
         [Dependency] private readonly ToolshedManager _toolshed = default!;
-=======
         [Dependency] private readonly ILocalizationManager _loc = default!;
->>>>>>> ebe4538d
 
         private IWebViewManagerHook? _webViewHook;
 
