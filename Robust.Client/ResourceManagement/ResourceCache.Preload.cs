--- conflicted
+++ resolved
@@ -3,11 +3,6 @@
 using System.Diagnostics;
 using System.Linq;
 using System.Threading.Tasks;
-<<<<<<< HEAD
-using OpenToolkit.Graphics.OpenGL4;
-using Robust.Client.Audio;
-=======
->>>>>>> f7124cf7
 using Robust.Client.Graphics;
 using Robust.Client.Utility;
 using Robust.Shared;
@@ -219,15 +214,7 @@
             // The array must be sorted from biggest to smallest first.
             Array.Sort(atlasList, (b, a) => a.AtlasSheet.Height.CompareTo(b.AtlasSheet.Height));
 
-<<<<<<< HEAD
-            var maxSize = Math.Min(GL.GetInteger(GetPName.MaxTextureSize), _configurationManager.GetCVar(CVars.ResRSIAtlasSize));
-=======
-            // Each RSI sub atlas has a different size.
-            // Even if we iterate through them once to estimate total area, I have NFI how to sanely estimate an optimal square-texture size.
-            // So fuck it, just default to letting it be as large as it needs to and crop it as needed?
             var maxSize = _configurationManager.GetCVar(CVars.ResRSIAtlasSize);
-            var sheet = new Image<Rgba32>(maxSize, maxSize);
->>>>>>> f7124cf7
 
             // THIS IS NOT GUARANTEED TO HAVE ANY PARTICULARLY LOGICAL ORDERING.
             // E.G you could have atlas 1 RSIs appear *before* you're done seeing atlas 2 RSIs.
