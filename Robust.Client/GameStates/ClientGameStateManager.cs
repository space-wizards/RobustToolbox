// ReSharper disable once RedundantUsingDirective
// Used in EXCEPTION_TOLERANCE preprocessor
using System;
using System.Collections.Generic;
using System.Diagnostics.CodeAnalysis;
using System.Linq;
using Arch.Core;
using Collections.Pooled;
using JetBrains.Annotations;
using Robust.Client.GameObjects;
using Robust.Client.Input;
using Robust.Client.Physics;
using Robust.Client.Player;
using Robust.Client.Timing;
using Robust.Shared;
using Robust.Shared.Configuration;
using Robust.Shared.Console;
using Robust.Shared.Containers;
using Robust.Shared.Exceptions;
using Robust.Shared.GameObjects;
using Robust.Shared.GameStates;
using Robust.Shared.Input;
using Robust.Shared.IoC;
using Robust.Shared.Localization;
using Robust.Shared.Log;
using Robust.Shared.Map;
using Robust.Shared.Network;
using Robust.Shared.Network.Messages;
using Robust.Shared.Physics;
using Robust.Shared.Physics.Components;
using Robust.Shared.Profiling;
using Robust.Shared.Replays;
using Robust.Shared.Timing;
using Robust.Shared.Toolshed.TypeParsers;
using Robust.Shared.Utility;
using ComponentType = Arch.Core.Utils.ComponentType;

namespace Robust.Client.GameStates
{
    /// <inheritdoc />
    [UsedImplicitly]
    public sealed class ClientGameStateManager : IClientGameStateManager, IPostInjectInit
    {
        private GameStateProcessor _processor = default!;

        private uint _nextInputCmdSeq = 1;
        private readonly Queue<FullInputCmdMessage> _pendingInputs = new();

        private readonly Queue<(uint sequence, GameTick sourceTick, EntityEventArgs msg, object sessionMsg)>
            _pendingSystemMessages
                = new();

        // Game state dictionaries that get used every tick.
<<<<<<< HEAD
        private readonly Dictionary<EntityUid, (bool EnteringPvs, GameTick LastApplied, EntityState? curState, EntityState?nextState)> _toApply = new();
        private readonly Dictionary<NetEntity, EntityState> _toCreate = new();
=======
        private readonly Dictionary<EntityUid, (bool EnteringPvs, GameTick LastApplied, EntityState? curState, EntityState? nextState)> _toApply = new();
        private readonly Dictionary<NetEntity, EntityState> _toCreate = new();
        private readonly Dictionary<ushort, (IComponent Component, ComponentState? curState, ComponentState? nextState)> _compStateWork = new();
        private readonly Dictionary<EntityUid, HashSet<Type>> _pendingReapplyNetStates = new();
>>>>>>> ef630bbf

        private uint _metaCompNetId;

        [Dependency] private readonly IReplayRecordingManager _replayRecording = default!;
        [Dependency] private readonly IComponentFactory _compFactory = default!;
        [Dependency] private readonly IClientEntityManagerInternal _entities = default!;
        [Dependency] private readonly IPlayerManager _players = default!;
        [Dependency] private readonly IClientNetManager _network = default!;
        [Dependency] private readonly IBaseClient _client = default!;
        [Dependency] private readonly IClientGameTiming _timing = default!;
        [Dependency] private readonly INetConfigurationManager _config = default!;
        [Dependency] private readonly IEntitySystemManager _entitySystemManager = default!;
        [Dependency] private readonly ObjectPoolManager _pool = default!;
        [Dependency] private readonly IConsoleHost _conHost = default!;
        [Dependency] private readonly ClientEntityManager _entityManager = default!;
        [Dependency] private readonly IInputManager _inputManager = default!;
        [Dependency] private readonly ProfManager _prof = default!;
        [Dependency] private readonly IRuntimeLog _runtimeLog = default!;
        [Dependency] private readonly ILogManager _logMan = default!;

        private ISawmill _sawmill = default!;

        /// <inheritdoc />
        public int MinBufferSize => _processor.MinBufferSize;

        /// <inheritdoc />
        public int TargetBufferSize => _processor.TargetBufferSize;

        /// <inheritdoc />
        public int CurrentBufferSize => _processor.CalculateBufferSize(_timing.LastRealTick);

        public bool IsPredictionEnabled { get; private set; }
        public bool PredictionNeedsResetting { get; private set; }

        public int PredictTickBias { get; private set; }
        public float PredictLagBias { get; private set; }

        public int StateBufferMergeThreshold { get; private set; }

        private uint _lastProcessedInput;

        /// <summary>
        ///     Maximum number of entities that are sent to null-space each tick due to leaving PVS.
        /// </summary>
        private int _pvsDetachBudget;

        /// <inheritdoc />
        public event Action<GameStateAppliedArgs>? GameStateApplied;

        public event Action<MsgStateLeavePvs>? PvsLeave;

        /// <inheritdoc />
        public void Initialize()
        {
            _processor = new GameStateProcessor(_timing);

            _network.RegisterNetMessage<MsgState>(HandleStateMessage);
            _network.RegisterNetMessage<MsgStateLeavePvs>(HandlePvsLeaveMessage);
            _network.RegisterNetMessage<MsgStateAck>();
            _network.RegisterNetMessage<MsgStateRequestFull>();
            _client.RunLevelChanged += RunLevelChanged;

            _config.OnValueChanged(CVars.NetInterp, b => _processor.Interpolation = b, true);
            _config.OnValueChanged(CVars.NetBufferSize, i => _processor.BufferSize = i, true);
            _config.OnValueChanged(CVars.NetLogging, b => _processor.Logging = b, true);
            _config.OnValueChanged(CVars.NetPredict, b => IsPredictionEnabled = b, true);
            _config.OnValueChanged(CVars.NetPredictTickBias, i => PredictTickBias = i, true);
            _config.OnValueChanged(CVars.NetPredictLagBias, i => PredictLagBias = i, true);
            _config.OnValueChanged(CVars.NetStateBufMergeThreshold, i => StateBufferMergeThreshold = i, true);
            _config.OnValueChanged(CVars.NetPVSEntityExitBudget, i => _pvsDetachBudget = i, true);

            _processor.Interpolation = _config.GetCVar(CVars.NetInterp);
            _processor.BufferSize = _config.GetCVar(CVars.NetBufferSize);
            _processor.Logging = _config.GetCVar(CVars.NetLogging);
            IsPredictionEnabled = _config.GetCVar(CVars.NetPredict);
            PredictTickBias = _config.GetCVar(CVars.NetPredictTickBias);
            PredictLagBias = _config.GetCVar(CVars.NetPredictLagBias);

            _conHost.RegisterCommand("resetent", Loc.GetString("cmd-reset-ent-desc"), Loc.GetString("cmd-reset-ent-help"), ResetEntCommand);
            _conHost.RegisterCommand("resetallents", Loc.GetString("cmd-reset-all-ents-desc"), Loc.GetString("cmd-reset-all-ents-help"), ResetAllEnts);
            _conHost.RegisterCommand("detachent", Loc.GetString("cmd-detach-ent-desc"), Loc.GetString("cmd-detach-ent-help"), DetachEntCommand);
            _conHost.RegisterCommand("localdelete", Loc.GetString("cmd-local-delete-desc"), Loc.GetString("cmd-local-delete-help"), LocalDeleteEntCommand);
            _conHost.RegisterCommand("fullstatereset", Loc.GetString("cmd-full-state-reset-desc"), Loc.GetString("cmd-full-state-reset-help"), (_,_,_) => RequestFullState());

            var metaId = _compFactory.GetRegistration(typeof(MetaDataComponent)).NetID;
            if (!metaId.HasValue)
                throw new InvalidOperationException("MetaDataComponent does not have a NetId.");

            _metaCompNetId = metaId.Value;
        }

        /// <inheritdoc />
        public void Reset()
        {
            _processor.Reset();
            _timing.CurTick = GameTick.Zero;
            _timing.LastRealTick = GameTick.Zero;
            _lastProcessedInput = 0;
        }

        private void RunLevelChanged(object? sender, RunLevelChangedEventArgs args)
        {
            if (args.NewLevel == ClientRunLevel.Initialize)
            {
                // We JUST left a server or the client started up, Reset everything.
                Reset();
            }
        }

        public void InputCommandDispatched(ClientFullInputCmdMessage clientMessage, FullInputCmdMessage message)
        {
            if (!IsPredictionEnabled)
            {
                return;
            }

            message.InputSequence = _nextInputCmdSeq;
            _pendingInputs.Enqueue(message);

            _inputManager.NetworkBindMap.TryGetKeyFunction(message.InputFunctionId, out var boundFunc);
            _sawmill.Debug(
                $"CL> SENT tick={_timing.CurTick}, sub={_timing.TickFraction}, seq={_nextInputCmdSeq}, func={boundFunc.FunctionName}, state={message.State}");
            _nextInputCmdSeq++;
        }

        public uint SystemMessageDispatched<T>(T message) where T : EntityEventArgs
        {
            if (!IsPredictionEnabled)
            {
                return default;
            }

            DebugTools.AssertNotNull(_players.LocalPlayer);

            var evArgs = new EntitySessionEventArgs(_players.LocalPlayer!.Session);
            _pendingSystemMessages.Enqueue((_nextInputCmdSeq, _timing.CurTick, message,
                new EntitySessionMessage<T>(evArgs, message)));

            return _nextInputCmdSeq++;
        }

        private void HandleStateMessage(MsgState message)
        {
            // We ONLY ack states that are definitely going to get applied. Otherwise the sever might assume that we
            // applied a state containing entity-creation information, which it would then no longer send to us when
            // we re-encounter this entity
            if (_processor.AddNewState(message.State))
                AckGameState(message.State.ToSequence);
        }

        public void UpdateFullRep(GameState state, bool cloneDelta = false)
            => _processor.UpdateFullRep(state, cloneDelta);

        public Dictionary<NetEntity, Dictionary<ushort, ComponentState>> GetFullRep()
            => _processor.GetFullRep();

        private void HandlePvsLeaveMessage(MsgStateLeavePvs message)
        {
            QueuePvsDetach(message.Entities, message.Tick);
            PvsLeave?.Invoke(message);
        }

        public void QueuePvsDetach(List<NetEntity> entities, GameTick tick)
        {
            _processor.AddLeavePvsMessage(entities, tick);
            if (_replayRecording.IsRecording)
                _replayRecording.RecordClientMessage(new ReplayMessage.LeavePvs(entities, tick));
        }

        public void ClearDetachQueue() => _processor.ClearDetachQueue();

        /// <inheritdoc />
        public void ApplyGameState()
        {
            // Calculate how many states we need to apply this tick.
            // Always at least one, but can be more based on StateBufferMergeThreshold.
            var curBufSize = CurrentBufferSize;
            var targetBufSize = TargetBufferSize;

            var bufferOverflow = curBufSize - targetBufSize - StateBufferMergeThreshold;
            var targetProcessedTick = (bufferOverflow > 1)
                ? _timing.LastProcessedTick + (uint)bufferOverflow
                : _timing.LastProcessedTick + 1;

            _prof.WriteValue($"State buffer size", curBufSize);
            _prof.WriteValue($"State apply count", targetProcessedTick.Value - _timing.LastProcessedTick.Value);

            bool processedAny = false;

            _timing.LastProcessedTick = _timing.LastRealTick;
            while (_timing.LastProcessedTick < targetProcessedTick)
            {
                // TODO: We could theoretically communicate with the GameStateProcessor better here.
                // Since game states are sliding windows, it is possible that we need less than applyCount applies here.
                // Consider, if you have 3 states, (tFrom=1, tTo=2), (tFrom=1, tTo=3), (tFrom=2, tTo=3),
                // you only need to apply the last 2 states to go from 1 -> 3.
                // instead of all 3.
                // This would be a nice optimization though also minor since the primary cost here
                // is avoiding entity system and re-prediction runs.
                //
                // Note however that it is possible that some state (e.g. 1->2) contains information for entity creation
                // for some entity that has left pvs by tick 3. Given that state 1->2 was acked, the server will not
                // re-send that creation data later. So if we skip it and only apply tick 1->3, that will lead to a missing
                // meta-data error. So while this can still be optimized, its probably not worth the headache.

                if (!_processor.TryGetServerState(out var curState, out var nextState))
                    break;

                processedAny = true;

                if (curState == null)
                {
                    // Might just be missing a state, but we may be able to make use of a future state if it has a low enough from sequence.
                    _timing.LastProcessedTick += 1;
                    continue;
                }

                if (PredictionNeedsResetting)
                {
                    try
                    {
                        ResetPredictedEntities();
                    }
                    catch (Exception e)
                    {
                        // avoid exception spam from repeatedly trying to reset the same entity.
                        _entitySystemManager.GetEntitySystem<ClientDirtySystem>().Reset();
                        _runtimeLog.LogException(e, "ResetPredictedEntities");
                    }
                }

                // If we were waiting for a new state, we are now applying it.
                if (_processor.LastFullStateRequested.HasValue)
                {
                    _processor.LastFullStateRequested = null;
                    _timing.LastProcessedTick = curState.ToSequence;
                    DebugTools.Assert(curState.FromSequence == GameTick.Zero);
                    PartialStateReset(curState, true);
                }
                else
                    _timing.LastProcessedTick += 1;

                _timing.CurTick = _timing.LastRealTick = _timing.LastProcessedTick;

                // Update the cached server state.
                using (_prof.Group("FullRep"))
                {
                    _processor.UpdateFullRep(curState);
                }

                IEnumerable<NetEntity> createdEntities;
                using (_prof.Group("ApplyGameState"))
                {
                    if (_timing.LastProcessedTick < targetProcessedTick && nextState != null)
                    {
                        // We are about to apply another state after this one anyways. So there is no need to pass in
                        // the next state for frame interpolation. Really, if we are applying 3 or more states, we
                        // should be checking the next-next state and so on.
                        //
                        // Basically: we only need to apply next-state for the last cur-state we are applying. but 99%
                        // of the time, we are only applying a single tick. But if we are applying more than one the
                        // client tends to stutter, so this sort of matters.
                        nextState = null;
                    }

#if EXCEPTION_TOLERANCE
                    try
                    {
#endif
                    createdEntities = ApplyGameState(curState, nextState);
#if EXCEPTION_TOLERANCE
                    }
                    catch (MissingMetadataException e)
                    {
                        // Something has gone wrong. Probably a missing meta-data component. Perhaps a full server state will fix it.
                        RequestFullState(e.NetEntity);
                        throw;
                    }
#endif
                }

                using (_prof.Group("MergeImplicitData"))
                {
                    MergeImplicitData(createdEntities);
                }

                if (_lastProcessedInput < curState.LastProcessedInput)
                {
                    _sawmill.Debug($"SV> RCV  tick={_timing.CurTick}, last processed ={_lastProcessedInput}");
                    _lastProcessedInput = curState.LastProcessedInput;
                }
            }

            // Slightly speed up or slow down the client tickrate based on the contents of the buffer.
            // TryGetTickStates should have cleaned out any old states, so the buffer contains [t+0(cur), t+1(next), t+2, t+3, ..., t+n]
            // we can use this info to properly time our tickrate so it does not run fast or slow compared to the server.
            if (_processor.WaitingForFull)
                _timing.TickTimingAdjustment = 0f;
            else
                _timing.TickTimingAdjustment = (CurrentBufferSize - (float)TargetBufferSize) * 0.10f;

            // If we are about to process an another tick in the same frame, lets not bother unnecessarily running prediction ticks
            // Really the main-loop ticking just needs to be more specialized for clients.
            if (_timing.TickRemainder >= _timing.CalcAdjustedTickPeriod())
                return;

            if (!processedAny)
            {
                // Failed to process even a single tick. Chances are the tick buffer is empty, either because of
                // networking issues or because the server is dead. This will functionally freeze the client-side simulation.
                return;
            }

            // remove old pending inputs
            while (_pendingInputs.Count > 0 && _pendingInputs.Peek().InputSequence <= _lastProcessedInput)
            {
                var inCmd = _pendingInputs.Dequeue();

                _inputManager.NetworkBindMap.TryGetKeyFunction(inCmd.InputFunctionId, out var boundFunc);
                _sawmill.Debug($"SV>     seq={inCmd.InputSequence}, func={boundFunc.FunctionName}, state={inCmd.State}");
            }

            while (_pendingSystemMessages.Count > 0 && _pendingSystemMessages.Peek().sequence <= _lastProcessedInput)
            {
                _pendingSystemMessages.Dequeue();
            }

            DebugTools.Assert(_timing.InSimulation);

            var ping = (_network.ServerChannel?.Ping ?? 0) / 1000f + PredictLagBias; // seconds.
            var predictionTarget = _timing.LastProcessedTick + (uint) (_processor.TargetBufferSize + Math.Ceiling(_timing.TickRate * ping) + PredictTickBias);

            if (IsPredictionEnabled)
            {
                PredictionNeedsResetting = true;
                PredictTicks(predictionTarget);
            }

            using (_prof.Group("Tick"))
            {
                _entities.TickUpdate((float) _timing.TickPeriod.TotalSeconds, noPredictions: !IsPredictionEnabled);
            }
        }

        public void RequestFullState(NetEntity? missingEntity = null)
        {
            _sawmill.Info("Requesting full server state");
            _network.ClientSendMessage(new MsgStateRequestFull { Tick = _timing.LastRealTick , MissingEntity = missingEntity ?? NetEntity.Invalid });
            _processor.RequestFullState();
        }

        public void PredictTicks(GameTick predictionTarget)
        {
            using var _p = _prof.Group("Prediction");
            using var _ = _timing.StartPastPredictionArea();

            if (_pendingInputs.Count > 0)
            {
                _sawmill.Debug("CL> Predicted:");
            }

            var input = _entitySystemManager.GetEntitySystem<InputSystem>();
            using var pendingInputEnumerator = _pendingInputs.GetEnumerator();
            using var pendingMessagesEnumerator = _pendingSystemMessages.GetEnumerator();
            var hasPendingInput = pendingInputEnumerator.MoveNext();
            var hasPendingMessage = pendingMessagesEnumerator.MoveNext();

            while (_timing.CurTick < predictionTarget)
            {
                _timing.CurTick += 1;
                var groupStart = _prof.WriteGroupStart();

                while (hasPendingInput && pendingInputEnumerator.Current.Tick <= _timing.CurTick)
                {
                    var inputCmd = pendingInputEnumerator.Current;

                    _inputManager.NetworkBindMap.TryGetKeyFunction(inputCmd.InputFunctionId, out var boundFunc);

                    _sawmill.Debug(
                        $"    seq={inputCmd.InputSequence}, sub={inputCmd.SubTick}, dTick={_timing.CurTick}, func={boundFunc.FunctionName}, " +
                        $"state={inputCmd.State}");

                    input.PredictInputCommand(inputCmd);
                    hasPendingInput = pendingInputEnumerator.MoveNext();
                }

                while (hasPendingMessage && pendingMessagesEnumerator.Current.sourceTick <= _timing.CurTick)
                {
                    var msg = pendingMessagesEnumerator.Current.msg;

                    _entities.EventBus.RaiseEvent(EventSource.Local, msg);
                    _entities.EventBus.RaiseEvent(EventSource.Local, pendingMessagesEnumerator.Current.sessionMsg);
                    hasPendingMessage = pendingMessagesEnumerator.MoveNext();
                }

                if (_timing.CurTick != predictionTarget)
                {
                    using (_prof.Group("Systems"))
                    {
                        // Don't run EntitySystemManager.TickUpdate if this is the target tick,
                        // because the rest of the main loop will call into it with the target tick later,
                        // and it won't be a past prediction.
                        _entitySystemManager.TickUpdate((float)_timing.TickPeriod.TotalSeconds, noPredictions: false);
                    }

                    using (_prof.Group("Event queue"))
                    {
                        ((IBroadcastEventBusInternal)_entities.EventBus).ProcessEventQueue();
                    }
                }

                _prof.WriteGroupEnd(groupStart, "Prediction tick", ProfData.Int64(_timing.CurTick.Value));
            }
        }

        public void ResetPredictedEntities()
        {
            PredictionNeedsResetting = false;

            using var _ = _prof.Group("ResetPredictedEntities");
            using var __ = _timing.StartStateApplicationArea();

            var countReset = 0;
            var system = _entitySystemManager.GetEntitySystem<ClientDirtySystem>();
            var metaQuery = _entityManager.GetEntityQuery<MetaDataComponent>();
            RemQueue<Component> toRemove = new();

            // This is terrible, and I hate it.
            _entitySystemManager.GetEntitySystem<SharedGridTraversalSystem>().QueuedEvents.Clear();
            _entitySystemManager.GetEntitySystem<TransformSystem>().Reset();

            foreach (var entity in system.DirtyEntities)
            {
                DebugTools.Assert(toRemove.Count == 0);
                // Check log level first to avoid the string alloc.
                if (_sawmill.Level <= LogLevel.Debug)
                    _sawmill.Debug($"Entity {entity} was made dirty.");

                if (!metaQuery.TryGetComponent(entity, out var meta) ||
                    !_processor.TryGetLastServerStates(meta.NetEntity, out var last))
                {
                    // Entity was probably deleted on the server so do nothing.
                    continue;
                }

                countReset += 1;

                var netComps = _entityManager.GetNetComponentsOrNull(entity);
                if (netComps == null)
                    continue;

                foreach (var (netId, comp) in netComps.Value)
                {
                    if (!comp.NetSyncEnabled)
                        continue;

                    // Was this component added during prediction?
                    if (comp.CreationTick > _timing.LastRealTick)
                    {
                        if (last.ContainsKey(netId))
                        {
                            // Component was probably removed and then re-addedd during a single prediction run
                            // Just reset state as normal.
                            comp.ClearCreationTick();
                        }
                        else
                        {
                            toRemove.Add(comp);
                            if (_sawmill.Level <= LogLevel.Debug)
                                _sawmill.Debug($"  A new component was added: {comp.GetType()}");
                            continue;
                        }
                    }

                    if (comp.LastModifiedTick <= _timing.LastRealTick || !last.TryGetValue(netId, out var compState))
                    {
                        continue;
                    }

                    if (_sawmill.Level <= LogLevel.Debug)
                        _sawmill.Debug($"  A component was dirtied: {comp.GetType()}");

                    var handleState = new ComponentHandleState(compState, null);
                    _entities.EventBus.RaiseComponentEvent(comp, ref handleState);
                    comp.LastModifiedTick = _timing.LastRealTick;
                }

                // Remove predicted component additions
                foreach (var comp in toRemove)
                {
                    _entities.RemoveComponent(entity, comp);
                }
                toRemove.Clear();

                // Re-add predicted removals
                if (system.RemovedComponents.TryGetValue(entity, out var netIds))
                {
                    foreach (var netId in netIds)
                    {
                        if (_entities.HasComponent(entity, netId))
                            continue;

                        if (!last.TryGetValue(netId, out var state))
                            continue;

                        var comp = _entityManager.AddComponent(entity, netId);

                        if (_sawmill.Level <= LogLevel.Debug)
                            _sawmill.Debug($"  A component was removed: {comp.GetType()}");

                        var stateEv = new ComponentHandleState(state, null);
                        _entities.EventBus.RaiseComponentEvent(comp, ref stateEv);
                        comp.ClearCreationTick(); // don't undo the re-adding.
                        comp.LastModifiedTick = _timing.LastRealTick;
                    }
                }

                DebugTools.Assert(meta.EntityLastModifiedTick > _timing.LastRealTick);
                meta.EntityLastModifiedTick = _timing.LastRealTick;
            }

            _entityManager.System<PhysicsSystem>().ResetContacts();

            // TODO maybe reset more of physics?
            // E.g., warm impulses for warm starting?

            system.Reset();

            _prof.WriteValue("Reset count", ProfData.Int32(countReset));
        }

        /// <summary>
        ///     Infer implicit state data for newly created entities.
        /// </summary>
        /// <remarks>
        ///     Whenever a new entity is created, the server doesn't send full state data, given that much of the data
        ///     can simply be obtained from the entity prototype information. This function basically creates a fake
        ///     initial server state for any newly created entity. It does this by simply using the standard <see
        ///     cref="IEntityManager.GetComponentState(IEventBus, IComponent)"/>.
        /// </remarks>
        private void MergeImplicitData(IEnumerable<NetEntity> createdEntities)
        {
            var outputData = new Dictionary<NetEntity, Dictionary<ushort, ComponentState>>();
            var bus = _entityManager.EventBus;

            foreach (var netEntity in createdEntities)
            {
                var createdEntity = _entityManager.GetEntity(netEntity);
                var compData = new Dictionary<ushort, ComponentState>();
                outputData.Add(netEntity, compData);

                foreach (var (netId, component) in _entityManager.GetNetComponents(createdEntity))
                {
                    if (!component.NetSyncEnabled)
                        continue;

                    var state = _entityManager.GetComponentState(bus, component, null, GameTick.Zero);
                    DebugTools.Assert(state is not IComponentDeltaState delta || delta.FullState);
                    compData.Add(netId, state);
                }
            }

            _processor.MergeImplicitData(outputData);
        }

        private void AckGameState(GameTick sequence)
        {
            _network.ClientSendMessage(new MsgStateAck() { Sequence = sequence });
        }

        public IEnumerable<NetEntity> ApplyGameState(GameState curState, GameState? nextState)
        {
            using var _ = _timing.StartStateApplicationArea();

            // TODO repays optimize this.
            // This currently just saves game states as they are applied.
            // However this is inefficient and may have redundant data.
            // E.g., we may record states: [10 to 15] [11 to 16] *error* [0 to 18] [18 to 19] [18 to 20] ...
            // The best way to deal with this is probably to just re-process & re-write the replay when first loading it.
            //
            // Also, currently this will cause a state to be serialized, which in principle shouldn't differ from the
            // data that we received from the server. So if a recording is active we could actually just copy those
            // raw bytes.
            _replayRecording.Update(curState);

            using (_prof.Group("Config"))
            {
                _config.TickProcessMessages();
            }

            (IEnumerable<NetEntity> Created, List<NetEntity> Detached) output;
            using (_prof.Group("Entity"))
            {
                output = ApplyEntityStates(curState, nextState);
            }

            using (_prof.Group("Player"))
            {
                _players.ApplyPlayerStates(curState.PlayerStates.Value ?? Array.Empty<PlayerState>());
            }

            using (_prof.Group("Callback"))
            {
                GameStateApplied?.Invoke(new GameStateAppliedArgs(curState, output.Detached));
            }

            return output.Created;
        }

        private (IEnumerable<NetEntity> Created, List<NetEntity> Detached) ApplyEntityStates(GameState curState, GameState? nextState)
        {
            var metas = _entities.GetEntityQuery<MetaDataComponent>();
            var xforms = _entities.GetEntityQuery<TransformComponent>();
            var xformSys = _entitySystemManager.GetEntitySystem<SharedTransformSystem>();

            var enteringPvs = 0;
            _toApply.Clear();
            _toCreate.Clear();
            _pendingReapplyNetStates.Clear();
            var curSpan = curState.EntityStates.Span;

            // Create new entities
            // This is done BEFORE state application to ensure any new parents exist before existing children have their states applied, otherwise, we may have issues with entity transforms!
            {
                using var _ = _prof.Group("Create uninitialized entities");
                var count = 0;

                foreach (var es in curSpan)
                {
<<<<<<< HEAD
                    var uid = _entityManager.GetEntity(es.NetEntity);

                    if (metas.HasComponent(uid))
=======
                    if (_entityManager.TryGetEntity(es.NetEntity, out var nUid))
                    {
                        DebugTools.Assert(_entityManager.EntityExists(nUid));
>>>>>>> ef630bbf
                        continue;
                    }

                    count++;
                    var metaState = (MetaDataComponentState?)es.ComponentChanges.Value?.FirstOrDefault(c => c.NetID == _metaCompNetId).State;
                    if (metaState == null)
                        throw new MissingMetadataException(es.NetEntity);

<<<<<<< HEAD
                    uid = _entities.CreateEntity(metaState.PrototypeId);
=======
                    var uid = _entities.CreateEntity(metaState.PrototypeId);
>>>>>>> ef630bbf
                    _toCreate.Add(es.NetEntity, es);
                    _toApply.Add(uid, (false, GameTick.Zero, es, null));

                    var newMeta = metas.GetComponent(uid);
<<<<<<< HEAD
                    newMeta.NetEntity = es.NetEntity;
                    _entityManager.SetNetEntity(uid, es.NetEntity);
=======

                    // Client creates a client-side net entity for the newly created entity.
                    // We need to clear this mapping before assigning the real net id.
                    // TODO NetEntity Jank: prevent the client from creating this in the first place.
                    _entityManager.ClearNetEntity(newMeta.NetEntity);

                    _entityManager.SetNetEntity(uid, es.NetEntity, newMeta);
>>>>>>> ef630bbf
                    newMeta.LastStateApplied = curState.ToSequence;

                    // Check if there's any component states awaiting this entity.
                    if (_entityManager.PendingNetEntityStates.TryGetValue(es.NetEntity, out var value))
                    {
                        foreach (var (type, owner) in value)
                        {
                            var pending = _pendingReapplyNetStates.GetOrNew(owner);
                            pending.Add(type);
                        }
                    }
                }

                _prof.WriteValue("Count", ProfData.Int32(count));
            }

            foreach (var es in curSpan)
            {
                var uid = _entityManager.GetEntity(es.NetEntity);

                if (!metas.TryGetComponent(uid, out var meta) || _toCreate.ContainsKey(es.NetEntity))
                {
                    continue;
                }

                bool isEnteringPvs = (meta.Flags & MetaDataFlags.Detached) != 0;
                if (isEnteringPvs)
                {
                    meta.Flags &= ~MetaDataFlags.Detached;
                    enteringPvs++;
                }
                else if (meta.LastStateApplied >= es.EntityLastModified && meta.LastStateApplied != GameTick.Zero)
                {
                    meta.LastStateApplied = curState.ToSequence;
                    continue;
                }

                _toApply.Add(uid, (isEnteringPvs, meta.LastStateApplied, es, null));
                meta.LastStateApplied = curState.ToSequence;
            }

            // Detach entities to null space
            var containerSys = _entitySystemManager.GetEntitySystem<ContainerSystem>();
            var lookupSys = _entitySystemManager.GetEntitySystem<EntityLookupSystem>();
            var detached = ProcessPvsDeparture(curState.ToSequence, metas, xforms, xformSys, containerSys, lookupSys);

            // Check next state (AFTER having created new entities introduced in curstate)
            if (nextState != null)
            {
                foreach (var es in nextState.EntityStates.Span)
                {
<<<<<<< HEAD
                    var uid = _entityManager.GetEntity(es.NetEntity);

                    if (!metas.TryGetComponent(uid, out var meta))
=======
                    if (!_entityManager.TryGetEntity(es.NetEntity, out var uid))
>>>>>>> ef630bbf
                        continue;

                    DebugTools.Assert(metas.HasComponent(uid));

                    // Does the next state actually have any future information about this entity that could be used for interpolation?
                    if (es.EntityLastModified != nextState.ToSequence)
                        continue;

                    if (_toApply.TryGetValue(uid.Value, out var state))
                        _toApply[uid.Value] = (state.EnteringPvs, state.LastApplied, state.curState, es);
                    else
                        _toApply[uid.Value] = (false, GameTick.Zero, null, es);
                }
            }

            // Check pending states and see if we need to force any entities to re-run component states.
            foreach (var uid in _pendingReapplyNetStates.Keys)
            {
                if (_toApply.ContainsKey(uid))
                    continue;

                _toApply[uid] = (false, GameTick.Zero, null, null);
            }

            var queuedBroadphaseUpdates = new List<(EntityUid, TransformComponent)>(enteringPvs);

            // Apply entity states.
            using (_prof.Group("Apply States"))
            {
                foreach (var (entity, data) in _toApply)
                {
                    HandleEntityState(entity, _entities.EventBus, data.curState,
                        data.nextState, data.LastApplied, curState.ToSequence, data.EnteringPvs);

                    if (!data.EnteringPvs)
                        continue;

                    // Now that things like collision data, fixtures, and positions have been updated, we queue a
                    // broadphase update. However, if this entity is parented to some other entity also re-entering PVS,
                    // we only need to update it's parent (as it recursively updates children anyways).
                    var xform = xforms.GetComponent(entity);
                    DebugTools.Assert(xform.Broadphase == BroadphaseData.Invalid);
                    xform.Broadphase = null;
                    if (!_toApply.TryGetValue(xform.ParentUid, out var parent) || !parent.EnteringPvs)
                        queuedBroadphaseUpdates.Add((entity, xform));
                }

                _prof.WriteValue("Count", ProfData.Int32(_toApply.Count));
            }

            // Add entering entities back to broadphase.
            using (_prof.Group("Update Broadphase"))
            {
                try
                {
                    foreach (var (uid, xform) in queuedBroadphaseUpdates)
                    {
                        lookupSys.FindAndAddToEntityTree(uid, true, xform);
                    }
                }
                catch (Exception e)
                {
                    _sawmill.Error($"Caught exception while updating entity broadphases");
                    _runtimeLog.LogException(e, $"{nameof(ClientGameStateManager)}.{nameof(ApplyEntityStates)}");
                }
            }

            var delSpan = curState.EntityDeletions.Span;
            if (delSpan.Length > 0)
            {
                try
                {
                    ProcessDeletions(delSpan, xforms, metas, xformSys);
                }
                catch (Exception e)
                {
                    _sawmill.Error($"Caught exception while deleting entities");
                    _runtimeLog.LogException(e, $"{nameof(ClientGameStateManager)}.{nameof(ApplyEntityStates)}");
                }
            }

            // Initialize and start the newly created entities.
            if (_toCreate.Count > 0)
                InitializeAndStart(_toCreate);

            _prof.WriteValue("State Size", ProfData.Int32(curSpan.Length));
            _prof.WriteValue("Entered PVS", ProfData.Int32(enteringPvs));

            return (_toCreate.Keys, detached);
        }

        /// <inheritdoc />
        public void PartialStateReset(
            GameState state,
            bool resetAllEntities,
            bool deleteClientEntities = false,
            bool deleteClientChildren = true)
        {
            using var _ = _timing.StartStateApplicationArea();

            if (state.FromSequence != GameTick.Zero)
            {
                _sawmill.Error("Attempted to reset to a state with incomplete data");
                return;
            }

            _sawmill.Info($"Resetting all entity states to tick {state.ToSequence}.");

            // Construct hashset for set.Contains() checks.
            var entityStates = state.EntityStates.Span;
<<<<<<< HEAD
            var stateEnts = _pool.GetEntitySet(entityStates.Length);
            foreach (var entState in entityStates)
            {
                stateEnts.Add(_entityManager.GetEntity(entState.NetEntity));
=======
            var stateEnts = _pool.GetNetEntitySet(entityStates.Length);
            foreach (var entState in entityStates)
            {
                stateEnts.Add(entState.NetEntity);
>>>>>>> ef630bbf
            }

            var xforms = _entities.GetEntityQuery<TransformComponent>();
            var xformSys = _entitySystemManager.GetEntitySystem<SharedTransformSystem>();

            var toDelete = new List<EntityUid>(Math.Max(64, _entities.EntityCount - stateEnts.Count));

            // Client side entities won't need the transform, but that should always be a tiny minority of entities
            var metaQuery = _entityManager.AllEntityQueryEnumerator<MetaDataComponent, TransformComponent>();

            while (metaQuery.MoveNext(out var ent, out var metadata, out var xform))
            {
<<<<<<< HEAD
                if (_entities.IsClientSide(ent))
=======
                var netEnt = metadata.NetEntity;
                if (metadata.NetEntity.IsClientSide())
>>>>>>> ef630bbf
                {
                    if (deleteClientEntities)
                        toDelete.Add(ent);
                    continue;
                }

                if (stateEnts.Contains(netEnt))
                {
                    if (resetAllEntities || metadata.LastStateApplied > state.ToSequence)
                        metadata.LastStateApplied = GameTick.Zero; // TODO track last-state-applied for individual components? Is it even worth it?
                    continue;
                }

                // This entity is going to get deleted, but maybe some if its children won't be, so lets detach them to
                // null. First we will detach the parent in order to reduce the number of broadphase/lookup updates.
                xformSys.DetachParentToNull(ent, xform);

                // Then detach all children.
                var childEnumerator = xform.ChildEnumerator;
                while (childEnumerator.MoveNext(out var child))
                {
                    xformSys.DetachParentToNull(child.Value, xforms.GetComponent(child.Value), xform);

                    if (deleteClientChildren
                        && !deleteClientEntities // don't add duplicates
                        && _entities.IsClientSide(child.Value))
                    {
                        toDelete.Add(child.Value);
                    }
                }
                toDelete.Add(ent);
            }

            foreach (var ent in toDelete)
            {
                _entities.DeleteEntity(ent);
            }

            _pool.Return(stateEnts);
        }

        private void ProcessDeletions(
            ReadOnlySpan<NetEntity> delSpan,
            EntityQuery<TransformComponent> xforms,
            EntityQuery<MetaDataComponent> metas,
            SharedTransformSystem xformSys)
        {
            // Processing deletions is non-trivial, because by default deletions will also delete all child entities.
            //
            // Naively: easy, just apply server states to process any transform states before deleting, right? But now
            // that PVS detach messages are sent separately & processed over time, the entity may have left our view,
            // but not yet been moved to null-space. In that case, the server would not send us transform states, and
            // deleting an entity could falsely delete the children as well. Therefore, before deleting we must detach
            // all children to null. This also gets called WHILE deleting, but we need to do it beforehand. Given that
            // they are either also about to get deleted, or about to be send to out-of-pvs null-space, this shouldn't
            // be a significant performance impact.

            using var _ = _prof.Group("Deletion");

            foreach (var netEntity in delSpan)
            {
<<<<<<< HEAD
                var id = _entityManager.GetEntity(netEntity);
=======
                // Don't worry about this for later.
                _entityManager.PendingNetEntityStates.Remove(netEntity);

                if (!_entityManager.TryGetEntity(netEntity, out var id))
                    continue;
>>>>>>> ef630bbf

                if (!xforms.TryGetComponent(id, out var xform))
                    continue; // Already deleted? or never sent to us?

                // First, a single recursive map change
                xformSys.DetachParentToNull(id.Value, xform);

                // Then detach all children.
                var childEnumerator = xform.ChildEnumerator;
                while (childEnumerator.MoveNext(out var child))
                {
                    xformSys.DetachParentToNull(child.Value, xforms.GetComponent(child.Value), xform);
                }

                // Finally, delete the entity.
                _entities.DeleteEntity(id.Value);
            }
            _prof.WriteValue("Count", ProfData.Int32(delSpan.Length));
        }

        public void DetachImmediate(List<NetEntity> entities)
        {
            var metas = _entities.GetEntityQuery<MetaDataComponent>();
            var xforms = _entities.GetEntityQuery<TransformComponent>();
            var xformSys = _entitySystemManager.GetEntitySystem<SharedTransformSystem>();
            var containerSys = _entitySystemManager.GetEntitySystem<ContainerSystem>();
            var lookupSys = _entitySystemManager.GetEntitySystem<EntityLookupSystem>();
            Detach(GameTick.MaxValue, null, entities, metas, xforms, xformSys, containerSys, lookupSys);
        }

        private List<NetEntity> ProcessPvsDeparture(
            GameTick toTick,
            EntityQuery<MetaDataComponent> metas,
            EntityQuery<TransformComponent> xforms,
            SharedTransformSystem xformSys,
            ContainerSystem containerSys,
            EntityLookupSystem lookupSys)
        {
            var toDetach = _processor.GetEntitiesToDetach(toTick, _pvsDetachBudget);
            var detached = new List<NetEntity>();

            if (toDetach.Count == 0)
                return detached;

            // TODO optimize
            // If an entity is leaving PVS, so are all of its children. If we can preserve the hierarchy we can avoid
            // things like container insertion and ejection.

            using var _ = _prof.Group("Leave PVS");

            foreach (var (tick, ents) in toDetach)
            {
                Detach(tick, toTick, ents, metas, xforms, xformSys, containerSys, lookupSys, detached);
            }

            _prof.WriteValue("Count", ProfData.Int32(detached.Count));
            return detached;
        }

        private void Detach(GameTick maxTick,
            GameTick? lastStateApplied,
            List<NetEntity> entities,
            EntityQuery<MetaDataComponent> metas,
            EntityQuery<TransformComponent> xforms,
            SharedTransformSystem xformSys,
            ContainerSystem containerSys,
            EntityLookupSystem lookupSys,
            List<NetEntity>? detached = null)
        {
            foreach (var netEntity in entities)
            {
                var ent = _entityManager.GetEntity(netEntity);

                if (!metas.TryGetComponent(ent, out var meta))
                    continue;

                if (meta.LastStateApplied > maxTick)
                {
                    // Server sent a new state for this entity sometime after the detach message was sent. The
                    // detach message probably just arrived late or was initially dropped.
                    continue;
                }

                if ((meta.Flags & MetaDataFlags.Detached) != 0)
                    continue;

                if (lastStateApplied.HasValue)
                    meta.LastStateApplied = lastStateApplied.Value;

                var xform = xforms.GetComponent(ent);
                if (xform.ParentUid.IsValid())
                {
                    lookupSys.RemoveFromEntityTree(ent, xform);
                    xform.Broadphase = BroadphaseData.Invalid;

                    // In some cursed scenarios an entity inside of a container can leave PVS without the container itself leaving PVS.
                    // In those situations, we need to add the entity back to the list of expected entities after detaching.
                    BaseContainer? container = null;
                    if ((meta.Flags & MetaDataFlags.InContainer) != 0 &&
                        metas.TryGetComponent(xform.ParentUid, out var containerMeta) &&
                        (containerMeta.Flags & MetaDataFlags.Detached) == 0 &&
                        containerSys.TryGetContainingContainer(xform.ParentUid, ent, out container, null, true))
                    {
                        container.Remove(ent, _entities, xform, meta, false, true);
                    }

                    meta._flags |= MetaDataFlags.Detached;
                    xformSys.DetachParentToNull(ent, xform);
                    DebugTools.Assert((meta.Flags & MetaDataFlags.InContainer) == 0);

                    if (container != null)
<<<<<<< HEAD
                        containerSys.AddExpectedEntity(_entities.GetNetEntity(ent), container);
=======
                        containerSys.AddExpectedEntity(netEntity, container);
>>>>>>> ef630bbf
                }

                detached?.Add(netEntity);
            }
        }

        private void InitializeAndStart(Dictionary<NetEntity, EntityState> toCreate)
        {
            var metaQuery = _entityManager.GetEntityQuery<MetaDataComponent>();

#if EXCEPTION_TOLERANCE
            var brokenEnts = _pool.GetEntitySet();
#endif
            using (_prof.Group("Initialize Entity"))
            {
                foreach (var netEntity in toCreate.Keys)
                {
                    var entity = _entityManager.GetEntity(netEntity);
#if EXCEPTION_TOLERANCE
                    try
                    {
#endif
                    _entities.InitializeEntity(entity, metaQuery.GetComponent(entity));
#if EXCEPTION_TOLERANCE
                    }
                    catch (Exception e)
                    {
                        _sawmill.Error($"Server entity threw in Init: ent={_entities.ToPrettyString(entity)}");
                        _runtimeLog.LogException(e, $"{nameof(ClientGameStateManager)}.{nameof(InitializeAndStart)}");
                        brokenEnts.Add(entity);
                        toCreate.Remove(netEntity);
                    }
#endif
                }
            }

            using (_prof.Group("Start Entity"))
            {
                foreach (var netEntity in toCreate.Keys)
                {
                    var entity = _entityManager.GetEntity(netEntity);
#if EXCEPTION_TOLERANCE
                    try
                    {
#endif
                    _entities.StartEntity(entity);
#if EXCEPTION_TOLERANCE
                    }
                    catch (Exception e)
                    {
                        _sawmill.Error($"Server entity threw in Start: ent={_entityManager.ToPrettyString(entity)}");
                        _runtimeLog.LogException(e, $"{nameof(ClientGameStateManager)}.{nameof(InitializeAndStart)}");
                        brokenEnts.Add(entity);
                        toCreate.Remove(netEntity);
                    }
#endif
                }
            }

#if EXCEPTION_TOLERANCE
            foreach (var entity in brokenEnts)
            {
                _entityManager.DeleteEntity(entity);
            }

            _pool.Return(brokenEnts);
#endif
        }

        private void HandleEntityState(EntityUid uid, IEventBus bus, EntityState? curState,
            EntityState? nextState, GameTick lastApplied, GameTick toTick, bool enteringPvs)
        {
            _compStateWork.Clear();
            var meta = _entityManager.GetComponent<MetaDataComponent>(uid);
            var netEntity = meta.NetEntity;

            // First remove any deleted components
            if (curState?.NetComponents != null)
            {
                RemQueue<Component> toRemove = new();
                using var compTypes = new PooledList<ComponentType>();

                foreach (var (id, comp) in _entities.GetNetComponents(uid))
                {
                    if (comp.NetSyncEnabled && !curState.NetComponents.Contains(id))
                    {
                        toRemove.Add(comp);
                        compTypes.Add(comp.GetType());
                    }
                }

                // TODO: Don't do thearchetype move here, just defer it with compTypes.
                foreach (var comp in toRemove)
                {
                    _entityManager.RemoveComponentInternal(uid, comp, terminating: false, archetypeChange: false);
                }

                if (compTypes.Count > 0)
                    _entityManager.RemoveComponentRange(uid, compTypes);
            }

            if (enteringPvs)
            {
                // last-server state has already been updated with new information from curState
                // --> simply reset to the most recent server state.
                //
                // as to why we need to reset: because in the process of detaching to null-space, we will have dirtied
                // the entity. most notably, all entities will have been ejected from their containers.
<<<<<<< HEAD
                var meta = _entityManager.GetComponent<MetaDataComponent>(uid);

                foreach (var (id, state) in _processor.GetLastServerStates(meta.NetEntity))
=======
                foreach (var (id, state) in _processor.GetLastServerStates(netEntity))
>>>>>>> ef630bbf
                {
                    if (!_entityManager.TryGetComponent(uid, id, out var comp))
                    {
                        comp = _compFactory.GetComponent(id);
                        var newComp = (Component)comp;
                        newComp.Owner = uid;
                        _entityManager.AddComponent(uid, newComp, true);
                    }

                    _compStateWork[id] = (comp, state, null);
                }
            }
            else if (curState != null)
            {
                using var addedComps = new PooledList<Component>();
                using var addedCompTypes = new PooledList<ComponentType>();

                foreach (var compChange in curState.ComponentChanges.Span)
                {
                    if (!_entityManager.TryGetComponent(uid, compChange.NetID, out var comp))
                    {
                        comp = _compFactory.GetComponent(compChange.NetID);
                        var newComp = (Component)comp;
                        addedComps.Add(newComp);
                        addedCompTypes.Add(newComp.GetType());
                    }
                    else if (compChange.LastModifiedTick <= lastApplied && lastApplied != GameTick.Zero)
                        continue;

                    _compStateWork[compChange.NetID] = (comp, compChange.State, null);
                }

                // To avoid shuffling the archetype we'll set the component range up-front.
                if (addedComps.Count > 0)
                {
                    var metadata = _entityManager.GetComponent<MetaDataComponent>(uid);
                    _entityManager.AddComponentRange(uid, addedCompTypes);

                    foreach (var comp in addedComps)
                    {
                        comp.Owner = uid;
                        _entityManager.AddComponent(uid, comp, true, metadata);
                    }
                }
            }

            if (nextState != null)
            {
                foreach (var compState in nextState.ComponentChanges.Span)
                {
                    if (compState.LastModifiedTick != toTick + 1)
                        continue;

                    if (!_entityManager.TryGetComponent(uid, compState.NetID, out var comp))
                    {
                        // The component can be null here due to interp, because the NEXT state will have a new
                        // component, but the component does not yet exist.
                        continue;
                    }

                    if (_compStateWork.TryGetValue(compState.NetID, out var state))
                        _compStateWork[compState.NetID] = (comp, state.curState, compState.State);
                    else
                        _compStateWork[compState.NetID] = (comp, null, compState.State);
                }
            }

            // If we have a NetEntity we reference come in then apply their state.
            if (_pendingReapplyNetStates.TryGetValue(uid, out var reapplyTypes))
            {
                var lastState = _processor.GetLastServerStates(netEntity);

                foreach (var type in reapplyTypes)
                {
                    var compRef = _compFactory.GetRegistration(type);
                    var netId = compRef.NetID;

                    if (netId == null)
                        continue;

                    if (_compStateWork.ContainsKey(netId.Value) ||
                        !_entityManager.TryGetComponent(uid, type, out var comp) ||
                        !lastState.TryGetValue(netId.Value, out var lastCompState))
                    {
                        continue;
                    }

                    _compStateWork[netId.Value] = (comp, lastCompState, null);
                }
            }

            foreach (var (comp, cur, next) in _compStateWork.Values)
            {
                try
                {
                    var handleState = new ComponentHandleState(cur, next);
                    bus.RaiseComponentEvent(comp, ref handleState);
                }
                catch (Exception e)
                {
#if EXCEPTION_TOLERANCE
                        _sawmill.Error($"Failed to apply comp state: entity={comp.Owner}, comp={comp.GetType()}");
                        _runtimeLog.LogException(e, $"{nameof(ClientGameStateManager)}.{nameof(HandleEntityState)}");
#else
                    _sawmill.Error($"Failed to apply comp state: entity={uid}, comp={comp.GetType()}");
                    throw;
#endif
                }
            }
        }

        #region Debug Commands

        private bool TryParseUid(IConsoleShell shell, string[] args, out EntityUid uid, [NotNullWhen(true)] out MetaDataComponent? meta)
        {
            if (args.Length != 1)
            {
                shell.WriteError(Loc.GetString("cmd-invalid-arg-number-error"));
                uid = EntityUid.Invalid;
                meta = null;
                return false;
            }

            if (!EntityUid.TryParse(args[0], "-1", out uid))
            {
                shell.WriteError(Loc.GetString("cmd-parse-failure-uid", ("arg", args[0])));
                meta = null;
                return false;
            }

            if (!_entities.TryGetComponent(uid, out meta))
            {
                shell.WriteError(Loc.GetString("cmd-parse-failure-entity-exist", ("arg", args[0])));
                return false;
            }

            return true;
        }

        /// <summary>
        ///     Reset an entity to the most recently received server state. This will also reset entities that have been detached to null-space.
        /// </summary>
        private void ResetEntCommand(IConsoleShell shell, string argStr, string[] args)
        {
            if (!TryParseUid(shell, args, out var uid, out var meta))
                return;

            using var _ = _timing.StartStateApplicationArea();
            ResetEnt(uid, meta, false);
        }

        /// <summary>
        ///     Detach an entity to null-space, as if it had left PVS range.
        /// </summary>
        private void DetachEntCommand(IConsoleShell shell, string argStr, string[] args)
        {
            if (!TryParseUid(shell, args, out var uid, out var meta))
                return;

            if ((meta.Flags & MetaDataFlags.Detached) != 0)
                return;

            using var _ = _timing.StartStateApplicationArea();

            meta.Flags |= MetaDataFlags.Detached;

            var containerSys = _entities.EntitySysManager.GetEntitySystem<ContainerSystem>();

            var xform = _entities.GetComponent<TransformComponent>(uid);
            if (xform.ParentUid.IsValid())
            {
                BaseContainer? container = null;
                if ((meta.Flags & MetaDataFlags.InContainer) != 0 &&
                    _entities.TryGetComponent(xform.ParentUid, out MetaDataComponent? containerMeta) &&
                    (containerMeta.Flags & MetaDataFlags.Detached) == 0)
                {
                    containerSys.TryGetContainingContainer(xform.ParentUid, uid, out container, null, true);
                }

                _entities.EntitySysManager.GetEntitySystem<TransformSystem>().DetachParentToNull(uid, xform);

                if (container != null)
                    containerSys.AddExpectedEntity(_entities.GetNetEntity(uid), container);
            }
        }

        /// <summary>
        ///     Deletes an entity. Unlike the normal delete command, this is CLIENT-SIDE.
        /// </summary>
        /// <remarks>
        ///     Unless the entity is a client-side entity, this will likely cause errors.
        /// </remarks>
        private void LocalDeleteEntCommand(IConsoleShell shell, string argStr, string[] args)
        {
            if (!TryParseUid(shell, args, out var uid, out var meta))
                return;

            // If this is not a client-side entity, it also needs to be removed from the full-server state dictionary to
            // avoid errors. This has to be done recursively for all children.
            void _recursiveRemoveState(NetEntity netEntity, TransformComponent xform, EntityQuery<MetaDataComponent> metaQuery, EntityQuery<TransformComponent> xformQuery)
            {
                _processor._lastStateFullRep.Remove(netEntity);
                foreach (var child in xform.ChildEntities)
                {
                    if (xformQuery.TryGetComponent(child, out var childXform) &&
                        metaQuery.TryGetComponent(child, out var childMeta))
                    {
                        _recursiveRemoveState(childMeta.NetEntity, childXform, metaQuery, xformQuery);
                    }
                }
            }

            if (!_entities.IsClientSide(uid) && _entities.TryGetComponent(uid, out TransformComponent? xform))
                _recursiveRemoveState(meta.NetEntity, xform, _entities.GetEntityQuery<MetaDataComponent>(), _entities.GetEntityQuery<TransformComponent>());

            // Set ApplyingState to true to avoid logging errors about predicting the deletion of networked entities.
            using (_timing.StartStateApplicationArea())
            {
                _entities.DeleteEntity(uid);
            }
        }

        /// <summary>
        ///     Resets all entities to the most recently received server state. This only impacts entities that have not been detached to null-space.
        /// </summary>
        private void ResetAllEnts(IConsoleShell shell, string argStr, string[] args)
        {
            using var _ = _timing.StartStateApplicationArea();

            var query = _entityManager.AllEntityQueryEnumerator<MetaDataComponent>();

            while (query.MoveNext(out var uid, out var meta))
            {
                ResetEnt(uid, meta);
            }
        }

        /// <summary>
        ///     Reset a given entity to the most recent server state.
        /// </summary>
        private void ResetEnt(EntityUid uid, MetaDataComponent meta, bool skipDetached = true)
        {
            if (skipDetached && (meta.Flags & MetaDataFlags.Detached) != 0)
                return;

            meta.Flags &= ~MetaDataFlags.Detached;

            if (!_processor.TryGetLastServerStates(meta.NetEntity, out var lastState))
                return;

            foreach (var (id, state) in lastState)
            {
                if (!_entityManager.TryGetComponent(uid, id, out var comp))
                {
                    comp = _compFactory.GetComponent(id);
                    var newComp = (Component)comp;
                    newComp.Owner = uid;
                    _entityManager.AddComponent(uid, newComp, true);
                }

                var handleState = new ComponentHandleState(state, null);
                _entityManager.EventBus.RaiseComponentEvent(comp, ref handleState);
            }

            // ensure we don't have any extra components
            RemQueue<Component> toRemove = new();
            foreach (var (id, comp) in _entities.GetNetComponents(uid))
            {
                if (comp.NetSyncEnabled && !lastState.ContainsKey(id))
                    toRemove.Add(comp);
            }

            foreach (var comp in toRemove)
            {
                _entities.RemoveComponent(uid, comp);
            }
        }
        #endregion

        void IPostInjectInit.PostInject()
        {
            _sawmill = _logMan.GetSawmill(CVars.NetPredict.Name);
        }
    }

    public sealed class GameStateAppliedArgs : EventArgs
    {
        public GameState AppliedState { get; }
        public readonly List<NetEntity> Detached;

        public GameStateAppliedArgs(GameState appliedState, List<NetEntity> detached)
        {
            AppliedState = appliedState;
            Detached = detached;
        }
    }

    public sealed class MissingMetadataException : Exception
    {
        public readonly NetEntity NetEntity;

        public MissingMetadataException(NetEntity netEntity)
            : base($"Server state is missing the metadata component for a new entity: {netEntity}.")
        {
            NetEntity = netEntity;
        }
    }
}<|MERGE_RESOLUTION|>--- conflicted
+++ resolved
@@ -51,15 +51,10 @@
                 = new();
 
         // Game state dictionaries that get used every tick.
-<<<<<<< HEAD
-        private readonly Dictionary<EntityUid, (bool EnteringPvs, GameTick LastApplied, EntityState? curState, EntityState?nextState)> _toApply = new();
-        private readonly Dictionary<NetEntity, EntityState> _toCreate = new();
-=======
         private readonly Dictionary<EntityUid, (bool EnteringPvs, GameTick LastApplied, EntityState? curState, EntityState? nextState)> _toApply = new();
         private readonly Dictionary<NetEntity, EntityState> _toCreate = new();
         private readonly Dictionary<ushort, (IComponent Component, ComponentState? curState, ComponentState? nextState)> _compStateWork = new();
         private readonly Dictionary<EntityUid, HashSet<Type>> _pendingReapplyNetStates = new();
->>>>>>> ef630bbf
 
         private uint _metaCompNetId;
 
@@ -689,15 +684,9 @@
 
                 foreach (var es in curSpan)
                 {
-<<<<<<< HEAD
-                    var uid = _entityManager.GetEntity(es.NetEntity);
-
-                    if (metas.HasComponent(uid))
-=======
                     if (_entityManager.TryGetEntity(es.NetEntity, out var nUid))
                     {
                         DebugTools.Assert(_entityManager.EntityExists(nUid));
->>>>>>> ef630bbf
                         continue;
                     }
 
@@ -706,19 +695,11 @@
                     if (metaState == null)
                         throw new MissingMetadataException(es.NetEntity);
 
-<<<<<<< HEAD
-                    uid = _entities.CreateEntity(metaState.PrototypeId);
-=======
                     var uid = _entities.CreateEntity(metaState.PrototypeId);
->>>>>>> ef630bbf
                     _toCreate.Add(es.NetEntity, es);
                     _toApply.Add(uid, (false, GameTick.Zero, es, null));
 
                     var newMeta = metas.GetComponent(uid);
-<<<<<<< HEAD
-                    newMeta.NetEntity = es.NetEntity;
-                    _entityManager.SetNetEntity(uid, es.NetEntity);
-=======
 
                     // Client creates a client-side net entity for the newly created entity.
                     // We need to clear this mapping before assigning the real net id.
@@ -726,7 +707,6 @@
                     _entityManager.ClearNetEntity(newMeta.NetEntity);
 
                     _entityManager.SetNetEntity(uid, es.NetEntity, newMeta);
->>>>>>> ef630bbf
                     newMeta.LastStateApplied = curState.ToSequence;
 
                     // Check if there's any component states awaiting this entity.
@@ -778,13 +758,7 @@
             {
                 foreach (var es in nextState.EntityStates.Span)
                 {
-<<<<<<< HEAD
-                    var uid = _entityManager.GetEntity(es.NetEntity);
-
-                    if (!metas.TryGetComponent(uid, out var meta))
-=======
                     if (!_entityManager.TryGetEntity(es.NetEntity, out var uid))
->>>>>>> ef630bbf
                         continue;
 
                     DebugTools.Assert(metas.HasComponent(uid));
@@ -895,17 +869,10 @@
 
             // Construct hashset for set.Contains() checks.
             var entityStates = state.EntityStates.Span;
-<<<<<<< HEAD
-            var stateEnts = _pool.GetEntitySet(entityStates.Length);
-            foreach (var entState in entityStates)
-            {
-                stateEnts.Add(_entityManager.GetEntity(entState.NetEntity));
-=======
             var stateEnts = _pool.GetNetEntitySet(entityStates.Length);
             foreach (var entState in entityStates)
             {
                 stateEnts.Add(entState.NetEntity);
->>>>>>> ef630bbf
             }
 
             var xforms = _entities.GetEntityQuery<TransformComponent>();
@@ -918,12 +885,8 @@
 
             while (metaQuery.MoveNext(out var ent, out var metadata, out var xform))
             {
-<<<<<<< HEAD
-                if (_entities.IsClientSide(ent))
-=======
                 var netEnt = metadata.NetEntity;
                 if (metadata.NetEntity.IsClientSide())
->>>>>>> ef630bbf
                 {
                     if (deleteClientEntities)
                         toDelete.Add(ent);
@@ -985,15 +948,11 @@
 
             foreach (var netEntity in delSpan)
             {
-<<<<<<< HEAD
-                var id = _entityManager.GetEntity(netEntity);
-=======
                 // Don't worry about this for later.
                 _entityManager.PendingNetEntityStates.Remove(netEntity);
 
                 if (!_entityManager.TryGetEntity(netEntity, out var id))
                     continue;
->>>>>>> ef630bbf
 
                 if (!xforms.TryGetComponent(id, out var xform))
                     continue; // Already deleted? or never sent to us?
@@ -1105,11 +1064,7 @@
                     DebugTools.Assert((meta.Flags & MetaDataFlags.InContainer) == 0);
 
                     if (container != null)
-<<<<<<< HEAD
-                        containerSys.AddExpectedEntity(_entities.GetNetEntity(ent), container);
-=======
                         containerSys.AddExpectedEntity(netEntity, container);
->>>>>>> ef630bbf
                 }
 
                 detached?.Add(netEntity);
@@ -1218,13 +1173,7 @@
                 //
                 // as to why we need to reset: because in the process of detaching to null-space, we will have dirtied
                 // the entity. most notably, all entities will have been ejected from their containers.
-<<<<<<< HEAD
-                var meta = _entityManager.GetComponent<MetaDataComponent>(uid);
-
-                foreach (var (id, state) in _processor.GetLastServerStates(meta.NetEntity))
-=======
                 foreach (var (id, state) in _processor.GetLastServerStates(netEntity))
->>>>>>> ef630bbf
                 {
                     if (!_entityManager.TryGetComponent(uid, id, out var comp))
                     {
