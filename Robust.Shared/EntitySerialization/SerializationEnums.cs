--- conflicted
+++ resolved
@@ -87,7 +87,6 @@
     AutoInclude,
 }
 
-
 public enum EntityExceptionBehaviour
 {
     /// <summary>
@@ -102,11 +101,7 @@
     IgnoreEntity,
 
     /// <summary>
-<<<<<<< HEAD
     /// Continue serializing and simply skip/ignore this entity and all ofits children.
-=======
-    /// Continue serializing and simply skip/ignore this entity and all of its children.
->>>>>>> 318c37e6
     /// May result in broken maps that log errors or simply fail to load.
     /// </summary>
     IgnoreEntityAndChildren,
