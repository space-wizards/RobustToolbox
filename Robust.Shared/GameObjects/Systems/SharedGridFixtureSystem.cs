using System;
using System.Collections.Generic;
using System.Linq;
using Robust.Shared.Configuration;
using Robust.Shared.IoC;
using Robust.Shared.Log;
using Robust.Shared.Map;
using Robust.Shared.Map.Components;
using Robust.Shared.Maths;
using Robust.Shared.Physics;
using Robust.Shared.Physics.Collision.Shapes;
using Robust.Shared.Physics.Components;
using Robust.Shared.Physics.Dynamics;
using Robust.Shared.Physics.Systems;
using Robust.Shared.Serialization;
using Robust.Shared.Utility;

namespace Robust.Shared.GameObjects
{
    public abstract class SharedGridFixtureSystem : EntitySystem
    {
        [Dependency] private readonly FixtureSystem _fixtures = default!;

        protected ISawmill Sawmill = default!;
        private bool _enabled;
        private float _fixtureEnlargement;
        private bool _convexHulls = true;

        internal const string ShowGridNodesCommand = "showgridnodes";

        public override void Initialize()
        {
            base.Initialize();
            UpdatesBefore.Add(typeof(SharedBroadphaseSystem));
            Sawmill = Logger.GetSawmill("physics");
            var configManager = IoCManager.Resolve<IConfigurationManager>();

            configManager.OnValueChanged(CVars.GenerateGridFixtures, SetEnabled, true);
            configManager.OnValueChanged(CVars.GridFixtureEnlargement, SetEnlargement, true);
            configManager.OnValueChanged(CVars.ConvexHullPolygons, SetConvexHulls, true);

            SubscribeLocalEvent<GridInitializeEvent>(OnGridInit);
        }

        protected virtual void OnGridInit(GridInitializeEvent ev)
        {
            // This will also check for grid splits if applicable.
<<<<<<< HEAD
            var grid = Comp<MapGridComponent>(ev.EntityUid);
            grid.RegenerateCollision(grid.GetMapChunks().Values.ToHashSet());
=======
            var iGrid = (IMapGridInternal) Comp<MapGridComponent>(ev.EntityUid).Grid;
            iGrid.RegenerateCollision(iGrid.GetMapChunks().Values.ToHashSet());
>>>>>>> c1195d1f
        }

        public override void Shutdown()
        {
            base.Shutdown();

            var configManager = IoCManager.Resolve<IConfigurationManager>();

            configManager.UnsubValueChanged(CVars.GenerateGridFixtures, SetEnabled);
            configManager.UnsubValueChanged(CVars.GridFixtureEnlargement, SetEnlargement);
            configManager.UnsubValueChanged(CVars.ConvexHullPolygons, SetConvexHulls);
        }

        private void SetEnabled(bool value) => _enabled = value;

        private void SetEnlargement(float value) => _fixtureEnlargement = value;

        private void SetConvexHulls(bool value) => _convexHulls = value;

        internal void ProcessGrid(MapGridComponent gridInternal)
        {
            gridInternal.RegenerateCollision(gridInternal.GetMapChunks().Values.ToHashSet());
        }

        internal void RegenerateCollision(
            EntityUid gridEuid,
            Dictionary<MapChunk, List<Box2i>> mapChunks,
            List<MapChunk> removedChunks)
        {
            if (!_enabled) return;

            if (!EntityManager.TryGetComponent(gridEuid, out PhysicsComponent? physicsComponent))
            {
                Sawmill.Error($"Trying to regenerate collision for {gridEuid} that doesn't have {nameof(physicsComponent)}");
                return;
            }

            if (!EntityManager.TryGetComponent(gridEuid, out FixturesComponent? fixturesComponent))
            {
                Sawmill.Error($"Trying to regenerate collision for {gridEuid} that doesn't have {nameof(fixturesComponent)}");
                return;
            }

            var fixtures = new List<Fixture>(mapChunks.Count);

            foreach (var (chunk, rectangles) in mapChunks)
            {
                UpdateFixture(chunk, rectangles, physicsComponent, fixturesComponent);
                fixtures.AddRange(chunk.Fixtures);
            }

            _fixtures.FixtureUpdate(fixturesComponent, physicsComponent);
            EntityManager.EventBus.RaiseLocalEvent(gridEuid,new GridFixtureChangeEvent {NewFixtures = fixtures}, true);

            CheckSplit(gridEuid, mapChunks, removedChunks);
        }

        internal void RegenerateCollision(EntityUid gridEuid, MapChunk chunk, List<Box2i> rectangles)
        {
            if (!_enabled) return;

            if (chunk.FilledTiles == 0)
            {
                CheckSplit(gridEuid, chunk, rectangles);
                return;
            }

            if (!EntityManager.TryGetComponent(gridEuid, out PhysicsComponent? physicsComponent))
            {
                Sawmill.Error($"Trying to regenerate collision for {gridEuid} that doesn't have {nameof(physicsComponent)}");
                return;
            }

            if (!EntityManager.TryGetComponent(gridEuid, out FixturesComponent? fixturesComponent))
            {
                Sawmill.Error($"Trying to regenerate collision for {gridEuid} that doesn't have {nameof(fixturesComponent)}");
                return;
            }

            if (UpdateFixture(chunk, rectangles, physicsComponent, fixturesComponent))
            {
                _fixtures.FixtureUpdate(fixturesComponent, physicsComponent);
                EntityManager.EventBus.RaiseLocalEvent(gridEuid,new GridFixtureChangeEvent {NewFixtures = chunk.Fixtures}, true);

                CheckSplit(gridEuid, chunk, rectangles);
            }
        }

        internal virtual void CheckSplit(EntityUid gridEuid, Dictionary<MapChunk, List<Box2i>> mapChunks,
            List<MapChunk> removedChunks) {}

        internal virtual void CheckSplit(EntityUid gridEuid, MapChunk chunk, List<Box2i> rectangles) {}

        private bool UpdateFixture(MapChunk chunk, List<Box2i> rectangles, PhysicsComponent physicsComponent, FixturesComponent fixturesComponent)
        {
            var origin = chunk.Indices * chunk.ChunkSize;

            // So we store a reference to the fixture on the chunk because it's easier to cross-reference it.
            // This is because when we get multiple fixtures per chunk there's no easy way to tell which the old one
            // corresponds with.
            // We also ideally want to avoid re-creating the fixture every time a tile changes and pushing that data
            // to the client hence we diff it.

            // Additionally, we need to handle map deserialization where content may have stored its own data
            // on the grid (e.g. mass) which we want to preserve.
            var newFixtures = new List<Fixture>();

            Span<Vector2> vertices = stackalloc Vector2[4];

            foreach (var rectangle in rectangles)
            {
                var bounds = ((Box2) rectangle.Translated(origin)).Enlarged(_fixtureEnlargement);
                var poly = new PolygonShape();

                vertices[0] = bounds.BottomLeft;
                vertices[1] = bounds.BottomRight;
                vertices[2] = bounds.TopRight;
                vertices[3] = bounds.TopLeft;

                poly.SetVertices(vertices, _convexHulls);

                var newFixture = new Fixture(
                    poly,
                    MapGridHelpers.CollisionGroup,
                    MapGridHelpers.CollisionGroup,
                    true) {ID = $"grid_chunk-{bounds.Left}-{bounds.Bottom}",
                    Body = physicsComponent};

                newFixtures.Add(newFixture);
            }

            var toRemove = new RemQueue<Fixture>();
            // Check if we even need to issue an eventbus event
            var updated = false;

            foreach (var oldFixture in chunk.Fixtures)
            {
                var existing = false;

                // Handle deleted / updated fixtures
                // (TODO: Check IDs and cross-reference for updates?)
                for (var i = newFixtures.Count - 1; i >= 0; i--)
                {
                    var fixture = newFixtures[i];
                    if (!oldFixture.Equals(fixture)) continue;
                    existing = true;
                    newFixtures.RemoveSwap(i);
                    break;
                }

                // Doesn't align with any new fixtures so delete
                if (existing) continue;

                toRemove.Add(oldFixture);
            }

            foreach (var fixture in toRemove)
            {
                chunk.Fixtures.Remove(fixture);
                _fixtures.DestroyFixture(fixture, false, fixturesComponent);
            }

            if (newFixtures.Count > 0 || toRemove.List?.Count > 0)
            {
                updated = true;
            }

            // Anything remaining is a new fixture (or at least, may have not serialized onto the chunk yet).
            foreach (var fixture in newFixtures)
            {
                var existingFixture = _fixtures.GetFixtureOrNull(physicsComponent, fixture.ID);
                // Check if it's the same (otherwise remove anyway).
                if (existingFixture?.Shape is PolygonShape poly &&
                    poly.EqualsApprox((PolygonShape) fixture.Shape))
                {
                    chunk.Fixtures.Add(existingFixture);
                    continue;
                }

                chunk.Fixtures.Add(fixture);
                _fixtures.CreateFixture(physicsComponent, fixture, false, fixturesComponent);
            }

            return updated;
        }
    }

    public sealed class GridFixtureChangeEvent : EntityEventArgs
    {
        public List<Fixture> NewFixtures { get; init; } = default!;
    }

    [Serializable, NetSerializable]
    public sealed class ChunkSplitDebugMessage : EntityEventArgs
    {
        public EntityUid Grid;
        public Dictionary<Vector2i, List<List<Vector2i>>> Nodes = new ();
        public List<(Vector2 Start, Vector2 End)> Connections = new();
    }

    /// <summary>
    /// Raised by a client who wants to receive gridsplitnode messages.
    /// </summary>
    [Serializable, NetSerializable]
    public sealed class RequestGridNodesMessage : EntityEventArgs {}

    [Serializable, NetSerializable]
    public sealed class StopGridNodesMessage : EntityEventArgs {}
}<|MERGE_RESOLUTION|>--- conflicted
+++ resolved
@@ -5,7 +5,6 @@
 using Robust.Shared.IoC;
 using Robust.Shared.Log;
 using Robust.Shared.Map;
-using Robust.Shared.Map.Components;
 using Robust.Shared.Maths;
 using Robust.Shared.Physics;
 using Robust.Shared.Physics.Collision.Shapes;
@@ -45,13 +44,8 @@
         protected virtual void OnGridInit(GridInitializeEvent ev)
         {
             // This will also check for grid splits if applicable.
-<<<<<<< HEAD
-            var grid = Comp<MapGridComponent>(ev.EntityUid);
-            grid.RegenerateCollision(grid.GetMapChunks().Values.ToHashSet());
-=======
             var iGrid = (IMapGridInternal) Comp<MapGridComponent>(ev.EntityUid).Grid;
             iGrid.RegenerateCollision(iGrid.GetMapChunks().Values.ToHashSet());
->>>>>>> c1195d1f
         }
 
         public override void Shutdown()
@@ -71,7 +65,7 @@
 
         private void SetConvexHulls(bool value) => _convexHulls = value;
 
-        internal void ProcessGrid(MapGridComponent gridInternal)
+        internal void ProcessGrid(IMapGridInternal gridInternal)
         {
             gridInternal.RegenerateCollision(gridInternal.GetMapChunks().Values.ToHashSet());
         }
