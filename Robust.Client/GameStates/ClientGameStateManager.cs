--- conflicted
+++ resolved
@@ -56,16 +56,6 @@
         private readonly Dictionary<ushort, (IComponent Component, IComponentState? curState, IComponentState? nextState)> _compStateWork = new();
         private readonly Dictionary<EntityUid, HashSet<Type>> _pendingReapplyNetStates = new();
         private readonly HashSet<NetEntity> _stateEnts = new();
-<<<<<<< HEAD
-        private readonly Dictionary<NetEntity, Dictionary<ushort, IComponentState>> _outputData = new();
-        private readonly List<(EntityUid, TransformComponent)> _queuedBroadphaseUpdates = new();
-
-        private readonly List<NetEntity> _created = new();
-        private readonly List<NetEntity> _detached = new();
-
-        private readonly ObjectPool<Dictionary<ushort, IComponentState>> _compDataPool =
-            new DefaultObjectPool<Dictionary<ushort, IComponentState>>(new DictPolicy<ushort, IComponentState>(), 256);
-=======
         private readonly List<EntityUid> _toDelete = new();
         private readonly List<IComponent> _toRemove = new();
         private readonly Dictionary<NetEntity, Dictionary<ushort, IComponentState?>> _outputData = new();
@@ -73,7 +63,6 @@
 
         private readonly ObjectPool<Dictionary<ushort, IComponentState?>> _compDataPool =
             new DefaultObjectPool<Dictionary<ushort, IComponentState?>>(new DictPolicy<ushort, IComponentState?>(), 256);
->>>>>>> 16a93e86
 
         private uint _metaCompNetId;
 
@@ -666,19 +655,6 @@
                             var state = toAddStates[i];
                             var comp = _entityManager.AddComponent(entity, netId, meta);
 
-<<<<<<< HEAD
-                            if (_sawmill.Level <= LogLevel.Debug)
-                                _sawmill.Debug($"  A component was removed: {comp.GetType()}");
-
-                            var stateEv = new ComponentHandleState(state, null);
-                            _entities.EventBus.RaiseComponentEvent(comp, ref stateEv);
-                            comp.ClearCreationTick(); // don't undo the re-adding.
-                            comp.LastModifiedTick = _timing.LastRealTick;
-                        }
-
-                        toAdd.Clear();
-                        toAddStates.Clear();
-=======
                         if (state != null)
                         {
                             var stateEv = new ComponentHandleState(state, null);
@@ -687,7 +663,6 @@
 
                         comp.ClearCreationTick(); // don't undo the re-adding.
                         comp.LastModifiedTick = _timing.LastRealTick;
->>>>>>> 16a93e86
                     }
                 }
 
@@ -1234,12 +1209,6 @@
         {
             _toStart.Clear();
 
-<<<<<<< HEAD
-#if EXCEPTION_TOLERANCE
-            using var brokenEnts = new PooledList<EntityUid>();
-#endif
-=======
->>>>>>> 16a93e86
             using (_prof.Group("Initialize Entity"))
             {
                 EntityUid entity = default;
