using System;
using System.Collections.Concurrent;
using System.Collections.Generic;
using System.Globalization;
using System.IO;
using System.Linq;
using System.Reflection;
using System.Runtime;
using System.Runtime.InteropServices;
using System.Text;
using System.Text.RegularExpressions;
using Robust.Client.Input;
using System.Threading;
using Robust.Client.Interfaces;
using Robust.Client.Interfaces.Console;
using Robust.Client.Interfaces.Debugging;
using Robust.Client.Interfaces.Graphics;
using Robust.Client.Interfaces.Graphics.ClientEye;
using Robust.Client.Interfaces.Graphics.Lighting;
using Robust.Client.Interfaces.Input;
using Robust.Client.Interfaces.ResourceManagement;
using Robust.Client.Interfaces.State;
using Robust.Client.Interfaces.UserInterface;
using Robust.Client.ResourceManagement.ResourceTypes;
using Robust.Client.UserInterface;
using Robust.Client.UserInterface.Controls;
using Robust.Client.UserInterface.CustomControls;
using Robust.Shared.Asynchronous;
using Robust.Shared.ContentPack;
using Robust.Shared.GameObjects;
using Robust.Shared.GameObjects.Components.Transform;
using Robust.Shared.Interfaces.GameObjects;
using Robust.Shared.Interfaces.Map;
using Robust.Shared.Interfaces.Network;
using Robust.Shared.Interfaces.Reflection;
using Robust.Shared.Interfaces.Resources;
using Robust.Shared.IoC;
using Robust.Shared.Map;
using Robust.Shared.Maths;
using Robust.Shared.Serialization;
using Robust.Shared.Utility;
using Robust.Shared.ViewVariables;

namespace Robust.Client.Console.Commands
{
    internal class DumpEntitiesCommand : IConsoleCommand
    {
        public string Command => "dumpentities";
        public string Help => "Dump entity list";
        public string Description => "Dumps entity list of UIDs and prototype.";

        public bool Execute(IDebugConsole console, params string[] args)
        {
            var entityManager = IoCManager.Resolve<IEntityManager>();

            foreach (var e in entityManager.GetEntities().OrderBy(e => e.Uid))
            {
                console.AddLine($"entity {e.Uid}, {e.Prototype?.ID}, {e.Transform.GridPosition}.", Color.White);
            }

            return false;
        }
    }

    internal class GetComponentRegistrationCommand : IConsoleCommand
    {
        public string Command => "getcomponentregistration";
        public string Help => "Usage: getcomponentregistration <componentName>";
        public string Description => "Gets component registration information";

        public bool Execute(IDebugConsole console, params string[] args)
        {
            if (args.Length < 1)
            {
                console.AddLine(Help);
                return false;
            }

            var componentFactory = IoCManager.Resolve<IComponentFactory>();

            try
            {
                var registration = componentFactory.GetRegistration(args[0]);

                var message = new StringBuilder($"'{registration.Name}': (type: {registration.Type}, ");
                if (registration.NetID == null)
                {
                    message.Append("no Net ID");
                }
                else
                {
                    message.Append($"net ID: {registration.NetID}");
                }

                message.Append($", NSE: {registration.NetworkSynchronizeExistence}, references:");

                console.AddLine(message.ToString(), Color.White);

                foreach (var type in registration.References)
                {
                    console.AddLine($"  {type}", Color.White);
                }
            }
            catch (UnknownComponentException)
            {
                console.AddLine($"No registration found for '{args[0]}'", Color.Red);
            }

            return false;
        }
    }

    internal class ToggleMonitorCommand : IConsoleCommand
    {
        public string Command => "monitor";

        public string Help =>
            "Usage: monitor <name>\nPossible monitors are: fps, net, bandwidth, coord, time, frames, mem, clyde, input";

        public string Description => "Toggles a debug monitor in the F3 menu.";

        public bool Execute(IDebugConsole console, params string[] args)
        {
            var monitor = IoCManager.Resolve<IUserInterfaceManager>().DebugMonitors;

            if (args.Length != 1)
            {
                console.AddLine(Help);
                return false;
            }

            switch (args[0])
            {
                case "fps":
                    monitor.ShowFPS ^= true;
                    break;
                case "net":
                    monitor.ShowNet ^= true;
                    break;
                case "bandwidth":
                    monitor.ShowNetBandwidth ^= true;
                    break;
                case "coord":
                    monitor.ShowCoords ^= true;
                    break;
                case "time":
                    monitor.ShowTime ^= true;
                    break;
                case "frames":
                    monitor.ShowFrameGraph ^= true;
                    break;
                case "mem":
                    monitor.ShowMemory ^= true;
                    break;
                case "clyde":
                    monitor.ShowClyde ^= true;
                    break;
                case "input":
                    monitor.ShowInput ^= true;
                    break;
                default:
                    console.AddLine($"Invalid key: {args[0]}");
                    break;
            }

            return false;
        }
    }

    internal class ExceptionCommand : IConsoleCommand
    {
        public string Command => "fuck";
        public string Help => "Throws an exception";
        public string Description => "Throws an exception";

        public bool Execute(IDebugConsole console, params string[] args)
        {
            throw new InvalidOperationException("Fuck");
        }
    }

    internal class ShowBoundingBoxesCommand : IConsoleCommand
    {
        public string Command => "showbb";
        public string Help => "";
        public string Description => "Enables debug drawing over all bounding boxes in the game, showing their size.";

        public bool Execute(IDebugConsole console, params string[] args)
        {
            var mgr = IoCManager.Resolve<IDebugDrawing>();
            mgr.DebugColliders = !mgr.DebugColliders;
            return false;
        }
    }

    internal class ShowPositionsCommand : IConsoleCommand
    {
        public string Command => "showpos";
        public string Help => "";
        public string Description => "Enables debug drawing over all entity positions in the game.";

        public bool Execute(IDebugConsole console, params string[] args)
        {
            var mgr = IoCManager.Resolve<IDebugDrawing>();
            mgr.DebugPositions = !mgr.DebugPositions;
            return false;
        }
    }

    internal class ShowRayCommand : IConsoleCommand
    {
        public string Command => "showrays";
        public string Help => "Usage: showrays <raylifetime>";
        public string Description => "Toggles debug drawing of physics rays. An integer for <raylifetime> must be provided";

        public bool Execute(IDebugConsole console, params string[] args)
        {
            if (args.Length != 1)
            {
                console.AddLine(Help);
                return false;
            }

            if (!new Regex(@"^[0-9]+$").IsMatch(args[0]))
            {
                console.AddLine("<raylifetime> must be a whole number",Color.Red);
                return false;
            }

            var mgr = IoCManager.Resolve<IDebugDrawingManager>();
            mgr.DebugDrawRays = !mgr.DebugDrawRays;
            console.AddLine("Toggled showing rays to:" + mgr.DebugDrawRays.ToString(), Color.Green);
            mgr.DebugRayLifetime = TimeSpan.FromSeconds((double)int.Parse(args[0], CultureInfo.InvariantCulture));
            return false;
        }
    }

    internal class DisconnectCommand : IConsoleCommand
    {
        public string Command => "disconnect";
        public string Help => "";
        public string Description => "Immediately disconnect from the server and go back to the main menu.";

        public bool Execute(IDebugConsole console, params string[] args)
        {
            IoCManager.Resolve<IClientNetManager>().ClientDisconnect("Disconnect command used.");
            return false;
        }
    }

    internal class EntityInfoCommand : IConsoleCommand
    {
        public string Command => "entfo";

        public string Help =>
            "entfo <entityuid>\nThe entity UID can be prefixed with 'c' to convert it to a client entity UID.";

        public string Description => "Displays verbose diagnostics for an entity.";

        public bool Execute(IDebugConsole console, params string[] args)
        {
            if (args.Length != 1)
            {
                console.AddLine(Help);
                return false;
            }

            if ((!new Regex(@"^c?[0-9]+$").IsMatch(args[0])))
            {
                console.AddLine("Malformed UID", Color.Red);
                return false;
            }

            var uid = EntityUid.Parse(args[0]);
            var entmgr = IoCManager.Resolve<IEntityManager>();
            if (!entmgr.TryGetEntity(uid, out var entity))
            {
                console.AddLine("That entity does not exist. Sorry lad.", Color.Red);
                return false;
            }

            console.AddLine($"{entity.Uid}: {entity.Prototype?.ID}/{entity.Name}");
            console.AddLine($"init/del/lmt: {entity.Initialized}/{entity.Deleted}/{entity.LastModifiedTick}");
            foreach (var component in entity.GetAllComponents())
            {
                console.AddLine(component.ToString() ?? "");
                if (component is IComponentDebug debug)
                {
                    foreach (var line in debug.GetDebugString().Split('\n'))
                    {
                        if (string.IsNullOrWhiteSpace(line))
                        {
                            continue;
                        }

                        console.AddLine("\t" + line);
                    }
                }
            }

            return false;
        }
    }

    internal class SnapGridGetCell : IConsoleCommand
    {
        public string Command => "sggcell";
        public string Help => "sggcell <gridID> <mapIndices> [offset]\nThat mapindices param is in the form x<int>,y<int>.";
        public string Description => "Lists entities on a snap grid cell.";

        public bool Execute(IDebugConsole console, params string[] args)
        {
            if (args.Length != 2 && args.Length != 3)
            {
                console.AddLine(Help);
                return false;
            }

            string gridId = args[0];
            string indices = args[1];
            string offset = args.Length == 3 ? args[2] : "Center";

            if (!new Regex(@"^[0-9]+$").IsMatch(gridId))
            {
                console.AddLine("gridId must be a whole number", Color.Red);
                return false;
            }

            if (!new Regex(@"^-?[0-9]+,-?[0-9]+$").IsMatch(indices))
            {
                console.AddLine("mapIndicies must be of form x<int>,y<int>", Color.Red);
                return false;
            }

            SnapGridOffset selectedOffset;
            if (Enum.IsDefined(typeof(SnapGridOffset), offset))
            {
                    selectedOffset = (SnapGridOffset)Enum.Parse(typeof(SnapGridOffset), offset);
            }
            else
            {
                console.AddLine("given offset type is not defined", Color.Red);
                return false;
            }

            var mapMan = IoCManager.Resolve<IMapManager>();

            if (mapMan.GridExists(new GridId(int.Parse(gridId, CultureInfo.InvariantCulture))))
            {
                foreach (var entity in
                    mapMan.GetGrid(new GridId(int.Parse(gridId, CultureInfo.InvariantCulture))).GetSnapGridCell(
                        new MapIndices(
                            int.Parse(indices.Split(',')[0], CultureInfo.InvariantCulture),
                            int.Parse(indices.Split(',')[1], CultureInfo.InvariantCulture)),
                        selectedOffset))
                {
                    console.AddLine(entity.Owner.Uid.ToString());
                }
            }
            else
            {
                console.AddLine("grid does not exist", Color.Red);
                return false;
            }

            return false;
        }
    }

    internal class SetPlayerName : IConsoleCommand
    {
        public string Command => "overrideplayername";
        public string Description => "Changes the name used when attempting to connect to the server.";
        public string Help => Command + " <name>";

        public bool Execute(IDebugConsole console, params string[] args)
        {
            if (args.Length < 1)
            {
                console.AddLine(Help);
                return false;
            }
            var client = IoCManager.Resolve<IBaseClient>();
            client.PlayerNameOverride = args[0];

            console.AddLine($"Overriding player name to \"{args[0]}\".", Color.White);

            return false;
        }
    }

    internal class LoadResource : IConsoleCommand
    {
        public string Command => "ldrsc";
        public string Description => "Pre-caches a resource.";
        public string Help => "ldrsc <path> <type>";

        public bool Execute(IDebugConsole console, params string[] args)
        {
            if (args.Length < 2)
            {
                console.AddLine(Help);
                return false;
            }
            var resourceCache = IoCManager.Resolve<IResourceCache>();
            var reflection = IoCManager.Resolve<IReflectionManager>();
            Type type = null;

            try
            {
                type = reflection.LooseGetType(args[1]);
            }
            catch(ArgumentException)
            {
                console.AddLine("Unable to find type", Color.Red);
                return false;
            }

            var getResourceMethod =
                resourceCache
                    .GetType()
                    .GetMethod("GetResource", new[] { typeof(string), typeof(bool) });
            DebugTools.Assert(getResourceMethod != null);
            var generic = getResourceMethod!.MakeGenericMethod(type);
            generic.Invoke(resourceCache, new object[] { args[0], true });
            return false;
        }
    }

    internal class ReloadResource : IConsoleCommand
    {
        public string Command => "rldrsc";
        public string Description => "Reloads a resource.";
        public string Help => "rldrsc <path> <type>";

        public bool Execute(IDebugConsole console, params string[] args)
        {
            if (args.Length < 2)
            {
                console.AddLine(Help);
                return false;
            }
            var resourceCache = IoCManager.Resolve<IResourceCache>();
            var reflection = IoCManager.Resolve<IReflectionManager>();

            Type type = null;
            try
            {
                type = reflection.LooseGetType(args[1]);
            }
            catch(ArgumentException)
            {
                console.AddLine("Unable to find type", Color.Red);
                return false;
            }

            var getResourceMethod = resourceCache.GetType().GetMethod("ReloadResource", new[] { typeof(string) });
            DebugTools.Assert(getResourceMethod != null);
            var generic = getResourceMethod!.MakeGenericMethod(type);
            generic.Invoke(resourceCache, new object[] { args[0] });
            return false;
        }
    }

    internal class GridTileCount : IConsoleCommand
    {
        public string Command => "gridtc";
        public string Description => "Gets the tile count of a grid";
        public string Help => "Usage: gridtc <gridId>";

        public bool Execute(IDebugConsole console, params string[] args)
        {
            if (args.Length != 1)
            {
                console.AddLine(Help);
                return false;
            }
<<<<<<< HEAD
            if (!new Regex(@"^[0-9]+$").IsMatch(args[0]))
            {
                console.AddLine("<gridId> must be a whole number",Color.Red);
=======

            if (!int.TryParse(args[0], out var id))
            {
                console.AddLine($"{args[0]} is not a valid integer.");
>>>>>>> 8b5e5b7b
                return false;
            }

            var gridId = new GridId(int.Parse(args[0]));
<<<<<<< HEAD
            var mapMan = IoCManager.Resolve<IMapManager>();
=======
            var mapManager = IoCManager.Resolve<IMapManager>();

            if (!mapManager.TryGetGrid(gridId, out var grid))
            {
                console.AddLine($"No grid exists with id {id}");
                return false;
            }
>>>>>>> 8b5e5b7b

            if (mapMan.GridExists(gridId))
            {
                console.AddLine(mapMan.GetGrid(gridId).GetAllTiles().Count().ToString());
                return false;
            }
            else
            {
                console.AddLine("grid does not exist", Color.Red);
                return false;
            }
        }
    }

    internal class GuiDumpCommand : IConsoleCommand
    {
        public string Command => "guidump";
        public string Description => "Dump GUI tree to /guidump.txt in user data.";
        public string Help => "guidump";

        public bool Execute(IDebugConsole console, params string[] args)
        {
            var root = IoCManager.Resolve<IUserInterfaceManager>().RootControl;
            var res = IoCManager.Resolve<IResourceManager>();

            using (var stream = res.UserData.Open(new ResourcePath("/guidump.txt"), FileMode.Create))
            using (var writer = new StreamWriter(stream, EncodingHelpers.UTF8))
            {
                _writeNode(root, 0, writer);
            }

            return false;
        }

        private static void _writeNode(Control control, int indents, TextWriter writer)
        {
            var indentation = new string(' ', indents * 2);
            writer.WriteLine("{0}{1}", indentation, control);
            foreach (var (key, value) in _propertyValuesFor(control))
            {
                writer.WriteLine("{2} * {0}: {1}", key, value, indentation);
            }

            foreach (var child in control.Children)
            {
                _writeNode(child, indents + 1, writer);
            }
        }

        private static List<(string, string)> _propertyValuesFor(Control control)
        {
            var members = new List<(string, string)>();
            var type = control.GetType();

            foreach (var fieldInfo in type.GetAllFields())
            {
                if (fieldInfo.GetCustomAttribute<ViewVariablesAttribute>() == null)
                {
                    continue;
                }

                members.Add((fieldInfo.Name, fieldInfo.GetValue(control)?.ToString() ?? "null"));
            }

            foreach (var propertyInfo in type.GetAllProperties())
            {
                if (propertyInfo.GetCustomAttribute<ViewVariablesAttribute>() == null)
                {
                    continue;
                }

                members.Add((propertyInfo.Name, propertyInfo.GetValue(control)?.ToString() ?? "null"));
            }

            foreach (var (attachedProperty, value) in control.AllAttachedProperties)
            {
                members.Add(($"{attachedProperty.OwningType.Name}.{attachedProperty.Name}",
                    value?.ToString() ?? "null"));
            }

            members.Sort((a, b) => string.Compare(a.Item1, b.Item1, StringComparison.Ordinal));
            return members;
        }
    }

    internal class UITestCommand : IConsoleCommand
    {
        public string Command => "uitest";
        public string Description => "Open a dummy UI testing window";
        public string Help => "uitest";

        public bool Execute(IDebugConsole console, params string[] args)
        {
            var window = new SS14Window { CustomMinimumSize = (500, 400)};
            var tabContainer = new TabContainer();
            window.Contents.AddChild(tabContainer);
            var scroll = new ScrollContainer();
            tabContainer.AddChild(scroll);
            //scroll.SetAnchorAndMarginPreset(Control.LayoutPreset.Wide);
            var vBox = new VBoxContainer();
            scroll.AddChild(vBox);

            var progressBar = new ProgressBar { MaxValue = 10, Value = 5 };
            vBox.AddChild(progressBar);

            var optionButton = new OptionButton();
            optionButton.AddItem("Honk");
            optionButton.AddItem("Foo");
            optionButton.AddItem("Bar");
            optionButton.AddItem("Baz");
            optionButton.OnItemSelected += eventArgs => optionButton.SelectId(eventArgs.Id);
            vBox.AddChild(optionButton);

            var tree = new Tree { SizeFlagsVertical = Control.SizeFlags.FillExpand };
            var root = tree.CreateItem();
            root.Text = "Honk!";
            var child = tree.CreateItem();
            child.Text = "Foo";
            for (var i = 0; i < 20; i++)
            {
                child = tree.CreateItem();
                child.Text = $"Bar {i}";
            }

            vBox.AddChild(tree);

            var rich = new RichTextLabel();
            var message = new FormattedMessage();
            message.AddText("Foo\n");
            message.PushColor(Color.Red);
            message.AddText("Bar");
            message.Pop();
            rich.SetMessage(message);
            vBox.AddChild(rich);

            var itemList = new ItemList();
            tabContainer.AddChild(itemList);
            for (var i = 0; i < 10; i++)
            {
                itemList.AddItem(i.ToString());
            }

            var grid = new GridContainer { Columns = 3 };
            tabContainer.AddChild(grid);
            for (var y = 0; y < 3; y++)
            {
                for (var x = 0; x < 3; x++)
                {
                    grid.AddChild(new Button
                    {
                        CustomMinimumSize = (50, 50),
                        Text = $"{x}, {y}"
                    });
                }
            }

            var group = new ButtonGroup();
            var vBoxRadioButtons = new VBoxContainer();
            for (var i = 0; i < 10; i++)
            {
                vBoxRadioButtons.AddChild(new Button
                {
                    Text = i.ToString(),
                    Group = group
                });

                // ftftftftftftft
            }

            tabContainer.AddChild(vBoxRadioButtons);

            TabContainer.SetTabTitle(vBoxRadioButtons, "Radio buttons!!");

            tabContainer.AddChild(new VBoxContainer
            {
                Name = "Slider",
                Children =
                {
                    new Slider()
                }
            });

            window.OpenCenteredMinSize();

            return false;
        }
    }

    internal class SetClipboardCommand : IConsoleCommand
    {
        public string Command => "setclipboard";
        public string Description => "Sets the system clipboard";
        public string Help => "setclipboard <text>";

        public bool Execute(IDebugConsole console, params string[] args)
        {
            var mgr = IoCManager.Resolve<IClipboardManager>();
            mgr.SetText(args[0]);
            return false;
        }
    }

    internal class GetClipboardCommand : IConsoleCommand
    {
        public string Command => "getclipboard";
        public string Description => "Gets the system clipboard";
        public string Help => "getclipboard";

        public bool Execute(IDebugConsole console, params string[] args)
        {
            var mgr = IoCManager.Resolve<IClipboardManager>();
            console.AddLine(mgr.GetText());
            return false;
        }
    }

    internal class ToggleLight : IConsoleCommand
    {
        public string Command => "togglelight";
        public string Description => "Toggles light rendering.";
        public string Help => "togglelight";

        public bool Execute(IDebugConsole console, params string[] args)
        {
            var mgr = IoCManager.Resolve<ILightManager>();
            mgr.Enabled = !mgr.Enabled;
            return false;
        }
    }

    internal class ToggleShadows : IConsoleCommand
    {
        public string Command => "toggleshadows";
        public string Description => "Toggles shadow rendering.";
        public string Help => "toggleshadows";

        public bool Execute(IDebugConsole console, params string[] args)
        {
            var mgr = IoCManager.Resolve<ILightManager>();
            mgr.DrawShadows = !mgr.DrawShadows;
            return false;
        }
    }

    internal class GcCommand : IConsoleCommand
    {
        public string Command => "gc";
        public string Description => "Run the GC.";
        public string Help => "gc [generation]";

        public bool Execute(IDebugConsole console, params string[] args)
        {
            if (args.Length == 0)
            {
                GC.Collect();
            }
            else
            {
                if (int.TryParse(args[0], out int result))
                    GC.Collect(result);
                else
                    console.AddLine("Failed to parse argument.",Color.Red);
            }

            return false;
        }
    }

    internal class GcModeCommand : IConsoleCommand
    {

        public string Command => "gc_mode";

        public string Description => "Change/Read the GC Latency mode.";

        public string Help => "gc_mode\nSee current GC Latencymode\ngc_mode [type]\n Change GC Latency mode to [type]";

        public bool Execute(IDebugConsole console, params string[] args)
        {
            var prevMode = GCSettings.LatencyMode;
            if (args.Length == 0)
            {
                console.AddLine($"current gc latency mode: {(int) prevMode} ({prevMode})");
                console.AddLine("possible modes:");
                foreach (int mode in (int[]) Enum.GetValues(typeof(GCLatencyMode)))
                {
                    console.AddLine($" {mode}: {Enum.GetName(typeof(GCLatencyMode), mode)}");
                }
            }
            else
            {
                GCLatencyMode mode;
                if (char.IsDigit(args[0][0]) && int.TryParse(args[0], out var modeNum))
                {
                    mode = (GCLatencyMode) modeNum;
                }
                else if (!Enum.TryParse(args[0], true, out mode))
                {
                    console.AddLine($"unknown gc latency mode: {args[0]}");
                    return false;
                }

                console.AddLine($"attempting gc latency mode change: {(int) prevMode} ({prevMode}) -> {(int) mode} ({mode})");
                GCSettings.LatencyMode = mode;
                console.AddLine($"resulting gc latency mode: {(int) GCSettings.LatencyMode} ({GCSettings.LatencyMode})");
            }

            return false;
        }

    }

    internal class SerializeStatsCommand : IConsoleCommand
    {

        public string Command => "szr_stats";

        public string Description => "Report serializer statistics.";

        public string Help => "szr_stats";

        public bool Execute(IDebugConsole console, params string[] args)
        {

            console.AddLine($"serialized: {RobustSerializer.BytesSerialized} bytes, {RobustSerializer.ObjectsSerialized} objects");
            console.AddLine($"largest serialized: {RobustSerializer.LargestObjectSerializedBytes} bytes, {RobustSerializer.LargestObjectSerializedType} objects");
            console.AddLine($"deserialized: {RobustSerializer.BytesDeserialized} bytes, {RobustSerializer.ObjectsDeserialized} objects");
            console.AddLine($"largest serialized: {RobustSerializer.LargestObjectDeserializedBytes} bytes, {RobustSerializer.LargestObjectDeserializedType} objects");

            return false;
        }

    }

    internal class ChunkInfoCommand : IConsoleCommand
    {
        public string Command => "chunkinfo";
        public string Description => "Gets info about a chunk under your mouse cursor.";
        public string Help => Command;

        public bool Execute(IDebugConsole console, params string[] args)
        {
            var mapMan = IoCManager.Resolve<IMapManager>();
            var inputMan = IoCManager.Resolve<IInputManager>();
            var eyeMan = IoCManager.Resolve<IEyeManager>();

            var mousePos = eyeMan.ScreenToMap(inputMan.MouseScreenPosition);

            if (!mapMan.TryFindGridAt(mousePos, out var grid))
            {
                console.AddLine("No grid under your mouse cursor.");
                return false;
            }

            var internalGrid = (IMapGridInternal)grid;

            var chunkIndex = grid.LocalToChunkIndices(grid.MapToGrid(mousePos));
            var chunk = internalGrid.GetChunk(chunkIndex);

            console.AddLine($"worldBounds: {chunk.CalcWorldBounds()} localBounds: {chunk.CalcLocalBounds()}");
            return false;
        }
    }

    internal class ReloadShadersCommand : IConsoleCommand
    {

        public string Command => "rldshader";

        public string Description => "Reloads all shaders";

        public string Help => "rldshader";

        public static Dictionary<string, FileSystemWatcher>? _watchers;

        public static ConcurrentDictionary<string, bool>? _reloadShadersQueued = new ConcurrentDictionary<string, bool>();

        public bool Execute(IDebugConsole console, params string[] args)
        {
            IResourceCache resC;
            if (args.Length == 1)
            {
                if (args[0] == "+watch")
                {
                    if (_watchers != null)
                    {
                        console.AddLine("Already watching.");
                        return false;
                    }
                    resC = IoCManager.Resolve<IResourceCache>();

                    _watchers = new Dictionary<string, FileSystemWatcher>();

                    var stringComparer = PathHelpers.IsFileSystemCaseSensitive()
                        ? StringComparer.Ordinal : StringComparer.OrdinalIgnoreCase;

                    var reversePathResolution = new ConcurrentDictionary<string, HashSet<ResourcePath>>(stringComparer);

                    var taskManager = IoCManager.Resolve<ITaskManager>();

                    var shaderCount = 0;
                    var created = 0;
                    var dirs = new ConcurrentDictionary<string, SortedSet<string>>(stringComparer);
                    foreach (var (path, src) in resC.GetAllResources<ShaderSourceResource>())
                    {
                        if (!resC.TryGetDiskFilePath(path, out var fullPath))
                        {
                            throw new NotImplementedException();
                        }

                        reversePathResolution.GetOrAdd(fullPath, _ => new HashSet<ResourcePath>()).Add(path);

                        var dir = Path.GetDirectoryName(fullPath)!;
                        var fileName = Path.GetFileName(fullPath);
                        dirs.GetOrAdd(dir, _ => new SortedSet<string>(stringComparer))
                            .Add(fileName);

                        foreach (var inc in src.ParsedShader.Includes)
                        {
                            if (!resC.TryGetDiskFilePath(inc, out var incFullPath))
                            {
                                throw new NotImplementedException();
                            }

                            reversePathResolution.GetOrAdd(incFullPath, _ => new HashSet<ResourcePath>()).Add(path);

                            var incDir = Path.GetDirectoryName(incFullPath)!;
                            var incFileName = Path.GetFileName(incFullPath);
                            dirs.GetOrAdd(incDir, _ => new SortedSet<string>(stringComparer))
                                .Add(incFileName);
                        }

                        ++shaderCount;
                    }

                    foreach (var (dir, files) in dirs)
                    {
                        if (_watchers.TryGetValue(dir, out var watcher))
                        {
                            throw new NotImplementedException();
                        }

                        watcher = new FileSystemWatcher(dir);
                        watcher.Changed += (_, ev) =>
                        {
                            if (_reloadShadersQueued!.TryAdd(ev.FullPath, true))
                            {
                                taskManager.RunOnMainThread(() =>
                                {
                                    var resPaths = reversePathResolution[ev.FullPath];
                                    foreach (var resPath in resPaths)
                                    {
                                        try
                                        {
                                            IoCManager.Resolve<IResourceCache>()
                                                .ReloadResource<ShaderSourceResource>(resPath);
                                            console.AddLine($"Reloaded shader: {resPath}");
                                        }
                                        catch (Exception)
                                        {
                                            console.AddLine($"Failed to reload shader: {resPath}");
                                        }

                                        _reloadShadersQueued.TryRemove(ev.FullPath, out var _);
                                    }
                                });
                            }
                        };

                        foreach (var file in files)
                        {
                            watcher.Filters.Add(file);
                        }

                        watcher.EnableRaisingEvents = true;

                        _watchers.Add(dir, watcher);
                        ++created;
                    }

                    console.AddLine($"Created {created} shader directory watchers for {shaderCount} shaders.");

                    return false;
                }

                if (args[0] == "-watch")
                {
                    if (_watchers == null)
                    {
                        console.AddLine("No shader directory watchers active.");
                        return false;
                    }

                    var disposed = 0;
                    foreach (var (_, watcher) in _watchers)
                    {
                        ++disposed;
                        watcher.Dispose();
                    }

                    _watchers = null;

                    console.AddLine($"Disposed of {disposed} shader directory watchers.");

                    return false;
                }
            }

            if (args.Length > 1)
            {
                console.AddLine("Not implemented.");
                return false;
            }

            console.AddLine("Reloading content shader resources...");

            resC = IoCManager.Resolve<IResourceCache>();

            foreach (var (path, _) in resC.GetAllResources<ShaderSourceResource>())
            {
                try
                {
                    resC.ReloadResource<ShaderSourceResource>(path);
                }
                catch (Exception)
                {
                    console.AddLine($"Failed to reload shader: {path}");
                }
            }

            console.AddLine("Done.");

            return false;
        }

    }

    internal class ClydeDebugLayerCommand : IConsoleCommand
    {
        public string Command => "cldbglyr";
        public string Description => "Toggle fov and light debug layers";
        public string Help => "cldbglyr <layer>: Toggle <layer>\ncldbglyr: Turn all Layers off";

        public bool Execute(IDebugConsole console, params string[] args)
        {
            var clyde = IoCManager.Resolve<IClydeInternal>();

            if (args.Length < 1)
            {
                clyde.DebugLayers = ClydeDebugLayers.None;
                return false;
            }

            clyde.DebugLayers = args[0] switch
            {
                "fov" => ClydeDebugLayers.Fov,
                "light" => ClydeDebugLayers.Light,
                _ => ClydeDebugLayers.None
            };

            return false;
        }
    }

    internal class GetKeyInfoCommand : IConsoleCommand
    {
        public string Command => "keyinfo";
        public string Description => "Keys key info for a key";
        public string Help => "keyinfo <Key>";

        public bool Execute(IDebugConsole console, params string[] args)
        {
            if (args.Length != 1)
            {
                console.AddLine(Help);
                return false;
            }

            var clyde = IoCManager.Resolve<IClydeInternal>();

            if (Enum.TryParse(typeof(Keyboard.Key), args[0], true, out var parsed))
            {
                var key = (Keyboard.Key) parsed!;

                var name = clyde.GetKeyName(key);
                var scanCode = clyde.GetKeyScanCode(key);
                var nameScanCode = clyde.GetKeyNameScanCode(scanCode);

                console.AddLine($"name: '{name}' scan code: '{scanCode}' name via scan code: '{nameScanCode}'");
            }
            else if (int.TryParse(args[0], out var scanCode))
            {
                var nameScanCode = clyde.GetKeyNameScanCode(scanCode);
                console.AddLine($"name via scan code: '{nameScanCode}'");
            }

            return false;
        }
    }
}<|MERGE_RESOLUTION|>--- conflicted
+++ resolved
@@ -221,9 +221,9 @@
                 return false;
             }
 
-            if (!new Regex(@"^[0-9]+$").IsMatch(args[0]))
-            {
-                console.AddLine("<raylifetime> must be a whole number",Color.Red);
+            if (!int.TryParse(args[0], out var id))
+            {
+                console.AddLine($"{args[0]} is not a valid integer.",Color.Red);
                 return false;
             }
 
@@ -320,9 +320,9 @@
             string indices = args[1];
             string offset = args.Length == 3 ? args[2] : "Center";
 
-            if (!new Regex(@"^[0-9]+$").IsMatch(gridId))
-            {
-                console.AddLine("gridId must be a whole number", Color.Red);
+            if (!int.TryParse(args[0], out var id))
+            {
+                console.AddLine($"{args[0]} is not a valid integer.",Color.Red);
                 return false;
             }
 
@@ -404,7 +404,7 @@
             }
             var resourceCache = IoCManager.Resolve<IResourceCache>();
             var reflection = IoCManager.Resolve<IReflectionManager>();
-            Type type = null;
+            Type type;
 
             try
             {
@@ -443,7 +443,7 @@
             var resourceCache = IoCManager.Resolve<IResourceCache>();
             var reflection = IoCManager.Resolve<IReflectionManager>();
 
-            Type type = null;
+            Type type;
             try
             {
                 type = reflection.LooseGetType(args[1]);
@@ -475,40 +475,24 @@
                 console.AddLine(Help);
                 return false;
             }
-<<<<<<< HEAD
-            if (!new Regex(@"^[0-9]+$").IsMatch(args[0]))
-            {
-                console.AddLine("<gridId> must be a whole number",Color.Red);
-=======
 
             if (!int.TryParse(args[0], out var id))
             {
                 console.AddLine($"{args[0]} is not a valid integer.");
->>>>>>> 8b5e5b7b
                 return false;
             }
 
             var gridId = new GridId(int.Parse(args[0]));
-<<<<<<< HEAD
-            var mapMan = IoCManager.Resolve<IMapManager>();
-=======
             var mapManager = IoCManager.Resolve<IMapManager>();
 
-            if (!mapManager.TryGetGrid(gridId, out var grid))
-            {
-                console.AddLine($"No grid exists with id {id}");
-                return false;
-            }
->>>>>>> 8b5e5b7b
-
-            if (mapMan.GridExists(gridId))
-            {
-                console.AddLine(mapMan.GetGrid(gridId).GetAllTiles().Count().ToString());
+            if (mapManager.TryGetGrid(gridId, out var grid))
+            {
+                console.AddLine(mapManager.GetGrid(gridId).GetAllTiles().Count().ToString());
                 return false;
             }
             else
             {
-                console.AddLine("grid does not exist", Color.Red);
+                console.AddLine($"No grid exists with id {id}",Color.Red);
                 return false;
             }
         }
