﻿using System.Globalization;
using Robust.Shared.IoC;
using Robust.Shared.Serialization.Manager;
using Robust.Shared.Serialization.Manager.Attributes;
using Robust.Shared.Serialization.Markdown;
using Robust.Shared.Serialization.Markdown.Validation;
using Robust.Shared.Serialization.Markdown.Value;
using Robust.Shared.Serialization.TypeSerializers.Interfaces;

namespace Robust.Shared.Serialization.TypeSerializers.Implementations.Primitive
{
    [TypeSerializer]
    public sealed class IntSerializer : ITypeSerializer<int, ValueDataNode>
    {
        public ValidationNode Validate(ISerializationManager serializationManager, ValueDataNode node,
            IDependencyCollection dependencies, ISerializationContext? context = null)
        {
            return int.TryParse(node.Value, out _)
                ? new ValidatedValueNode(node)
                : new ErrorNode(node, $"Failed parsing int value: {node.Value}");
        }

<<<<<<< HEAD
        public int Read(ISerializationManager serializationManager, ValueDataNode node,
            IDependencyCollection dependencies, bool skipHook, ISerializationContext? context = null)
=======
        public DeserializationResult Read(ISerializationManager serializationManager, ValueDataNode node,
            IDependencyCollection dependencies, bool skipHook, ISerializationContext? context = null, int value = default)
>>>>>>> 5a066325
        {
            return int.Parse(node.Value, CultureInfo.InvariantCulture);
        }

        public DataNode Write(ISerializationManager serializationManager, int value, bool alwaysWrite = false,
            ISerializationContext? context = null)
        {
            return new ValueDataNode(value.ToString(CultureInfo.InvariantCulture));
        }

        public int Copy(ISerializationManager serializationManager, int source, int target, bool skipHook,
            ISerializationContext? context = null)
        {
            return source;
        }
    }
}<|MERGE_RESOLUTION|>--- conflicted
+++ resolved
@@ -20,13 +20,8 @@
                 : new ErrorNode(node, $"Failed parsing int value: {node.Value}");
         }
 
-<<<<<<< HEAD
         public int Read(ISerializationManager serializationManager, ValueDataNode node,
-            IDependencyCollection dependencies, bool skipHook, ISerializationContext? context = null)
-=======
-        public DeserializationResult Read(ISerializationManager serializationManager, ValueDataNode node,
             IDependencyCollection dependencies, bool skipHook, ISerializationContext? context = null, int value = default)
->>>>>>> 5a066325
         {
             return int.Parse(node.Value, CultureInfo.InvariantCulture);
         }
