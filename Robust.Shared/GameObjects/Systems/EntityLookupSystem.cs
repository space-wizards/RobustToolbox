using JetBrains.Annotations;
using Robust.Shared.Configuration;
using Robust.Shared.Containers;
using Robust.Shared.IoC;
using Robust.Shared.Log;
using Robust.Shared.Map;
using Robust.Shared.Maths;
using Robust.Shared.Physics;
using Robust.Shared.Physics.BroadPhase;
using Robust.Shared.Physics.Components;
using Robust.Shared.Physics.Dynamics;
using Robust.Shared.Physics.Events;
using Robust.Shared.Utility;
using System;
using System.Collections.Generic;

namespace Robust.Shared.GameObjects
{
    [Flags]
    public enum LookupFlags : byte
    {
        None = 0,

        /// <summary>
        /// Should we use the approximately intersecting entities or check tighter bounds.
        /// </summary>
        Approximate = 1 << 0,

        /// <summary>
        /// Should we query dynamic physics bodies.
        /// </summary>
        Dynamic = 1 << 1,

        /// <summary>
        /// Should we query static physics bodies.
        /// </summary>
        Static = 1 << 2,

        /// <summary>
        /// Should we query non-collidable physics bodies.
        /// </summary>
        Sundries = 1 << 3,

        /// <summary>
        /// Also return entities from an anchoring query.
        /// </summary>
        [Obsolete("Use Static")]
        Anchored = 1 << 4,

        /// <summary>
        /// Include entities that are currently in containers.
        /// </summary>
        Contained = 1 << 5,

        Uncontained = Dynamic | Static | Sundries,
    }

    public sealed partial class EntityLookupSystem : EntitySystem
    {
        [Dependency] private readonly IMapManager _mapManager = default!;
        [Dependency] private readonly SharedContainerSystem _container = default!;
        [Dependency] private readonly SharedTransformSystem _transform = default!;

        /// <summary>
        /// Returns all non-grid entities. Consider using your own flags if you wish for a faster query.
        /// </summary>
        public const LookupFlags DefaultFlags = LookupFlags.Contained | LookupFlags.Dynamic | LookupFlags.Static | LookupFlags.Sundries;

        public override void Initialize()
        {
            base.Initialize();
            var configManager = IoCManager.Resolve<IConfigurationManager>();

            SubscribeLocalEvent<BroadphaseComponent, ComponentAdd>(OnBroadphaseAdd);
            SubscribeLocalEvent<GridAddEvent>(OnGridAdd);
            SubscribeLocalEvent<MapChangedEvent>(OnMapChange);

            SubscribeLocalEvent<MoveEvent>(OnMove);
            SubscribeLocalEvent<EntInsertedIntoContainerMessage>(OnContainerInsert);
            SubscribeLocalEvent<EntRemovedFromContainerMessage>(OnContainerRemove);

            SubscribeLocalEvent<PhysicsComponent, PhysicsBodyTypeChangedEvent>(OnBodyTypeChange);
            SubscribeLocalEvent<CollisionChangeEvent>(OnPhysicsUpdate);

            EntityManager.EntityInitialized += OnEntityInit;
        }

        public override void Shutdown()
        {
            base.Shutdown();
            EntityManager.EntityInitialized -= OnEntityInit;
        }

        /// <summary>
        /// Updates the entity's AABB. Uses <see cref="ILookupWorldBox2Component"/>
        /// </summary>
        [UsedImplicitly]
        public void UpdateBounds(EntityUid uid, TransformComponent? xform = null, MetaDataComponent? meta = null)
        {
            if (_container.IsEntityInContainer(uid, meta))
                return;

            var xformQuery = GetEntityQuery<TransformComponent>();

            if (!xformQuery.Resolve(uid, ref xform))
                return;

            // also ensure that no parent is in a container.
            DebugTools.Assert(!_container.IsEntityOrParentInContainer(uid, meta, xform, null, xformQuery));

            var broadQuery = GetEntityQuery<BroadphaseComponent>();

            // TODO combine mover-coordinate fetching with BroadphaseComponent fetching. They're kinda the same thing.
            var lookup = GetBroadphase(uid, xform, broadQuery, xformQuery);

            if (lookup == null) return;

            var lookupRotation = _transform.GetWorldRotation(lookup.Owner, xformQuery);
<<<<<<< HEAD
            var (coordinates, rotation) = _transform.GetMoverCoordinateRotation(xform, xformQuery);
            var relativeRotation = rotation - lookupRotation;
            var aabb = GetAABB(xform.Owner, coordinates.Position, relativeRotation, xform, xformQuery);
=======
            // If we're contained then LocalRotation should be 0 anyway.
            var aabb = GetAABBNoContainer(xform.Owner, coordinates.Position, _transform.GetWorldRotation(xform, xformQuery) - lookupRotation);
>>>>>>> dad176ac

            // TODO: Only container children need updating so could manually do this slightly better.
            AddToEntityTree(lookup, xform, aabb, xformQuery, lookupRotation);
        }

        #region DynamicTree

        private void OnMapChange(MapChangedEvent ev)
        {
            if (ev.Created && ev.Map != MapId.Nullspace)
            {
                EnsureComp<BroadphaseComponent>(_mapManager.GetMapEntityId(ev.Map));
            }
        }

        private void OnGridAdd(GridAddEvent ev)
        {
            // Must be done before initialization as that's when broadphase data starts getting set.
            EnsureComp<BroadphaseComponent>(ev.EntityUid);
        }

        private void OnBroadphaseAdd(EntityUid uid, BroadphaseComponent component, ComponentAdd args)
        {
            component.DynamicTree = new DynamicTreeBroadPhase();
            component.StaticTree = new DynamicTreeBroadPhase();
            component.StaticSundriesTree = new DynamicTree<EntityUid>(
                (in EntityUid value) => GetTreeAABB(value, component.Owner));
            component.SundriesTree = new DynamicTree<EntityUid>(
                (in EntityUid value) => GetTreeAABB(value, component.Owner));
        }

        private Box2 GetTreeAABB(EntityUid entity, EntityUid tree)
        {
            var xformQuery = GetEntityQuery<TransformComponent>();

            if (!xformQuery.TryGetComponent(entity, out var xform))
            {
                Logger.Error($"Entity tree contains a deleted entity? Tree: {ToPrettyString(tree)}, entity: {entity}");
                return default;
            }

            if (xform.ParentUid == tree)
                return GetAABBNoContainer(entity, xform.LocalPosition, xform.LocalRotation);

            if (!xformQuery.TryGetComponent(tree, out var treeXform))
            {
                Logger.Error($"Entity tree has no transform? Tree Uid: {tree}");
                return default;
            }

            return treeXform.InvWorldMatrix.TransformBox(GetWorldAABB(entity, xform));
        }

        internal void CreateProxies(Fixture fixture, Vector2 worldPos, Angle worldRot)
        {
            // TODO: Grids on broadphasecomponent
            if (_mapManager.IsGrid(fixture.Body.Owner))
                return;

            var xformQuery = GetEntityQuery<TransformComponent>();
            var broadQuery = GetEntityQuery<BroadphaseComponent>();
            var xform = xformQuery.GetComponent(fixture.Body.Owner);
            var broadphase = GetBroadphase(fixture.Body.Owner, xformQuery.GetComponent(fixture.Body.Owner), broadQuery, xformQuery);

            if (broadphase == null || xform.MapUid == null)
            {
                throw new InvalidOperationException();
            }

            var mapTransform = new Transform(worldPos, worldRot);
            var (_, broadWorldRot, _, broadInvMatrix) = xformQuery.GetComponent(broadphase.Owner).GetWorldPositionRotationMatrixWithInv();
            var broadphaseTransform = new Transform(broadInvMatrix.Transform(mapTransform.Position), mapTransform.Quaternion2D.Angle - broadWorldRot);
            var moveBuffer = Comp<SharedPhysicsMapComponent>(xform.MapUid.Value).MoveBuffer;
            var tree = fixture.Body.BodyType == BodyType.Static ? broadphase.StaticTree : broadphase.DynamicTree;
            DebugTools.Assert(fixture.ProxyCount == 0);

            AddOrMoveProxies(fixture, tree, broadphaseTransform, mapTransform, moveBuffer);
        }

        internal void DestroyProxies(Fixture fixture, TransformComponent xform)
        {
            if (_mapManager.IsGrid(fixture.Body.Owner))
                return;

            if (fixture.ProxyCount == 0)
            {
                Logger.Warning($"Tried to destroy fixture {fixture.ID} on {ToPrettyString(fixture.Body.Owner)} that already has no proxies?");
                return;
            }

            var xformQuery = GetEntityQuery<TransformComponent>();
            var broadQuery = GetEntityQuery<BroadphaseComponent>();
            var broadphase = GetBroadphase(fixture.Body.Owner, xformQuery.GetComponent(fixture.Body.Owner), broadQuery, xformQuery);

            if (broadphase == null || xform.MapUid == null)
            {
                throw new InvalidOperationException();
            }

            var tree = fixture.Body.BodyType == BodyType.Static ? broadphase.StaticTree : broadphase.DynamicTree;
            var moveBuffer = Comp<SharedPhysicsMapComponent>(xform.MapUid.Value).MoveBuffer;
            DestroyProxies(fixture, tree, moveBuffer);
        }

        #endregion


        #region Entity Updating
        private void UpdatePosition(EntityUid uid, TransformComponent xform, BroadphaseComponent? lookup, EntityQuery<TransformComponent> xformQuery)
        {
            if (lookup == null)
                return;

            var lookupRotation = _transform.GetWorldRotation(lookup.Owner, xformQuery);
            var (coordinates, rotation) = _transform.GetMoverCoordinateRotation(xform, xformQuery);
            var relativeRotation = rotation - lookupRotation;
            var aabb = GetAABB(uid, coordinates.Position, relativeRotation, xform, xformQuery);
            AddToEntityTree(lookup, xform, aabb, xformQuery, lookupRotation);
        }

        private void UpdateParent(EntityUid uid,
            TransformComponent xform,
            BroadphaseComponent? lookup,
            EntityQuery<TransformComponent> xformQuery,
            EntityQuery<BroadphaseComponent> broadQuery,
            EntityUid oldParent)
        {
            BroadphaseComponent? oldLookup = null;
            if (oldParent.IsValid()
                && !broadQuery.TryGetComponent(oldParent, out oldLookup)
                && xformQuery.TryGetComponent(oldParent, out var parentXform))
            {
                oldLookup = GetBroadphase(oldParent, parentXform, broadQuery, xformQuery);
            }

            // If lookup remained unchanged we just update the position as normal
            if (oldLookup == lookup)
            {
                UpdatePosition(uid, xform, lookup, xformQuery);
                return;
            }

            RemoveFromEntityTree(oldLookup, xform, xformQuery);

            if (lookup != null)
                AddToEntityTree(lookup, xform, xformQuery, _transform.GetWorldRotation(lookup.Owner, xformQuery));
        }
        #endregion

        #region Entity events

        private void OnPhysicsUpdate(ref CollisionChangeEvent ev)
        {
            if (HasComp<IMapGridComponent>(ev.Body.Owner))
                return;

            var xformQuery = GetEntityQuery<TransformComponent>();
            var xform = xformQuery.GetComponent(ev.Body.Owner);

            if (!ev.CanCollide && _container.IsEntityOrParentInContainer(ev.Body.Owner, null, xform, null, xformQuery))
            {
                // getting inserted, skip sundries insertion and just let container insertion handle tree removal.

                // TODO: for whatever fucking cursed reason, this is currently required.
                // FIX THIS, this is a hotfix
                var b = GetBroadphase(ev.Body.Owner, xform, GetEntityQuery<BroadphaseComponent>(), xformQuery);
                if (b != null)
                    RemoveBroadTree(ev.Body, b, ev.Body.BodyType);

                return;
            }

            var broadQuery = GetEntityQuery<BroadphaseComponent>();
            var broadphase = GetBroadphase(ev.Body.Owner, xform, broadQuery, xformQuery);

            if (broadphase == null)
                return;

            if (ev.CanCollide)
            {
                RemoveSundriesTree(ev.Body.Owner, broadphase, ev.Body.BodyType);
                AddBroadTree(ev.Body, broadphase, ev.Body.BodyType, xform: xform);
            }
            else
            {
                RemoveBroadTree(ev.Body, broadphase, ev.Body.BodyType);
                AddSundriesTree(ev.Body.Owner, broadphase, ev.Body.BodyType);
            }
        }

        private void OnBodyTypeChange(EntityUid uid, PhysicsComponent component, ref PhysicsBodyTypeChangedEvent args)
        {
            // only matters if we swapped from static to non-static.
            if (args.Old != BodyType.Static && args.New != BodyType.Static)
                return;

            var xformQuery = GetEntityQuery<TransformComponent>();
            var xform = xformQuery.GetComponent(uid);

            if (xform.GridUid == uid)
                return;

            // fun fact: container insertion tries to update the fucking lookups like 3 or more times, each time iterating through all of its parents.
            if (_container.IsEntityOrParentInContainer(uid, null, xform, null, xformQuery))
                return;

            var broadQuery = GetEntityQuery<BroadphaseComponent>();
            var broadphase = GetBroadphase(uid, xform, broadQuery, xformQuery);

            if (broadphase == null)
                return;

            if (component.CanCollide)
            {
                RemoveBroadTree(component, broadphase, args.Old);
                AddBroadTree(component, broadphase, component.BodyType);
            }
            else
            {
                RemoveSundriesTree(uid, broadphase, args.Old);
                AddSundriesTree(uid, broadphase, component.BodyType);
            }    
        }

        private void RemoveBroadTree(PhysicsComponent body, BroadphaseComponent lookup, BodyType bodyType, FixturesComponent? manager = null)
        {
            if (!Resolve(body.Owner, ref manager))
                return;

            if (!TryComp<TransformComponent>(lookup.Owner, out var lookupXform) || lookupXform.MapUid == null)
            {
                throw new InvalidOperationException();
            }

            var tree = bodyType == BodyType.Static ? lookup.StaticTree : lookup.DynamicTree;
            var moveBuffer = Comp<SharedPhysicsMapComponent>(lookupXform.MapUid.Value).MoveBuffer;

            foreach (var (_, fixture) in manager.Fixtures)
            {
                DestroyProxies(fixture, tree, moveBuffer);
            }
        }

        private void DestroyProxies(Fixture fixture, IBroadPhase tree, Dictionary<FixtureProxy, Box2> moveBuffer)
        {
            for (var i = 0; i < fixture.ProxyCount; i++)
            {
                var proxy = fixture.Proxies[i];
                tree.RemoveProxy(proxy.ProxyId);
                moveBuffer.Remove(proxy);
            }

            fixture.ProxyCount = 0;
            fixture.Proxies = Array.Empty<FixtureProxy>();
        }

        private void AddBroadTree(PhysicsComponent body, BroadphaseComponent lookup, BodyType bodyType, FixturesComponent? manager = null, TransformComponent? xform = null)
        {
            if (!Resolve(body.Owner, ref manager, ref xform))
                return;

            var tree = bodyType == BodyType.Static ? lookup.StaticTree : lookup.DynamicTree;
            var xformQuery = GetEntityQuery<TransformComponent>();

            DebugTools.Assert(!_container.IsEntityOrParentInContainer(body.Owner, null, xform, null, xformQuery));

            if (!TryComp<TransformComponent>(lookup.Owner, out var lookupXform) || lookupXform.MapUid == null)
            {
                throw new InvalidOperationException();
            }

            var (worldPos, worldRot) = _transform.GetWorldPositionRotation(xform, xformQuery);
            var mapTransform = new Transform(worldPos, worldRot);
            var (_, broadWorldRot, _, broadInvMatrix) = xformQuery.GetComponent(lookup.Owner).GetWorldPositionRotationMatrixWithInv();
            var broadphaseTransform = new Transform(broadInvMatrix.Transform(mapTransform.Position), mapTransform.Quaternion2D.Angle - broadWorldRot);
            var moveBuffer = Comp<SharedPhysicsMapComponent>(lookupXform.MapUid.Value).MoveBuffer;

            foreach (var (_, fixture) in manager.Fixtures)
            {
                AddOrMoveProxies(fixture, tree, broadphaseTransform, mapTransform, moveBuffer);
            }
        }

        private void AddOrMoveProxies(
            Fixture fixture,
            IBroadPhase tree,
            Transform broadphaseTransform,
            Transform mapTransform,
            Dictionary<FixtureProxy, Box2> moveBuffer)
        {
            DebugTools.Assert(fixture.Body.CanCollide);

            // Moving
            if (fixture.ProxyCount > 0)
            {
                for (var i = 0; i < fixture.ProxyCount; i++)
                {
                    var bounds = fixture.Shape.ComputeAABB(broadphaseTransform, i);
                    var proxy = fixture.Proxies[i];
                    tree.MoveProxy(proxy.ProxyId, bounds, Vector2.Zero);
                    proxy.AABB = bounds;
                    moveBuffer[proxy] = fixture.Shape.ComputeAABB(mapTransform, i);
                }

                return;
            }

            var count = fixture.Shape.ChildCount;
            var proxies = new FixtureProxy[count];

            for (var i = 0; i < count; i++)
            {
                var bounds = fixture.Shape.ComputeAABB(broadphaseTransform, i);
                var proxy = new FixtureProxy(bounds, fixture, i);
                proxy.ProxyId = tree.AddProxy(ref proxy);
                proxy.AABB = bounds;
                proxies[i] = proxy;
                moveBuffer[proxy] = fixture.Shape.ComputeAABB(mapTransform, i);
            }

            fixture.Proxies = proxies;
            fixture.ProxyCount = count;
        }

        private void AddSundriesTree(EntityUid uid, BroadphaseComponent lookup, BodyType bodyType)
        {
            DebugTools.Assert(!_container.IsEntityOrParentInContainer(uid));
            var tree = bodyType == BodyType.Static ? lookup.StaticSundriesTree : lookup.SundriesTree;
            tree.Add(uid);
        }

        private void RemoveSundriesTree(EntityUid uid, BroadphaseComponent lookup, BodyType bodyType)
        {
            var tree = bodyType == BodyType.Static ? lookup.StaticSundriesTree : lookup.SundriesTree;
            tree.Remove(uid);
        }

        private void OnEntityInit(EntityUid uid)
        {
            var xformQuery = GetEntityQuery<TransformComponent>();

            if (!xformQuery.TryGetComponent(uid, out var xform))
            {
                return;
            }

            if (_container.IsEntityOrParentInContainer(uid, null, xform, null, xformQuery))
                return;

            if (_mapManager.IsMap(uid) ||
                _mapManager.IsGrid(uid))
            {
                return;
            }

            var broadQuery = GetEntityQuery<BroadphaseComponent>();
            var lookup = GetBroadphase(uid, xform, broadQuery, xformQuery);

            // If nullspace or the likes.
            if (lookup == null) return;

            var lookupRotation = _transform.GetWorldRotation(lookup.Owner, xformQuery);
            var (coordinates, rotation) = _transform.GetMoverCoordinateRotation(xform, xformQuery);
            var relativeRotation = rotation - lookupRotation;
            DebugTools.Assert(coordinates.EntityId == lookup.Owner);

            // If we're contained then LocalRotation should be 0 anyway.
<<<<<<< HEAD
            var aabb = GetAABB(uid, coordinates.Position, relativeRotation, xform, xformQuery);
=======
            var aabb = GetAABBNoContainer(uid, coordinates.Position, _transform.GetWorldRotation(xform, xformQuery) - lookupRotation);
>>>>>>> dad176ac

            // Any child entities should be handled by their own OnEntityInit
            AddToEntityTree(lookup, xform, aabb, xformQuery, lookupRotation, false);
        }

        private void OnMove(ref MoveEvent args)
        {
<<<<<<< HEAD
            if (args.Component.GridUid == args.Sender)
=======
            // Even if the entity is contained it may have children that aren't so we still need to update.
            if (!CanMoveUpdate(args.Sender))
                return;

            var broadQuery = GetEntityQuery<BroadphaseComponent>();
            var xformQuery = GetEntityQuery<TransformComponent>();
            var lookup = GetBroadphase(args.Sender, args.Component, broadQuery, xformQuery);

            if (lookup == null) return;

            var xform = args.Component;
            var coordinates = _transform.GetMoverCoordinates(xform.Coordinates, xformQuery);
            var lookupRotation = _transform.GetWorldRotation(lookup.Owner, xformQuery);
            var aabb = GetAABBNoContainer(args.Sender, coordinates.Position, _transform.GetWorldRotation(xform) - lookupRotation);
            AddToEntityTree(lookup, xform, aabb, xformQuery, lookupRotation);
        }

        private bool CanMoveUpdate(EntityUid uid)
        {
            return !_mapManager.IsMap(uid) &&
                     !_mapManager.IsGrid(uid) &&
                     !_container.IsEntityInContainer(uid);
        }

        private void OnParentChange(ref EntParentChangedMessage args)
        {
            var xformQuery = GetEntityQuery<TransformComponent>();
            var metaQuery = GetEntityQuery<MetaDataComponent>();
            var meta = metaQuery.GetComponent(args.Entity);
            var xform = args.Transform;

            // If our parent is changing due to a container-insert, we let the container insert event handle that. Note
            // that the in-container flag gets set BEFORE insert parent change, and gets unset before the container
            // removal parent-change. So if it is set here, this must mean we are getting inserted.
            //
            // However, this means that this method will still get run in full on container removal. Additionally,
            // because not all container removals are guaranteed to result in a parent change, container removal events
            // also need to add the entity to a tree. So this generally results in:
            // add-to-tree -> remove-from-tree -> add-to-tree.
            // Though usually, `oldLookup == newLookup` for the last step. Its still shit though.
            //
            // TODO IMPROVE CONTAINER REMOVAL HANDLING

            if (_container.IsEntityOrParentInContainer(args.Entity, meta, xform, metaQuery, xformQuery))
>>>>>>> dad176ac
                return;

            var meta = MetaData(args.Sender);
            if (_container.IsEntityInContainer(args.Sender, meta) || meta.EntityLifeStage < EntityLifeStage.Initialized)
            {
                // If our parent is changing due to a container-insert, we let the container insert event handle that. Note
                // that the in-container flag gets set BEFORE insert parent change, and gets unset before the container
                // removal parent-change. So if it is set here, this must mean we are getting inserted.
                //
                // However, this means that this method will still get run in full on container removal. Additionally,
                // because not all container removals are guaranteed to result in a parent change, container removal
                // events also need to add the entity to a tree. So if an entity gets ejected/teleported to some other
                // grid this results in add-to-tree -> remove-from-tree -> add-to-tree.
                //
                // TODO IMPROVE CONTAINER REMOVAL HANDLING
                return;
            }

<<<<<<< HEAD
            if (_mapManager.IsMap(args.Sender))
                return;
=======
            var broadQuery = GetEntityQuery<BroadphaseComponent>();
            BroadphaseComponent? oldLookup = null;

            if (args.OldMapId != MapId.Nullspace && xformQuery.TryGetComponent(args.OldParent, out var parentXform))
            {
                // If the old parent has a broadphase return that, otherwise return the parent's broadphase.
                if (!broadQuery.TryGetComponent(args.OldParent.Value, out oldLookup))
                {
                    oldLookup = GetBroadphase(args.OldParent.Value, parentXform, broadQuery, xformQuery);
                }
            }

            var newLookup = GetBroadphase(args.Entity, xform, broadQuery, xformQuery);

            // If parent is the same then no need to do anything as position should stay the same.
            if (oldLookup == newLookup) return;
>>>>>>> dad176ac

            var broadQuery = GetEntityQuery<BroadphaseComponent>();
            var xformQuery = GetEntityQuery<TransformComponent>();
            var lookup = GetBroadphase(args.Sender, args.Component, broadQuery, xformQuery);

            if (args.ParentChanged)
                UpdateParent(args.Sender, args.Component, lookup, xformQuery, broadQuery, args.OldPosition.EntityId);
            else
                UpdatePosition(args.Sender, args.Component, lookup, xformQuery);
        }

        private void OnContainerRemove(EntRemovedFromContainerMessage ev)
        {
            var broadQuery = GetEntityQuery<BroadphaseComponent>();
            var xformQuery = GetEntityQuery<TransformComponent>();
            var xform = xformQuery.GetComponent(ev.Entity);
            var lookup = GetBroadphase(ev.Entity, xform, broadQuery, xformQuery);

            if (lookup == null) return;

            AddToEntityTree(lookup, xform, xformQuery, _transform.GetWorldRotation(lookup.Owner, xformQuery));
        }

        private void OnContainerInsert(EntInsertedIntoContainerMessage ev)
        {
            var xformQuery = GetEntityQuery<TransformComponent>();
            var broadQuery = GetEntityQuery<BroadphaseComponent>();
            BroadphaseComponent? lookup;

            if (ev.OldParent == EntityUid.Invalid)
                return;

            if (!broadQuery.TryGetComponent(ev.OldParent, out lookup))
            {
                if (!xformQuery.TryGetComponent(ev.OldParent, out var parentXform))
                    return;

                lookup = GetBroadphase(ev.OldParent, parentXform, broadQuery, xformQuery);
            }

            RemoveFromEntityTree(lookup, xformQuery.GetComponent(ev.Entity), xformQuery);
        }

        private void AddToEntityTree(
            BroadphaseComponent lookup,
            TransformComponent xform,
            EntityQuery<TransformComponent> xformQuery,
            Angle lookupRotation,
            bool recursive = true)
        {
<<<<<<< HEAD
            // TODO combine mover-coordinate fetching with BroadphaseComponent fetching. They're kinda the same thing.
            var (coordinates, rotation) = _transform.GetMoverCoordinateRotation(xform, xformQuery);
            var relativeRotation = rotation - lookupRotation;
            var aabb = GetAABB(xform.Owner, coordinates.Position, relativeRotation, xform, xformQuery);
=======
            var coordinates = _transform.GetMoverCoordinates(xform.Coordinates, xformQuery);
            // If we're contained then LocalRotation should be 0 anyway.
            var aabb = GetAABBNoContainer(xform.Owner, coordinates.Position, _transform.GetWorldRotation(xform, xformQuery) - lookupRotation);
>>>>>>> dad176ac
            AddToEntityTree(lookup, xform, aabb, xformQuery, lookupRotation, recursive);
        }

        private void AddToEntityTree(
            BroadphaseComponent? lookup,
            TransformComponent xform,
            Box2 aabb,
            EntityQuery<TransformComponent> xformQuery,
            Angle lookupRotation,
            bool recursive = true)
        {
            // If entity is in nullspace then no point keeping track of data structure.
            if (lookup == null) return;

            AddTree(xform.Owner, lookup, aabb, xform: xform);

            var childEnumerator = xform.ChildEnumerator;

            if (xform.ChildCount == 0 || !recursive) return;

            // If they're in a container then don't add to entitylookup due to the additional cost.
            // It's cheaper to just query these components at runtime given PVS no longer uses EntityLookupSystem.
            if (EntityManager.TryGetComponent<ContainerManagerComponent>(xform.Owner, out var conManager))
            {
                while (childEnumerator.MoveNext(out var child))
                {
                    if (conManager.ContainsEntity(child.Value)) continue;

                    var childXform = xformQuery.GetComponent(child.Value);
                    var (coordinates, rotation) = _transform.GetMoverCoordinateRotation(childXform, xformQuery);
                    var relativeRotation = rotation - lookupRotation;
                    // TODO: If we have 0 position and not contained can optimise these further, but future problem.
                    var childAABB = GetAABBNoContainer(child.Value, coordinates.Position, relativeRotation);
                    AddToEntityTree(lookup, childXform, childAABB, xformQuery, lookupRotation);
                }
            }
            else
            {
                while (childEnumerator.MoveNext(out var child))
                {
                    var childXform = xformQuery.GetComponent(child.Value);
                    var (coordinates, rotation) = _transform.GetMoverCoordinateRotation(childXform, xformQuery);
                    var relativeRotation = rotation - lookupRotation;
                    // TODO: If we have 0 position and not contained can optimise these further, but future problem.
                    var childAABB = GetAABBNoContainer(child.Value, coordinates.Position, relativeRotation);
                    AddToEntityTree(lookup, childXform, childAABB, xformQuery, lookupRotation);
                }
            }
        }

        private void AddTree(EntityUid uid, BroadphaseComponent broadphase, Box2 aabb, PhysicsComponent? body = null, TransformComponent? xform = null)
        {
            if (!Resolve(uid, ref body, false) || !body.CanCollide)
            {
                if (body?.BodyType == BodyType.Static)
                    broadphase.StaticSundriesTree.AddOrUpdate(uid, aabb);
                else
                    broadphase.SundriesTree.AddOrUpdate(uid, aabb);
                return;
            }

            AddBroadTree(body, broadphase, body.BodyType, xform: xform);
        }

        private void RemoveTree(EntityUid uid, BroadphaseComponent broadphase, PhysicsComponent? body = null)
        {
            if (!Resolve(uid, ref body, false) || !body.CanCollide)
            {
                if (body?.BodyType == BodyType.Static)
                    broadphase.StaticSundriesTree.Remove(uid);
                else
                    broadphase.SundriesTree.Remove(uid);
                return;
            }

            RemoveBroadTree(body, broadphase, body.BodyType);
        }

        /// <summary>
        /// Recursively iterates through this entity's children and removes them from the entitylookupcomponent.
        /// </summary>
        private void RemoveFromEntityTree(BroadphaseComponent? lookup, TransformComponent xform, EntityQuery<TransformComponent> xformQuery, bool recursive = true)
        {
            // TODO: Move this out of the loop
            if (lookup == null) return;

            RemoveTree(xform.Owner, lookup);

            if (!recursive) return;

            var childEnumerator = xform.ChildEnumerator;

            while (childEnumerator.MoveNext(out var child))
            {
                RemoveFromEntityTree(lookup, xformQuery.GetComponent(child.Value), xformQuery);
            }
        }

        /// <summary>
        /// Attempt to get the relevant broadphase for this entity.
        /// Can return null if it's the map entity.
        /// </summary>
        private BroadphaseComponent? GetBroadphase(TransformComponent xform)
        {
            if (xform.MapID == MapId.Nullspace) return null;

            var broadQuery = GetEntityQuery<BroadphaseComponent>();
            var xformQuery = GetEntityQuery<TransformComponent>();
            return GetBroadphase(xform.Owner, xform, broadQuery, xformQuery);
        }

        public BroadphaseComponent? GetBroadphase(EntityUid uid)
        {
            var broadQuery = GetEntityQuery<BroadphaseComponent>();
            var xformQuery = GetEntityQuery<TransformComponent>();
            return GetBroadphase(uid, xformQuery.GetComponent(uid), broadQuery, xformQuery);
        }

        public BroadphaseComponent? GetBroadphase(EntityUid uid, TransformComponent xform, EntityQuery<BroadphaseComponent> broadQuery, EntityQuery<TransformComponent> xformQuery)
        {
            if (xform.MapID == MapId.Nullspace) return null;

            var parent = xform.ParentUid;

            // if it's map (or in null-space) return null. Grids should return the map's broadphase.

            // TODO provide variant that also returns world rotation (and maybe position). Avoids having to iterate though parents twice.
            while (parent.IsValid())
            {
                if (broadQuery.TryGetComponent(parent, out var comp))
                    return comp;

                parent = xformQuery.GetComponent(parent).ParentUid;
            }

            return null;
        }

        #endregion

        #region Bounds

        /// <summary>
        /// Get the AABB of an entity with the supplied position and angle. Tries to consider if the entity is in a container.
        /// </summary>
        internal Box2 GetAABB(EntityUid uid, Vector2 position, Angle angle, TransformComponent xform, EntityQuery<TransformComponent> xformQuery)
        {
            // If we're in a container then we just use the container's bounds.
            if (_container.TryGetOuterContainer(uid, xform, out var container, xformQuery))
            {
                return GetAABBNoContainer(container.Owner, position, angle);
            }

            return GetAABBNoContainer(uid, position, angle);
        }

        /// <summary>
        /// Get the AABB of an entity with the supplied position and angle without considering containers.
        /// </summary>
        private Box2 GetAABBNoContainer(EntityUid uid, Vector2 position, Angle angle)
        {
            if (TryComp<ILookupWorldBox2Component>(uid, out var worldLookup))
            {
                var transform = new Transform(position, angle);
                return worldLookup.GetAABB(transform);
            }
            else
            {
                return new Box2(position, position);
            }
        }

        public Box2 GetWorldAABB(EntityUid uid, TransformComponent? xform = null)
        {
            var xformQuery = GetEntityQuery<TransformComponent>();
            xform ??= xformQuery.GetComponent(uid);
            var (worldPos, worldRot) = xform.GetWorldPositionRotation();

            return GetAABB(uid, worldPos, worldRot, xform, xformQuery);
        }

        #endregion
    }
}<|MERGE_RESOLUTION|>--- conflicted
+++ resolved
@@ -116,14 +116,9 @@
             if (lookup == null) return;
 
             var lookupRotation = _transform.GetWorldRotation(lookup.Owner, xformQuery);
-<<<<<<< HEAD
             var (coordinates, rotation) = _transform.GetMoverCoordinateRotation(xform, xformQuery);
             var relativeRotation = rotation - lookupRotation;
-            var aabb = GetAABB(xform.Owner, coordinates.Position, relativeRotation, xform, xformQuery);
-=======
-            // If we're contained then LocalRotation should be 0 anyway.
-            var aabb = GetAABBNoContainer(xform.Owner, coordinates.Position, _transform.GetWorldRotation(xform, xformQuery) - lookupRotation);
->>>>>>> dad176ac
+            var aabb = GetAABBNoContainer(xform.Owner, coordinates.Position, relativeRotation;
 
             // TODO: Only container children need updating so could manually do this slightly better.
             AddToEntityTree(lookup, xform, aabb, xformQuery, lookupRotation);
@@ -240,7 +235,7 @@
             var lookupRotation = _transform.GetWorldRotation(lookup.Owner, xformQuery);
             var (coordinates, rotation) = _transform.GetMoverCoordinateRotation(xform, xformQuery);
             var relativeRotation = rotation - lookupRotation;
-            var aabb = GetAABB(uid, coordinates.Position, relativeRotation, xform, xformQuery);
+            var aabb = GetAABBNoContainer(uid, coordinates.Position, relativeRotation);
             AddToEntityTree(lookup, xform, aabb, xformQuery, lookupRotation);
         }
 
@@ -490,12 +485,7 @@
             var relativeRotation = rotation - lookupRotation;
             DebugTools.Assert(coordinates.EntityId == lookup.Owner);
 
-            // If we're contained then LocalRotation should be 0 anyway.
-<<<<<<< HEAD
-            var aabb = GetAABB(uid, coordinates.Position, relativeRotation, xform, xformQuery);
-=======
-            var aabb = GetAABBNoContainer(uid, coordinates.Position, _transform.GetWorldRotation(xform, xformQuery) - lookupRotation);
->>>>>>> dad176ac
+            var aabb = GetAABBNoContainer(uid, coordinates.Position, relativeRotation);
 
             // Any child entities should be handled by their own OnEntityInit
             AddToEntityTree(lookup, xform, aabb, xformQuery, lookupRotation, false);
@@ -503,62 +493,23 @@
 
         private void OnMove(ref MoveEvent args)
         {
-<<<<<<< HEAD
             if (args.Component.GridUid == args.Sender)
-=======
-            // Even if the entity is contained it may have children that aren't so we still need to update.
-            if (!CanMoveUpdate(args.Sender))
-                return;
-
-            var broadQuery = GetEntityQuery<BroadphaseComponent>();
-            var xformQuery = GetEntityQuery<TransformComponent>();
-            var lookup = GetBroadphase(args.Sender, args.Component, broadQuery, xformQuery);
-
-            if (lookup == null) return;
-
-            var xform = args.Component;
-            var coordinates = _transform.GetMoverCoordinates(xform.Coordinates, xformQuery);
-            var lookupRotation = _transform.GetWorldRotation(lookup.Owner, xformQuery);
-            var aabb = GetAABBNoContainer(args.Sender, coordinates.Position, _transform.GetWorldRotation(xform) - lookupRotation);
-            AddToEntityTree(lookup, xform, aabb, xformQuery, lookupRotation);
-        }
-
-        private bool CanMoveUpdate(EntityUid uid)
-        {
-            return !_mapManager.IsMap(uid) &&
-                     !_mapManager.IsGrid(uid) &&
-                     !_container.IsEntityInContainer(uid);
-        }
-
-        private void OnParentChange(ref EntParentChangedMessage args)
-        {
-            var xformQuery = GetEntityQuery<TransformComponent>();
+                return;
+
             var metaQuery = GetEntityQuery<MetaDataComponent>();
-            var meta = metaQuery.GetComponent(args.Entity);
-            var xform = args.Transform;
-
-            // If our parent is changing due to a container-insert, we let the container insert event handle that. Note
-            // that the in-container flag gets set BEFORE insert parent change, and gets unset before the container
-            // removal parent-change. So if it is set here, this must mean we are getting inserted.
-            //
-            // However, this means that this method will still get run in full on container removal. Additionally,
-            // because not all container removals are guaranteed to result in a parent change, container removal events
-            // also need to add the entity to a tree. So this generally results in:
-            // add-to-tree -> remove-from-tree -> add-to-tree.
-            // Though usually, `oldLookup == newLookup` for the last step. Its still shit though.
-            //
-            // TODO IMPROVE CONTAINER REMOVAL HANDLING
-
-            if (_container.IsEntityOrParentInContainer(args.Entity, meta, xform, metaQuery, xformQuery))
->>>>>>> dad176ac
-                return;
-
-            var meta = MetaData(args.Sender);
-            if (_container.IsEntityInContainer(args.Sender, meta) || meta.EntityLifeStage < EntityLifeStage.Initialized)
-            {
-                // If our parent is changing due to a container-insert, we let the container insert event handle that. Note
-                // that the in-container flag gets set BEFORE insert parent change, and gets unset before the container
-                // removal parent-change. So if it is set here, this must mean we are getting inserted.
+            var meta = metaQuery.GetComponent(args.Sender);
+
+            if (meta.EntityLifeStage < EntityLifeStage.Initialized)
+                return;
+
+            var xformQuery = GetEntityQuery<TransformComponent>();
+
+            if (_container.IsEntityOrParentInContainer(args.Sender, meta, args.Component, metaQuery, xformQuery))
+            {
+                // This move might be due to a parent change as a result of getting inserted into a container. In that
+                // case, we will just let the container insert event handle that. Note that the in-container flag gets
+                // set BEFORE insert parent change, and gets unset before the container removal parent-change. So if it
+                // is set here, this must mean we are getting inserted.
                 //
                 // However, this means that this method will still get run in full on container removal. Additionally,
                 // because not all container removals are guaranteed to result in a parent change, container removal
@@ -569,30 +520,10 @@
                 return;
             }
 
-<<<<<<< HEAD
             if (_mapManager.IsMap(args.Sender))
                 return;
-=======
-            var broadQuery = GetEntityQuery<BroadphaseComponent>();
-            BroadphaseComponent? oldLookup = null;
-
-            if (args.OldMapId != MapId.Nullspace && xformQuery.TryGetComponent(args.OldParent, out var parentXform))
-            {
-                // If the old parent has a broadphase return that, otherwise return the parent's broadphase.
-                if (!broadQuery.TryGetComponent(args.OldParent.Value, out oldLookup))
-                {
-                    oldLookup = GetBroadphase(args.OldParent.Value, parentXform, broadQuery, xformQuery);
-                }
-            }
-
-            var newLookup = GetBroadphase(args.Entity, xform, broadQuery, xformQuery);
-
-            // If parent is the same then no need to do anything as position should stay the same.
-            if (oldLookup == newLookup) return;
->>>>>>> dad176ac
-
-            var broadQuery = GetEntityQuery<BroadphaseComponent>();
-            var xformQuery = GetEntityQuery<TransformComponent>();
+
+            var broadQuery = GetEntityQuery<BroadphaseComponent>();
             var lookup = GetBroadphase(args.Sender, args.Component, broadQuery, xformQuery);
 
             if (args.ParentChanged)
@@ -640,16 +571,10 @@
             Angle lookupRotation,
             bool recursive = true)
         {
-<<<<<<< HEAD
             // TODO combine mover-coordinate fetching with BroadphaseComponent fetching. They're kinda the same thing.
             var (coordinates, rotation) = _transform.GetMoverCoordinateRotation(xform, xformQuery);
             var relativeRotation = rotation - lookupRotation;
-            var aabb = GetAABB(xform.Owner, coordinates.Position, relativeRotation, xform, xformQuery);
-=======
-            var coordinates = _transform.GetMoverCoordinates(xform.Coordinates, xformQuery);
-            // If we're contained then LocalRotation should be 0 anyway.
-            var aabb = GetAABBNoContainer(xform.Owner, coordinates.Position, _transform.GetWorldRotation(xform, xformQuery) - lookupRotation);
->>>>>>> dad176ac
+            var aabb = GetAABBNoContainer(xform.Owner, coordinates.Position, relativeRotation);
             AddToEntityTree(lookup, xform, aabb, xformQuery, lookupRotation, recursive);
         }
 
