using System;
using System.Collections.Generic;
using System.Diagnostics.CodeAnalysis;
using System.Numerics;
using Robust.Shared.Containers;
using Robust.Shared.IoC;
using Robust.Shared.Map;
using Robust.Shared.Map.Components;
using Robust.Shared.Maths;
using Robust.Shared.Network;
using Robust.Shared.Physics;
using Robust.Shared.Physics.Collision;
using Robust.Shared.Physics.Components;
using Robust.Shared.Physics.Dynamics;
using Robust.Shared.Physics.Events;
using Robust.Shared.Physics.Systems;
using Robust.Shared.Timing;
using Robust.Shared.Utility;

namespace Robust.Shared.GameObjects;

[Flags]
public enum LookupFlags : byte
{
    None = 0,

    /// <summary>
    /// Should we use the approximately intersecting entities or check tighter bounds.
    /// </summary>
    Approximate = 1 << 0,

    /// <summary>
    /// Should we query dynamic physics bodies.
    /// </summary>
    Dynamic = 1 << 1,

    /// <summary>
    /// Should we query static physics bodies.
    /// </summary>
    Static = 1 << 2,

    /// <summary>
    /// Should we query non-collidable physics bodies.
    /// </summary>
    Sundries = 1 << 3,

    /// <summary>
    /// Include entities that are currently in containers.
    /// </summary>
    Contained = 1 << 5,

    /// <summary>
    /// Do we include non-hard fixtures.
    /// </summary>
    Sensors = 1 << 6,

    Uncontained = Dynamic | Static | Sundries | Sensors,

    StaticSundries = Static | Sundries,

    All = Contained | Dynamic | Static | Sundries | Sensors
}

/// <summary>
/// Raised on entities to try to get its WorldAABB.
/// </summary>
[ByRefEvent]
public record struct WorldAABBEvent
{
    public Box2 AABB;
}

public sealed partial class EntityLookupSystem : EntitySystem
{
    [Dependency] private readonly IManifoldManager _manifoldManager = default!;
    [Dependency] private readonly IMapManager _mapManager = default!;
    [Dependency] private readonly IGameTiming _timing = default!;
    [Dependency] private readonly INetManager _netMan = default!;
    [Dependency] private readonly SharedContainerSystem _container = default!;
    [Dependency] private readonly SharedMapSystem _map = default!;
    [Dependency] private readonly SharedPhysicsSystem _physics = default!;
    [Dependency] private readonly SharedTransformSystem _transform = default!;

    private EntityQuery<BroadphaseComponent> _broadQuery;
    private EntityQuery<ContainerManagerComponent> _containerQuery;
<<<<<<< HEAD

=======
    private EntityQuery<FixturesComponent> _fixturesQuery;
    private EntityQuery<MapComponent> _mapQuery;
>>>>>>> 7d8e5a58
    private EntityQuery<MapGridComponent> _gridQuery;
    private EntityQuery<MetaDataComponent> _metaQuery;
    private EntityQuery<PhysicsComponent> _physicsQuery;
    private EntityQuery<PhysicsMapComponent> _physMapQuery;
    private EntityQuery<TransformComponent> _xformQuery;

    /// <summary>
    /// 1 x 1 polygons can overlap neighboring tiles (even without considering the polygon skin around them.
    /// When querying for specific tile fixtures we shrink the bounds by this amount to avoid this overlap.
    /// </summary>
    public const float TileEnlargementRadius = -PhysicsConstants.PolygonRadius * 4f;

    /// <summary>
    /// The minimum size an entity is assumed to be for point purposes.
    /// </summary>
    public const float LookupEpsilon = float.Epsilon * 10f;

    /// <summary>
    /// Returns all non-grid entities. Consider using your own flags if you wish for a faster query.
    /// </summary>
    public const LookupFlags DefaultFlags = LookupFlags.All;

    public override void Initialize()
    {
        base.Initialize();

        _broadQuery = GetEntityQuery<BroadphaseComponent>();
        _containerQuery = GetEntityQuery<ContainerManagerComponent>();
<<<<<<< HEAD
=======
        _fixturesQuery = GetEntityQuery<FixturesComponent>();
        _mapQuery = GetEntityQuery<MapComponent>();
>>>>>>> 7d8e5a58
        _gridQuery = GetEntityQuery<MapGridComponent>();
        _metaQuery = GetEntityQuery<MetaDataComponent>();
        _physicsQuery = GetEntityQuery<PhysicsComponent>();
        _physMapQuery = GetEntityQuery<PhysicsMapComponent>();
        _xformQuery = GetEntityQuery<TransformComponent>();

        SubscribeLocalEvent<BroadphaseComponent, EntityTerminatingEvent>(OnBroadphaseTerminating);
        SubscribeLocalEvent<BroadphaseComponent, ComponentAdd>(OnBroadphaseAdd);
        SubscribeLocalEvent<BroadphaseComponent, ComponentInit>(OnBroadphaseInit);
        SubscribeLocalEvent<GridAddEvent>(OnGridAdd);
        SubscribeLocalEvent<MapCreatedEvent>(OnMapChange);

        _transform.OnBeforeMoveEvent += OnMove;
        EntityManager.EntityInitialized += OnEntityInit;

        SubscribeLocalEvent<TransformComponent, PhysicsBodyTypeChangedEvent>(OnBodyTypeChange);
        SubscribeLocalEvent<PhysicsComponent, ComponentStartup>(OnBodyStartup);
        SubscribeLocalEvent<CollisionChangeEvent>(OnPhysicsUpdate);
    }

    private void OnBodyStartup(EntityUid uid, PhysicsComponent component, ComponentStartup args)
    {
        UpdatePhysicsBroadphase(uid, Transform(uid), component);
    }

    public override void Shutdown()
    {
        base.Shutdown();
        EntityManager.EntityInitialized -= OnEntityInit;
        _transform.OnBeforeMoveEvent -= OnMove;
    }

    #region DynamicTree

    private void OnBroadphaseTerminating(EntityUid uid, BroadphaseComponent component, ref EntityTerminatingEvent args)
    {
        var xform = _xformQuery.GetComponent(uid);
        var map = xform.MapUid;
        _physMapQuery.TryGetComponent(map, out var physMap);
        RemoveChildrenFromTerminatingBroadphase(xform, component, physMap);
        RemComp(uid, component);
    }

    private void RemoveChildrenFromTerminatingBroadphase(TransformComponent xform,
        BroadphaseComponent component,
        PhysicsMapComponent? map)
    {
        foreach (var child in xform._children)
        {
            if (!_xformQuery.TryGetComponent(child, out var childXform))
                continue;

            if (childXform.GridUid == child)
                continue;

            if (childXform.Broadphase == null)
                continue;

            DebugTools.Assert(childXform.Broadphase.Value.Uid == component.Owner);
            DebugTools.Assert(!_gridQuery.HasComp(child));

            if (childXform.Broadphase.Value.CanCollide && _physicsQuery.TryGetComponent(child, out var body))
            {
                if (map == null)
                    _physMapQuery.TryGetComponent(childXform.Broadphase.Value.PhysicsMap, out map);

                DebugTools.Assert(map == null || childXform.Broadphase.Value.PhysicsMap == map.Owner);
                var tree = childXform.Broadphase.Value.Static ? component.StaticTree : component.DynamicTree;
                foreach (var fixture in body.Fixtures.Values)
                {
                    DestroyProxies(fixture, tree, map);
                }
            }

            childXform.Broadphase = null;
            RemoveChildrenFromTerminatingBroadphase(childXform, component, map);
        }
    }

    private void OnMapChange(MapCreatedEvent ev)
    {
        if (ev.MapId != MapId.Nullspace)
        {
            EnsureComp<BroadphaseComponent>(ev.Uid);
        }
    }

    private void OnGridAdd(GridAddEvent ev)
    {
        // Must be done before initialization as that's when broadphase data starts getting set.
        EnsureComp<BroadphaseComponent>(ev.EntityUid);
    }

    private void OnBroadphaseAdd(Entity<BroadphaseComponent> broadphase, ref ComponentAdd args)
    {
        broadphase.Comp.StaticSundriesTree = new DynamicTree<EntityUid>(
            (in EntityUid value) => GetTreeAABB(value, broadphase.Owner));
        broadphase.Comp.SundriesTree = new DynamicTree<EntityUid>(
            (in EntityUid value) => GetTreeAABB(value, broadphase.Owner));
    }

    private void OnBroadphaseInit(Entity<BroadphaseComponent> broadphase, ref ComponentInit args)
    {
        var xform = Transform(broadphase.Owner);
        _transform.InitializeMapUid(broadphase.Owner, xform);

        // If in broadphase then skip this for now because no physicsmap to init physics entities properly
        // This mainly happens in replays or otherwise spawning grids in nullspace. PhysicsMap is getting dumped in box2c anyway
        if (xform.MapUid == null)
            return;

        if (!_physMapQuery.TryGetComponent(xform.MapUid, out var physMap))
        {
            throw new InvalidOperationException(
                $"Broadphase's map is missing a physics map comp. Broadphase: {ToPrettyString(broadphase.Owner)}");
        }

        var ent = new Entity<TransformComponent, BroadphaseComponent>(broadphase, xform, broadphase);
        var map = new Entity<PhysicsMapComponent>(xform.MapUid.Value, physMap);
        var enumerator = xform.ChildEnumerator;
        while (enumerator.MoveNext(out var child))
        {
            if (!_broadQuery.HasComp(child))
                InitializeChild(child, ent, map);
        }
    }

    private void InitializeChild(
        EntityUid child,
        Entity<TransformComponent, BroadphaseComponent> broadphase,
        Entity<PhysicsMapComponent> map)
    {
        if (LifeStage(child) <= EntityLifeStage.PreInit)
            return;

        var xform = Transform(child);

        if (xform.Broadphase != null)
        {
            if (!xform.Broadphase.Value.IsValid())
                return; // Entity is intentionally not on a broadphase (deferred updating?).

            _physMapQuery.TryGetComponent(xform.Broadphase.Value.PhysicsMap, out var oldPhysMap);
            if (!_broadQuery.TryGetComponent(xform.Broadphase.Value.Uid, out var oldBroadphase))
            {
                DebugTools.Assert("Encountered deleted broadphase.");
                if (_physicsQuery.TryGetComponent(child, out var body))
                {
                    foreach (var fixture in body.Fixtures.Values)
                    {
                        fixture.ProxyCount = 0;
                        fixture.Proxies = Array.Empty<FixtureProxy>();
                    }
                }

                xform.Broadphase = null;
            }
            else if (oldBroadphase != broadphase.Comp2)
            {
                RemoveFromEntityTree(xform.Broadphase.Value.Uid, oldBroadphase, ref oldPhysMap, child, xform);
            }
        }

        DebugTools.Assert(xform.Broadphase is not {} x || x.Uid == broadphase.Owner && (!x.CanCollide || x.PhysicsMap == map.Owner));
        AddOrUpdateEntityTree(
            broadphase.Owner,
            broadphase.Comp2,
            broadphase.Comp1,
            map.Comp,
            child,
            xform);
    }

    private Box2 GetTreeAABB(EntityUid entity, EntityUid tree)
    {
        if (!_xformQuery.TryGetComponent(entity, out var xform))
        {
            Log.Error($"Entity tree contains a deleted entity? Tree: {ToPrettyString(tree)}, entity: {entity}");
            return default;
        }

        if (xform.ParentUid == tree)
            return GetAABBNoContainer(entity, xform.LocalPosition, xform.LocalRotation);

        if (!_xformQuery.TryGetComponent(tree, out var treeXform))
        {
            Log.Error($"Entity tree has no transform? Tree Uid: {tree}");
            return default;
        }

        return _transform.GetInvWorldMatrix(treeXform).TransformBox(GetWorldAABB(entity, xform));
    }

    internal void CreateProxies(EntityUid uid, string fixtureId, Fixture fixture, TransformComponent xform,
        PhysicsComponent body)
    {
        if (!TryGetCurrentBroadphase(xform, out var broadphase))
            return;

        if (!_physMapQuery.TryGetComponent(xform.MapUid, out var physMap))
            throw new InvalidOperationException();

        var (worldPos, worldRot) = _transform.GetWorldPositionRotation(xform);
        var mapTransform = new Transform(worldPos, worldRot);

        var (_, broadWorldRot, _, broadInvMatrix) = _transform.GetWorldPositionRotationMatrixWithInv(broadphase.Owner);
        var broadphaseTransform = new Transform(Vector2.Transform(mapTransform.Position, broadInvMatrix), mapTransform.Quaternion2D.Angle - broadWorldRot);
        var tree = body.BodyType == BodyType.Static ? broadphase.StaticTree : broadphase.DynamicTree;
        DebugTools.Assert(fixture.ProxyCount == 0);

        AddOrMoveProxies(uid, fixtureId, fixture, body, tree, broadphaseTransform, mapTransform, physMap.MoveBuffer);
    }

    internal void DestroyProxies(EntityUid uid, string fixtureId, Fixture fixture, TransformComponent xform, BroadphaseComponent broadphase, PhysicsMapComponent? physicsMap)
    {
        DebugTools.AssertNotNull(xform.Broadphase);
        DebugTools.Assert(xform.Broadphase!.Value.Uid == broadphase.Owner);

        if (!xform.Broadphase.Value.CanCollide || xform.GridUid == uid)
            return;

        if (fixture.ProxyCount == 0)
        {
            Log.Warning($"Tried to destroy fixture {fixtureId} on {ToPrettyString(uid)} that already has no proxies?");
            return;
        }

        var tree = xform.Broadphase.Value.Static ? broadphase.StaticTree : broadphase.DynamicTree;
        DestroyProxies(fixture, tree, physicsMap);
    }

    #endregion

    #region Entity events

    private void OnPhysicsUpdate(ref CollisionChangeEvent ev)
    {
        var xform = Transform(ev.BodyUid);
        UpdatePhysicsBroadphase(ev.BodyUid, xform, ev.Body);

        // ensure that the cached broadphase is correct.
        DebugTools.Assert(_timing.ApplyingState
                          || xform.Broadphase == null
                          || ev.Body.LifeStage <= ComponentLifeStage.Initializing
                          || !xform.Broadphase.Value.IsValid()
                          || ((xform.Broadphase.Value.CanCollide == ev.Body.CanCollide)
                              && (xform.Broadphase.Value.Static == (ev.Body.BodyType == BodyType.Static))));
    }

    private void OnBodyTypeChange(EntityUid uid, TransformComponent xform, ref PhysicsBodyTypeChangedEvent args)
    {
        // only matters if we swapped from static to non-static or vice versa.
        if (args.Old != BodyType.Static && args.New != BodyType.Static)
            return;

        UpdatePhysicsBroadphase(uid, xform, args.Component);
    }

    private void UpdatePhysicsBroadphase(EntityUid uid, TransformComponent xform, PhysicsComponent body)
    {
        if (body.LifeStage <= ComponentLifeStage.Initializing)
            return;

        if (xform.GridUid == uid)
            return;
        DebugTools.Assert(!HasComp<MapGridComponent>(uid));

        if (xform.Broadphase is not { Valid: true } old)
            return; // entity is not on any broadphase

        xform.Broadphase = null;

        if (!_broadQuery.TryGetComponent(old.Uid, out var broadphase))
            return; // broadphase probably got deleted.

        // remove from the old broadphase
        if (old.CanCollide)
        {
<<<<<<< HEAD
            _mapQuery.TryGetComponent(old.PhysicsMap, out var physicsMap);
            RemoveBroadTree(broadphase, body, old.Static, physicsMap);
=======
            _physMapQuery.TryGetComponent(old.PhysicsMap, out var physicsMap);
            RemoveBroadTree(broadphase, fixtures, old.Static, physicsMap);
>>>>>>> 7d8e5a58
        }
        else
            (old.Static ? broadphase.StaticSundriesTree : broadphase.SundriesTree).Remove(uid);

        // Add to new broadphase
        if (body.CanCollide)
            AddPhysicsTree(uid, old.Uid, broadphase, xform, body);
        else
            AddOrUpdateSundriesTree(old.Uid, broadphase, uid, xform, body.BodyType == BodyType.Static);
    }

    private void RemoveBroadTree(BroadphaseComponent lookup, PhysicsComponent body, bool staticBody, PhysicsMapComponent? map)
    {
        var tree = staticBody ? lookup.StaticTree : lookup.DynamicTree;
        foreach (var fixture in body.Fixtures.Values)
        {
            DestroyProxies(fixture, tree, map);
        }
    }

    internal void DestroyProxies(Fixture fixture, IBroadPhase tree, PhysicsMapComponent? map)
    {
        var buffer = map?.MoveBuffer;
        for (var i = 0; i < fixture.ProxyCount; i++)
        {
            var proxy = fixture.Proxies[i];
            tree.RemoveProxy(proxy.ProxyId);
            buffer?.Remove(proxy);
        }

        fixture.ProxyCount = 0;
        fixture.Proxies = Array.Empty<FixtureProxy>();
    }

    private void AddPhysicsTree(EntityUid uid, EntityUid broadUid, BroadphaseComponent broadphase, TransformComponent xform, PhysicsComponent body)
    {
        var broadphaseXform = _xformQuery.GetComponent(broadUid);

        if (broadphaseXform.MapID == MapId.Nullspace)
            return;

        if (!_physMapQuery.TryGetComponent(broadphaseXform.MapUid, out var physMap))
            throw new InvalidOperationException($"Physics Broadphase is missing physics map. {ToPrettyString(broadUid)}");

        AddOrUpdatePhysicsTree(uid, broadUid, broadphase, broadphaseXform, physMap, xform, body);
    }

    private void AddOrUpdatePhysicsTree(
        EntityUid uid,
        EntityUid broadUid,
        BroadphaseComponent broadphase,
        TransformComponent broadphaseXform,
        PhysicsMapComponent physicsMap,
        TransformComponent xform,
        PhysicsComponent body)
    {
        DebugTools.Assert(!_container.IsEntityOrParentInContainer(body.Owner, null, xform));
        DebugTools.Assert(xform.Broadphase == null || xform.Broadphase == new BroadphaseData(broadphase.Owner, physicsMap.Owner, body.CanCollide, body.BodyType == BodyType.Static));
        DebugTools.Assert(broadphase.Owner == broadUid);

        xform.Broadphase ??= new(broadUid, physicsMap.Owner, body.CanCollide, body.BodyType == BodyType.Static);
        var tree = body.BodyType == BodyType.Static ? broadphase.StaticTree : broadphase.DynamicTree;

        // TOOD optimize this. This function iterates UP through parents, while we are currently iterating down.
        var (worldPos, worldRot) = _transform.GetWorldPositionRotation(xform);
        var mapTransform = new Transform(worldPos, worldRot);

        // TODO BROADPHASE PARENTING this just assumes local = world
        var broadphaseTransform = new Transform(Vector2.Transform(mapTransform.Position, broadphaseXform.InvLocalMatrix), mapTransform.Quaternion2D.Angle - broadphaseXform.LocalRotation);

        foreach (var (id, fixture) in body.Fixtures)
        {
            AddOrMoveProxies(uid, id, fixture, body, tree, broadphaseTransform, mapTransform, physicsMap.MoveBuffer);
        }
    }

    private void AddOrMoveProxies(
        EntityUid uid,
        string fixtureId,
        Fixture fixture,
        PhysicsComponent body,
        IBroadPhase tree,
        Transform broadphaseTransform,
        Transform mapTransform,
        Dictionary<FixtureProxy, Box2> moveBuffer)
    {
        // Moving
        if (fixture.ProxyCount > 0)
        {
            for (var i = 0; i < fixture.ProxyCount; i++)
            {
                var bounds = fixture.Shape.ComputeAABB(broadphaseTransform, i);
                var proxy = fixture.Proxies[i];
                tree.MoveProxy(proxy.ProxyId, bounds);
                proxy.AABB = bounds;
                moveBuffer[proxy] = fixture.Shape.ComputeAABB(mapTransform, i);
            }

            return;
        }

        var count = fixture.Shape.ChildCount;
        var proxies = new FixtureProxy[count];

        for (var i = 0; i < count; i++)
        {
            var bounds = fixture.Shape.ComputeAABB(broadphaseTransform, i);
            var proxy = new FixtureProxy(uid, body, bounds, fixtureId, fixture, i);
            proxy.ProxyId = tree.AddProxy(ref proxy);
            proxy.AABB = bounds;
            proxies[i] = proxy;
            moveBuffer[proxy] = fixture.Shape.ComputeAABB(mapTransform, i);
        }

        fixture.Proxies = proxies;
        fixture.ProxyCount = count;
    }

    private void AddOrUpdateSundriesTree(EntityUid broadUid, BroadphaseComponent broadphase, EntityUid uid, TransformComponent xform, bool staticBody, Box2? aabb = null)
    {
        DebugTools.Assert(!_container.IsEntityOrParentInContainer(uid));
        DebugTools.Assert(xform.Broadphase == null || xform.Broadphase == new BroadphaseData(broadUid, default, false, staticBody));
        xform.Broadphase ??= new(broadUid, default, false, staticBody);
        (staticBody ? broadphase.StaticSundriesTree : broadphase.SundriesTree).AddOrUpdate(uid, aabb);
    }

    private void OnEntityInit(Entity<MetaDataComponent> uid)
    {
        if (_container.IsEntityOrParentInContainer(uid, uid) || _mapQuery.HasComp(uid) || _gridQuery.HasComp(uid))
            return;

        // TODO can this just be done implicitly via transform startup?
        // or do things need to be in trees for other component startup logic?
        FindAndAddToEntityTree(uid, false);
    }

    private void OnMove(ref MoveEvent args)
    {
        if (args.Component.GridUid == args.Sender)
        {
            if (args.ParentChanged) // grid changed maps, need to update children and clear the move buffer.
                OnGridChangedMap(args);
            return;
        }
        DebugTools.Assert(!_gridQuery.HasComp(args.Sender));

        if (args.Component.MapUid == args.Sender)
            return;
        DebugTools.Assert(!_mapQuery.HasComp(args.Sender));

        if (args.ParentChanged)
            UpdateParent(args.Sender, args.Component);
        else
            UpdateEntityTree(args.Sender, args.Component);
    }

    private void OnGridChangedMap(MoveEvent args)
    {
        var newMap = args.NewPosition.EntityId;
        var oldMap = args.OldPosition.EntityId;

        if (Terminating(oldMap))
            return;

        // We need to recursively update the cached data and remove children from the move buffer
        DebugTools.Assert(_gridQuery.HasComp(args.Sender));
        DebugTools.Assert(!newMap.IsValid() || _mapQuery.HasComp(newMap));
        DebugTools.Assert(!oldMap.IsValid() || _mapQuery.HasComp(oldMap));

        var oldBuffer = _physMapQuery.CompOrNull(oldMap)?.MoveBuffer;
        var newBuffer = _physMapQuery.CompOrNull(newMap)?.MoveBuffer;

        foreach (var child in args.Component._children)
        {
            RecursiveOnGridChangedMap(child, oldMap, newMap, oldBuffer, newBuffer);
        }
    }

    private void RecursiveOnGridChangedMap(
        EntityUid uid,
        EntityUid oldMap,
        EntityUid newMap,
        Dictionary<FixtureProxy, Box2>? oldBuffer,
        Dictionary<FixtureProxy, Box2>? newBuffer)
    {
        if (!_xformQuery.TryGetComponent(uid, out var xform))
            return;

        foreach (var child in xform._children)
        {
            RecursiveOnGridChangedMap(child, oldMap, newMap, oldBuffer, newBuffer);
        }

        if (xform.Broadphase == null || !xform.Broadphase.Value.CanCollide)
            return;

        DebugTools.Assert(_netMan.IsClient || !xform.Broadphase.Value.PhysicsMap.IsValid() || xform.Broadphase.Value.PhysicsMap == oldMap);
        xform.Broadphase = xform.Broadphase.Value with { PhysicsMap = newMap };

        if (!_physicsQuery.TryGetComponent(uid, out var fixtures))
            return;

        if (oldBuffer != null)
        {
            foreach (var fix in fixtures.Fixtures.Values)
            {
                foreach (var prox in fix.Proxies)
                {
                    oldBuffer.Remove(prox);
                }
            }
        }

        if (newBuffer == null)
            return;

        // TODO PERFORMANCE
        // track world position while recursively iterating down through children.
        var (worldPos, worldRot) = _transform.GetWorldPositionRotation(xform);
        var mapTransform = new Transform(worldPos, worldRot);

        foreach (var fixture in fixtures.Fixtures.Values)
        {
            for (var i = 0; i < fixture.ProxyCount; i++)
            {
                var proxy = fixture.Proxies[i];
                newBuffer[proxy] = fixture.Shape.ComputeAABB(mapTransform, i);
            }
        }
    }

    private void UpdateParent(EntityUid uid, TransformComponent xform)
    {
        BroadphaseComponent? oldBroadphase = null;
        PhysicsMapComponent? oldPhysMap = null;
        if (xform.Broadphase != null)
        {
            if (!xform.Broadphase.Value.IsValid())
                return; // Entity is intentionally not on a broadphase (deferred updating?).

            _physMapQuery.TryGetComponent(xform.Broadphase.Value.PhysicsMap, out oldPhysMap);

            if (!_broadQuery.TryGetComponent(xform.Broadphase.Value.Uid, out oldBroadphase))
            {

                DebugTools.Assert("Encountered deleted broadphase.");

                // broadphase was probably deleted.
                if (_physicsQuery.TryGetComponent(uid, out var body))
                {
                    foreach (var fixture in body.Fixtures.Values)
                    {
                        fixture.ProxyCount = 0;
                        fixture.Proxies = Array.Empty<FixtureProxy>();
                    }
                }

                xform.Broadphase = null;
            }
        }

        TryFindBroadphase(xform, out var newBroadphase);

        if (oldBroadphase != null && oldBroadphase != newBroadphase)
        {
            RemoveFromEntityTree(oldBroadphase.Owner, oldBroadphase, ref oldPhysMap, uid, xform);
        }

        if (newBroadphase == null)
            return;

        var newBroadphaseXform = _xformQuery.GetComponent(newBroadphase.Owner);
        if (!_physMapQuery.TryGetComponent(newBroadphaseXform.MapUid, out var physMap))
        {
            throw new InvalidOperationException(
                $"Broadphase's map is missing a physics map comp. Broadphase: {ToPrettyString(newBroadphase.Owner)}");
        }

        AddOrUpdateEntityTree(
            newBroadphase.Owner,
            newBroadphase,
            newBroadphaseXform,
            physMap,
            uid,
            xform);
    }

    public void FindAndAddToEntityTree(EntityUid uid, bool recursive = true, TransformComponent? xform = null)
    {
        if (!_xformQuery.Resolve(uid, ref xform))
            return;

        if (TryFindBroadphase(xform, out var broadphase))
            AddOrUpdateEntityTree(broadphase.Owner, broadphase, uid, xform, recursive);
    }

    /// <summary>
    ///     Variant of <see cref="FindAndAddToEntityTree(EntityUid, TransformComponent?)"/> that just re-adds the entity to the current tree (updates positions).
    /// </summary>
    public void UpdateEntityTree(EntityUid uid, TransformComponent? xform = null)
    {
        if (!_xformQuery.Resolve(uid, ref xform))
            return;

        if (!TryGetCurrentBroadphase(xform, out var broadphase))
            return;

        AddOrUpdateEntityTree(broadphase.Owner, broadphase, uid, xform);
    }

    private void AddOrUpdateEntityTree(EntityUid broadUid,
        BroadphaseComponent broadphase,
        EntityUid uid,
        TransformComponent xform,
        bool recursive = true)
    {
        var broadphaseXform = _xformQuery.GetComponent(broadphase.Owner);
        if (!_physMapQuery.TryGetComponent(broadphaseXform.MapUid, out var physMap))
        {
            throw new InvalidOperationException(
                $"Broadphase's map is missing a physics map comp. Broadphase: {ToPrettyString(broadphase.Owner)}");
        }

        AddOrUpdateEntityTree(
            broadUid,
            broadphase,
            broadphaseXform,
            physMap,
            uid,
            xform,
            recursive);
    }

    private void AddOrUpdateEntityTree(
        EntityUid broadUid,
        BroadphaseComponent broadphase,
        TransformComponent broadphaseXform,
        PhysicsMapComponent physicsMap,
        EntityUid uid,
        TransformComponent xform,
        bool recursive = true)
    {
        if (xform.Broadphase != null && !xform.Broadphase.Value.IsValid())
        {
            // This entity was explicitly removed from lookup trees, possibly because it is in a container or has
            // been detached by the PVS system. Do nothing.
            return;
        }

        if (!_physicsQuery.TryGetComponent(uid, out var body) || !body.CanCollide)
        {
            // TODO optimize this. This function iterates UP through parents, while we are currently iterating down.
            var (coordinates, rotation) = _transform.GetMoverCoordinateRotation(uid, xform);

            // TODO BROADPHASE PARENTING this just assumes local = world
            var relativeRotation = rotation - broadphaseXform.LocalRotation;

            var aabb = GetAABBNoContainer(uid, coordinates.Position, relativeRotation);
            AddOrUpdateSundriesTree(broadUid, broadphase, uid, xform, body?.BodyType == BodyType.Static, aabb);
        }
        else
        {
            AddOrUpdatePhysicsTree(uid, broadUid, broadphase, broadphaseXform, physicsMap, xform, body);
        }

        if (xform.ChildCount == 0 || !recursive)
            return;

        // TODO can this be removed?
        // AFAIK the separate container check is redundant now that we check for an invalid broadphase at the beginning of this function.
        if (!_containerQuery.HasComponent(uid))
        {
            foreach (var child in xform._children)
            {
                var childXform = _xformQuery.GetComponent(child);
                AddOrUpdateEntityTree(broadUid, broadphase, broadphaseXform, physicsMap, child, childXform, recursive);
            }
            return;
        }

        foreach (var child in xform._children)
        {
            if ((_metaQuery.GetComponent(child).Flags & MetaDataFlags.InContainer) != 0x0)
                continue;

            var childXform = _xformQuery.GetComponent(child);
            AddOrUpdateEntityTree(broadUid, broadphase, broadphaseXform, physicsMap, child, childXform, recursive);
        }
    }

    /// <summary>
    /// Recursively iterates through this entity's children and removes them from the BroadphaseComponent.
    /// </summary>
    public void RemoveFromEntityTree(EntityUid uid, TransformComponent xform)
    {
        if (!TryGetCurrentBroadphase(xform, out var broadphase))
            return;

        DebugTools.Assert(!_gridQuery.HasComp(uid));
        DebugTools.Assert(!_mapQuery.HasComp(uid));
        PhysicsMapComponent? physMap = null;
        if (xform.Broadphase!.Value.PhysicsMap is { Valid: true } map && !_physMapQuery.TryGetComponent(map, out physMap))
        {
            throw new InvalidOperationException(
                $"Broadphase's map is missing a physics map comp. Broadphase: {ToPrettyString(broadphase.Owner)}");
        }

        RemoveFromEntityTree(broadphase.Owner, broadphase, ref physMap, uid, xform);
    }

    /// <summary>
    /// Recursively iterates through this entity's children and removes them from the BroadphaseComponent.
    /// </summary>
    private void RemoveFromEntityTree(
        EntityUid broadUid,
        BroadphaseComponent broadphase,
        ref PhysicsMapComponent? physicsMap,
        EntityUid uid,
        TransformComponent xform,
        bool recursive = true)
    {
        if (xform.Broadphase is not { Valid: true } old)
        {
            // this entity was probably inside of a container during a recursive iteration. This should mean all of
            // its own children are also not on any broadphase.
            return;
        }

        if (old.Uid != broadUid)
        {
            // Because this gets called recursively, and because we cache the map & broadphase data, this may fail
            // when the client has deferred broadphase updates, where maybe an entity from one broadphase was
            // parented to one from another.
            DebugTools.Assert(_netMan.IsClient);
            broadUid = old.Uid;
        }

        if (old.PhysicsMap.IsValid() && physicsMap?.Owner != old.PhysicsMap)
        {
            if (!_physMapQuery.TryGetComponent(old.PhysicsMap, out physicsMap))
                Log.Error($"Entity {ToPrettyString(uid)} has missing physics map?");
        }

        if (old.CanCollide)
        {
            DebugTools.Assert(old.PhysicsMap == (physicsMap?.Owner ?? default));
            RemoveBroadTree(broadphase, _physicsQuery.GetComponent(uid), old.Static, physicsMap);
        }
        else if (old.Static)
            broadphase.StaticSundriesTree.Remove(uid);
        else
            broadphase.SundriesTree.Remove(uid);

        xform.Broadphase = null;
        if (!recursive)
            return;

        foreach (var child in xform._children)
        {
            RemoveFromEntityTree(
                broadUid,
                broadphase,
                ref physicsMap,
                child,
                _xformQuery.GetComponent(child));
        }
    }

    public bool TryGetCurrentBroadphase(TransformComponent xform, [NotNullWhen(true)] out BroadphaseComponent? broadphase)
    {
        broadphase = null;
        if (xform.Broadphase is not { Valid: true } old)
            return false;

        if (!_broadQuery.TryGetComponent(old.Uid, out broadphase))
        {
            // broadphase was probably deleted
            DebugTools.Assert("Encountered deleted broadphase.");

            if (_physicsQuery.TryGetComponent(xform.Owner, out PhysicsComponent? body))
            {
                foreach (var fixture in body.Fixtures.Values)
                {
                    fixture.ProxyCount = 0;
                    fixture.Proxies = Array.Empty<FixtureProxy>();
                }
            }

            xform.Broadphase = null;
            return false;
        }

        return true;
    }

    public BroadphaseComponent? GetCurrentBroadphase(TransformComponent xform)
    {
        TryGetCurrentBroadphase(xform, out var broadphase);
        return broadphase;
    }

    public BroadphaseComponent? FindBroadphase(EntityUid uid)
    {
        TryFindBroadphase(uid, out var broadphase);
        return broadphase;
    }

    public bool TryFindBroadphase(EntityUid uid, [NotNullWhen(true)] out BroadphaseComponent? broadphase)
    {
        return TryFindBroadphase(_xformQuery.GetComponent(uid), out broadphase);
    }

    public bool TryFindBroadphase(
        TransformComponent xform,
        [NotNullWhen(true)] out BroadphaseComponent? broadphase)
    {
        if (xform.MapID == MapId.Nullspace || _container.IsEntityOrParentInContainer(xform.Owner, null, xform))
        {
            broadphase = null;
            return false;
        }

        var parent = xform.ParentUid;

        // TODO provide variant that also returns world rotation (and maybe position). Avoids having to iterate though parents twice.
        while (parent.IsValid())
        {
            if (_broadQuery.TryGetComponent(parent, out broadphase))
                return true;

            parent = _xformQuery.GetComponent(parent).ParentUid;
        }

        broadphase = null;
        return false;
    }
    #endregion

    #region Bounds

    /// <summary>
    /// Get the AABB of an entity with the supplied position and angle. Tries to consider if the entity is in a container.
    /// </summary>
    public Box2 GetAABB(EntityUid uid, Vector2 position, Angle angle, TransformComponent xform, EntityQuery<TransformComponent> xformQuery)
    {
        // If we're in a container then we just use the container's bounds.
        if (_container.TryGetOuterContainer(uid, xform, out var container, xformQuery))
        {
            return GetAABBNoContainer(container.Owner, position, angle);
        }

        return GetAABBNoContainer(uid, position, angle);
    }

    /// <summary>
    /// Get the AABB of an entity with the supplied position and angle without considering containers.
    /// </summary>
    public Box2 GetAABBNoContainer(EntityUid uid, Vector2 position, Angle angle)
    {
        if (_physicsQuery.TryGetComponent(uid, out var body))
        {
            var transform = new Transform(position, angle);

            var bounds = new Box2(transform.Position, transform.Position);
            // TODO cache this to speed up entity lookups & tree updating
            foreach (var fixture in body.Fixtures.Values)
            {
                for (var i = 0; i < fixture.Shape.ChildCount; i++)
                {
                    // TODO don't transform each fixture, just transform the final AABB
                    var boundy = fixture.Shape.ComputeAABB(transform, i);
                    bounds = bounds.Union(boundy);
                }
            }

            return bounds;
        }

        var ev = new WorldAABBEvent()
        {
            AABB = new Box2(position, position),
        };

        RaiseLocalEvent(uid, ref ev);
        return ev.AABB;
    }

    public Box2 GetWorldAABB(EntityUid uid, TransformComponent? xform = null)
    {
        var xformQuery = GetEntityQuery<TransformComponent>();
        xform ??= xformQuery.GetComponent(uid);
        var (worldPos, worldRot) = _transform.GetWorldPositionRotation(xform, xformQuery);

        return GetAABB(uid, worldPos, worldRot, xform, xformQuery);
    }

    #endregion
}<|MERGE_RESOLUTION|>--- conflicted
+++ resolved
@@ -83,12 +83,8 @@
 
     private EntityQuery<BroadphaseComponent> _broadQuery;
     private EntityQuery<ContainerManagerComponent> _containerQuery;
-<<<<<<< HEAD
-
-=======
     private EntityQuery<FixturesComponent> _fixturesQuery;
     private EntityQuery<MapComponent> _mapQuery;
->>>>>>> 7d8e5a58
     private EntityQuery<MapGridComponent> _gridQuery;
     private EntityQuery<MetaDataComponent> _metaQuery;
     private EntityQuery<PhysicsComponent> _physicsQuery;
@@ -117,11 +113,8 @@
 
         _broadQuery = GetEntityQuery<BroadphaseComponent>();
         _containerQuery = GetEntityQuery<ContainerManagerComponent>();
-<<<<<<< HEAD
-=======
         _fixturesQuery = GetEntityQuery<FixturesComponent>();
         _mapQuery = GetEntityQuery<MapComponent>();
->>>>>>> 7d8e5a58
         _gridQuery = GetEntityQuery<MapGridComponent>();
         _metaQuery = GetEntityQuery<MetaDataComponent>();
         _physicsQuery = GetEntityQuery<PhysicsComponent>();
@@ -400,13 +393,8 @@
         // remove from the old broadphase
         if (old.CanCollide)
         {
-<<<<<<< HEAD
-            _mapQuery.TryGetComponent(old.PhysicsMap, out var physicsMap);
-            RemoveBroadTree(broadphase, body, old.Static, physicsMap);
-=======
             _physMapQuery.TryGetComponent(old.PhysicsMap, out var physicsMap);
             RemoveBroadTree(broadphase, fixtures, old.Static, physicsMap);
->>>>>>> 7d8e5a58
         }
         else
             (old.Static ? broadphase.StaticSundriesTree : broadphase.SundriesTree).Remove(uid);
