﻿using System;
using System.Diagnostics.CodeAnalysis;
using Robust.Shared.GameObjects;
using Robust.Shared.IoC;
using Robust.Shared.Serialization;
using Robust.Shared.Serialization.Manager.Attributes;
using Robust.Shared.Serialization.TypeSerializers.Implementations;
using Robust.Shared.Toolshed.TypeParsers;

namespace Robust.Shared.Prototypes;

/// <summary>
///     Wrapper type for an <see cref="EntityPrototype"/> with a given id.
/// </summary>
/// <param name="Id">The id of the prototype.</param>
/// <remarks>
///     This will be automatically validated by <see cref="EntProtoIdSerializer"/> if used in data fields.
/// </remarks>
/// <remarks><seealso cref="ProtoId{T}"/> for a wrapper of other prototype kinds.</remarks>
<<<<<<< HEAD
[Serializable, NetSerializable, CopyByRef]
public readonly record struct EntProtoId(string Id) : IEquatable<string>, IComparable<EntProtoId>, IAsType<string>
=======
[Serializable, NetSerializable]
public readonly record struct EntProtoId(string Id) : IEquatable<string>, IComparable<EntProtoId>, IAsType<string>,
    IAsType<ProtoId<EntityPrototype>>
>>>>>>> f274de0f
{
    public static implicit operator string(EntProtoId protoId)
    {
        return protoId.Id;
    }

    public static implicit operator EntProtoId(EntityPrototype proto)
    {
        return new EntProtoId(proto.ID);
    }

    public static implicit operator EntProtoId(string id)
    {
        return new EntProtoId(id);
    }

    public static implicit operator EntProtoId?(string? id)
    {
        return id == null ? default(EntProtoId?) : new EntProtoId(id);
    }

    public bool Equals(string? other)
    {
        return Id == other;
    }

    public int CompareTo(EntProtoId other)
    {
        return string.Compare(Id, other.Id, StringComparison.Ordinal);
    }

    string IAsType<string>.AsType() => Id;

    ProtoId<EntityPrototype> IAsType<ProtoId<EntityPrototype>>.AsType() => new(Id);

    public override string ToString() => Id ?? string.Empty;
}

/// <inheritdoc cref="EntProtoId"/>
[Serializable, CopyByRef]
public readonly record struct EntProtoId<T>(string Id) : IEquatable<string>, IComparable<EntProtoId> where T : IComponent, new()
{
    public static implicit operator string(EntProtoId<T> protoId)
    {
        return protoId.Id;
    }

    public static implicit operator EntProtoId(EntProtoId<T> protoId)
    {
        return new EntProtoId(protoId.Id);
    }

    public static implicit operator EntProtoId<T>(string id)
    {
        return new EntProtoId<T>(id);
    }

    public static implicit operator EntProtoId<T>?(string? id)
    {
        return id == null ? default(EntProtoId<T>?) : new EntProtoId<T>(id);
    }

    public bool Equals(string? other)
    {
        return Id == other;
    }

    public int CompareTo(EntProtoId other)
    {
        return string.Compare(Id, other.Id, StringComparison.Ordinal);
    }

    public override string ToString() => Id ?? string.Empty;

    public T Get(IPrototypeManager? prototypes, IComponentFactory compFactory)
    {
        prototypes ??= IoCManager.Resolve<IPrototypeManager>();
        var proto = prototypes.Index(this);
        if (!proto.TryGetComponent(out T? comp, compFactory))
        {
            throw new ArgumentException($"{nameof(EntityPrototype)} {proto.ID} has no {nameof(T)}");
        }

        return comp;
    }

    public bool TryGet([NotNullWhen(true)] out T? comp, IPrototypeManager? prototypes, IComponentFactory compFactory)
    {
        prototypes ??= IoCManager.Resolve<IPrototypeManager>();
        var proto = prototypes.Index(this);
        return proto.TryGetComponent(out comp, compFactory);
    }
}<|MERGE_RESOLUTION|>--- conflicted
+++ resolved
@@ -17,14 +17,9 @@
 ///     This will be automatically validated by <see cref="EntProtoIdSerializer"/> if used in data fields.
 /// </remarks>
 /// <remarks><seealso cref="ProtoId{T}"/> for a wrapper of other prototype kinds.</remarks>
-<<<<<<< HEAD
 [Serializable, NetSerializable, CopyByRef]
-public readonly record struct EntProtoId(string Id) : IEquatable<string>, IComparable<EntProtoId>, IAsType<string>
-=======
-[Serializable, NetSerializable]
 public readonly record struct EntProtoId(string Id) : IEquatable<string>, IComparable<EntProtoId>, IAsType<string>,
     IAsType<ProtoId<EntityPrototype>>
->>>>>>> f274de0f
 {
     public static implicit operator string(EntProtoId protoId)
     {
