--- conflicted
+++ resolved
@@ -56,21 +56,20 @@
         [Dependency] private readonly CollisionWakeSystem _wakeSystem = default!;
 
         /*
-<<<<<<< HEAD
          * Physics data
          */
 
         private readonly HashSet<ulong> _pairKeys = new();
 
         private readonly List<Contact> _contacts = new();
-        internal readonly List<Fixture?> Fixtures = new();
 
         /*
          * Pools
          */
 
         private IdPool _shapesPool = new();
-=======
+        
+        /*
          * Events
          */
 
@@ -88,7 +87,6 @@
             ];
 
         private int _endEventIndex = 0;
->>>>>>> 46b65260
 
         private int _substeps;
 
