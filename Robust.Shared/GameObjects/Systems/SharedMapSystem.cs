<<<<<<< HEAD
using System.Collections.Generic;
=======
>>>>>>> e34935c9
using JetBrains.Annotations;
using Robust.Shared.GameStates;
using Robust.Shared.IoC;
using Robust.Shared.Log;
using Robust.Shared.Map;
using Robust.Shared.Maths;
<<<<<<< HEAD
using Robust.Shared.Network;
=======
using System.Collections.Generic;
using Robust.Shared.GameStates;
using Robust.Shared.Map.Components;
>>>>>>> e34935c9

namespace Robust.Shared.GameObjects
{
    [UsedImplicitly]
    public abstract partial class SharedMapSystem : EntitySystem
    {
<<<<<<< HEAD
        [Dependency] protected readonly IMapManagerInternal MapManager = default!;
        [Dependency] protected readonly INetManager NetManager = default!;

        /// <summary>
        ///     Should the OnTileChanged event be suppressed? This is useful for initially loading the map
        ///     so that you don't spam an event for each of the million station tiles.
        /// </summary>
        internal bool SuppressOnTileChanged { get; set; }
=======
        [Dependency] protected readonly IMapManager MapManager = default!;
>>>>>>> e34935c9

        public override void Initialize()
        {
            base.Initialize();

            SubscribeLocalEvent<MapComponent, ComponentAdd>(OnMapAdd);
            SubscribeLocalEvent<MapComponent, ComponentInit>(OnMapInit);
            SubscribeLocalEvent<MapComponent, ComponentShutdown>(OnMapRemoved);
            SubscribeLocalEvent<MapComponent, ComponentHandleState>(OnMapHandleState);
            SubscribeLocalEvent<MapComponent, ComponentGetState>(OnMapGetState);

            SubscribeLocalEvent<MapGridComponent, ComponentAdd>(OnGridAdd);
            SubscribeLocalEvent<MapGridComponent, ComponentInit>(OnGridInit);
            SubscribeLocalEvent<MapGridComponent, ComponentStartup>(OnGridStartup);
            SubscribeLocalEvent<MapGridComponent, ComponentShutdown>(OnGridRemove);
<<<<<<< HEAD
            SubscribeLocalEvent<MapGridComponent, ComponentGetState>(OnGridGetState);
            SubscribeLocalEvent<MapGridComponent, ComponentHandleState>(OnGridHandleState);
        }

        private void OnGridGetState(EntityUid uid, MapGridComponent component, ref ComponentGetState args)
        {
            var chunkData = MapGridComponent.GetDeltaChunkData(component, args.FromTick);
#pragma warning disable CS0618
            args.State = new MapGridComponentState(component.GridIndex, component.ChunkSize, chunkData);
#pragma warning restore CS0618
        }

        private void OnGridHandleState(EntityUid uid, MapGridComponent component, ref ComponentHandleState args)
        {
            if (args.Current is not MapGridComponentState state)
                return;

#pragma warning disable CS0618
            component.GridIndex = state.GridIndex;
#pragma warning restore CS0618
            component.ChunkSize = state.ChunkSize;

            if(state.ChunkDatums is not null)
                component.ApplyMapGridState(this, state.ChunkDatums);
=======

            SubscribeLocalEvent<MapLightComponent, ComponentGetState>(OnMapLightGetState);
            SubscribeLocalEvent<MapLightComponent, ComponentHandleState>(OnMapLightHandleState);
        }

        private void OnMapHandleState(EntityUid uid, MapComponent component, ref ComponentHandleState args)
        {
            if (args.Current is not MapComponentState state)
                return;

            component.WorldMap = state.MapId;
            component.LightingEnabled = state.LightingEnabled;
            var xformQuery = GetEntityQuery<TransformComponent>();

            xformQuery.GetComponent(uid).ChangeMapId(state.MapId, xformQuery);
>>>>>>> e34935c9
        }

        private void OnMapGetState(EntityUid uid, MapComponent component, ref ComponentGetState args)
        {
            args.State = new MapComponentState(component.WorldMap, component.LightingEnabled);
        }

        protected abstract void OnMapAdd(EntityUid uid, MapComponent component, ComponentAdd args);

        private void OnMapInit(EntityUid uid, MapComponent component, ComponentInit args)
        {
            var msg = new MapChangedEvent(component.WorldMap, true);
            RaiseLocalEvent(uid, msg, true);
        }

        private void OnMapRemoved(EntityUid uid, MapComponent component, ComponentShutdown args)
        {
            var iMap = (IMapManagerInternal)MapManager;

            iMap.TrueDeleteMap(component.WorldMap);

            var msg = new MapChangedEvent(component.WorldMap, false);
            RaiseLocalEvent(uid, msg, true);
        }

        private void OnGridAdd(EntityUid uid, MapGridComponent component, ComponentAdd args)
        {
            // GridID is not set yet so we don't include it.
            var msg = new GridAddEvent(uid);
            RaiseLocalEvent(uid, msg, true);
        }

        private void OnGridInit(EntityUid uid, MapGridComponent component, ComponentInit args)
        {
<<<<<<< HEAD
#pragma warning disable CS0618
            if (NetManager.IsServer)
                component.GridIndex = MapManager.GenerateGridId(component.GridIndex == GridId.Invalid ? null : component.GridIndex);
#pragma warning restore CS0618

            var pos = Transform(uid).MapPosition;
            Logger.InfoS(nameof(SharedMapSystem), $"Initializing new grid {uid} at {pos}.");

=======
>>>>>>> e34935c9
            var msg = new GridInitializeEvent(uid);
            RaiseLocalEvent(uid, msg, true);
        }

        private void OnGridStartup(EntityUid uid, MapGridComponent component, ComponentStartup args)
        {
            var msg = new GridStartupEvent(uid);
            RaiseLocalEvent(uid, msg, true);
        }

        private void OnGridRemove(EntityUid uid, MapGridComponent component, ComponentShutdown args)
        {
            RaiseLocalEvent(uid, new GridRemovalEvent(uid), true);
<<<<<<< HEAD
=======

            if (uid == EntityUid.Invalid)
                return;

            if (!MapManager.GridExists(uid))
                return;

            MapManager.DeleteGrid(uid);
>>>>>>> e34935c9
        }
    }

    /// <summary>
    ///     Arguments for when a map is created or deleted.
    /// </summary>
    public sealed class MapChangedEvent : EntityEventArgs
    {
        /// <summary>
        ///     Creates a new instance of this class.
        /// </summary>
        public MapChangedEvent(MapId map, bool created)
        {
            Map = map;
            Created = created;
        }

        /// <summary>
        ///     Map that is being modified.
        /// </summary>
        public MapId Map { get; }

        /// <summary>
        ///     The map is being created.
        /// </summary>
        public bool Created { get; }

        /// <summary>
        ///     The map is being destroyed (not <see cref="Created"/>).
        /// </summary>
        public bool Destroyed => !Created;
    }

#pragma warning disable CS0618
    public sealed class GridStartupEvent : EntityEventArgs
    {
        public EntityUid EntityUid { get; }

        public GridStartupEvent(EntityUid uid)
        {
            EntityUid = uid;
        }
    }

    public sealed class GridRemovalEvent : EntityEventArgs
    {
        public EntityUid EntityUid { get; }

        public GridRemovalEvent(EntityUid uid)
        {
            EntityUid = uid;
        }
    }

    /// <summary>
    /// Raised whenever a grid is being initialized.
    /// </summary>
    public sealed class GridInitializeEvent : EntityEventArgs
    {
        public EntityUid EntityUid { get; }

        public GridInitializeEvent(EntityUid uid)
        {
            EntityUid = uid;
        }
    }
#pragma warning restore CS0618

    /// <summary>
    /// Raised whenever a grid is Added
    /// </summary>
    public sealed class GridAddEvent : EntityEventArgs
    {
        public EntityUid EntityUid { get; }

        public GridAddEvent(EntityUid uid)
        {
            EntityUid = uid;
        }
    }

    /// <summary>
    ///     Arguments for when a single tile on a grid is changed locally or remotely.
    /// </summary>
    public sealed class TileChangedEvent : EntityEventArgs
    {
        /// <summary>
        ///     Creates a new instance of this class.
        /// </summary>
        public TileChangedEvent(EntityUid uid, TileRef newTile, Tile oldTile)
        {
            Entity = uid;
            NewTile = newTile;
            OldTile = oldTile;
        }

        /// <summary>
        ///     EntityUid of the grid with the tile-change. TileRef stores the GridId.
        /// </summary>
        public EntityUid Entity { get; }

        /// <summary>
        ///     New tile that replaced the old one.
        /// </summary>
        public TileRef NewTile { get; }

        /// <summary>
        ///     Old tile that was replaced.
        /// </summary>
        public Tile OldTile { get; }
    }

    /// <summary>
    ///     Arguments for when a one or more tiles on a grid are modified at once.
    /// </summary>
    public sealed class GridModifiedEvent : EntityEventArgs
    {
        /// <summary>
        ///     Grid being changed.
        /// </summary>
        public MapGridComponent Grid { get; }

        /// <summary>
        /// Set of tiles that were modified.
        /// </summary>
        public IReadOnlyCollection<(Vector2i position, Tile tile)> Modified { get; }

        /// <summary>
        ///     Creates a new instance of this class.
        /// </summary>
        public GridModifiedEvent(MapGridComponent grid, IReadOnlyCollection<(Vector2i position, Tile tile)> modified)
        {
            Grid = grid;
            Modified = modified;
        }
    }
}<|MERGE_RESOLUTION|>--- conflicted
+++ resolved
@@ -1,27 +1,17 @@
-<<<<<<< HEAD
 using System.Collections.Generic;
-=======
->>>>>>> e34935c9
 using JetBrains.Annotations;
 using Robust.Shared.GameStates;
 using Robust.Shared.IoC;
 using Robust.Shared.Log;
 using Robust.Shared.Map;
 using Robust.Shared.Maths;
-<<<<<<< HEAD
 using Robust.Shared.Network;
-=======
-using System.Collections.Generic;
-using Robust.Shared.GameStates;
-using Robust.Shared.Map.Components;
->>>>>>> e34935c9
 
 namespace Robust.Shared.GameObjects
 {
     [UsedImplicitly]
     public abstract partial class SharedMapSystem : EntitySystem
     {
-<<<<<<< HEAD
         [Dependency] protected readonly IMapManagerInternal MapManager = default!;
         [Dependency] protected readonly INetManager NetManager = default!;
 
@@ -30,9 +20,6 @@
         ///     so that you don't spam an event for each of the million station tiles.
         /// </summary>
         internal bool SuppressOnTileChanged { get; set; }
-=======
-        [Dependency] protected readonly IMapManager MapManager = default!;
->>>>>>> e34935c9
 
         public override void Initialize()
         {
@@ -44,11 +31,13 @@
             SubscribeLocalEvent<MapComponent, ComponentHandleState>(OnMapHandleState);
             SubscribeLocalEvent<MapComponent, ComponentGetState>(OnMapGetState);
 
+			SubscribeLocalEvent<MapLightComponent, ComponentGetState>(OnMapLightGetState);
+            SubscribeLocalEvent<MapLightComponent, ComponentHandleState>(OnMapLightHandleState);
+
             SubscribeLocalEvent<MapGridComponent, ComponentAdd>(OnGridAdd);
             SubscribeLocalEvent<MapGridComponent, ComponentInit>(OnGridInit);
             SubscribeLocalEvent<MapGridComponent, ComponentStartup>(OnGridStartup);
             SubscribeLocalEvent<MapGridComponent, ComponentShutdown>(OnGridRemove);
-<<<<<<< HEAD
             SubscribeLocalEvent<MapGridComponent, ComponentGetState>(OnGridGetState);
             SubscribeLocalEvent<MapGridComponent, ComponentHandleState>(OnGridHandleState);
         }
@@ -73,10 +62,6 @@
 
             if(state.ChunkDatums is not null)
                 component.ApplyMapGridState(this, state.ChunkDatums);
-=======
-
-            SubscribeLocalEvent<MapLightComponent, ComponentGetState>(OnMapLightGetState);
-            SubscribeLocalEvent<MapLightComponent, ComponentHandleState>(OnMapLightHandleState);
         }
 
         private void OnMapHandleState(EntityUid uid, MapComponent component, ref ComponentHandleState args)
@@ -89,7 +74,6 @@
             var xformQuery = GetEntityQuery<TransformComponent>();
 
             xformQuery.GetComponent(uid).ChangeMapId(state.MapId, xformQuery);
->>>>>>> e34935c9
         }
 
         private void OnMapGetState(EntityUid uid, MapComponent component, ref ComponentGetState args)
@@ -124,7 +108,6 @@
 
         private void OnGridInit(EntityUid uid, MapGridComponent component, ComponentInit args)
         {
-<<<<<<< HEAD
 #pragma warning disable CS0618
             if (NetManager.IsServer)
                 component.GridIndex = MapManager.GenerateGridId(component.GridIndex == GridId.Invalid ? null : component.GridIndex);
@@ -133,8 +116,6 @@
             var pos = Transform(uid).MapPosition;
             Logger.InfoS(nameof(SharedMapSystem), $"Initializing new grid {uid} at {pos}.");
 
-=======
->>>>>>> e34935c9
             var msg = new GridInitializeEvent(uid);
             RaiseLocalEvent(uid, msg, true);
         }
@@ -148,17 +129,6 @@
         private void OnGridRemove(EntityUid uid, MapGridComponent component, ComponentShutdown args)
         {
             RaiseLocalEvent(uid, new GridRemovalEvent(uid), true);
-<<<<<<< HEAD
-=======
-
-            if (uid == EntityUid.Invalid)
-                return;
-
-            if (!MapManager.GridExists(uid))
-                return;
-
-            MapManager.DeleteGrid(uid);
->>>>>>> e34935c9
         }
     }
 
