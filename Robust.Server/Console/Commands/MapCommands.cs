using System.Linq;
using System.Numerics;
using Robust.Shared.Console;
using Robust.Shared.ContentPack;
using Robust.Shared.EntitySerialization;
using Robust.Shared.EntitySerialization.Systems;
using Robust.Shared.GameObjects;
using Robust.Shared.IoC;
using Robust.Shared.Localization;
using Robust.Shared.Map;
using Robust.Shared.Maths;
using Robust.Shared.Utility;

namespace Robust.Server.Console.Commands
{
    public sealed class SaveGridCommand : LocalizedCommands
    {
        [Dependency] private readonly IEntityManager _ent = default!;
        [Dependency] private readonly IResourceManager _resource = default!;

        public override string Command => "savegrid";

        public override void Execute(IConsoleShell shell, string argStr, string[] args)
        {
            if (args.Length < 2)
            {
                shell.WriteError("Not enough arguments.");
                return;
            }

            if (!NetEntity.TryParse(args[0], out var uidNet))
            {
                shell.WriteError("Not a valid entity ID.");
                return;
            }

            var uid = _ent.GetEntity(uidNet);

            // no saving default grid
            if (!_ent.EntityExists(uid))
            {
                shell.WriteError("That grid does not exist.");
                return;
            }

            _ent.System<MapLoaderSystem>().TrySaveGrid(uid, new ResPath(args[1]));
            shell.WriteLine("Save successful. Look in the user data directory.");
        }

        public override CompletionResult GetCompletion(IConsoleShell shell, string[] args)
        {
            switch (args.Length)
            {
                case 1:
                    return CompletionResult.FromHint(Loc.GetString("cmd-hint-savebp-id"));
                case 2:
                    var opts = CompletionHelper.UserFilePath(args[1], _resource.UserData);
                    return CompletionResult.FromHintOptions(opts, Loc.GetString("cmd-hint-savemap-path"));
            }
            return CompletionResult.Empty;
        }
    }

    public sealed class LoadGridCommand : LocalizedCommands
    {
        [Dependency] private readonly IEntitySystemManager _system = default!;
        [Dependency] private readonly IResourceManager _resource = default!;

        public override string Command => "loadgrid";

        public override void Execute(IConsoleShell shell, string argStr, string[] args)
        {
            if (args.Length < 2 || args.Length == 3 || args.Length > 6)
            {
                shell.WriteError("Must have either 2, 4, 5, or 6 arguments.");
                return;
            }

            if (!int.TryParse(args[0], out var intMapId))
            {
                shell.WriteError($"{args[0]} is not a valid integer.");
                return;
            }

            var mapId = new MapId(intMapId);

            // no loading into null space
            if (mapId == MapId.Nullspace)
            {
                shell.WriteError("Cannot load into nullspace.");
                return;
            }

            var sys = _system.GetEntitySystem<SharedMapSystem>();
            if (!sys.MapExists(mapId))
            {
                shell.WriteError("Target map does not exist.");
                return;
            }

            Vector2 offset = default;
            if (args.Length >= 4)
            {
                if (!float.TryParse(args[2], out var x))
                {
                    shell.WriteError($"{args[2]} is not a valid float.");
                    return;
                }

                if (!float.TryParse(args[3], out var y))
                {
                    shell.WriteError($"{args[3]} is not a valid float.");
                    return;
                }

                offset = new Vector2(x, y);
            }

            Angle rot = default;
            if (args.Length >= 5)
            {
                if (!float.TryParse(args[4], out var rotation))
                {
                    shell.WriteError($"{args[4]} is not a valid float.");
                    return;
                }

                rot = Angle.FromDegrees(rotation);
            }

            var opts = DeserializationOptions.Default;
            if (args.Length >= 6)
            {
                if (!bool.TryParse(args[5], out var storeUids))
                {
                    shell.WriteError($"{args[5]} is not a valid boolean.");
                    return;
                }

                opts.StoreYamlUids = storeUids;
            }

            var path = new ResPath(args[1]);
            _system.GetEntitySystem<MapLoaderSystem>().TryLoadGrid(mapId, path, out _, opts, offset, rot);
        }

        public override CompletionResult GetCompletion(IConsoleShell shell, string[] args)
        {
            return LoadMap.GetCompletionResult(shell, args, _resource);
        }
    }

    public sealed class SaveMap : LocalizedCommands
    {
        [Dependency] private readonly IEntitySystemManager _system = default!;
        [Dependency] private readonly IResourceManager _resource = default!;

        public override string Command => "savemap";

        public override CompletionResult GetCompletion(IConsoleShell shell, string[] args)
        {
            switch (args.Length)
            {
                case 1:
                    return CompletionResult.FromHint(Loc.GetString("cmd-hint-savemap-id"));
                case 2:
                    var opts = CompletionHelper.UserFilePath(args[1], _resource.UserData);
                    return CompletionResult.FromHintOptions(opts, Loc.GetString("cmd-hint-savemap-path"));
                case 3:
                    return CompletionResult.FromHint(Loc.GetString("cmd-hint-savemap-force"));
            }
            return CompletionResult.Empty;
        }

        public override void Execute(IConsoleShell shell, string argStr, string[] args)
        {
            if (args.Length < 2)
            {
                shell.WriteLine(Help);
                return;
            }

            if (!int.TryParse(args[0], out var intMapId))
            {
                shell.WriteLine(Help);
                return;
            }

            var mapId = new MapId(intMapId);

            // no saving null space
            if (mapId == MapId.Nullspace)
                return;

            var sys = _system.GetEntitySystem<SharedMapSystem>();
            if (!sys.MapExists(mapId))
            {
                shell.WriteError(Loc.GetString("cmd-savemap-not-exist"));
                return;
            }

<<<<<<< HEAD
            var _mapSystem = _system.GetEntitySystem<SharedMapSystem>();
            if (_mapSystem.IsInitialized(mapId) &&
=======
            if (sys.IsInitialized(mapId) &&
>>>>>>> 7df23e04
                ( args.Length < 3  || !bool.TryParse(args[2], out var force) || !force))
            {
                shell.WriteError(Loc.GetString("cmd-savemap-init-warning"));
                return;
            }

            shell.WriteLine(Loc.GetString("cmd-savemap-attempt", ("mapId", mapId), ("path", args[1])));
            _system.GetEntitySystem<MapLoaderSystem>().TrySaveMap(mapId, new ResPath(args[1]));
            shell.WriteLine(Loc.GetString("cmd-savemap-success"));
        }
    }

    public sealed class LoadMap : LocalizedCommands
    {
        [Dependency] private readonly IEntitySystemManager _system = default!;
        [Dependency] private readonly IResourceManager _resource = default!;

        public override string Command => "loadmap";

        public static CompletionResult GetCompletionResult(IConsoleShell shell, string[] args, IResourceManager resource)
        {
            switch (args.Length)
            {
                case 1:
                    return CompletionResult.FromHint(Loc.GetString("cmd-hint-savemap-id"));
                case 2:
                    var opts = CompletionHelper.UserFilePath(args[1], resource.UserData)
                        .Concat(CompletionHelper.ContentFilePath(args[1], resource));
                    return CompletionResult.FromHintOptions(opts, Loc.GetString("cmd-hint-savemap-path"));
                case 3:
                    return CompletionResult.FromHint(Loc.GetString("cmd-hint-loadmap-x-position"));
                case 4:
                    return CompletionResult.FromHint(Loc.GetString("cmd-hint-loadmap-y-position"));
                case 5:
                    return CompletionResult.FromHint(Loc.GetString("cmd-hint-loadmap-rotation"));
                case 6:
                    return CompletionResult.FromHint(Loc.GetString("cmd-hint-loadmap-uids"));
            }

            return CompletionResult.Empty;
        }

        public override CompletionResult GetCompletion(IConsoleShell shell, string[] args)
        {
            return GetCompletionResult(shell, args, _resource);
        }

        public override void Execute(IConsoleShell shell, string argStr, string[] args)
        {
            if (args.Length < 2 || args.Length > 6)
            {
                shell.WriteLine(Help);
                return;
            }

            if (!int.TryParse(args[0], out var intMapId))
            {
                shell.WriteError(Loc.GetString("cmd-parse-failure-integer", ("arg", args[0])));
                return;
            }

            var mapId = new MapId(intMapId);

            // no loading null space
            if (mapId == MapId.Nullspace)
            {
                shell.WriteError(Loc.GetString("cmd-loadmap-nullspace"));
                return;
            }

            var sys = _system.GetEntitySystem<SharedMapSystem>();
            if (sys.MapExists(mapId))
            {
                shell.WriteError(Loc.GetString("cmd-loadmap-exists", ("mapId", mapId)));
                return;
            }

            float x = 0;
            if (args.Length >= 3 && !float.TryParse(args[2], out x))
            {
                shell.WriteError(Loc.GetString("cmd-parse-failure-float", ("arg", args[2])));
                return;
            }

            float y = 0;
            if (args.Length >= 4 && !float.TryParse(args[3], out y))
            {
                shell.WriteError(Loc.GetString("cmd-parse-failure-float", ("arg", args[3])));
                return;
            }
            var offset = new Vector2(x, y);

            float rotation = 0;
            if (args.Length >= 5 && !float.TryParse(args[4], out rotation))
            {
                shell.WriteError(Loc.GetString("cmd-parse-failure-float", ("arg", args[4])));
                return;
            }
            var rot = new Angle(rotation);

            bool storeUids = false;
            if (args.Length >= 6 && !bool.TryParse(args[5], out storeUids))
            {
                shell.WriteError(Loc.GetString("cmd-parse-failure-bool", ("arg", args[5])));
                return;
            }

            var opts = new DeserializationOptions {StoreYamlUids = storeUids};

            var path = new ResPath(args[1]);
            _system.GetEntitySystem<MapLoaderSystem>().TryLoadMapWithId(mapId, path, out _, out _, opts, offset, rot);

            if (sys.MapExists(mapId))
                shell.WriteLine(Loc.GetString("cmd-loadmap-success", ("mapId", mapId), ("path", args[1])));
            else
                shell.WriteLine(Loc.GetString("cmd-loadmap-error", ("path", args[1])));
        }
    }
}<|MERGE_RESOLUTION|>--- conflicted
+++ resolved
@@ -199,12 +199,7 @@
                 return;
             }
 
-<<<<<<< HEAD
-            var _mapSystem = _system.GetEntitySystem<SharedMapSystem>();
-            if (_mapSystem.IsInitialized(mapId) &&
-=======
             if (sys.IsInitialized(mapId) &&
->>>>>>> 7df23e04
                 ( args.Length < 3  || !bool.TryParse(args[2], out var force) || !force))
             {
                 shell.WriteError(Loc.GetString("cmd-savemap-init-warning"));
