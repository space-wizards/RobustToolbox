# Release notes for RobustToolbox.

<!--
NOTE: automatically updated sometimes by version.py.
Don't change the format without looking at the script!
-->

<!--START TEMPLATE
## Master

### Breaking changes

*None yet*

### New features

*None yet*

### Bugfixes

*None yet*

### Other

*None yet*

### Internal

*None yet*


END TEMPLATE-->

## Master

### Breaking changes

*None yet*

### New features

<<<<<<< HEAD
* Added `AddComponents` and `RemoveComponents` methods to EntityManager that handle EntityPrototype / ComponentRegistry bulk component changes. 
* Add EntityManager.RaiseSharedEvent where the event won't go to the attached client but will be predicted locally on their end.
=======
*None yet*
>>>>>>> 91d3f67a

### Bugfixes

*None yet*

### Other

*None yet*

### Internal

*None yet*


## 217.1.0

### New features

* Added `IRobustRandom.GetItems` extension methods for randomly picking multiple items from a collections.
* Added `SharedPhysicsSystem.EffectiveCurTime`. This is effectively a variation of `IGameTiming.CurTime` that takes into account the current physics sub-step.

### Bugfixes

* Fix `MapComponent.LightingEnabled` not leaving FOV rendering in a broken state.

### Internal

* `Shuffle<T>(Span<T>, System.Random)` has been removed, just use the builtin method.


## 217.0.0

### Breaking changes

* TransformSystem.SetWorldPosition and SetWorldPositionRotation will now also perform parent updates as necessary. Previously it would just set the entity's LocalPosition which may break if they were inside of a container. Now they will be removed from their container and TryFindGridAt will run to correctly parent them to the new position. If the old functionality is desired then you can use GetInvWorldMatrix to update the LocalPosition (bearing in mind containers may prevent this).

### New features

* Implement VV for AudioParams on SoundSpecifiers.
* Add AddUi to the shared UI system.

### Bugfixes

* Fix the first measure of ScrollContainer bars.


## 216.0.0

### Breaking changes

* The `net.low_lod_distance` cvar has been replaced with a new `net.pvs_priority_range`. Instead of limiting the range at which all entities are sent to a player, it now extends the range at which high priorities can be sent. The default value of this new cvar is 32.5, which is larger than the default `net.pvs_range` value of 25.

### New features

* You can now specify a component to not be saved to map files with `[UnsavedComponent]`.
* Added `ITileDefinitionManager.TryGetDefinition`.
* The map loader now tries to preserve the `tilemap` contents of map files, which should reduce diffs when re-saving a map after the game's internal tile IDs have changed.

### Bugfixes

* Fix buffered audio sources not being disposed.


## 215.3.1

### Bugfixes

* Revert zstd update.


## 215.3.0

### New features

* `EntityQuery<T>` now has `HasComp` and `TryComp` methods that are shorter than its existing ones.
* Added `PlacementInformation.UseEditorContext`.
* Added `Vector2Helpers` functions for comparing ranges between vectors.

### Bugfixes

* `Texture.GetPixel()`: fixed off-by-one with Y coordinate.
* `Texture.GetPixel()`: fix stack overflow when reading large images.
* `Texture.GetPixel()`: use more widely compatible OpenGL calls.

### Other

* Disabled `net.mtu_expand` again by default, as it was causing issues.
* Updated `SharpZstd` dependency.


## 215.2.0

### New features

* Implement basic VV for SoundSpecifiers.

### Bugfixes

* Fix QueueDel during EndCollideEvents from throwing while removing contacts.


## 215.1.0

### New features

* Add a CompletionHelper for audio filepaths that handles server packaging.
* Add Random.NextAngle(min, max) method and Pick for `ValueList<T>`.
* Added an `ICommonSession` parser for toolshed commands.

### Bugfixes


## 215.0.0

### Breaking changes

* Update Lidgren to 0.3.0

### New features

* Made a new `IMetricsManager` interface with an `UpdateMetrics` event that can be used to update Prometheus metrics whenever they are scraped.
  * Also added a `metrics.update_interval` CVar to go along with this, when metrics are scraped without usage of Prometheus directly.
* IoC now contains an `IMeterFactory` implementation that you can use to instantiate metric meters.
* `net.mtu_ipv6` CVar allows specifying a different MTU value for IPv6.
* Allows `player:entity` to take a parameter representing the player name.
* Add collection parsing to the dev window for UI.
* Add a debug assert to Dirty(uid, comp) to catch mismatches being passed in.

### Bugfixes

* Support transform states with unknown parents.
* Fix serialization error logging.
* Fix naming of ResizableMemoryRegion metrics.
* Fix uncaught overflow exception when parsing NetEntities.

### Other

* The replay system now allows loading a replay with a mismatching serializer type hash. This means replays should be more robust against future version updates (engine security patches or .NET updates).
* `CheckBox`'s interior texture is now vertically centered.
* Lidgren.Network has been updated to [`v0.3.0`](https://github.com/space-wizards/SpaceWizards.Lidgren.Network/blob/v0.3.0/RELEASE-NOTES.md).
* Lowered default IPv4 MTU to 900 (from 1000).
* Automatic MTU expansion (`net.mtu_expand`) is now enabled by default.

### Internal

* Cleanup some Dirty component calls internally.


## 214.2.0

### New features

* Added a `Undetachable` entity metadata flag, which stops the client from moving an entity to nullspace when it moves out of PVS range.

### Bugfixes

* Fix tooltips not clamping to the left side of the viewport.
* Fix global audio property not being properly set.

### Internal

* The server game state / PVS code has been rewritten. It should be somewhat faster now, albeit at the cost of using more memory. The current engine version may be unstable.


## 214.1.1

### Bugfixes

* Fixed connection denial always causing redial.


## 214.1.0

### New features

* Added the `pvs_override_info` command for debugging PVS overrides.

### Bugfixes

* Fix VV for prototype structs.
* Fix audio limits for clientside audio.


## 214.0.0

### Breaking changes

* `NetStructuredDisconnectMessages` has received a complete overhaul and has been moved to `NetDisconnectMessage`. The API is no longer designed such that consumers must pass around JSON nodes, as they are not in sandbox (and clunky).

### New features

* Add a basic default concurrent audio limit of 16 for a single filepath to avoid overflowing audio sources.
* `NetConnectingArgs.Deny()` can now pass along structured data that will be received by the client.

### Bugfixes

* Fixed cursor position bugs when an empty `TextEdit` has a multi-line place holder.
* Fixed empty `TextEdit` throwing exception if cursor is moved left.


## 213.0.0

### Breaking changes

* Remove obsoleted BaseContainer methods.

### New features

* Add EntityManager.RaiseSharedEvent where the event won't go to the attached client but will be predicted locally on their end.
* Add GetEntitiesInRange override that takes in EntityCoordinates and an EntityUid hashset.

### Bugfixes

* Check if a sprite entity is deleted before drawing in SpriteView.


## 212.2.0

### New features

* Add IsHardCollidable to SharedPhysicsSystem to determine if 2 entities would collide.

### Other

* Double the default maximum replay size.


## 212.1.0

### New features

* Add nullable methods for TryIndex / HasIndex on IPrototypeManager.

### Bugfixes

* Fix TextureRect alignment where the strech mode is KeepCentered.


## 212.0.1

### Bugfixes

* Fix passing array by `this` instead of by `ref`.


## 212.0.0

### Breaking changes

* Change Collapsible controls default orientations to Vertical.

### New features

* Expose the Label control for Collapsible controls.
* Add GetGridPosition that considers physics center-of-mass.
* Add TileToVector methods to get the LocalPosition of tile-coords (taking into account tile size).
* Add some more helper methods to PVS filters around EntityUids.
* Add support for Dictionary AutoNetworkedFields.
* Add EnsureLength method for arrays.
* Add PushMarkup to FormattedMessage.
* Add DrawPrimitives overload for `List<Vector2>`
* Add more ValueList ctors that are faster.
* Add ToMapCoordinates method for NetCoordinates.

### Other

* Remove ISerializationHooks obsoletion as they are useful in some rare cases.

### Internal

* Bump max pool size for robust jobs.


## 211.0.2

### Bugfixes

* Fix TextureRect scaling not handling UIScale correctly.


## 211.0.1

### Bugfixes

* Fix GridChunkEnumerator on maps.


## 211.0.0

### Breaking changes

* Moved ChunkIndicesEnumerator to engine and to a re-useable namespace at Robust.Shared/Maps.

### New features

* Added an Enlarged method for Box2Rotated.

### Internal

* Significantly optimise ChunkEnumerator / FindGridsIntersecting in certain use cases by intersecting the grid's AABB with the local AABB to avoid iterating dummy chunks.


## 210.1.1

### Bugfixes

* Fixed multiple recent bugs with key binding storage.

### Other

* Change default of `ButtonGroup.IsNoneSetAllowed` to `true`. This makes it default again to the previous (unintentional) behavior.


## 210.1.0

### New features

* `NetUserId` implements `ISelfSerialize` so can be used in data fields.
* `ButtonGroup.IsNoneSetAllowed` to allow a button group to have no buttons pressed by default.


## 210.0.3


## 210.0.2

### Bugfixes

* Revert changes to `TextureRect` too.


## 210.0.1

### Bugfixes

* Revert changes to `TextureButton` that broke style property handling.


## 210.0.0

### New features

* Controls can now hook before, after, and during rendering of their children.
* IRenderHandle is now a public API, with the caveat that it's properties and methods are unstable.
* ButtonGroup now exposes what buttons it contains, alongside which is currently pressed.
* OptionButton has additional styleclasses, and has a hook for modifying it's internal buttons.
* PanelContainer.GetStyleBox() is now protected rather than private.
* TextureButton now uses a TextureRect instead of custom drawing code.
* TextureRect has additional style properties exposed.
    * A new property, TextureSizeTarget, was added, which allows specifying a size in virtual pixels that the control should attempt to draw at.
    * Stretch mode is now a style property.
    * Scale is now a style property.
* Avalonia.Metadata.XmlnsDefinitionAttribute is now permitted by the sandbox.
* Add MaxDimension property to Box2 to return the higher of the Width or Height.
* Add GetLocalPosition to convert ScreenCoordinates to coordinates relative to the control. Ignores window.
* Add GlobalRect and GlobalPixelRect for controls to get their UIBox2i in screen terms.
* Add dotted line drawing to DrawingHandleScreen.
* You can use `Subs.CVar()` from an entity systems to subscribe to CVar changes. This is more convenient than `IConfigurationManager.OnValueChanged` as it automatically unsubscribes on system shutdown.
* There is now a built-in type serializer for `DateTime`, so you can put `DateTime`s in your data fields.
* `System.Text.Unicode.UnicodeRange` and `UnicodeRanges` are now available in the sandbox.

### Bugfixes

* UI drawing now properly accounts for a control's draw routine potentially mangling the current matrix.
* UI roots now properly update when the global stylesheet is changed. They previously only did so if they had a dedicated stylesheet (which is the one case where they would be unaffected by a global sheet update.


## 209.0.1

### Bugfixes

* Fix missed import from 209.0.0.


## 209.0.0

### Breaking changes

* `replay.max_compressed_size` and `replay.max_uncompressed_size` CVars are now `long`.
* Remove obsolete CoordinatesExtension for ToEntityCoordinates from GridUid / Vector2i.

### New features

* Add GetEntitiesOnMap / GetChildEntities to EntityLookupSystem to return components on the specified map and components with the specified parent respectively.
* Add MaxDimension property to Box2 to return the higher of the Width or Height.
* Add GetLocalPosition to convert ScreenCoordinates to coordinates relative to the control. Ignores window.
* Add GlobalRect and GlobalPixelRect for controls to get their UIBox2i in screen terms.
* Add dotted line drawing to DrawingHandleScreen.
* `IConfigurationManager.LoadDefaultsFromTomlStream` properly does type conversions. This fixes scenarios like loading of `long` CVars.
* Add helper methods for TileRef / Vector2i to SharedMapSystem for ToCenterCoordinates (tile center EntityCoordinates) and ToCoordinates (tile origin to EntityCoordinates).
* Copy some of the coordinates extensions to SharedTransformSystem.

### Bugfixes

* Fixed integer overflows in replay max size calculation.
* Explicitly capped `replay.replay_tick_batchSize` internally to avoid high values causing allocation failures.

### Other

* Important MIDI performance improvements.


## 208.0.0

### Breaking changes

* Metadata flags are no longer serialized as they get rebuilt on entity startup.

### Bugfixes

* Log failing to load user keybinds and handle the exception.


## 207.1.0

### New features

* Add the ability to merge grids via GridFixtureSystem.


## 207.0.0

### Breaking changes

* Update EntityLookup internally so non-approximate queries use the GJK solver and are much more accurate. This also means the approximate flag matters much more if you don't need narrowphase checks.
* Add shape versions of queries for both EntityLookup and MapManager.

### Bugfixes

* Fix PVS full state updates not clearing session entities and causing exceptions.

### Other

* Integration tests now run `NetMessage`s through serialization rather than passing the objects between client and server. This causes tests that missed `[NetSerializer]` attributes on any objects that need them to fail.

### Internal

* Remove a lot of duplicate code internally from EntityLookup and MapManager.


## 206.0.0

### Breaking changes

* tpto will teleport you to physics-center instead of transform center instead.
* Rename local EntityLookup methods to reflect they take local AABBs and not world AABBs.

### New features

* Add some additional EntityLookup methods for local queries.
* Add support to PrototypeManager for parsing specific files / directories as abstract.

### Bugfixes

* Fix tpto short-circuiting if one of the listed entities isn't found.
* Fix tpto not allowing grids as targets.

### Other

* Reduce MIDI source update rate from 10hz to 4hz.

### Internal

* Remove some duplicate internal code in EntityLookupSystem.
* Skip serialization sourcegen in GLFW and Lidgren.


## 205.0.0

### Breaking changes

* The unused `Robust.Physics` project has been deleted.
* The project now uses [Central Package Management](https://learn.microsoft.com/en-us/nuget/consume-packages/central-package-management).
* (Almost) all the NuGet packages have been updated. This causes many problems. I am so sorry.
* Cleaned up some unused packages as well.


## 204.1.0

### New features

* New `EntitySystem` subscription helper for working with Bound User Interface events. You can find them by doing `Subs.BuiEvents<>()` in a system.
* The `EntityManager.Subscriptions` type (for building helper extension methods) now uses

### Bugfixes

* Avoid loading assemblies from content `/Assemblies` if Robust ships its own copy. This avoid duplicate or weird mismatching version issues.

### Other

* Removed glibc version check warning.


## 204.0.0

### Breaking changes

* Make EntityManager abstract and make IEntityManager.EntityNetManager not nullable.
* Make VVAccess.ReadWrite default for all Datafields instead of VVAccess.ReadOnly

### New features

* `TextEdit.OnTextChanged`
* Add Pick and PickAndTake versions for System.Random for ICollections.

### Bugfixes

* Fix `IClipboardManager.GetText()` returning null in some cases.
* Fix possible NRE in server-side console command completion code.
* Fix possible NRE on DebugConsole logs.
* Fix exception when VVing non-networked components.

### Other

* Remove "Do not use from content" from IComponent.


## 203.0.0

### Breaking changes

* `IComponentFactory.RegisterIgnore()` no longer supports overwriting existing registrations, components should get ignored before they are registered.
* Event bus subscriptions are now locked after `IEntityManager` has started, instead of after the first component gets added. Any event subscriptions now need to happen before startup (but after init).
* Event bus subscriptions must now be locked before raising any events.
* Delete FodyWeavers.xsd as it hasn't been used for a long time.
* Remove physics sleep cancelling as it was, in hindsight, a bad idea.

### New features

* `RobustUnitTest` now has a `ExtraComponents` field for automatically registering additional components.
* `IComponentFactory.RegisterIgnore()` now accepts more than one string.
* Added `IComponentFactory.RegisterTypes` for simultaneously registering multiple components.

### Bugfixes

* Clamp volume calculations for audio rather than throwing.


## 202.1.1

### Bugfixes

* Reverted some map/grid initialisation changes that might've been causing broadphase/physics errors.
* Fixed PVS sometimes sending entities without first sending their children.
* Fixed a container state handling bug caused by containers not removing expected entities when shutting down.
* Fixed a `EnsureEntity<T>` state handling bug caused by improper handling of entity deletions.
* Fixed a bad NetSyncEnabled debug assert.


## 202.1.0

### New features

* Add GetLocalEntitiesIntersecting overload that takes in a griduid and a Vector2i tile.


## 202.0.0

### Breaking changes

* Various entity manager methods now have a new `where T : IComponent` constraint.
* The `IComponentFactory.ComponentAdded` event has been renamed to `ComponentsAdded` and now provides an array of component registrations.
* `IComponentFactory.RegisterIgnore()` no longer supports overwriting existing registrations, components should get ignored before they are registered.

### New features

* Added `IComponentFactory.GetAllRegistrations()`
* Add IComponentState interface support for component states so structs can be used in lieu of classes.


## 201.0.0

### Breaking changes

* The `zCircleGradient` shader function arguments have changed. It now requires a pixel-size to ensure that the gradient is properly entered.

### Bugfixes

* Fixed some PVS null reference errors.


## 200.0.0

### Breaking changes

* MappingDataNode is now ordered.
* Make invalid AutoNetworkedFields compiler errors.

### New features

* `OSWindowStyles.NoTitleBar` (supported only on Linux X11 for now).

### Bugfixes

* Avoid calling DirtyEntity when a component's last modified tick is not current.
* Fix `tpgrid` allowing moving grids to nullspace.

### Other

* `OSWindowStyles.NoTitleOptions` is now supported on Linux X11.


## 199.0.0

### Breaking changes

* Various `IEntityManager` C# events now use `Entity<MetadataComponent>` instead of `EntityUid`
* Entity visibility masks now use a ushort instead of an integer.
* Run grid traversal on entity spawn.

### New features

* Added two new `IEntityManager` C# events that get raiseed before and after deleting ("flushing") all entities.
* Added a new `DeleteEntity()` override that takes in the entity's metadata and transform components.
* Add better audio logs.
* Expand z-library shader.
* Add a Box2i union for Vector2i and add a Contains variant that assumes the Vector2i is a tile and not a point.

### Bugfixes

* Try to prevent some NREs in PVS.
* More PVS fixes and cleanup.


## 198.1.0

### New features

* `IClydeViewport` now provides access to the light render target.
* Added a style-class to the `MenuBar` popup control.
* Added `NextGaussian()` extension method for `System.Random`.
* Added per-session variant of `PvsOverrideSystem.AddForceSend()`.

### Bugfixes

* Stopped the client from logging errors when attempting to delete invalid entities.

### Other

* The `DevWindow` UI inspector has been improved a bit and it now groups properties by their defining type.


## 198.0.1

### Bugfixes

* Fix preprocessor flag for FULL_RELEASE preventing building.


## 198.0.0

### Breaking changes

* Disable DefaultMagicAczProvider for FULL_RELEASE as it's only meant for debugging.

### New features

* Automatic UI scale is disabled by default for non-main windows. If desired, it can be re-enabled per window by changing `WindowRoot.DisableAutoScaling`.
* Add UI click and hover sound support via IUserInterfaceManager.SetClickSound / .SetHoverSound

### Bugfixes

* Fix GetEntitiesIntersecting for map entities without grids.

### Other

* Print more diagnostics on server startup.


## 197.1.0

### New features

* ACZ improvements: `IStatusHost.InvalidateAcz()` and `IStatusHost.SetFullHybridAczProvider()`.

### Bugfixes

* Fixes a PVS bug that happens when grids moved across maps.
* Fixes sprite animations not working properly


## 197.0.0

### Breaking changes

* PvsOverrideSystem has been reworked:
  * Session and global overrides now default to always being recursive (i.e., sending all children).
  * Session & global overrides will always respect a client's PVS budgets.
  * Entities with an override will now still be sent in the same way as other entities if they are within a player's view. If you want to prevent them from being sent, you need to use visibility masks.
  * Entities can have more than one kind of override (i.e., multiple sessions).

### New features

* Added a `PvsSize ` field to `EyeComponent`, which can be used to modify the PVS range of an eye.
* Added a new `NetLowLodRange` cvar for reducing the number of distant entities that get sent to a player. If a PVS chunk is beyond this range (but still within PVS range), then only high-priority entities on that chunk will get sent.
* Added a new metadata flag for tagging an entity as a "high prority" entity that should get sent even on distant chunks. This only works for entities that are directly attached to a grid or map. This is currently used by lights & occluders.

### Other

* PVS has been reworked again, and should hopefully be noticeable faster.
* PVS now prioritizes sending chunks that are closer to a player's eyes.


## 196.0.0

### Breaking changes

* Dirtying a non-networked component will now fail a debug assert.
* The `IInvocationContext` interface for toolshed commands now requires a UserId field. The session field should be cleared if a player disconnects.

### New features

* `LocalizationManager` now supports multiple fallback cultures
* SpriteView now supports using a `NetEntity` to select an entity to draw.
* Added methods for simultaneously dirtying several components on the same entity.
* Animated sprite layers now have a "Cycle" option that will reverse an animation when it finishes.

### Bugfixes

* Fixed a recursion/stack-overflow in `GridTraversalSystem`
* Ensure `Robust.Client.WebView` processes get shut down if game process exits uncleanly.
* Fixed Toolshed commands not properly functioning after disconnecting and reconnecting.

### Other

* Console command completions no longer suggest toolshed commands for non-toolshed commands.



## 195.0.1

### Bugfixes

* Fixes playing audio using audio streams
* Fixes placement manager exceptions when placing self deleting / spawner entities
* Fixed `IPrototypeManager.EnumeratePrototypes<T>` throwing an exception when there are no instances.


## 195.0.0

### New features

* Generic versions of `DebugTools.AssertEquals()` functions.
* `[Prototype]` now does not need to have a name specified, the name is inferred from the class name.

### Bugfixes

* Fixes a physics bug that could cause deleted entities to remain on the physics map.
* Fixes a bug in entity lookup code that could cause clients to get stuck in an infinite loop.

### Other

* `Robust.Client.WebView` has been brought alive again.
* The addition of physics joints is no longer deferred to the next tick.
* Grid traversal is no longer deferred to the next tick.
* Integration tests now fail when console commands log errors.


## 194.1.0

### New features

* `IAudioManager` has APIs to directly load `AudioStream`s from data streams.
* `AudioSystem` has new `Play*` methods.
* `EntityCoordinates.TryDelta()`
* `EntityLookupSystem.GetEntitiesInRange()` untyped hashset overload has `flags` parameter.


## 194.0.2

### Internal

* Added some null-checks to PVS to try reduce the error spam.


## 194.0.1

### Bugfixes

* Fixed `Control.SetPositionInParent` failing to move an entity to the last position.
* Fixed audio occlusion not working.

### Internal

* Added some logs for grid/map deletion and movement to debug some map loading issues.
* Refactored some parts of PVS. It should be slightly faster, though the game may be unstable for a bit.

## 194.0.0

### Breaking changes

* MoveEvent is no longer raised broadcast, subscribe to the SharedTransformSystem.OnGlobalMoveEvent C# event instead

### Bugfixes

* Fixed the game sometimes freezing while trying to load specific audio files.


## 193.2.0

### Other

* Added more PVS error logs


## 193.1.1

### Bugfixes

* Fixed an exception when building in FULL_RELEASE


## 193.1.0

### New features

* Added FrozenDictionary and FrozenHashSet to sandbox whitelist
* Added yaml type serializers for FrozenDictionary and FrozenHashSet
* Added `IPrototypeManager.GetInstances<T>()`
* `IPrototypeManager` now also raises `PrototypesReloadedEventArgs` as a system event.

### Bugfixes

* Might fix some PVS bugs added in the last version.

### Internal

* Various static dictionaries have been converted into FrozenDictionary.


## 193.0.0

### Breaking changes

* The `TransformChildrenEnumerator`'s out values are now non-nullable

### New features

* Added `IPrototypeManager.TryGetInstances()`, which returns a dictionary of prototype instances for a given prototype kind/type.

### Bugfixes

* Fixed `BaseAudioSource.SetAuxiliary()` throwing errors on non-EFX systems

### Internal


* The internals of PVS system have been reworked to reduce the number of dictionary lookups.
* `RobustMappedStringSerializer` now uses frozen dictionaries
* `IPrototypeManager` now uses frozen dictionaries


## 192.0.0

### Breaking changes

* `EntitySystem.TryGetEntity` is now `protected`.

### Internal

* PVS message ack processing now happens asynchronously
* Dependency collections now use a `FrozenDictionary`


## 191.0.1

### Bugfixes

.* Fix sandbox being broken thanks to .NET 8.


## 191.0.0

### Breaking changes

* Robust now uses **.NET 8**. Nyoom.

### Bugfixes

* `IResourceCache.TryGetResource<T>` won't silently eat all exceptions anymore.


## 190.1.1

### Bugfixes

* Revert broadphase job to prevent OOM from logs.


## 190.1.0

### New features

* Add OnGrabbed / OnReleased to slider controls.
* Add Rotation method for matrices and also make the precision slightly better when angles are passed in by taking double-precision not single-precision floats.

### Bugfixes

* Fix some grid setting asserts when adding gridcomponent to existing maps.


## 190.0.0

### New features

* Add color gradients to sliders.

### Bugfixes

* Fix HSV / HSL producing black colors on 360 hue.
* Stop terminating entities from prematurely detaching to nullspace.
* Ensure shader parameters update when swapping instances.

### Other

* Add more verbose logging to OpenAL errors.

### Internal

* Change NetSyncEnabled to an assert and fix instances where it slips through to PVS.


## 189.0.0

### Breaking changes

* Use the base AudioParams for networking not the z-offset adjusted ones.
* Modulate SpriteView sprites by the control's color modulation.

### New features

* Improve YAML linter error messages for parent nodes.
* ExpandPvsEvent will also be raised directed to the session's attached entity.

### Bugfixes

* Client clientside entity error spam.

### Internal

* Set priorGain to 0 where no EFX is supported for audio rather than 0.5.
* Try to hotfix MIDI lock contention more via a semaphore.


## 188.0.0

### Breaking changes

* Return null buffered audio if there's an exception and use the dummy instance internally.
* Use entity name then suffix for entity spawn window ordering.
* Change MidiManager volume to gain.
* Remove EntityQuery from the MapVelocity API.

### Bugfixes

* Potentially fix some audio issues by setting gain to half where EFX not found and the prior gain was 0.
* Log errors upon trying to spawn audio attached to deleted entities instead of trying to spawn them and erroring later.
* Fixed predicted audio spawns not applying the adjusted audio params.
* Fix GetDimensions for the screenhandle where the text is only a single line.


## 187.2.0

### New features

* Added a cancellable bool to physics sleeping events where we may wish to cancel it.

### Bugfixes

* Fix corrupted physics awake state leading to client mispredicts.


## 187.1.2

### Bugfixes

* Hotfix contact nullrefs if they're modified during manifold generation.


## 187.1.1

### Bugfixes

* Revert physics solver job to fix crashes until box2d v3 rolls around.
* Don't RegenerateContacts if the body isn't collidable to avoid putting non-collidable proxies on the movebuffer.


## 187.1.0

### Bugfixes

* Apply default audio params to all audio sources not just non-buffered ones.
* Avoid re-allocating broadphase job every tick and maybe fix a rare nullref for it.


## 187.0.0

### New features

* Improved error message for network failing to initialize.

### Bugfixes

* Fix not being able to add multiple PVS session overrides in a single tick without overwriting each one. This should fix issues with audio filters.

### Other

* Changed toolshed initialisation logs to verbose.


## 186.1.0

### New features

* Add public method to get PVS session overrides for a specific session.

### Internal

* Add temporary audio debugging.


## 186.0.0

### Breaking changes

* Global audio is now stored on its own map to avoid contamination issues with nullspace.

### Bugfixes

* Fix MIDIs playing cross-map
* Only dispose audio on game closure and don't stop playing if it's disposed elsewhere i.e. MIDIs.


## 185.2.0

### Bugfixes

* Bandaid deleted MIDI source entities spamming velocity error logs.

### Other

* Reverted MIDI audio not updating every frame due to lock contention with the MIDI renderer for now.


## 185.1.1

### Bugfixes

* Fix Z-Offset for audio not being applied on initialization.

### Internal

* Flag some internal queries as approximate to avoid unnecessary AABB checks. Some of these are already covered off with TestOverlap calls and the rest will need updating to do so in a future update.


## 185.1.0

### New features

* Audio listener's velocity is set using the attached entity's velocity rather than ignored.

### Bugfixes

* Fix imprecision on audio position


## 185.0.0

### Breaking changes

* Added a flag for grid-based audio rather than implicitly doing it.

### New features

* Added IRobustJob and IParallelRobustJob (which splits out into IRobustJob). These can be passed to ParallelManager for work to be run on the threadpool without relying upon Task.Run / Parallel.For which can allocate significantly more. It also has conveniences such as being able to specify batch sizing via the interface implementation.


## 184.1.0

### New features

* Add API to get gain / volume for a provided value on SharedAudioSystem.
* Make GetOcclusion public for AudioSystem.
* Add SharedAudioSystem.SetGain to complement SharedAudioSystem.SetVolume


## 184.0.1

### Bugfixes

* Update MIDI position and occlusion every frame instead of at set intervals.
* Fix global audio not being global.


## 184.0.0

### Internal

* Add RobustMemoryManager with RecyclableIOMemoryStream to significantly reduce MsgState allocations until better memory management is implemented.


## 183.0.0

### Breaking changes

* Audio rework has been re-merged now that the issues with packaging on server have been rectified (thanks PJB!)
* Reverted Arch pending further performance work on making TryGetComponent competitive with live.


## 182.1.1

### Internal

* Remove AggressiveInlining from Arch for debugging.


## 182.1.0

### New features

* Add IRobustRandom.SetSeed

### Other

* Add Arch.TrimExcess() back to remove excess archetypes on map load / EntityManager flush.


## 182.0.0

### Breaking changes

* Add EntityUid's generation / version to the hashcode.


## 181.0.2

### Bugfixes

* Fix exceptions from having too many lights on screen and causing the game to go black.
* Fix components having events raised in ClientGameStateManager before fully set and causing nullable reference exceptions.
* Replace tile intersection IEnumerables with TileEnumerator internally. Also made it public for external callers that wish to avoid IEnumerable.


## 181.0.1

### Bugfixes

* Fix the non-generic HasComp and add a test for good measure.


## 181.0.0

### Breaking changes

- Arch is merged refactoring how components are stored on engine. There's minimal changes on the API end to facilitate component nullability with much internal refactoring.


## 180.2.1


## 180.2.0

### New features

* Add EnsureEntity variants that take in collections.
* Add more MapSystem helper methods.

### Internal

* Cache some more PVS data to avoid re-allocating every tick.


## 180.1.0

### New features

* Add the map name to lsmap.
* Add net.pool_size to CVars to control the message data pool size in Lidgren and to also toggle pooling.

### Bugfixes

* Fix physics contraints causing enormous heap allocations.
* Fix potential error when writing a runtime log.
* Fix shape lookups for non-hard fixtures in EntityLookupSystem from 180.0.0


## 180.0.0

### Breaking changes

* Removed some obsolete methods from EntityLookupSystem.

### New features

* PhysicsSystem.TryGetNearest now supports chain shapes.
* Add IPhysShape methods to EntityLookupSystem rather than relying on AABB checks.
* Add some more helper methods to SharedTransformSystem.
* Add GetOrNew dictionary extension that also returns a bool on whether the key existed.
* Add a GetAnchoredEntities overload that takes in a list.

### Other

* Use NetEntities for the F3 debug panel to align with command usage.


## 179.0.0

### Breaking changes

* EyeComponent.Eye is no longer nullable

### New features

* Light rendering can now be enabled or disable per eye.

### Bugfixes

* Deserializing old maps with empty grid chunks should now just ignore those chunks.

### Other

* UnknownPrototypeException now also tells you the prototype kind instead of just the unkown ID.
* Adding or removing networked components while resetting predicted entities now results in a more informative exception.


## 178.0.0

### Breaking changes

* Most methods in ActorSystem have been moved to ISharedPlayerManager.
* Several actor/player related components and events have been moved to shared.

### New features

* Added `NetListAsArray<T>.Value` to the sandbox whitelist


## 177.0.0

### Breaking changes

* Removed toInsertXform and added containerXform in SharedContainerSystem.CanInsert.
* Removed EntityQuery parameters from SharedContainerSystem.IsEntityOrParentInContainer.
* Changed the signature of ContainsEntity in SharedTransformSystem to use Entity<T>.
* Removed one obsoleted SharedTransformSystem.AnchorEntity method.
* Changed signature of SharedTransformSystem.SetCoordinates to use Entity<T>.

### New features

* Added more Entity<T> query methods.
* Added BeforeApplyState event to replay playback.

### Bugfixes

* Fixed inverted GetAllMapGrids map id check.
* Fixed transform test warnings.
* Fixed PlacementManager warnings.
* Fixed reparenting bug for entities that are being deleted.

### Other

* Changed VerticalAlignment of RichTextLabel to Center to be consistent with Label.
* Changed PVS error log to be a warning instead.
* Marked insert and remove container methods as obsolete, added container system methods to replace them.
* Marked TransformComponent.MapPosition as obsolete, added GetMapCoordinates system method to replace it.

### Internal

* Moved TryGetUi/TryToggleUi/ToggleUi/TryOpen/OpenUi/TryClose/CloseUi methods from UserInterfaceSystem to SharedUserInterfaceSystem.


## 176.0.0

### Breaking changes

* Reverted audio rework temporarily until packaging is fixed.
* Changes to Robust.Packaging to facilitate Content.Packaging ports from the python packaging scripts.

### New features

* Add a cvar for max game state buffer size.
* Add an overload for GetEntitiesInRange that takes in a set.

### Bugfixes

* Fix PVS initial list capacity always being 0.
* Fix replay lerp error spam.


## 175.0.0

### Breaking changes

* Removed static SoundSystem.Play methods.
* Moved IPlayingAudioStream onto AudioComponent and entities instead of an abstract stream.
* IResourceCache is in shared and IClientResourceCache is the client version to use for textures.
* Default audio attenuation changed from InverseDistanceClamped to LinearDistanceClamped.
* Removed per-source audio attenuation.

### New features

* Add preliminary support for EFX Reverb presets + auxiliary slots; these are also entities.
* Audio on grid entities is now attached to the grid.

### Bugfixes

* If an audio entity comes into PVS range its track will start at the relevant offset and not the beginning.
* Z-Axis offset is considered for ReferenceDistance / MaxDistance for audio.
* Audio will now pause if the attached entity is paused.

### Other

* Changed audio Z-Axis offset from -5m to -1m.


## 174.0.0

### Breaking changes

* ActorComponent has been moved to `Robust.Shared.Player` (namespace changed).

### New features

* Added `SpriteSystem.GetFrame()` method, which takes in an animated RSI and a time and returns a frame/texture.
* Added `IRobustRandom.NextAngle()`


## 173.1.0

### New features

* Add physics chain shapes from Box2D.


## 173.0.0

### Breaking changes

* Remove GridModifiedEvent in favor of TileChangedEvent.

### Bugfixes

* Fix some grid rendering bugs where chunks don't get destroyed correctly.


## 172.0.0

### Breaking changes

* Remove TryLifestage helper methods.
* Refactor IPlayerManager to remove more IPlayerSession, changed PlayerAttachedEvent etc on client to have the Local prefix, and shuffled namespaces around.

### New features

* Add EnsureComponent(ref Entity<\T?>)

### Bugfixes

* Re-add force ask threshold and fix other PVS bugs.


## 171.0.0

### Breaking changes

* Change PlaceNextTo method names to be more descriptive.
* Rename RefreshRelay for joints to SetRelay to match its behaviour.

### Bugfixes

* Fix PVS error spam for joint relays not being cleaned up.

### Other

* Set EntityLastModifiedTick on entity spawn.


## 170.0.0

### Breaking changes

* Removed obsolete methods and properties in VisibilitySystem, SharedContainerSystem and MetaDataComponent.

### Bugfixes

* Fixed duplicate command error.
* Fixed not being able to delete individual entities with the delete command.

### Other

* FileLogHandler logs can now be deleted while the engine is running.


## 169.0.1

### Other

* The client now knows about registered server-side toolshed commands.

## 169.0.0

### Breaking changes

* Entity<T> has been introduced to hold a component and its owning entity. Some methods that returned and accepted components directly have been removed or obsoleted to reflect this.

### Other

* By-value events may now be subscribed to by-ref.
* The manifest's assemblyPrefix value is now respected on the server.


## 168.0.0

### Breaking changes

* The Component.OnRemove method has been removed. Use SubscribeLocalEvent<TComp, ComponentRemove>(OnRemove) from an EntitySystem instead.


## 167.0.0

### Breaking changes

* Remove ComponentExtensions.
* Remove ContainerHelpers.
* Change some TransformSystem methods to fix clientside lerping.

### Bugfixes

* Fixed PVS bugs from dropped entity states.

### Other

* Add more joint debug asserts.


## 166.0.0

### Breaking changes

* EntityUid-NetEntity conversion methods now return null when given a null value, rather than returning an invalid id.
* ExpandPvsEvent now defaults to using null lists to reduce allocations.
* Various component lifestage related methods have been moved from the `Component` class to `EntityManager`.
* Session/client specific PVS overrides are now always recursive, which means that all children of the overriden entity will also get sent.

### New features

* Added a SortedSet yaml serializer.

### Other

* AddComponentUninitialized is now marked as obsolete and will be removed in the future.
* DebugTools.AssertOwner() now accepts null components.


## 165.0.0

### Breaking changes

* The arguments of `SplitContainer`s resize-finished event have changed.

### New features

* The YAML validator now checks the default values of ProtoId<T> and EntProtoId data fields.

### Bugfixes

* The minimum draggable area of split containers now blocks mouse inputs.


## 164.0.0

### Breaking changes

* Make automatic component states infer cloneData.
* Removed cloneData from AutoNetworkedFieldAttribute. This is now automatically inferred.

### Internal

* Reduce Transform GetComponents in RecursiveDeleteEntity.


## 163.0.0

### Breaking changes

* Moved TimedDespawn to engine for a component that deletes the attached entity after a timer has elapsed.

### New features

* Add ExecuteCommand for integration tests.
* Allow adding / removing widgets of cub-controls.
* Give maps / grids a default name to help with debugging.
* Use ToPrettyString in component resolve errors to help with debugging.

### Bugfixes

* Fix console backspace exception.
* Fix rendering invalid maps spamming exceptions every frame.

### Internal

* Move ClientGameStatemanager local variables to fields to avoid re-allocating every tick.


## 162.2.1


## 162.2.0

### New features

* Add support for automatically networking entity lists and sets.
* Add nullable conversion operators for ProtoIds.
* Add LocId serializer for validation.

### Bugfixes

* Fix deleting a contact inside of collision events throwing.
* Localize VV.

### Internal

* Use CollectionsMarshal in GameStateManager.


## 162.1.1

### Bugfixes

* Fixes "NoSpawn" entities appearing in the spawn menu.


## 162.1.0

### New features

* Mark ProtoId as NetSerializable.

### Bugfixes

* Temporarily revert NetForceAckThreshold change as it can lead to client stalling.
* Fix eye visibility layers not updating on children when a parent changes.

### Internal

* Use CollectionsMarshal in RobustTree and AddComponentInternal.


## 162.0.0

### New features

* Add entity categories for prototypes and deprecate the `noSpawn` tag.
* Add missing proxy method for `TryGetEntityData`.
* Add NetForceAckThreshold cvar to forcibly update acks for late clients.

### Internal

* Use CollectionMarshals in PVS and DynamicTree.
* Make the proxy methods use MetaQuery / TransformQuery.


## 161.1.0

### New features

* Add more DebugTools assert variations.

### Bugfixes

* Don't attempt to insert entities into deleted containers.
* Try to fix oldestAck not being set correctly leading to deletion history getting bloated for pvs.


## 161.0.0

### Breaking changes

* Point light animations now need to use different component fields in order to animate the lights. `Enabled` should be replaced with `AnimatedEnable` and `Radius` should be replaced with `AnimatedRadius`

### New features

* EntProtoId is now net-serializable
* Added print_pvs_ack command to debug PVS issues.

### Bugfixes

* Fixes AngleTypeParser not using InvariantCulture
* Fixed a bug that was causing `MetaDataComponent.LastComponentRemoved` to be updated improperly.

### Other

* The string representation of client-side entities now looks nicer and simply uses a 'c' prefix.


## 160.1.0

### New features

* Add optional MetaDataComponent args to Entitymanager methods.

### Internal

* Move _netComponents onto MetaDataComponent.
* Remove some component resolves internally on adding / removing components.


## 160.0.2

### Other

* Transform component and containers have new convenience fields to make using VIewVariables easier.


## 160.0.0

### Breaking changes

* ComponentReference has now been entirely removed.
* Sensor / non-hard physics bodies are now included in EntityLookup by default.


## 159.1.0


## 159.0.3

### Bugfixes

* Fix potentially deleted entities having states re-applied when NetEntities come in.


## 159.0.2

### Bugfixes

* Fix PointLight state handling not queueing ComponentTree updates.


## 159.0.1

### Bugfixes

* Fix pending entity states not being removed when coming in (only on entity deletion).

### Internal

* Remove PhysicsComponent ref from Fixture.


## 159.0.0

### Breaking changes

* Remove ComponentReference from PointLights.
* Move more of UserInterfaceSystem to shared.
* Mark some EntitySystem proxy methods as protected instead of public.

### New features

* Make entity deletion take in a nullable EntityUid.
* Added a method to send predicted messages via BUIs.

### Other

* Add Obsoletions to more sourcegen serv4 methods.
* Remove inactive reviewers from CODEOWNERs.


## 158.0.0

### Breaking changes

* Remove SharedEyeComponent.
* Add Tile Overlay edge priority.


## 157.1.0

### New features

* UI tooltips now use rich text labels.


## 157.0.0

### Breaking changes

* Unrevert container changes from 155.0.0.
* Added server-client EntityUid separation. A given EntityUid will no longer refer to the same entity on the server & client.
* EntityUid is no longer net-serializable, use NetEntity instead, EntityManager & entity systems have helper methods for converting between the two,


## 156.0.0

### Breaking changes

* Revert container changes from 155.0.0.


## 155.0.0

### Breaking changes

* MapInitEvent now gets raised for components that get added to entities that have already been map-initialized.

### New features

* VirtualWritableDirProvider now supports file renaming/moving.
* Added a new command for toggling the replay UI (`replay_toggleui`).

### Bugfixes

* Fixed formatting of localization file errors.
* Directed event subscriptions will no longer error if the corresponding component is queued for deletion.


## 154.2.0



### New features

* Added support for advertising to multiple hubs simultaneously.
* Added new functions to ContainerSystem that recursively look for a component on a contained entity's parents.

### Bugfixes

* Fix Direction.TurnCw/TurnCcw to South returning Invalid.


## 154.1.0

### New features

* Add MathHelper.Max for TimeSpans.

### Bugfixes

* Make joint initialisation only log under IsFirstTimePredicted on client.

### Other

* Mark the proxy Dirty(component) as obsolete in line with EntityManager (Dirty(EntityUid, Component) should be used in its place).


## 154.0.0

### Breaking changes

* Change ignored prototypes to skip prototypes even if the prototype type is found.
* Moved IPlayerData interface to shared.

### New features

* Added a multiline text submit keybind function.

### Bugfixes

* Fixed multiline edits scrollbar margins.

### Internal

* Added more event sources.
* Made Toolshed types oneOff IoC injections.


## 153.0.0

### Breaking changes

* Removed SharedUserInterfaceComponent component references.
* Removed EntityDeletedMessage.

### Other

* Performance improvements for replay recording.
* Lidgren has been updated to [v0.2.6](https://github.com/space-wizards/SpaceWizards.Lidgren.Network/blob/v0.2.6/RELEASE-NOTES.md).
* Make EntityManager.AddComponent with a component instance set the owner if its default, add system proxy for it.

### Internal

* Added some `EventSource` providers for PVS and replay recording: `Robust.Pvs` and `Robust.ReplayRecording`.
* Added RecursiveMoveBenchmark.
* Removed redundant prototype resolving.
* Removed CollisionWake component removal subscription.
* Removed redundant DebugTools.AssertNotNull(netId) in ClientGameStateManager


## 152.0.0

### Breaking changes

* `Robust.Server.GameObjects.BoundUserInterface.InteractionRangeSqrd` is now a get-only property. Modify `InteractionRange` instead if you want to change it on active UIs.
* Remove IContainerManager.
* Remove and obsolete ComponentExt methods.
* Remove EntityStarted and ComponentDeleted C# events.
* Convert Tile.TypeId to an int. Old maps that were saved with TypeId being an ushort will still be properly deserialized.

### New features

* `BoundUserInterfaceCheckRangeEvent` can be used to implement custom logic for BUI range checks.
* Add support for long values in CVars.
* Allow user code to implement own logic for bound user interface range checks.

### Bugfixes

* Fix timers counting down slower than real time and drifting.
* Add missing System using statement to generated component states.
* Fix build with USE_SYSTEM_SQLITE.
* Fix prototype manager not being initialized in robust server simulation tests.
* Fix not running serialization hooks when copying non-byref data definition fields without a custom type serializer.

### Other

* Remove warning for glibc 2.37.
* Remove personally-identifiable file paths from client logs.

### Internal

* Disable obsoletion and inherited member hidden warnings in serialization source generated code.
* Update CI workflows to use setup-dotnet 3.2.0 and checkout 3.6.0.
* Fix entity spawn tests having instance per test lifecycle with a non static OneTimeTearDown method.
* Add new PVS test to check that there is no issue with entity states referencing other entities that the client is not yet aware of.


## 151.0.0


## 150.0.1

### Bugfixes

* Fix some partial datadefs.


## 150.0.0

### Breaking changes

* Remove the Id field from Fixtures as the Id is already stored on FixturesComponent.

### New features

* Add AbstractDictionarySerializer for abstract classes.
* Add many new spawn functions for entities for common operations.


## 149.0.1

### Bugfixes

* Fix serialization sharing instances when copying data definitions and not assigning null when the source is null.
* Fixed resizing a window to be bigger than its set maxsize crashing the client.


## 149.0.0

### Breaking changes

* Data definitions must now be partial, their data fields must not be readonly and their data field properties must have a setter.

### Internal

* Copying data definitions through the serialization manager is now faster and consumes less memory.


## 148.4.0

### New features

* Add recursive PVS overrides and remove IsOverride()


## 148.3.0

### New features

* Happy eyeballs delay can be configured.
* Added more colors.
* Allow pre-startup components to be shut down.
* Added tile texture reload command.
* Add implementation of Random.Pick(ValueList<T> ..).
* Add IntegrationInstance fields for common dependencies.

### Bugfixes

* Prevent invalid prototypes from being spawned.
* Change default value of EntityLastModifiedTick from zero to one.
* Make DiscordRichPresence icon CVars server-side with replication.


## 148.2.0

### New features

* `SpinBox.LineEditControl` exposes the underlying `LineEdit`.
* Add VV attributes to various fields across overlay and sessions.
* Add IsPaused to EntityManager to check if an entity is paused.

### Bugfixes

* Fix SetActiveTheme not updating the theme.


## 148.1.0

### New features

* Added IgnoreUIChecksComponent that lets entities ignore bound user interface range checks which would normally close the UI.
* Add support for F16-F24 keybinds.

### Bugfixes

* Fix gamestate bug where PVS is disabled.

### Other

* EntityQuery.HasComponent override for nullable entity uids.


## 148.0.0

### Breaking changes

* Several NuGet dependencies are now private assets.
* Added `IViewportControl.PixelToMap()` and `PixelToMapEvent`. These are variants of the existing screen-to-map functions that should account for distortion effects.

### New features

* Added several new rich-text tags, including italic and bold-italic.

### Bugfixes

* Fixed log messages for unknown components not working due to threaded IoC issues.
* Replay recordings no longer record invalid prototype uploads.


## 147.0.0

### Breaking changes

* Renamed one of the EntitySystem.Dirty() methods to `DirtyEntity()` to avoid confusion with the component-dirtying methods.

### New features

* Added debug commands that return the entity system update order.

### Bugfixes

* Fixed a bug in MetaDataSystem that was causing the metadata component to not be marked as dirty.


## 146.0.0

### Breaking changes

* Remove readOnly for DataFields and rename some ShaderPrototype C# fields internally to align with the normal schema.

### Bugfixes

* Add InvariantCulture to angle validation.

### Internal

* Add some additional EntityQuery<T> usages and remove a redundant CanCollide call on fixture shutdown.


## 145.0.0

### Breaking changes

* Removed some old SpriteComponent data-fields ("rsi", and "layerDatums").

### New features

* Added `ActorSystem.TryGetActorFromUserId()`.
* Added IPrototypeManager.EnumerateKinds().

### Bugfixes

* Fixed SpriteSpecifierSerializer yaml validation not working properly.
* Fixed IoC/Threading exceptions in `Resource.Load()`.
* Fixed `TransformSystem.SetCoordinates()` throwing uninformative client-side errors.
* Fixed `IResourceManager.ContentFileExists()` and `TryContentFileRead()` throwing exceptions on windows when trying to open a directory.


## 144.0.1

### Bugfixes

* Fix some EntityLookup queries incorrectly being double transformed internally.
* Shrink TileEnlargement even further for EntityLookup default queries.


## 144.0.0

### Breaking changes

* Add new args to entitylookup methods to allow for shrinkage of tile-bounds checks. Default changed to shrink the grid-local AABB by the polygon skin to avoid clipping neighboring tile entities.
* Non-hard fixtures will no longer count by default for EntityLookup.

### New features

* Added new EntityLookup flag to return non-hard fixtures or not.


## 143.3.0

### New features

* Entity placement and spawn commands now raise informative events that content can handle.
* Replay clients can now optionally ignore some errors instead of refusing to load the replay.

### Bugfixes

* `AudioParams.PlayOffsetSecond` will no longer apply an offset that is larger then the length of the audio stream.
* Fixed yaml serialization of arrays of virtual/abstract objects.


### Other

* Removed an incorrect gamestate debug assert.


## 143.2.0

### New features

* Add support for tests to load extra prototypes from multiple sources.

### Bugfixes

* Fix named toolshed command.
* Unsubscribe from grid rendering events on shutdown.

### Other

* Remove unnecessary test prototypes.


## 143.1.0

### New features

* Add locale support for grammatical measure words.

### Bugfixes

* Don't raise contact events for entities that were QueueDeleted during the tick.
* Exception on duplicate broadcast subscriptions as this was unsupported behaviour.

### Other

* Add VV ReadWrite to PhysicsComponent BodyStatus.


## 143.0.0

### New features


- Toolshed, a tacit shell language, has been introduced.
  - Use Robust.Shared.ToolshedManager to invoke commands, with optional input and output.
  - Implement IInvocationContext for custom invocation contexts i.e. scripting systems.


## 142.1.2

### Other

* Don't log an error on failing to resolve for joint relay refreshing.


## 142.1.1

### Bugfixes

* Fixed a bad debug assert in `DetachParentToNull()`


## 142.1.0

### New features

* `IHttpClientHolder` holds a shared `HttpClient` for use by content. It has Happy Eyeballs fixed and an appropriate `User-Agent`.
* Added `DataNode.ToString()`. Makes it easier to save yaml files and debug code.
* Added some cvars to modify discord rich presence icons.
* .ogg files now read the `Artist` and `Title` tags and make them available via new fields in `AudioStream`.
* The default fragment shaders now have access to the local light level (`lowp vec3 lightSample`).
* Added `IPrototypeManager.ValidateAllPrototypesSerializable()`, which can be used to check that all currently loaded prototypes can be serialised & deserialised.

### Bugfixes

* Fix certain debug commands and tools crashing on non-SS14 RobustToolbox games due to a missing font.
* Discord rich presence strings are now truncated if they are too long.
* Fixed a couple of broadphase/entity-lookup update bugs that were affecting containers and entities attached to other (non-grid/map) entities.
* Fixed `INetChannel.Disconnect()` not properly disconnecting clients in integration tests.

### Other

* Outgoing HTTP requests now all use Happy Eyeballs to try to prioritize IPv6. This is necessary because .NET still does not support this critical feature itself.
* Made various physics related component properties VV-editable.
* The default EntitySystem sawmill log level now defaults to `Info` instead of `Verbose`. The level remains verbose when in debug mode.

### Internal

* The debug asserts in `DetachParentToNull()` are now more informative.


## 142.0.1

### Bugfixes

* Fix Enum serialization.


## 142.0.0

### Breaking changes

* `EntityManager.GetAllComponents()` now returns a (EntityUid, Component) tuple

### New features

* Added `IPrototypeManager.ValidateFields()`, which uses reflection to validate that the default values of c# string fields correspond to valid entity prototypes. Validates any fields with a `ValidatePrototypeIdAttribute`  and any data-field that uses the PrototypeIdSerializer custom type serializer.

### Other

* Replay playback will now log errors when encountering unhandled messages.
* Made `GetAssemblyByName()` throw descriptive error messages.
* Improved performance of various EntityLookupSystem functions


## 141.2.1

### Bugfixes

* Fix component trait dictionaries not clearing on reconnect leading to bad GetComponent in areas (e.g. entire game looks black due to no entities).


## 141.2.0

### Other

* Fix bug in `NetManager` that allowed exception spam through protocol abuse.


## 141.1.0

### New features

* MapInitEvent is run clientside for placementmanager entities to predict entity appearances.
* Add CollisionLayerChangeEvent for physics fixtures.


## 141.0.0

### Breaking changes

* Component.Initialize has been fully replaced with the Eventbus.

### Bugfixes

* Fixed potential crashes if buffered audio sources (e.g. MIDI) fail to create due to running out of audio streams.

### Other

* Pressing `^C` twice on the server will now cause it to hard-exit immediately.
* `Tools` now has `EXCEPTION_TOLERANCE` enabled.


## 140.0.0

### Breaking changes

* `IReplayRecordingManager.RecordingFinished` now takes a `ReplayRecordingFinished` object as argument.
* `IReplayRecordingManager.GetReplayStats` now returns a `ReplayRecordingStats` struct instead of a tuple. The units have also been normalized

### New features

* `IReplayRecordingManager` can now track a "state" object for an active recording.
* If the path given to `IReplayRecordingManager.TryStartRecording` is rooted, the base replay directory is ignored.

### Other

* `IReplayRecordingManager` no longer considers itself recording inside `RecordingFinished`.
* `IReplayRecordingManager.Initialize()` was moved to an engine-internal interface.


## 139.0.0

### Breaking changes

* Remove Component.Startup(), fully replacing it with the Eventbus.


## 138.1.0

### New features

* Add rotation methods to TransformSystem for no lerp.

### Bugfixes

* Fix AnimationCompleted ordering.


## 138.0.0

### Breaking changes

* Obsoleted unused `IMidiRenderer.VolumeBoost` property. Use `IMidiRenderer.VelocityOverride` instead.
* `IMidiRenderer.TrackedCoordinates` is now a `MapCoordinates`.

### New features

* Added `Master` property to `IMidiRenderer`, which allows it to copy all MIDI events from another renderer.
* Added `FilteredChannels` property to `IMidiRenderer`, which allows it to filter out notes from certain channels.
* Added `SystemReset` helper property to `IMidiRenderer`, which allows you to easily send it a SystemReset MIDI message.

### Bugfixes

* Fixed some cases were `MidiRenderer` would not respect the `MidiBank` and `MidiProgram.
* Fixed user soundfonts not loading.
* Fixed `ItemList` item selection unselecting everything when in `Multiple` mode.


## 137.1.0

### New features

* Added BQL `paused` selector.
* `ModUpdateLevel.PostInput` allows running content code after network and async task processing.

### Other

* BQL `with` now includes paused entities.
* The game loop now times more accurately and avoids sleeping more than necessary.
* Sandboxing (and thus, client startup) should be much faster when ran from the launcher.


## 137.0.0

### Breaking changes

* Component network state handler methods have been fully deprecated and replaced with the eventbus event equivalents (ComponentGetState and ComponentHandleState).


## 136.0.1

### Bugfixes

* Fixed debugging on Linux when CEF is enabled.


## 136.0.0

### New features

* Several more style box properties now scale with UI scale. Signature of some stylebox methods have been changed.

### Bugfixes

* Fixed OutputPanel scroll-bar not functioning properly.


## 135.0.0

### Breaking changes

* Style boxes now scale with the current UI scale. This affects how the the margins, padding, and style box textures are drawn and how controls are arranged. Various style box methods now need to be provided with the current UI scale.


## 134.0.0

### Breaking changes

* Several methods were moved out of the `UserInterface` components and into the UI system.
* The BUI constructor arguments have changed and now require an EntityUid to be given instead of a component.


## 133.0.0

### Breaking changes

* Replace Robust's Vector2 with System.Numerics.Vector2.

### New features

* `AssetPassPipe` has a new `CheckDuplicates` property that makes it explicitly check for and drop duplicate asset files passed through.

### Bugfixes

* Static entities that are parented to other entities will no longer collide with their parent.
* Fix some miscellaneous doc comments and typos (e.g. PvsSystem and EntityManager).
* Fix ContentGetDirectoryEntries.


## 132.2.0

### New features

* Add method to clear all joints + relayed joints on an entity.

### Other

* Lower default MTU to `1000`.

### Internal

* Resolved some warnings and unnecessary component resolves.


## 132.1.0

### New features

* `Robust.Shared.Physics.Events.CollisionChangeEvent` now has the `EntityUid` of the physics body.

### Other

* Paused entities now pause their animations. There's no guarantee they'll resume at the same point (use SyncSprite instead).

### Internal

* Fix ComponentTreeSystem warnings.
* Fix some miscellaneous other warnings.


## 132.0.1

### Bugfixes

* Return maps first from FindGridsIntersecting which fixes rendering order issues for grids.


## 132.0.0

### Breaking changes

* TimeOffsetSerializer now always reads & writes zeros unless it is reading/writing an initialized map. EntityPrototypes with TimeOffsetSerializer data-fields need to default to zero.\
* TimeOffsetSerializer now only applies a time offset when reading from yaml, not when copying.

### New features

* Added a function to count the number of prototypes of a given kind. See `IPrototypeManager.Count<T>()`.

### Bugfixes

* Fixed a bug in `IPrototypeManager.EnumerateParents()` that was causing it to not actually return the parent prototypes.

### Other

* Map serialisation will now log errors when saving an uninitialized map that contains initialized entities.


## 131.1.0

### New features

* Add NextByte method to random.
* Add method to get a random tile variant.

### Bugfixes

* Fix replay component state bug.

### Internal

* Remove some AggressiveOptimization attributes.


## 131.0.0

### Breaking changes

* `IWritableDirProvider` async functions have been removed.
* Replay recording & load API has been reworked to operate on zip files instead.
* Constants on `IReplayRecordingManager` have been moved to a new `ReplayConstants` class, renamed and values changed.

### New features

* Added `ISawmill.Verbose()` log functions.
* Replays are now written as `.zip` files. These will be [content bundles](https://docs.spacestation14.io/en/launcher/content-bundles) directly executable by the launcher if the server has the necessary build information.
* Client replays now use local time rather than UTC as default file name.


## 130.0.0

### Breaking changes

* Engine versions will no longer start with a leading 0.


## 0.129.0.1


## 129.0.0

### Breaking changes

* `AnchorSystem.Attach()` now behaves more like the obsolete `AttachToEntity()` methods as it will automatically detach a player from their current entity first.
* A chunk of server- and client-side `PrototypeLoadManager` code has been moved to shared.
* Replay recording and playback now supports client-side replays. Many replay related functions, cvars, and commands have changed.

### New features

* Richtext tags can now be overridden by content
* The LineEdit control now has a field to override the StyleBox
* `IWritableDirProvider` has new methods for async file writing.

### Bugfixes

* Updated Lidgren, fixing a bug where socket errors were not reported properly on Linux.

### Other

* The `Dirty()` method for networked components now has an override that takes  in an EntityUid. The old IEntityManager method being obsoleted.



## 0.128.0.0

### Breaking changes

* Add ILocalizationManager as a dependency on systems as `Loc`.


## 0.127.1.0

### New features

* Add SpriteSystem.Frame0 method for entity prototypes.


## 0.127.0.0

### Breaking changes

* Rename PVSSystem to PvsSystem.

### New features

* Added `launch.launcher` and `launch.content_bundle` CVars. These are intended to eventually replace the `InitialLaunchState` values.
* Allow `System.Net.IPAdress` through sandbox _properly_, add `System.Net.Sockets.AddressFamily` too.
* Systems now have their own logger sawmills automatically and can be access via `Log`.

### Bugfixes

* Make BoxContainer's MeasureOverride account for stretching.
* Fix IPAddress sandboxing.
* Revert physics contact getcomponents and also fix ShouldCollide ordering for PreventCollideEvent.


## 0.126.0.0

### Breaking changes

* Several `MapManager` methods were moved to `MapSystem`.
* The signature of grid lookup queries has changed, with a new optional `includeMap` bool added in-between other optional bools.

### New features

* `System.Net.IPAddress` is now accessible from the sandbox.

### Bugfixes

* Fixed RichText not rendering some tags properly for some UI scales.
* Text inside of `OutputPanel` controls should no longer overlap with the scrollbar.

### Other

* Obsoleted the following methods from `IPlayerSession`: `AttachToEntity`, `DetachFromEntity`. Use the methods in `ActorSystem` instead.
* Static Loggers (e.g., `Logger.Log()` are now obsoleted. Get a sawmill from ILogManager instead.
* Several `MetadataComponent` setters have been marked as obsolete. Use `MetaDataSystem` methods instead.

### Internal

* Removed several static logging calls.


## 0.125.0.1

### Other

* Use a logger sawmill in MapManager rather than the static logger.


## 0.125.0.0

### Breaking changes

* Several replay related cvars and commands have been renamed.

### New features

* Added support for basic replay playback. The API is likely to change in the next version or two.


## 0.124.0.1

### New features

* Added `CompletionHelper.ContentDirPath()`.
* Added `vfs_ls` command to list VFS contents.
* The resource manifest (`manifest.yml`) now accepts a `clientAssemblies` key. When given, only the assembly names listed will be loaded from `/Assemblies/` rather than automatically loading all assemblies found.

### Bugfixes

* Fix exception if running the `>` command (remote execute) without even a space after it.
* `ResPath.RelativeTo()` now considers non-rooted paths relative to `.`.
  * This fixes some things like `MemoryContentRoot`'s `FindFiles()` implementation.
* Fix `IContentRoot.GetEntries()` default implementation (used by all content roots except `DirLoader`) not working at all.
* Made `ResourceManager.ContentGetDirectoryEntries()` report content root mount paths as directories.

### Internal

* Made `ConfigurationManager` not-abstract anymore so we can instantiate it from tests.
* Added new tests for `ResourceManager`.


## 0.124.0.0

### Breaking changes

* PreventCollideEvent changes to align it with the other physics events.


## 0.123.1.1

### Bugfixes

* Also clone warmstarting data for joints in the physics solver.


## 0.123.1.0

### New features

* Add Box2.Rounded(int digits) method.
* Add Pure attributes to Box2 methods.


## 0.123.0.0

### New features

* Added `ValueList.RemoveSwap()`
* The Centroid property on polygon shapes is now available to content.

### Bugfixes

* Fixed keyboard events always propagating to the default viewport if `devwindow` is open.
* Fixed some map-manager queries not properly using the `approx` argument.

### Other

* Several build/version cvars are now replicated to clients, instead of being server exclusive.


## 0.122.0.0

### Breaking changes

* Obsolete some MapManager queries.
* Add EntityUid to some MapManager queries.


## 0.121.0.0

### Breaking changes

* Add replaying loading / reading.

### New features

* Add setter for PlayingStream that also updates source.
* Add IWritableDirProvider.OpenOSWindow.

### Bugfixes

* Fix component lookups not considering whether an entity is in a container and the flag is set.


## 0.120.0.0

### Breaking changes

* Relay contained joints to parents and no longer implicitly break them upon container changes.

### Bugfixes

* Fix upload folder command.
* Fix SpriteView scaling for aspect ratios.

### Internal

* Cleanup MapManager slightly.


## 0.119.0.1

### Bugfixes

* Fix non-hard kinematiccontroller fixtures not colliding.


## 0.119.0.0

### Breaking changes

* Move prototype upload commands to the engine.

### New features

* Add IContentRoot.FileExists(ResPath).


## 0.118.0.0

### Breaking changes

* ComponentRegistry has been re-namespaced.

### New features

* You can now provide a ComponentRegistry to SpawnEntity to override some components from the prototype.


## 0.117.0.0

### Breaking changes

* Deprecate some sprite methods and cleanup IconComponent.
* YAML Linter supports inheritance.


## 0.116.0.0

### Breaking changes

* Removed AppearanceVisualizers.
* Modify replay record directory selection.


## 0.115.0.0

### Breaking changes

* The signature and behaviour of `IClientGameStateManager.PartialStateReset()` has changed. By default it will no longer delete client-side entities, unless they are parented to a networked entity that is being deleted during the reset.


## 0.114.1.0

### New features

* Add a new method for physics joint removal.

### Other

* Slightly speedup entity deletion.

### Internal

* Remove static logs from EntityManager.


## 0.114.0.0

### Breaking changes

* The way that UI themes resolve textures has changed. Absolute texture paths will simply be read directly, while relative paths will attempt to find a theme specific texture before falling back to simply trying to read the given file path.
* The signature of public UI theme methods have changed, and some new methods have been added.

### New features

* Added non-generic versions of various component/entity lookup queries.

### Bugfixes

* Fixed an erroneous error that would get logged when clients reconnect to a server.
* Fixed a UI bug that was preventing some controls from being disposed and was causing the UI to become laggy.


## 0.113.0.3

### Bugfixes

* Fix PVS error log threading issue.


## 0.113.0.2

### Bugfixes

* Removed or fixed some erroneous debug asserts
* Fixed entity-deletion not being properly sent to clients


## 0.113.0.1

### Bugfixes

* Use ThemeResolve for TextureButton texture normals.


## 0.113.0.0

### Breaking changes

* Move JobQueue<T> from content to engine.

### New features

* Make InitializeEntity and StartEntity public. InitializeAndStartEntity was already public.

### Bugfixes

* Add padding to font glyphs in the atlas.
* Fix log for duplicate component references.
* Make Map-Grids set GridUid earlier.
* Fix hidden action numbers when updating UI theme.
* Fix joint change events subscribing to predictedphysics instead of just physics.

### Other

* Remove joint log as it's never been read and caused threading issues.
* Decouple vvwrite / vvread / vvinvoke perms slightly from vv so vv no longer implicitly grants the others.
* Add start line to duplicate prototype yaml error.
* Fix debug sprite assert.
* Fix some joint bugs


## 0.112.0.1


## 0.112.0.0

### Breaking changes

* Move default theme directory to /Interface/ from /UserInterface/
* Try to fix contact mispredicts with PredictedPhysicsComponent.

### Bugfixes

* Fix JSON Serialization of ResPath.

### Other

* Change prof tree style & add basic stylesheet support.


## 0.111.0.0

### Breaking changes

* Add default stylesheet for engine + debug connect screen.


## 0.110.0.0

### Breaking changes

* Remove name + authors from map files as these were unused and overwritten on every mapfile write.

### Bugfixes

* Fix Omnisharp failing to analyze the client by default.
* Fix EntityLookup not properly adding nested container entities.

### Other

* Sort NetSerializable types.
* Remove obsolete Fixture.Body references.


## 0.109.1.0

### New features

* Add "IsDefault" to EntityManager for basic checks on whether an entity has default prototype data.


## 0.109.0.0

### Breaking changes

* `BeforeSaveEvent` has been moved from `Robust.Server.Maps` to `Robust.Shared.Map.Events`

### New features

* Added `IMidiRenderer.ClearAllEvents()`, a new method that clears all scheduled midi events.
* Added a new event (`BeforeSaveEvent`) which gets raised before a map/entity gets serialized to yaml.
* Added a new `ROBUST_SOUNDFONT_OVERRIDE` environmental variable that can be used to override system soundfonts.

### Bugfixes

* Fixed `EndCollideEvent` not setting the EntityUid fields.
* Fixed a bug that would cause screen-space overlays to sometimes not be drawn.


## 0.108.0.0

### Breaking changes

* Physics fixtures are now serialized by id, fixture rather than as a list with ids attached.


## 0.107.0.1

### Bugfixes

* Fix bad logs on maploader not listing out bad prototypes.


## 0.107.0.0

### Breaking changes

* Pass in dependencies to LocalPlayer AttachEntity (was anyone even using this method?)

### Internal

* Light query changes for some optimisation.
* Remove Texture.White IoC resolves in a lot of rendering areas.


## 0.106.1.0

### New features

* Screen-space overlays now use call `BeforeDraw()` and can use the `RequestScreenTexture` and `OverwriteTargetFrameBuffer` options.
* Added the `LoadedMapComponent`. It can be used to identify maps created by loading them from a yml file.


### Other

* `GameShared` no longer has a finalizer that triggers in some cases like tests.


## 0.106.0.0

### Breaking changes

* Update map file schema validator for new format.
* TimeOffsetSerializer fixes to use serv3 copying.

### Bugfixes

* Fix ResPath null errors.
* Fix queued deletion error log on entitymanager shutdown.

### Other

* Added transform recursion check in debug.


## 0.105.1.0

### New features

* Add CompOrNull to the EntityQuery struct.
* Add basic maploader support for entity renaming.


## 0.105.0.0

### Breaking changes

* Removed server and shared sprite components.

### New features

* Add LayerExists to sprites for object keys (previously it was only integer keys).

### Bugfixes

* Fix placement overlay error and add exception tolerance to it.


## 0.104.1.0

### New features

* VV now automatically dirties components.

### Bugfixes

* Fix CompletionHelper paths having double // on the end.


## 0.104.0.0

### Breaking changes

* API Changes to SpriteView control to generalize it.


## 0.103.0.0

### Breaking changes

* Maps are now saved by prototype -> entities rather than as just entities. Maps are currently backwards compatible but this is liable to change.

### New features

* RobustServerSimulation is public and usable by content for tests or benchmarking.
* Add sf3 extension support to midis.

### Bugfixes

* Fix random.Prob inequality.

### Other

* Adjust centerpoint for spriteview sprites.
* Mark ComponentReference as obsolete.


## 0.102.1.0

### New features

* `echo` console command to echo things.
* Add some public methods to physics system for applying force/torque.

### Bugfixes

* Fix a NRE when no window icon is specified.

### Other

* Set console code page to UTF-8 explicitly on Windows to fix output of non-ASCII characters.


## 0.102.0.0

### Breaking changes

* Loading  maps with invalid entity UIDs should now log errors.

### New features

* The yaml linter should now error on duplicate entity prototypes

### Bugfixes

* Fix a PVS bug that could put one entity into two different PVS chunks.

### Other

* EntityUid indexing should now start at 1 when saving maps.


## 0.101.1.1

### Bugfixes

* Fix polygon deserialization leading to the last vert being 0,0.


## 0.101.1.0

### New features

* Added a mode to entity placement to allow replacing any existing entities on a tile.

### Other

* Re-order initialization so BroadcastRunLevel is run after userinterfacemanager PostInitialize.


## 0.101.0.0

### Breaking changes

* Port Quickhull from Box2D and replace GiftWrapping.
* Removed a lot of unused physics code.

### Bugfixes

* Fix damping for mouse joint.
* Fix Distance outputs for overlapping circles.


## 0.100.0.0

### Breaking changes

* `ILookupWorldBox2Component` has been removed. If an entity does not have fixtures/physics a `WorldAABBEvent` will now be raised.

### Bugfixes

* Fixes a concurrent hashset modification exception in PVS


## 0.99.0.0

### Breaking changes

* Revert the reversion of the ResPath removal from 0.98.0.0

### New features

* StartCollideEvent, EndCollideEvent, and physics contacts now have the relevant EntityUids.

### Bugfixes

* Remove initialization code that forced transform and physics components first.


## 0.98.0.0

### Breaking changes

* Revert bulk ResPath refactor due to instability.


## 0.97.1.1

### Bugfixes

* Fixed assembly paths being used having double //


## 0.97.1.0

### New features

* FastNoiseLite is now netserializable.
* PVS ack processing is now parallel and also improved grafana metrics for PVS.

### Other

* Add invalid broadphase check to EntityLookupSystem.
* Made NetGraph logarithmic.


## 0.97.0.0

### Breaking changes

* Fully replace ResourcePath (class) with ResPath (struct).

### Other

* Add stacktrace to transform logs.


## 0.96.9.0

### New features

* `RobustIntegrationTest` now has a `DoGuiEvent()` method that can directly pass `GUIBoundKeyEventArgs` to a control.


## 0.96.8.2

### New features

* The `LayerSetData()` function can now be used to clear a sprite layer's shader.

### Bugfixes

* Fixed sandboxing verifying against `Robust.` assemblies inside `Robust.Client.WebView`, causing an older assembly to be verified against.


## 0.96.8.1

### Bugfixes

* Fix MapInit not being run on entities in some instances.


## 0.96.8.0

### Bugfixes

* Create entities before applying entity states. This fixes parenting issues in some instances, for example on a freshly split grid the client would give an exception.

### Other

* Entities have their paused state set before initialisation rather than after.

### Internal

* Added a BroadphaseNetworkingTest.


## 0.96.7.0

### New features

* `IDynamicTypeFactory.CreateInstance` now has the option to not perform dependency injection.
* Added normal blend mode for shaders
* Added a new ResPath struct that is intended to eventually replace ResourcePath

### Bugfixes

* Hopefully fixed an IndexOutOfRange exception in AudioSystem
* Fixed a potential IndexOutOfRange exception in ContainerSystem


## 0.96.6.0

### New features

* Added overrides to shuffle Span<T> and ValueList<T> in IRobustRandom.
* Added hotkeys to close the most recent window and all windows.

### Other

* Improved some container assert messages.


## 0.96.5.0

### New features

* Added source generator for automatically generating component state getting & handling code. Significantly reduces boilerplate when creating networked components.


## 0.96.4.0

### Bugfixes

* Component delta states can now have an initial full state inferred by clients.


## 0.96.3.0

### Other

* Updated server SQLitePCLRaw to 2.1.4.


## 0.96.2.0


## 0.96.1.0

### New features

* Implemented deleting a full word at a time.

### Bugfixes

* Fixed `ContainerSystem.EmptyContainer` sometimes failing to empty containers.
* Fixed container state handling sometimes failing to insert or remove entities.
* Fix content test workflow.
* Text contents won't draw over the scrollbar for OutputPanel controls anymore.
* Invalidate OutputPanel entries upon it entering the UI tree. This fixes some bugs where text is added while it's outside of the tree without the UI scale cvar being set causing separate sizings in entries.


## 0.96.0.4

### Bugfixes

* Revert InRange entity lookup range change due to content bugs.
* Fix implicit appearance state data.


## 0.96.0.3

### Bugfixes

* Fix sprite error log to report the key not the layer.
* Fix log length for physics contact error.
* Fix discord null errors.
* Adjust InRange lookups to check if the centre of body is in range.

### Other

* Add more audio logs.


## 0.96.0.2

### Bugfixes

* Fix adding MapGridComponent to a map with pre-existing child entities.


## 0.96.0.1

### Other

* Set blend function for shaders with ShaderBlendMode.None
* Add logs around fixture lengths in contact updates.
* Revert previous contact changes to try to make physics slightly more stable until Box2D 3.0.
* Adjusted QueueDeleteEntity log on client to care if the entity is deleted in prediction.


## 0.96.0.0

### Breaking changes

* Removed `MapId` serializer. Serialize the map's EntityUid instead.
* Renamed `MapComponent.WorldMap` to `MapComponent.MapId`.

### New features

* Added showrot command as a counterpart to showpos.

### Other

* Added error logs when QueueDel is called on the client for networked entities.
* Added logs around physics contact errors that have been happening.


## 0.95.0.0

### Bugfixes

* Reverted making `MetaDataComponent.PauseTime` a yaml data-field, as it caused issues when saving uninitialised maps.

### Internal

* `TextEdit`'s `NextWordPosition` has been replaced with `EndWordPosition`


## 0.94.0.0

### Breaking changes

* `IGameTiming.IsFirstTimePredicted` is now false while applying game states.

### Bugfixes

* `MetaDataComponent.PauseTime` is now a yaml data-field
* The client-side `(un)pausemap` command is now disabled while connected to a server.

### Internal

* Use a List<Contact> for contacts instead of a shared arraypool to try to fix the contact indexing exception.
* Moved IoC dependencies off of physics contacts.


## 0.93.3.0

### New features

* Unnecessary tiles are no longer written to map file tilemaps.
* Added the ability to enable or disable grid splitting per grid.

### Other

* Added additional logs around contact issue


## 0.93.2.0

### New features

* Add CompletionHelpers for components and entityuids.


## 0.93.1.0

### New features

* Add PlayPredicted audio method for EntityCoordinates.

## 0.93.0.0

### Breaking changes

* Arguments of ContainerSystem's `EmptyContainer()` have changed. It now also returns removed entities.

### New features

* Added a TerminatingOrDeleted() helper function
* Added a `hub_advertise_now` command.

### Bugfixes

* Fixed some multi-threading IoC errors in the audio system.
* The map validator now allows entities to specify missing components.
* Fixed a potential stack overflow in the colour slider control.
* Fixed sprites sometimes not updating `IsInert`.

### Other

* `TransformComponentAttachToGridOrMap()` is now obsoleted. use the newly added system method instead.
* Made RSI preloading more error toletant.
* Added some new benchmarks for testing archetype ECS.


## 0.92.2.1

### Bugfixes

* Revert tile bound shrinkage as it was causing erroneous test failures on content.


## 0.92.2.0

### New features

* Added Box2iEdgeEnumerator for iterating its bounds.
* Added a CompletionResult helper for MapIds
* Added some helper methods for System.Random (useful for seeded RNG)

### Bugfixes

* Shrink tile bounds by 0.05. In some cases the polygon skin radius was causing overlap on other tiles and leading to erroneous lookup r
* Use preset matrixes for certain Matrix3 angles to avoid imprecision issues with transformations.


## 0.92.1.0

### New features

* Add option to SplitContainer for which split expands on parent resize

### Internal

* Updated Lidgren to v0.2.4.


## 0.92.0.0

### New features

* Exposed more properties on `FastNoiseLite`.
* Added fallback culture for localization.

### Bugfixes

* Fixed noise DD.

### Other

* Added new `DebugOpt` and `Tools` build configurations. These must be added to your solution file and apply to all projects importing `Robust.Properties.targets`.
  * `DebugOpt` is "`Debug` with optimizations enabled".
  * `Tools` has development tools (e.g. `launchauth` command) that release builds don't, while still having asserts (`DEBUG`) off and optimizations on.
* All configurations except `Release` now define `TOOLS`.
* `Release` is now intended to be "as close to published release as possible" with game configuration. Use `Tools` as build configuration instead for scenarios such as mapping.
* `Robust.Properties.targets` should now be included at the end of project files. `Robust.Analyzers.targets` and `Robust.DefineConstants.targets` are now included by it automatically.

### Internal

* General cleanup to MSBuild files.

## 0.91.0.0

### Breaking changes

* `ColorSelectorSliders` now uses SpinBox instead of FloatSpinBox.

### New features

* `IntegrationOptions` now allows changing the `ILogHandler` used by the integration test via `OverrideLogHandler`.

### Bugfixes

* Default integration test log output should more reliably capture `TestContext.Out` now.


## 0.90.0.0

### Breaking changes

* Add tile edge rendering support.

### New features

* Add .AsUint() for ValueDataNode.

### Bugfixes

* Fix AnchorEntity replication when the coordinate doesn't change
* Fix some PVS bugs.
* Fix rounding in GetGridOrMapTilePosition.


## 0.89.1.0

### New features

* `web.headless` CVar can now be used to avoid loading CEF with graphical client.

### Bugfixes

* `web.user_agent` CVar can now be overriden by content before WebView is initialized.

### Other

* WebView works again and is properly available from the launcher.

### Internal

* Clean up WebView initialization logic to avoid static `IoCManager`.


## 0.89.0.0

### Breaking changes

* Add EntityUid as an arg to SharedTransformSystem and remove more .Owner calls.

### New features

* Add by-ref event analyzer.
* Add option to hide scrollbars for ScrollContainers.
* Add an out EntityUid overload to EntityQueryEnumerator<T>.

### Bugfixes

* Fix exception on server shutdown.
* Fix concurrent update error in byref registrations for serializationmanager.
* New grids created from placement manager start at 0,0 rather than -1,-1.

### Other

* `dump_netserializer_type_map` command to debug desynchronization issues with NetSerializer's type map.


## 0.88.1.0

### New features

* Added a new OnScreenChanged event that gets invoked when `IUserInterfaceManager.ActiveScreen` changes.
* UI state interfaces such as `IOnStateEntered<TState>` now also get invoked whenever the current state inherits from `TState`.

### Bugfixes

* Fixed `WritableDirProvider.Find()`. This fixes custom MIDI soundfonts on Windows.
* Fixed server startup crash with string serializer length checks.
* Fixed `CS8981` errors in `Robust.Benchmarks`.
* Fixed C# interactive errors when engine started without content-start.
* Fixed FormattedMessage.IsEmpty() returning the wrong result.

### Other

* Map pausing now gets properly networked
* SplitContainers controls now have a minimum draggable area, so that they can function without any padding.

### Internal

* Fixed `CS8981` errors in `Robust.Benchmarks`.


## 0.88.0.0

### Breaking changes

* A `Default` font prototype is now required. I.e.:
    ```yaml
    - type: font
      id: Default
      path: /Fonts/NotoSans/NotoSans-Regular.ttf
    ```

### New features
* `FormattedText.MarkupParser` got refactored to be more robust and support arbitrary tags.
* New rich text tags can be added by implementing `IMarkupTag`



## 0.87.1.1

### Bugfixes

* Fixed source of PVS assert tripping in debug.


## 0.87.1.0

### Bugfixes

* Fixed a PVS bug that would sometimes cause it to attempt to send deleted entities.
* Fixed server commands not getting sent to clients after disconnecting and reconnecting.
* Fixed a text input error when using the right arrow key while at the second to last character.


### Other

* Sprite view controls now use the sprite's offset when rendering.
* The sprite system should now animate any rendered sprites with RSI animations, instead of only animating those visible in the main viewport and sprite view controls.


## 0.87.0.0

### Breaking changes

* `UIScreen.GetOrNewWidget()` has been replaced with `GetOrAddWidget()`.

### New features

* Added `IWritableDirProvider.OpenSubdirectory()`, which returns a new `IWritableDirProvider` with the root set to some subdirectory.
* Added `UiScreen.TryGetWidget()`
* Added a virtual `Shutdown()` method for game/module entry points.

### Bugfixes

* Fixed SyncSpriteComponent not properly syncing entities that are out of view.
* Fixed a bug preventing client-side commands from being properly registered.
* Fixed a bug causing PVS to unnecessarily send extra data.


## 0.86.0.0

### Breaking changes

* Undid `*.yaml` prototype loading change from previous version.
* `IConsoleHost`'s `RegisteredCommands` field has been renamed to `AvailableCommands`.
* Several light related cvars have been renamed. E.g., "display.softshadows" is now "light.softshadows".
* The "display.lightmapdivider" integer cvar has been replaced with a float multiplier named "light.resolution_scale".


### New features

* Command definitions have a new bool that restricts them to only be executable by the server or in single player mode. Several "server only" commands have been moved to to shared code and now use this option.
* The FOV color is now configurable via the "render.fov_color" cvar

### Bugfixes

* SDL2 backend now works if the client is started with fullscreen.

### Other

* SDL2 backend now handles quit events (⌘+Q on macOS).
* SDL2 backend now logs video driver backend used on initialization.
* The engine will now warn on startup if `*.yaml` files are found in resources, as this most likely indicates an accident.
* Added entity, occluder and shadow-casting light counts to the clyde debug panel.
* The HistoryLineEdit control now invokes `OnTextChanged` events when selecting history items

### Internal

* Changed thread safety around `ResourceManager`'s VFS roots, removing the use of error prone reader-writer locks.
* SDL2 log now shows log category.
* Removed OpenTK DllMap code.


## 0.85.2.0

### New features

* Threaded windowing API usage is now behind a CVar, disabled by default on macOS to avoid crashes.
* Box2i, ImmutableHashSet, ISet, and IReadonlySet can now be serialized.
* Added helpers for Box2i Center / Vector2i Up-Down-Left-Right.
* Implement blend modes for rendering.

### Bugfixes

* MacOS with the SDL2 backend now has DPI scaling enabled.
    * Fixed DPI scaling calculations on platforms outside Windows.
* Grids on top of maps that are also grids should render correctly now.
* Fixed bug in ScrollContainer that could cause permanent loops.
* Fixed occluder tree error.
* Fixed Texture.GetPixel.

### Other

* System F3 panel now correctly fetches processor model on Apple Silicon devices.
* UI content scale is now listed in the F3 coordinates panel.
* SDL2 backend is now wired up to update key names dynamically on keyboard mode change.
* The prototype reload event is no longer wrapped under #if !FULL_RELEASE.
* The engine now loads `*.yaml` files (previously loading only `*.yml`) for prototypes.

### Internal

* `keyinfo` command has enum completions.

## 0.85.1.1

### Bugfixes

* Fixed GameStateManager error when resetting client-side prediction


## 0.85.1.0

### New features

* RSI's now get combined into a large atlas.

### Bugfixes

* Removed bad PlayAudioPositionalMessage error log & fixed fallback coordinate check.
* Fixed MouseJoint parallelisation exception.

### Internal

* Fixed some warnings in GameStateManager


## 0.85.0.1

### Bugfixes

* Fix fixture client state handling not removing the existing fixture.
* Use a dummy entity for placement manager preview so offsets are applied correctly.


## 0.85.0.0

### Breaking changes

* Component.Shutdown() has now been removed and the eventbus should be used in its place.
* Component.Name has now been removed and IComponentFactory.GetComponentName(Type) should be used in its place.

### Bugfixes

* Ensure fixture contacts are destroyed even if no broadphase is found.
* Ensure fixtures are re-created in client state handling. There was a subtle bug introduced by updating existing ones where contacts were incorrectly being retained across prediction. This was most obvious with slipping in SS14.


## 0.84.0.0

### Breaking changes

* EffectSystem has been removed.

### New features

* Added Pidgin parser to the sandbox whitelisted.

### Bugfixes

* Fixed physics ignoring parallelisation cvars
* Global audio volume is no longer overridden every tick.
* Fix `SpriteComponent.CopyFrom()` not working properly.
* Fix cvar TOML parsing failing to read some numeric cvars.

### Other

* Improved physics joint logging.


## 0.83.0.0

### Breaking changes

* Physics has been ECSd with large API changes:
- Shapes can be updated via the system rather than requiring the caller to handle it.
- Access attributes have been added.
- Implemented IEquatable for Fixture Shapes
- Removed obsolete PhysicsComponent APIs.
- Removed usage of Component.Owner internally.


## 0.82.0.0

### Breaking changes

* `Box2Rotated.Centre` has been renamed to `.Center`
* `ISpriteComponent` has been removed. Just use `SpriteComponent` instead.

### Bugfixes

* Fixed prototype reloading/uploading.
* Fixed UI tooltips sometimes causing a null reference exception.

### Other

* Map/world velocity calculations should be slightly faster.
* `EnsureComp` will now re-add a component if it has been queued for removal.


## 0.81.0.0

### Breaking changes

* TransformComponent,Parent has been removed. Use the ParentUid & get the component manually.

### New features

* The Popup control now has an OnPopupOpen event.

### Other

* Various transform methods are now obsolete. Use the methods provided by the transform system instead.
* TransformComponent.MapUid is now cached (previously required a dictionary lookup)


## 0.80.2.0

### New features

* Tooltips now provide the option to track the mouse cursor.


## 0.80.1.0

### New features

* Added location of compile errors to XAML UI.
* Add CC-BY to RSI.json
* Allow customising radio buttons for RadioOptions.
* Added CVar to override CEF useragent.

### Bugfixes

* Fix incorrect size of second window in split container.
* Fix PreventCollideEvent fixture ordering.

### Other

* Obsoleted .Owner for future work in removing components storing a reference to their entityuid.


## 0.80.0.0

### Breaking changes

* Moved ConvexHullPolygons and MaxPolygonVertices cvars to constants.
* Moved the PhysicsMap Gravity property to its own controller.
* Made some layout changes to Split Container.

### New features

* Added the colliding fixtures to PreventCollideEvent.

### Bugfixes

* Grids overlapping entities will now flag the entity for grid traversal.

### Other

* The split container `Measure()` override now more accurately reflects the space available to children. Additionally, the split position is now publicly settable.

### Internal

* Removed manual component registrations.


## 0.79.0.1

### New features

* Add helper GetDirection to SharedMapSystem that offsets a Vector2i in the specified direction by the specified distance.
* UIController now implements IEntityEventSubscriber

### Bugfixes

* The fast TryFindGridAt overload will now also return the queried map's MapGridComponent if it exists.

### Other

* Updated window dragging movement constraints. By default windows can now be partially dragged off-screen to the left. This is configurable per window. This also fixes a bug where windows could become unreachable.

### Internal

* Remove 2 TryGetComponents per physics contact per tick.


## 0.79.0.0

### Breaking changes

* EntityInitializedMessage has been removed; the C# event invoked on EntityManager (EntityInitialized) should be used in its place.
* TileChangedEventArgs has been removed.

### Bugfixes

* Fix tooltip panels being incorrectly sized for their first frame.
* Client will no longer predict physics sleeping on bodies that are unable to sleep.
* Style box texture scaling has been fixed.

### Other

* Added TaskCompletionSource to the sandbox.

### Internal

* IPhysManager has been removed for a slight physics contacts optimisation.
* Optimise TryFindGridAt, particularly for grid traversals.
* MapGridComponent now uses delta component states.
* Removed some TryGetComponent from IsMapPaused, speeding up entity initialization in some instances.


## 0.78.0.0

### Breaking changes

* Removed the obsoleted `GlobalLinearVelocity()` EntityUid helper method.
* INetConfigurationManager now has client & server side variants. Clients can now properly set server authoritative cvars when in singleplayer mode
* IPhysBody has been removed. Just use the physics component.
* Physics joints haven been slightly refactored and some method signatures have changed.

### New features

* Added a new cvar to limit audio occlusion raycast lengths ("audio.raycast_length").
* IRobustSerializer has new public methods for getting hashes and setting string serializer data.

### Bugfixes

* Fixed broken click bound checks in the `Tree` UI Control.
* Removed erroneous debug assert in render code that was causing issued in debug mode.
* Fixed some instances where rotation-less entities were gaining non-zero local rotation.

### Other

* Tickrate is now shown in the f3 debug monitors


## 0.77.0.2

### New features

* Scroll containers now have public methods to get & set their scroll positions.

### Bugfixes

* Fixed entity spawn menu sometimes not properly updating when filtering entities.

### Other

* Physics contacts are now stored per-world rather than per-map. This allows the multi-threading to be applicable to every contact rather than per-map.
* Contacts will no longer implicitly be destroyed upon bodies changing maps.


## 0.77.0.1

### Bugfixes

* Fix AttachToGridOrMap not retaining an entity's map position.


## 0.77.0.0

### Breaking changes

* ClientOccluderComponent has been removed & OccluderComponent component functions have been moved to the occluder system.
* The OccluderDirectionsEvent namespace and properties have changed.
* The rendering and occluder trees have been refactored to use generic render tree systems.
* Several pointlight and occluder component properties now need to be set via system methods.
* SharedPhysicsMap and PhysicsMap have been combined.
* RunDeferred has been removed from transformcomponent and updates are no longer deferred.

## 0.76.0.0

### Breaking changes

* Physics contact multi-threading cvars have been removed as the parallelism is now handled by IParallelManager.

### New features

* Physics now supports substepping, this is under physics.target_minimum_tickrate. This means physics steps will run at a constant rate and not be affected by the server's tickrate which can reduce the prevalence of tunneling.
* FastNoise API is now public.

### Other

* UPnP port forwarding now has better logging.
* Physics solver has been refactored to take more advantage of parallelism and ECS some internal code.
* Sprite processing & bounding box calculations should be slightly faster now.
* Nullspace maps no longer have entities attached.


## 0.75.1.0

### New features

* Serv4's notNullableOverride parameter is now enforced by analyzer. For more info, see [the docs](https://docs.spacestation14.io/en/engine/serialization).
* Added command to dump injector cache list.

### Bugfixes

* Fix generic visualisers not working because of recent appearance system changes in v0.75.0.0
* Fix physics not working properly on moving grids (transform matrix deferral).

### Other

* Transform matrix dirtying is deferred again (undo change in v0.75.0.0
* Added two new serv3 analysers (NotNullableFlagAnalyzer and PreferGenericVariantAnalyzer)


## 0.75.0.0

### Breaking changes

* Changed default for `net.buffer_size` to `2`.
* Changed default for `auth.mode` to `Required`. On development builds, the default is overriden to remain at `Optional`, so this only affects published servers.
* The default value for the `outsidePrediction` argument of the `InputCmdHandler.FromDelegate()`  has changed from false to true.

### New features

* Appearance system now has generic `TryGetData<T>()` functions.

### Bugfixes

* Mapped string serializer once again is initialized with prototype strongs, reducing bandwidth usage.
* Fixed various keybindings not working while prediction was disabled.
* Fixed a bug causing rendering trees to not properly recursively update when entities move.

### Other

* Transform matrix dirtying is no longer deferred.
* Cleaned up some `FULL_RELEASE` CVar default value overrides into `CVarDefaultOverrides.cs`.
* VVRead now attempts to serialize data to yaml


## 0.74.0.0

### Breaking changes

* `ITypeReader<,>.Read(...)` and `ITypeCopier<>.Copy(...)` have had their `bool skipHook` parameter replaced with a `SerializationHookContext` to facilitate multithreaded prototype loading.
* Prototypes are now loaded in parallel across multiple threads. Type serializers, property setters, etc... must be thread safe and not rely on an active IoC instance.

### Bugfixes

* Mapped string serializer once again is initialized with prototype strongs, reducing bandwidth usage.

### Other

* Drastically improved startup time by running prototype loading in parallel.
  * `AfterDeserialization` hooks are still ran on the main thread during load to avoid issues.
* Various systems in the serialization system such as `SerializationManager` or `ReflectionManager` have had various methods made thread safe.
* `TileAliasPrototype` no longer has a load priority set.
* Straightened out terminology in prototypes: to refer to the type of a prototype (e.g. `EntityPrototype` itself), use "kind".
  * This was previously mixed between "type" and "variant".

### Internal

* `SpanSplitExtensions` has been taken behind the shed for being horrifically wrong unsafe code that should never have been entered into a keyboard ever. A simpler helper method replaces its use in `Box2Serializer`.
* `PrototypeManager.cs` has been split apart into multiple files.

## 0.73.0.0

### Breaking changes

* The entity lookup flag `LookupFlags.Anchored` has been replaced with `LookupFlags.Static`.
* We are now using **.NET 7**.
* `IDependencyCollection`/`IoCManager` `RegisterInstance` does not automatically add the instance to object graph, so `BuildGraph()` must now be called to see the new instances.
  * `deferInject` parameteres have been removed.

### New features

* The server will now check for any unknown CVars at startup, to possibly locate typos in your config file.
* `IDependencyCollection` is now thread safe.

### Bugfixes

* Fixed config files not being truncated before write, resulting in corruption.

### Other

* Removed some cruft from the `server_config.toml` default config file that ships with Robust.
* Most usages of x86 SIMD intrinsics have been replaced with cross-platform versions using the new .NET cross-platform intrinsics.
  * This reduces code to maintain and improves performance on ARM.
* Tiny optimization to rendering code.
* `RobustSerializer` no longer needs to be called from threads with an active IoC context.
  * This makes it possible to use from thread pool threads without `IoCManager.InitThread`.
* Removed finalizer dispose from `Overlay`.
* Stopped integration tests watching for prototype reload file changes, speeding stuff up.

### Internal

* Moved `SerializationManager`'s data definition storage over to a `ConcurrentDictionary` to improve GC behavior in integration tests.

## 0.72.0.0

### Breaking changes

* EntityPausedEvent has been split into EntityPausedEvent and EntityUnpausedEvent. The unpaused version now has information about how long an entity has been paused.

## 0.71.1.4

### Bugfixes

* Fixed CVars not being saved correctly to config file.

### Other

* Mark `validate_rsis.py` as `+x` in Git.
* Made config system more robust against accidental corruption when saving.


## 0.71.1.3


## 0.71.1.2

### Bugfixes

* Fixed UI ScrollContainer infinite loop freezing client.


## 0.71.1.1

### Bugfixes

* Fixed client memory leaks and improved performance in integration testing.


## 0.71.1.0

### New features

* Better RSI validator script.
* When a new map file is loaded onto an existing map the entities will be transferred over.
* Add an API to get the hard layer / mask for a particular physics body.

### Bugfixes

* Fixed non-filled circle drawing via world handle.
* Fix max_connections in the default server config.
* Fix removal of PVS states for players without ingame status.
* Fix max rotation from the physics solver.

### Internal

* Wrap window rendering in a try-catch.


## 0.71.0.0

### Breaking changes

* `DebugTimePanel`, `DebugNetPanel` and `DebugNetBandwidthPanel` have been made internal.
* RSIs with trailing commas in the JSON metadata are no longer allowed.

### Bugfixes

* `csi` doesn't throw a `NullReferenceException` anymore.

### Other

* The `game.maxplayers` CVar has been deprecated in favor of the new `net.max_connections` CVar. Functionality is the same, just renamed to avoid confusion. The old CVar still exists, so if `game.maxplayers` is set it will be preferred over the new one.
* The new default for `net.max_connections` is 256.
* Debug monitors (F3) now have margin between them.
* F3 (clyde monitor) now lists the windowing API and version in use.
* Added system monitor to F3 with various info like OS version, .NET runtime version, etc...
* The engine now warns when loading `.png` textures inside a `.rsi`. This will be blocked in the future.


## 0.70.0.0

### New features

* `game.desc` CVar for a server description to show in the launcher.
* New system for exposing links to e.g. a Discord in the launcher.
  * The engine does not have a built-in method for configuring these, but it does now have a `StatusHostHelpers.AddLink` method to correctly format these from content. The idea is that content wires the types of links (with icon names) up itself via `IStatusHost.OnInfoRequest`.
  * See also [the HTTP API documentation](https://docs.spacestation14.io/en/engine/http-api) for reference.
* `GameShared` now has a `Dependencies` property to allow access to the game's `IDependencyCollection`. This makes it possible to avoid using static `IoCManager` in `EntryPoint`-type content code.
* A new define constant `DEVELOPMENT` has been defined, equivalent to `!FULL_RELEASE`. See [the docs](https://docs.spacestation14.io/en/technical-docs/preprocessor-defines) for details.
* `IConfigurationManager` has new functions for reading and writing CVar directly from a TOML file `Stream`.
* New `IConfigurationManager.LoadDefaultsFromTomlStream` to load a TOML file as CVar default overrides.
* Added new serializers to support Queue<T> data-fields.
* Added a `FromParent()` function to `IDependencyCollection`, enabling dependencies to be passed to parallel threads.
* `IClientStateManager` now has a `PartialStateReset()` function to make it easier for content to rewind to previous game states.
* Added `IClientNetManager.DispatchLocalNetMessage()`, which allows a client to raise a local message that triggers networked event subscriptions.

### Bugfixes

* `IPlayerSession.OnConnect()` now actually gets called when players connect.
* `MapLoaderSystem.TryLoad(.., out rootUids)` now properly only returns entities parented to the map.

### Other

* Invalid placement types for the entity spawn menu now log warnings.
* Slightly improved sprite y-sorting performance.

### Internal

* The current physics map that an entity is on is now cached in the transform component alongside other cached broadphase data. This helps to fix some broadphase/lookup bugs.

## 0.69.0.0


## 0.68.0.0

### Breaking changes

* Updated yml schema validator to remove the `grids` node.

### Bugfixes

* Fixed position-less audio playing.
* Stop mapgrids from serializing their fixtures.

### Other

* Removed the `restart` command, since it never worked properly and just confused people.
* Add virtual to some UIScreen methods.
* Add public parameterless ctor to MenuBar.


## 0.67.2.2

### Bugfixes

* Fix double MapGrid chunk subscription.
* Fix grid contacts short-circuiting collision.


## 0.67.2.1

### Bugfixes

* Fix MapChunks not being subscribed to by MapGridComponents in some instances.


## 0.67.2.0

### New features

* Add submenu support to menubar controls.

### Bugfixes

* Fix gridtree returning mapgrid maps twice.


## 0.67.1.3

### Bugfixes

* Fix Map regression so now they can be MapGrids again without the client crashing.


## 0.67.1.2

### Bugfixes

* Fix some mapgrids not being marked as dirty and never being sent to clients (thanks checkraze).


## 0.67.1.1

### Bugfixes

* Fix some merge artifacts from mapgrid support for maps.


## 0.67.1.0

### New features

- Maps can now have MapGridComponent added to them.


## 0.67.0.0

### Breaking changes

* MapGrid is deprecated and has been merged into MapGridComponent. This is subject to further changes as it gets ECSd more in future.
* The `grids` yaml node on map files is deprecated and has been merged onto MapGridComponent. Loading maps is backwards compatible for now but is subject to change in future. Saving maps will save in the new format.


## 0.66.0.0

### Breaking changes

* AudioSystem functions for playing audio have changed. Functions that take in filters now require an additional argument that will determine whether sounds are recorded by replays. Additionally, there are several new overrides that take in a recipient session or entity.

### Bugfixes

* Script globals for C# interactive were not having dependencies injected correctly.
* GetWorldPosition() now returns the correct positions even prior to transform initialization.
* Fix map loading not properly offsetting some entities that were directly parented to the map.

### Internal

* Added lookup/broadphase re-parenting tests.


## 0.65.2.1

### Bugfixes

* Fix empty MetaData components being serialized to map files.
* Fix saving a grid as a map not marking it as pre-mapinit.

### Other

* Set `ValidateExecutableReferencesMatchSelfContained` in the server project, which may help with publishing issues. I hope.
* Move pinned font data over to Pinned Object Heap.
* Improved shader code generation for uniform arrays to be more compatible.
* Server now has server GC enabled by default.

### Internal

* Remove some unnecessary dependency resolves from filters making audio much more performant.


## 0.65.2.0

### New features

* Added ClydeAudio.StopAllAudio()
* Expose more tick logic to content.

### Bugfixes

* Fix bad reference in WebView.

### Internal

* Add Robust.Packaging to solution.
* Add WebView to solution.
* Physics contacts are now parallel and much faster.

## 0.65.1.0

### New features

* Implement value prototype id dictionary serializer.

### Bugfixes

* Fixes lerping clean up issue added in #3472.

### Internal

* Add test for (de)serializing data record structs.


## 0.65.0.1

### Bugfixes

- Fix SetLocalPositionRotation raising 2 moveevents. This should help physics performance significantly.
- Fix tpgrid responses and command error.


## 0.65.0.0

### Breaking changes

* Rename transform lerping properties alongside other minor internal changes.

### Bugfixes

* Fix physics testbeds.
* Force grids to always be collidable for now and stop them clipping.

### Other

* Slight optimization to `OutputPanel`'s handling of internal `RichTextEntry`s.
* Force non-collidable contacts to be destroyed. Previously these hung around until both entities became collidable again.

### Internal

* `Tools/version.py` has been updated to automatically update `RELEASE-NOTES.md`.
* General cleanup to `Tools/version.py`.

## 0.64.1.0

### Bugfixes

* Word-wrapping in `OutputPanel` and `RichTextLabel` has been fixed.

## 0.64.0.0

### Breaking changes

* IMapLoader has been refactored into MapLoaderSystem. The API is similar for now but is subject to change in the future.

## 0.63.0.0

### Breaking changes

* Thanks to new IME support with SDL2, `IClyde.TextInputStart()` and `IClyde.TextInputStop()` must now be appropriately called to start/stop receiving text input when focusing/unfocusing a UI control. This restriction is applied even on the (default) GLFW backend, to enforce consistent usage of these APIs.
* `[GUI]TextEventArgs` have been renamed to `[GUI]TextEnteredEventArgs`, turned into records, and made to carry a `string` rather than a single text `Rune`.
* IoC and `DependencyCollection` `Register` methods now have a `TInterface : class` constraint.
* [ABI] `IoCManager.InitThread` now returns the `IDependencyCollection`.

### New features

* Fixes for compiling & running on .NET 7. You'll still have to edit a bunch of project files to enable this though.
* `FormattedMessage.EnumerateRunes()`
* `OSWindow.Shown()` virtual function for child classes to hook into.
* `IUserInterfaceManager.DeferAction(...)` for running UI logic "not right now because that would cause an enumeration exception".
* New `TextEdit` control for multi-line editable text, complete with word-wrapping!
* `Rope` data structure for representing large editable text, used by the new `TextEdit`.
* Robust now has IME support matching SDL2's API. This only works on the SDL2 backend (which is not currently enabled by default) but the API is there:
    * `IClyde.TextInputStart()`, `IClyde.TextInputStop()`, `IClyde.TextInputSetRect()` APIs to control text input behavior.
    * `TextEditing` events for reporting in-progress IME compositions.
    * `LineEdit` and `TextEdit` have functional IME support when the game is running on SDL2. If you provide a font file with the relevant glyphs, CJK text input should now be usable.
* `Register<T>` (single type parameter) extension method for `IDependencyCollection`.

### Bugfixes

* Fixes erroneous literal "\\n" inside the Clyde debug panel.
* Fixed Lidgren connection status changes potentially getting mislogged.
* Fixed missing components not being correctly saved for maps
* Fixed map saving sometimes not including new components.
* Fix hot reload unit tests.

### Other

* Properly re-use `HttpClient` in `NetManager` meaning we properly pool connections to the auth server, improving performance.
* Hub advertisements have extended keep-alive pool timeout, so the connection can be kept active between advertisements.
* All HTTP requests from the engine now have appropriate `User-Agent` header.
* `bind` command has been made somewhat more clear thanks to a bit of help text and some basic completions.
* `BoundKeyEventArgs` and derivatives now have a `[DebuggerDisplay]`.
* Text cursors now have a fancy blinking animation.
* `SDL_HINT_MOUSE_FOCUS_CLICKTHROUGH` is set on the SDL2 windowing backend, so clicking on the game window to focus it will pass clicks through into the game itself, matching GLFW's behavior.
* Windows clipboard history paste now works.
* Improved multi-window UI keyboard focusing system: a single focused control is now tracked per UI root (OS window), and is saved/restored when switching between focused window. This means that you (ideally) only ever have a UI control focused on the current OS window.

### Internal

* `uitest2` is a new command that's like `uitest` but opens an OS window instead. It can also be passed an argument to open a specific tab immediately.
* Word-wrapping logic has been split off from `RichTextEntry`, into a new helper struct `WordWrap`.
* Some internal logic in `LineEdit` has been shared with `TextEdit` by moving it to a new `TextEditShared` file.
* SDL2 backend now uses `[UnmanagedCallersOnly]` instead of `GetFunctionPointerForDelegate`-style P/Invoke marshalling.
* Entity prototype reloading logic has been moved out of `PrototypeManager` and into a new `PrototypeReloadSystem`.
* Most usages of `IoCManager.` statically have been removed in favor of dependency injection.

## 0.62.1.0

### Bugfixes

* Fixed a PVS issue causing entities to be sent to clients without first sending their parents.
* Improved client-side state handling exception tolerance.

### Other

* Removed null-space map entities.

### Internal

* Added some more anchoring tests.

## 0.62.0.1

### Bugfixes

* Fixed sprites not animating when directly toggling layer visibility,
* Fixed anchored entities not being added to the anchored lookups.

## 0.62.0.0

### Breaking changes

* Removed some obsolete map event handlers.

### New features

* Added entity query struct enumerators

### Bugfixes

* Improved error tolerance during client state application.
* Added better error logs when a client deletes a predicted entity.
* Fixes command permissions not getting sent to clients.
* Fixes a broad-phase bug were entities were not properly updating their positions.

### Other

* Added the LocalizedCommands class, which automatically infer help and description loc strings from the commands name.

## 0.61.0.0

### Breaking changes

* IMap and IMapGrid have been removed. Just use the associated components directly.

### Other

* AudioSystem has been refactored.

## 0.60.0.0

### Breaking changes

* ISerializationHooks.BeforeSerialization() has been removed. Use custom type serializers instead.

### New features

* Added function to UserInterfaceSystem that returns list of BUIs that a client has open.

### Bugfixes

* Fixed various container related broadphase bugs which could result in entities getting stuck with a null-broadphase.
* Fixed client fixture state handling bug that caused the client to incorrectly disable collision.

### Other

* Misc PVS optimisations

### Internal

* Removed redundant grid-init physics logic
* Modified garbage collection for entity spawning profiling.

## 0.59.0.0

### Breaking changes

* Various transform related methods have been removed from MapGrids
* TransformSystem.SetCoordinates() arguments have changed and now allow an entity to be sent to nullspace

### Bugfixes

* Fixed an entity lookup bug that sometimes failed to return entities in StaticSundriesTrees

### Other

* The EntitySystem.Resolve<> methods have been change to protected

## 0.58.1.1

### Bugfixes

* Fixed some container shutdown errors
* Fixed LookupFlags.Static not acting as a full replacement for LookupFlags.Anchored

## 0.58.1.0

### Other

* Physics collision changed and body type changed events no longer get raised before initialisation

## 0.58.0.0

### Breaking changes

* Some TransformComponent functions have been moved to the system.
* Container insert, remove, and shutdown function arguments and functionality has changed.
* Physics entities without fixtures now automatically disable collision.

### New features

* Added command to profile entity spawning

### Bugfixes

* EntityLookup/BroadphaseComponent tracking has been overhauled, which should hopefully fix various broadphase bugs.

### Other

* Component.Owner is now marked as obsolete.

## 0.57.0.4

### Bugfixes

* Made entity deletion more resilient against exceptions. Should fix several bugs.

## 0.57.0.2 and 0.57.0.3

### Bugfixes

* Fixed more entity-lookup bugs.

## 0.57.0.1

### Bugfixes

* Fixed entity lookup bug that was causing crashes.

### 0.57.0.0

### Breaking changes

* EntityLookupComponent has been merged into BroadphaseComponent. The data that was previously stored in this tree is now stored across the 3 trees on BroadphaseComponent.

### New features

* EntityLookup has had its flags updated to reflect the merge of EntityLookupComponent and BroadphaseComponent, with the new flags reflecting each tree: Dynamic, Static, and Sundries. Dynamic and Static store physics bodies that are collidable and Sundries stores everything else (apart from grids).

### Internal

* EntityLookup and Broadphase have had their data de-duplicated, dropping the AABBs stored on the server by half. This also means MoveEvent updates will be much faster.
* PVS mover updates has had their performance improved slightly.
* Physics LinkedList nodes for contacts will no longer be re-made for every contact and will just be cleared when re-used.
* Sprite / Light dynamictree allocations on the client have been dropped by using static lambdas.
* The physics contact buffer for each FixtureProxy is now pooled.

## 0.56.1.1

### Bugfixes

* Fix PVS sometimes not sending an entity's parents.
* Fix velocity preservation on parenting changes.

## 0.56.1.0

### New features

* Update pt-BR locale with more localizations
* Separated PVS entity budget into an entity creation budget and a pvs-entry budget.

### Bugfixes

* Fix VV type handler removal.
* System errors during component removal should no longer result in undeletable entities.

### Other

* The ordering of component removals and shutdowns during entity deltion has changed (see #3355).
* Improved Box2Serializer
* Removed uses IEnumerables from EntityLookupSystem.
* Optimized client entity spawning by 15%.
* Modified how the rendering tree handles entity movement.
* Improved grid enumeration allocs.
* Fixed a bunch of build warnings (see #3329 and #3289 for details)

## 0.56.0.2

### Bugfixes

* Rename \_lib.ftl to \_engine_lib.ftl to avoid overwriting

## 0.56.0.1

### Bugfixes

* Fix instantiation of data records containing value types

## 0.56.0.0

### Breaking changes

* `CastShadows` moved to `SharedPointLightComponent` from clientside, now networked

### New features

* New type handler helpers added to V^3
* Added pt-BR locale

### Bugfixes

* Fixed audio fallback coords

### Other

* Improved PVS performance by using `for` over `forEach`
* Improved Vec2 inverse allocations

## 0.55.5.0

### New features

* Added a method to pass in physics transforms for getting nearest point.

### Bugfixes

* Prevent singular sprite matrices.
* Fix obsolete warnings in tests.

### Other

* Significantly reduce physics contact allocations.

## 0.55.4.1

### Breaking changes

* Removed `SI`, `SIoC`, `I`, `IoC`, `SE` and `CE` VV command prefixes.
  * `SI`, `SIoC`, `I` and `IoC` are replaced by VV paths under `/ioc/` and `/c/ioc/`.
  * `SE` and `CE` are replaced by VV paths under `/system/` and `/c/system`.

### New features

* Added CVars to control Lidgren's <abbr title="Maximum Transmission Unit">MTU</abbr> parameters:
  * `net.mtu`
  * `net.mtu_expand`
  * `net.mtu_expand_frequency`
  * `net.mtu_expand_fail_attempts`
* Added a whole load of features to ViewVariables.
  * Added VV Paths, which allow you to refer to an object by a path, e.g. `/entity/1234/Transform/WorldPosition`
  * Added VV Domains, which allow you to add "handlers" for the top-most VV Path segment, e.g. `/entity` is a domain and so is `/player`...
  * Added VV Type Handlers, which allow you to add "custom paths" under specific types, even dynamically!
  * Added VV Path networking, which allows you to read/write/invoke paths remotely, both from server to client and from client to server.
  * Added `vvread`, `vvwrite` and `vvinvoke` commands, which allow you to read, write and invoke VV paths.
  * Added autocompletion to all VV commands.
  * Please note that the VV GUI still remains the same. It will be updated to use these new features in the future.

### Other

* Changed Lidgren to be compiled against `net6.0`. This unlocks `Half` read/write methods.
* Lidgren has been updated to [0.2.2](https://github.com/space-wizards/SpaceWizards.Lidgren.Network/blob/v0.2.2/RELEASE-NOTES.md). Not all the changes since 0.1.0 are new here, since this is the first version where we're properly tracking this in release notes.
* Robust.Client now uses our own [NFluidsynth](https://github.com/space-wizards/SpaceWizards.NFluidsynth) [nuget package](https://www.nuget.org/packages/SpaceWizards.NFluidsynth).

### Internal

* Renamed Lidgren's assembly to `SpaceWizards.Lidgren.Network`.
* Rogue `obj/` folders inside Lidgren no longer break the build.
* Renamed NFluidsynth's assembly to `SpaceWizards.NFluidsynth`<|MERGE_RESOLUTION|>--- conflicted
+++ resolved
@@ -39,12 +39,7 @@
 
 ### New features
 
-<<<<<<< HEAD
 * Added `AddComponents` and `RemoveComponents` methods to EntityManager that handle EntityPrototype / ComponentRegistry bulk component changes. 
-* Add EntityManager.RaiseSharedEvent where the event won't go to the attached client but will be predicted locally on their end.
-=======
-*None yet*
->>>>>>> 91d3f67a
 
 ### Bugfixes
 
