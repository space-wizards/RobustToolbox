using System;
using System.Threading.Tasks;
using System.Collections.Generic;
using JetBrains.Annotations;
using Robust.Client.Audio;
using Robust.Client.Graphics;
using Robust.Client.ResourceManagement;
using Robust.Shared.Audio;
using Robust.Shared.GameObjects;
using Robust.Shared.IoC;
using Robust.Shared.Log;
using Robust.Shared.Map;
using Robust.Shared.Physics;
using Robust.Shared.Player;
using Robust.Shared.Random;
using Robust.Shared.Timing;
using Robust.Shared.Utility;
using Robust.Shared.Threading;

namespace Robust.Client.GameObjects
{
    [UsedImplicitly]
    public sealed class AudioSystem : SharedAudioSystem
    {
        [Dependency] private readonly IResourceCache _resourceCache = default!;
        [Dependency] private readonly IMapManager _mapManager = default!;
        [Dependency] private readonly IClydeAudio _clyde = default!;
        [Dependency] private readonly IEyeManager _eyeManager = default!;
        [Dependency] private readonly IGameTiming _timing = default!;
        [Dependency] private readonly SharedPhysicsSystem _broadPhaseSystem = default!;
        [Dependency] private readonly SharedTransformSystem _xformSys = default!;

        private readonly List<PlayingStream> _playingClydeStreams = new();

        /// <inheritdoc />
        public override void Initialize()
        {
            base.Initialize();
            SubscribeNetworkEvent<PlayAudioEntityMessage>(PlayAudioEntityHandler);
            SubscribeNetworkEvent<PlayAudioGlobalMessage>(PlayAudioGlobalHandler);
            SubscribeNetworkEvent<PlayAudioPositionalMessage>(PlayAudioPositionalHandler);
            SubscribeNetworkEvent<StopAudioMessageClient>(StopAudioMessageHandler);
        }

        private void StopAudioMessageHandler(StopAudioMessageClient ev)
        {
            var stream = _playingClydeStreams.Find(p => p.NetIdentifier == ev.Identifier);
            if (stream == null)
            {
                return;
            }

            StreamDone(stream);
            _playingClydeStreams.Remove(stream);
        }

        private void PlayAudioPositionalHandler(PlayAudioPositionalMessage ev)
        {
            var mapId = ev.Coordinates.GetMapId(EntityManager);

            if (!_mapManager.MapExists(mapId))
            {
                Logger.Error(
                    $"Server tried to play sound on map {mapId}, which does not exist. Ignoring.");
                return;
            }

            var stream = (PlayingStream?)Play(ev.FileName, ev.Coordinates, ev.FallbackCoordinates, ev.AudioParams);
            if (stream != null)
            {
                stream.NetIdentifier = ev.Identifier;
            }
        }

        private void PlayAudioGlobalHandler(PlayAudioGlobalMessage ev)
        {
            var stream = (PlayingStream?)Play(ev.FileName, ev.AudioParams);
            if (stream != null)
            {
                stream.NetIdentifier = ev.Identifier;
            }
        }

        private void PlayAudioEntityHandler(PlayAudioEntityMessage ev)
        {
            var stream = EntityManager.EntityExists(ev.EntityUid) ?
                (PlayingStream?)Play(ev.FileName, ev.EntityUid, ev.FallbackCoordinates, ev.AudioParams)
                : (PlayingStream?)Play(ev.FileName, ev.Coordinates, ev.FallbackCoordinates, ev.AudioParams);

            if (stream != null)
            {
                stream.NetIdentifier = ev.Identifier;
            }

        }

        public override void FrameUpdate(float frameTime)
        {
            // Update positions of streams every frame.
            // Start with an initial pass to cull streams that need to be removed, and sort stuff out.
            Span<int> validIndices = stackalloc int[_playingClydeStreams.Count];
            int validCount = 0;

            // Initial clearing pass
            try
            {
<<<<<<< HEAD
                // TODO multiple viewer's / eyes.
                var ourPos = _eyeManager.CurrentEye.Position.Position;

=======
                int streamIndexOut = 0;
>>>>>>> ee2d266d
                foreach (var stream in _playingClydeStreams)
                {
                    // Note: continue; in here is expected to have one of two outcomes:
                    // + StreamDone
                    // + streamIndexOut++

                    // Occlusion recalculation parallel needs a way to know which targets to actually recalculate for.
                    // That in mind start by setting this to false (it's set to true later when relevant)
                    stream.OcclusionValidTemporary = false;

                    if (!stream.Source.IsPlaying)
                    {
                        StreamDone(stream);
                        continue;
                    }

                    MapCoordinates? mapPos = null;
                    if (stream.TrackingCoordinates != null)
                    {
                        var coords = stream.TrackingCoordinates.Value;
                        if (_mapManager.MapExists(coords.GetMapId(EntityManager)))
                        {
                            mapPos = stream.TrackingCoordinates.Value.ToMap(EntityManager);
                        }
                        else
                        {
                            // Map no longer exists, delete stream.
                            StreamDone(stream);
                            continue;
                        }
                    }
                    else if (stream.TrackingEntity != default)
                    {
                        if (EntityManager.Deleted(stream.TrackingEntity))
                        {
                            StreamDone(stream);
                            continue;
                        }

                        mapPos = EntityManager.GetComponent<TransformComponent>(stream.TrackingEntity).MapPosition;
                    }

                    // TODO Remove when coordinates can't be NaN
                    if (mapPos == null || !float.IsFinite(mapPos.Value.X) || !float.IsFinite(mapPos.Value.Y))
                        mapPos = stream.TrackingFallbackCoordinates?.ToMap(EntityManager);

                    if (mapPos != null)
                    {
                        stream.MapCoordinatesTemporary = mapPos.Value;
                        // this has a map position so it's good to go to the other processes
                        validIndices[validCount] = streamIndexOut;
                        // check for occlusion recalc
                        stream.OcclusionValidTemporary = mapPos.Value.MapId == _eyeManager.CurrentMap;
                        validCount++;
                    }

                    // This stream gets to live!
                    streamIndexOut++;
                }
            }
            finally
            {
                // if this doesn't get ran (exception...) then the list can fill up with disposed garbage.
                // that will then throw on IsPlaying.
                // meaning it'll break the entire audio system.
                _playingClydeStreams.RemoveAll(p => p.Done);
            }

            var ourPos = _eyeManager.CurrentEye.Position.Position;

            // Occlusion calculation pass

            Parallel.For(
                0, _playingClydeStreams.Count,
                (i) =>
                {
                    var stream = _playingClydeStreams[i];
                    // As set earlier.
                    if (stream.OcclusionValidTemporary)
                    {
                        var pos = stream.MapCoordinatesTemporary;
                        var sourceRelative = ourPos - pos.Position;
                        var occlusion = 0f;
                        if (sourceRelative.Length > 0)
                        {
                            occlusion = _broadPhaseSystem.IntersectRayPenetration(
                                pos.MapId,
                                new CollisionRay(
                                    pos.Position,
                                    sourceRelative.Normalized,
                                    OcclusionCollisionMask),
                                sourceRelative.Length,
                                stream.TrackingEntity);
                        }
                        stream.OcclusionTemporary = occlusion;
                    }
                }
            );

            // Occlusion apply / Attenuation / position / velocity pass
            // Note that for streams for which MapCoordinatesTemporary isn't updated, they don't get here
            for (var i = 0; i < validCount; i++)
            {
                var stream = _playingClydeStreams[validIndices[i]];
                var pos = stream.MapCoordinatesTemporary;

                if (stream.OcclusionValidTemporary)
                {
                    stream.Source.SetOcclusion(stream.OcclusionTemporary);
                }

                if (pos.MapId != _eyeManager.CurrentMap)
                {
                    stream.Source.SetVolume(-10000000);
                }
                else
                {
                    var sourceRelative = ourPos - pos.Position;
                    // OpenAL uses MaxDistance to limit how much attenuation can *reduce* the gain,
                    // and doesn't do any culling. We however cull based on MaxDistance, because
                    // this is what all current code that uses MaxDistance expects and because
                    // we don't need the OpenAL behaviour.
                    if (sourceRelative.Length > stream.MaxDistance)
                    {
                        stream.Source.SetVolume(-10000000);
                    }
                    else
                    {
                        // OpenAL also limits the distance to <= AL_MAX_DISTANCE, but since we cull
                        // sources that are further away than stream.MaxDistance, we don't do that.
                        var distance = MathF.Max(stream.ReferenceDistance, sourceRelative.Length);
                        float gain;

                        // Technically these are formulas for gain not decibels but EHHHHHHHH.
                        switch (stream.Attenuation)
                        {
                            case Attenuation.Default:
                                gain = 1f;
                                break;
                            // You thought I'd implement clamping per source? Hell no that's just for the overall OpenAL setting
                            // I didn't even wanna implement this much for linear but figured it'd be cleaner.
                            case Attenuation.InverseDistanceClamped:
                            case Attenuation.InverseDistance:
                                gain = stream.ReferenceDistance /
                                       (stream.ReferenceDistance + stream.RolloffFactor *
                                           (distance - stream.ReferenceDistance));

                                break;
                            case Attenuation.LinearDistanceClamped:
                            case Attenuation.LinearDistance:
                                gain = 1f - stream.RolloffFactor * (distance - stream.ReferenceDistance) /
                                    (stream.MaxDistance - stream.ReferenceDistance);

                                break;
                            case Attenuation.ExponentDistanceClamped:
                            case Attenuation.ExponentDistance:
                                gain = MathF.Pow((distance / stream.ReferenceDistance),
                                    (-stream.RolloffFactor));
                                break;
                            default:
                                throw new ArgumentOutOfRangeException(
                                    $"No implemented attenuation for {stream.Attenuation.ToString()}");
                        }

                        var volume = MathF.Pow(10, stream.Volume / 10);
                        var actualGain = MathF.Max(0f, volume * gain);

                        stream.Source.SetVolumeDirect(actualGain);
                        var audioPos = stream.Attenuation != Attenuation.NoAttenuation ? pos.Position : ourPos;

                        if (!stream.Source.SetPosition(audioPos))
                        {
                            Logger.Warning($"Interrupting positional audio, can't set position.");
                            stream.Source.StopPlaying();
                        }

                        if (stream.TrackingEntity != default)
                        {
                            stream.Source.SetVelocity(stream.TrackingEntity.GlobalLinearVelocity());
                        }
                    }
                }
            }
        }

        private static void StreamDone(PlayingStream stream)
        {
            stream.Source.Dispose();
            stream.Done = true;
        }

        /// <summary>
        ///     Play an audio file globally, without position.
        /// </summary>
        /// <param name="filename">The resource path to the OGG Vorbis file to play.</param>
        /// <param name="audioParams"></param>
        private IPlayingAudioStream? Play(string filename, AudioParams? audioParams = null)
        {
            if (_resourceCache.TryGetResource<AudioResource>(new ResourcePath(filename), out var audio))
            {
                return Play(audio, audioParams);
            }

            Logger.Error($"Server tried to play audio file {filename} which does not exist.");
            return default;
        }

        /// <summary>
        ///     Play an audio stream globally, without position.
        /// </summary>
        /// <param name="stream">The audio stream to play.</param>
        /// <param name="audioParams"></param>
        private IPlayingAudioStream? Play(AudioStream stream, AudioParams? audioParams = null)
        {
            var source = _clyde.CreateAudioSource(stream);

            if (source == null)
            {
                return null;
            }

            ApplyAudioParams(audioParams, source);

            source.SetGlobal();
            source.StartPlaying();
            // These defaults differ from AudioParams.Default
            var playing = new PlayingStream
            {
                Source = source,
                Attenuation = audioParams?.Attenuation ?? Attenuation.Default,
                MaxDistance = audioParams?.MaxDistance ?? float.MaxValue,
                ReferenceDistance = audioParams?.ReferenceDistance ?? 1f,
                RolloffFactor = audioParams?.RolloffFactor ?? 1f,
                Volume = audioParams?.Volume ?? 0
            };
            _playingClydeStreams.Add(playing);
            return playing;
        }

        /// <summary>
        ///     Play an audio file following an entity.
        /// </summary>
        /// <param name="filename">The resource path to the OGG Vorbis file to play.</param>
        /// <param name="entity">The entity "emitting" the audio.</param>
        /// <param name="fallbackCoordinates">The map or grid coordinates at which to play the audio when entity is invalid.</param>
        /// <param name="audioParams"></param>
        private IPlayingAudioStream? Play(string filename, EntityUid entity, EntityCoordinates fallbackCoordinates,
            AudioParams? audioParams = null)
        {
            if (_resourceCache.TryGetResource<AudioResource>(new ResourcePath(filename), out var audio))
            {
                return Play(audio, entity, fallbackCoordinates, audioParams);
            }

            Logger.Error($"Server tried to play audio file {filename} which does not exist.");
            return default;
        }

        /// <summary>
        ///     Play an audio stream following an entity.
        /// </summary>
        /// <param name="stream">The audio stream to play.</param>
        /// <param name="entity">The entity "emitting" the audio.</param>
        /// <param name="fallbackCoordinates">The map or grid coordinates at which to play the audio when entity is invalid.</param>
        /// <param name="audioParams"></param>
        private IPlayingAudioStream? Play(AudioStream stream, EntityUid entity, EntityCoordinates? fallback = null,
            AudioParams? audioParams = null)
        {
            var source = _clyde.CreateAudioSource(stream);

            if (source == null)
            {
                return null;
            }

            var query = GetEntityQuery<TransformComponent>();
            var xform = query.GetComponent(entity);
            var worldPos = _xformSys.GetWorldPosition(xform, query);
            fallback ??= GetFallbackCoordinates(new(worldPos, xform.MapID));

            if (!source.SetPosition(worldPos))
            {
                return Play(stream, fallback.Value, fallback.Value, audioParams);
            }

            ApplyAudioParams(audioParams, source);

            source.StartPlaying();
            var playing = new PlayingStream
            {
                Source = source,
                TrackingEntity = entity,
                TrackingFallbackCoordinates = fallback != EntityCoordinates.Invalid ? fallback : null,
                Attenuation = audioParams?.Attenuation ?? Attenuation.Default,
                MaxDistance = audioParams?.MaxDistance ?? float.MaxValue,
                ReferenceDistance = audioParams?.ReferenceDistance ?? 1f,
                RolloffFactor = audioParams?.RolloffFactor ?? 1f,
                Volume = audioParams?.Volume ?? 0
            };
            _playingClydeStreams.Add(playing);
            return playing;
        }

        /// <summary>
        ///     Play an audio file at a static position.
        /// </summary>
        /// <param name="filename">The resource path to the OGG Vorbis file to play.</param>
        /// <param name="coordinates">The coordinates at which to play the audio.</param>
        /// <param name="fallbackCoordinates">The map or grid coordinates at which to play the audio when coordinates are invalid.</param>
        /// <param name="audioParams"></param>
        private IPlayingAudioStream? Play(string filename, EntityCoordinates coordinates, EntityCoordinates fallbackCoordinates,
            AudioParams? audioParams = null)
        {
            if (_resourceCache.TryGetResource<AudioResource>(new ResourcePath(filename), out var audio))
            {
                return Play(audio, coordinates, fallbackCoordinates, audioParams);
            }

            Logger.Error($"Server tried to play audio file {filename} which does not exist.");
            return default;
        }

        /// <summary>
        ///     Play an audio stream at a static position.
        /// </summary>
        /// <param name="stream">The audio stream to play.</param>
        /// <param name="coordinates">The coordinates at which to play the audio.</param>
        /// <param name="fallbackCoordinates">The map or grid coordinates at which to play the audio when coordinates are invalid.</param>
        /// <param name="audioParams"></param>
        private IPlayingAudioStream? Play(AudioStream stream, EntityCoordinates coordinates,
            EntityCoordinates fallbackCoordinates, AudioParams? audioParams = null)
        {
            var source = _clyde.CreateAudioSource(stream);

            if (source == null)
            {
                return null;
            }

            if (!source.SetPosition(fallbackCoordinates.Position))
            {
                source.Dispose();
                Logger.Warning($"Can't play positional audio \"{stream.Name}\", can't set position.");
                return null;
            }

            if (!coordinates.IsValid(EntityManager))
            {
                coordinates = fallbackCoordinates;
            }

            ApplyAudioParams(audioParams, source);

            source.StartPlaying();
            var playing = new PlayingStream
            {
                Source = source,
                TrackingCoordinates = coordinates,
                TrackingFallbackCoordinates = fallbackCoordinates != EntityCoordinates.Invalid ? fallbackCoordinates : null,
                Attenuation = audioParams?.Attenuation ?? Attenuation.Default,
                MaxDistance = audioParams?.MaxDistance ?? float.MaxValue,
                ReferenceDistance = audioParams?.ReferenceDistance ?? 1f,
                RolloffFactor = audioParams?.RolloffFactor ?? 1f,
                Volume = audioParams?.Volume ?? 0
            };
            _playingClydeStreams.Add(playing);
            return playing;
        }

        /// <inheritdoc />
        public override IPlayingAudioStream? PlayPredicted(SoundSpecifier sound, EntityUid source, EntityUid? user, AudioParams? audioParams = null)
        {
            if (_timing.IsFirstTimePredicted)
                return Play(sound, Filter.Local(), source, audioParams);
            else
                return null; // uhh Lets hope predicted audio never needs to somehow store the playing audio....
        }

        private void ApplyAudioParams(AudioParams? audioParams, IClydeAudioSource source)
        {
            if (!audioParams.HasValue)
            {
                return;
            }

            if (audioParams.Value.Variation.HasValue)
                source.SetPitch(audioParams.Value.PitchScale + (float)RandMan.NextGaussian(1, audioParams.Value.Variation.Value));
            else
                source.SetPitch(audioParams.Value.PitchScale);

            source.SetVolume(audioParams.Value.Volume);
            source.SetRolloffFactor(audioParams.Value.RolloffFactor);
            source.SetMaxDistance(audioParams.Value.MaxDistance);
            source.SetReferenceDistance(audioParams.Value.ReferenceDistance);
            source.SetPlaybackPosition(audioParams.Value.PlayOffsetSeconds);
            source.IsLooping = audioParams.Value.Loop;
        }

        private sealed class PlayingStream : IPlayingAudioStream
        {
            public uint? NetIdentifier;
            public IClydeAudioSource Source = default!;
            public EntityUid TrackingEntity = default!;
            public EntityCoordinates? TrackingCoordinates;
            public EntityCoordinates? TrackingFallbackCoordinates;
            public bool Done;
            public float Volume;

            /// <summary>
            /// Temporary holding value to determine if calculating occlusion for this stream is a good idea.
            /// Because some of this stuff is parallelized for performance, these can't be stackalloc'd arrays.
            /// </summary>
            public bool OcclusionValidTemporary;
            /// <summary>
            /// Temporary holding value containing the occlusion value of the stream.
            /// Because some of this stuff is parallelized for performance, these can't be stackalloc'd arrays.
            /// </summary>
            public float OcclusionTemporary;
            /// <summary>
            /// Temporary holding value containing the map coordinates of the stream.
            /// Because some of this stuff is parallelized for performance, these can't be stackalloc'd arrays.
            /// Note that if the map coordinates aren't available, this isn't updated.
            /// Only streams for which map coordinates are available go into the "valid" stackalloc'd array.
            /// (Occlusion uses the OcclusionValidTemporary field as it can't access stackalloc'd arrays.)
            /// </summary>
            public MapCoordinates MapCoordinatesTemporary;

            public float MaxDistance;
            public float ReferenceDistance;
            public float RolloffFactor;

            public Attenuation Attenuation
            {
                get => _attenuation;
                set
                {
                    if (value == _attenuation) return;
                    _attenuation = value;
                    if (_attenuation != Attenuation.Default)
                    {
                        // Need to disable default attenuation when using a custom one
                        // Damn Sloth wanting linear ambience sounds so they smoothly cut-off and are short-range
                        Source.SetRolloffFactor(0f);
                    }
                }
            }
            private Attenuation _attenuation = Attenuation.Default;

            public void Stop()
            {
                Source.StopPlaying();
            }
        }

        /// <inheritdoc />
        public override IPlayingAudioStream? PlayGlobal(string filename, Filter playerFilter, AudioParams? audioParams = null)
        {
            return Play(filename, audioParams);
        }

        /// <inheritdoc />
        public override IPlayingAudioStream? Play(string filename, Filter playerFilter, EntityUid entity,
            AudioParams? audioParams = null)
        {
            if (_resourceCache.TryGetResource<AudioResource>(new ResourcePath(filename), out var audio))
            {
                return Play(audio, entity, null, audioParams);
            }

            Logger.Error($"Server tried to play audio file {filename} which does not exist.");
            return default;
        }

        /// <inheritdoc />
        public override IPlayingAudioStream? Play(string filename, Filter playerFilter, EntityCoordinates coordinates,
            AudioParams? audioParams = null)
        {
            return Play(filename, coordinates, GetFallbackCoordinates(coordinates.ToMap(EntityManager)), audioParams);
        }
    }
}<|MERGE_RESOLUTION|>--- conflicted
+++ resolved
@@ -104,13 +104,7 @@
             // Initial clearing pass
             try
             {
-<<<<<<< HEAD
-                // TODO multiple viewer's / eyes.
-                var ourPos = _eyeManager.CurrentEye.Position.Position;
-
-=======
                 int streamIndexOut = 0;
->>>>>>> ee2d266d
                 foreach (var stream in _playingClydeStreams)
                 {
                     // Note: continue; in here is expected to have one of two outcomes:
