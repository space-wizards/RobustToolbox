using System;
using System.Collections.Generic;
using JetBrains.Annotations;
using Robust.Shared.Configuration;
using Robust.Shared.Containers;
using Robust.Shared.GameObjects;
using Robust.Shared.IoC;
using Robust.Shared.Log;
using Robust.Shared.Map;
using Robust.Shared.Maths;
using Robust.Shared.Physics;
using Robust.Shared.Physics.BroadPhase;
using Robust.Shared.Physics.Components;
using Robust.Shared.Physics.Dynamics;
using Robust.Shared.Physics.Events;
using Robust.Shared.Physics.Systems;
using Robust.Shared.Utility;

namespace Robust.Shared.GameObjects
{
    [Flags]
    public enum LookupFlags : byte
    {
        None = 0,

        /// <summary>
        /// Should we use the approximately intersecting entities or check tighter bounds.
        /// </summary>
        Approximate = 1 << 0,

        /// <summary>
        /// Should we query dynamic physics bodies.
        /// </summary>
        Dynamic = 1 << 1,

        /// <summary>
        /// Should we query static physics bodies.
        /// </summary>
        Static = 1 << 2,

        /// <summary>
        /// Should we query non-collidable physics bodies.
        /// </summary>
        Sundries = 1 << 3,

        /// <summary>
        /// Also return entities from an anchoring query.
        /// </summary>
        [Obsolete("Use Static")]
        Anchored = 1 << 4,

        /// <summary>
        /// Include entities that are currently in containers.
        /// </summary>
        Contained = 1 << 5,

        Uncontained = Dynamic | Static | Sundries,
    }

    public sealed partial class EntityLookupSystem : EntitySystem
    {
        [Dependency] private readonly IMapManager _mapManager = default!;
        [Dependency] private readonly SharedContainerSystem _container = default!;
        [Dependency] private readonly SharedTransformSystem _transform = default!;

        /// <summary>
        /// Returns all non-grid entities. Consider using your own flags if you wish for a faster query.
        /// </summary>
        public const LookupFlags DefaultFlags = LookupFlags.Contained | LookupFlags.Dynamic | LookupFlags.Static | LookupFlags.Sundries;

        private const int GrowthRate = 256;

        private const float PointEnlargeRange = .00001f / 2;

        /// <summary>
        /// Like RenderTree we need to enlarge our lookup range for EntityLookupComponent as an entity is only ever on
        /// 1 EntityLookupComponent at a time (hence it may overlap without another lookup).
        /// </summary>
        private float _lookupEnlargementRange;

        public override void Initialize()
        {
            base.Initialize();
            var configManager = IoCManager.Resolve<IConfigurationManager>();
            configManager.OnValueChanged(CVars.LookupEnlargementRange, value => _lookupEnlargementRange = value, true);

            SubscribeLocalEvent<BroadphaseComponent, ComponentAdd>(OnBroadphaseAdd);
            SubscribeLocalEvent<GridAddEvent>(OnGridAdd);
            SubscribeLocalEvent<MapChangedEvent>(OnMapChange);

            SubscribeLocalEvent<MoveEvent>(OnMove);
            SubscribeLocalEvent<EntParentChangedMessage>(OnParentChange);
            SubscribeLocalEvent<EntInsertedIntoContainerMessage>(OnContainerInsert);
            SubscribeLocalEvent<EntRemovedFromContainerMessage>(OnContainerRemove);

            SubscribeLocalEvent<PhysicsComponent, PhysicsBodyTypeChangedEvent>(OnBodyTypeChange);
            SubscribeLocalEvent<CollisionChangeEvent>(OnPhysicsUpdate);

            EntityManager.EntityInitialized += OnEntityInit;
        }

        public override void Shutdown()
        {
            base.Shutdown();
            EntityManager.EntityInitialized -= OnEntityInit;
        }

        /// <summary>
        /// Updates the entity's AABB. Uses <see cref="ILookupWorldBox2Component"/>
        /// </summary>
        [UsedImplicitly]
        public void UpdateBounds(EntityUid uid, TransformComponent? xform = null, MetaDataComponent? meta = null)
        {
            if (_container.IsEntityInContainer(uid, meta))
                return;

            var xformQuery = GetEntityQuery<TransformComponent>();

            if (!xformQuery.Resolve(uid, ref xform))
                return;

            var broadQuery = GetEntityQuery<BroadphaseComponent>();
            var lookup = GetBroadphase(uid, xform, broadQuery, xformQuery);

            if (lookup == null) return;

            var coordinates = _transform.GetMoverCoordinates(xform.Coordinates, xformQuery);
            var lookupRotation = _transform.GetWorldRotation(lookup.Owner, xformQuery);
<<<<<<< HEAD
            var aabb = GetAABB(xform.Owner, coordinates.Position, _transform.GetWorldRotation(xform, xformQuery) - lookupRotation, xform, xformQuery);
=======
            // If we're contained then LocalRotation should be 0 anyway.
            var aabb = GetAABBNoContainer(xform.Owner, coordinates.Position, _transform.GetWorldRotation(xform, xformQuery) - lookupRotation);
>>>>>>> 4e0821c6


            var metaQuery = GetEntityQuery<MetaDataComponent>();
            var contQuery = GetEntityQuery<ContainerManagerComponent>();
            // TODO: Only container children need updating so could manually do this slightly better.
            AddToEntityTree(lookup, xform, aabb, xformQuery, metaQuery, contQuery, lookupRotation);
        }

        #region DynamicTree

        private void OnMapChange(MapChangedEvent ev)
        {
            if (ev.Created && ev.Map != MapId.Nullspace)
            {
                EnsureComp<BroadphaseComponent>(_mapManager.GetMapEntityId(ev.Map));
            }
        }

        private void OnGridAdd(GridAddEvent ev)
        {
            // Must be done before initialization as that's when broadphase data starts getting set.
            EnsureComp<BroadphaseComponent>(ev.EntityUid);
        }

        private void OnBroadphaseAdd(EntityUid uid, BroadphaseComponent component, ComponentAdd args)
        {
            component.DynamicTree = new DynamicTreeBroadPhase();
            component.StaticTree = new DynamicTreeBroadPhase();
            component.SundriesTree = new DynamicTree<EntityUid>(
                (in EntityUid value) => GetTreeAABB(value, component.Owner));
        }

        private Box2 GetTreeAABB(EntityUid entity, EntityUid tree)
        {
            var xformQuery = GetEntityQuery<TransformComponent>();

            if (!xformQuery.TryGetComponent(entity, out var xform))
            {
                Logger.Error($"Entity tree contains a deleted entity? Tree: {ToPrettyString(tree)}, entity: {entity}");
                return default;
            }

            if (xform.ParentUid == tree)
                return GetAABBNoContainer(entity, xform.LocalPosition, xform.LocalRotation);

            if (!xformQuery.TryGetComponent(tree, out var treeXform))
            {
                Logger.Error($"Entity tree has no transform? Tree Uid: {tree}");
                return default;
            }

            return treeXform.InvWorldMatrix.TransformBox(GetWorldAABB(entity, xform));
        }

        internal void CreateProxies(Fixture fixture, Vector2 worldPos, Angle worldRot)
        {
            // TODO: Grids on broadphasecomponent
            if (_mapManager.IsGrid(fixture.Body.Owner))
                return;

            var xformQuery = GetEntityQuery<TransformComponent>();
            var broadQuery = GetEntityQuery<BroadphaseComponent>();
            var xform = xformQuery.GetComponent(fixture.Body.Owner);
            var broadphase = GetBroadphase(fixture.Body.Owner, xformQuery.GetComponent(fixture.Body.Owner), broadQuery, xformQuery);

            if (broadphase == null || xform.MapUid == null)
            {
                throw new InvalidOperationException();
            }

            var mapTransform = new Transform(worldPos, worldRot);
            var (_, broadWorldRot, _, broadInvMatrix) = xformQuery.GetComponent(broadphase.Owner).GetWorldPositionRotationMatrixWithInv();
            var broadphaseTransform = new Transform(broadInvMatrix.Transform(mapTransform.Position), mapTransform.Quaternion2D.Angle - broadWorldRot);
            var moveBuffer = Comp<SharedPhysicsMapComponent>(xform.MapUid.Value).MoveBuffer;
            var tree = fixture.Body.BodyType == BodyType.Static ? broadphase.StaticTree : broadphase.DynamicTree;
            DebugTools.Assert(fixture.ProxyCount == 0);

            AddOrMoveProxies(fixture, tree, broadphaseTransform, mapTransform, moveBuffer);
        }

        internal void DestroyProxies(Fixture fixture, TransformComponent xform)
        {
            if (_mapManager.IsGrid(fixture.Body.Owner))
                return;

            if (fixture.ProxyCount == 0)
            {
                Logger.Warning($"Tried to destroy fixture {fixture.ID} on {ToPrettyString(fixture.Body.Owner)} that already has no proxies?");
                return;
            }

            var xformQuery = GetEntityQuery<TransformComponent>();
            var broadQuery = GetEntityQuery<BroadphaseComponent>();
            var broadphase = GetBroadphase(fixture.Body.Owner, xformQuery.GetComponent(fixture.Body.Owner), broadQuery, xformQuery);

            if (broadphase == null || xform.MapUid == null)
            {
                throw new InvalidOperationException();
            }

            var tree = fixture.Body.BodyType == BodyType.Static ? broadphase.StaticTree : broadphase.DynamicTree;
            var moveBuffer = Comp<SharedPhysicsMapComponent>(xform.MapUid.Value).MoveBuffer;
            DestroyProxies(fixture, tree, moveBuffer);
        }

        #endregion

        #region Entity events

        private void OnPhysicsUpdate(ref CollisionChangeEvent ev)
        {
            if (HasComp<IMapGridComponent>(ev.Body.Owner))
                return;

            var broadQuery = GetEntityQuery<BroadphaseComponent>();
            var xformQuery = GetEntityQuery<TransformComponent>();
            var xform = xformQuery.GetComponent(ev.Body.Owner);
            var broadphase = GetBroadphase(ev.Body.Owner, xform, broadQuery, xformQuery);

            if (broadphase == null)
                return;

            if (ev.CanCollide)
            {
                RemoveSundriesTree(ev.Body.Owner, broadphase);
                AddBroadTree(ev.Body, broadphase, ev.Body.BodyType, xform: xform);
            }
            else
            {
                RemoveBroadTree(ev.Body, broadphase, ev.Body.BodyType);
                AddSundriesTree(ev.Body.Owner, broadphase);
            }
        }

        private void OnBodyTypeChange(EntityUid uid, PhysicsComponent component, ref PhysicsBodyTypeChangedEvent args)
        {
            if (!component.CanCollide || HasComp<IMapGridComponent>(uid))
                return;

            var broadphase = GetBroadphase(Transform(uid));

            if (broadphase == null)
                return;

            if (args.Old != BodyType.Static && args.New != BodyType.Static)
                return;

            RemoveBroadTree(component, broadphase, args.Old);
            AddBroadTree(component, broadphase, component.BodyType);
        }

        private void RemoveBroadTree(PhysicsComponent body, BroadphaseComponent lookup, BodyType bodyType, FixturesComponent? manager = null)
        {
            if (!Resolve(body.Owner, ref manager))
                return;

            if (!TryComp<TransformComponent>(lookup.Owner, out var lookupXform) || lookupXform.MapUid == null)
            {
                throw new InvalidOperationException();
            }

            var tree = bodyType == BodyType.Static ? lookup.StaticTree : lookup.DynamicTree;
            var moveBuffer = Comp<SharedPhysicsMapComponent>(lookupXform.MapUid.Value).MoveBuffer;

            foreach (var (_, fixture) in manager.Fixtures)
            {
                DestroyProxies(fixture, tree, moveBuffer);
            }
        }

        private void DestroyProxies(Fixture fixture, IBroadPhase tree, Dictionary<FixtureProxy, Box2> moveBuffer)
        {
            for (var i = 0; i < fixture.ProxyCount; i++)
            {
                var proxy = fixture.Proxies[i];
                tree.RemoveProxy(proxy.ProxyId);
                moveBuffer.Remove(proxy);
            }

            fixture.ProxyCount = 0;
            fixture.Proxies = Array.Empty<FixtureProxy>();
        }

        private void AddBroadTree(PhysicsComponent body, BroadphaseComponent lookup, BodyType bodyType, FixturesComponent? manager = null, TransformComponent? xform = null)
        {
            if (!Resolve(body.Owner, ref manager, ref xform))
                return;

            var tree = bodyType == BodyType.Static ? lookup.StaticTree : lookup.DynamicTree;
            var xformQuery = GetEntityQuery<TransformComponent>();

            if (!TryComp<TransformComponent>(lookup.Owner, out var lookupXform) || lookupXform.MapUid == null)
            {
                throw new InvalidOperationException();
            }

            var (worldPos, worldRot) = _transform.GetWorldPositionRotation(xform, xformQuery);
            var mapTransform = new Transform(worldPos, worldRot);
            var (_, broadWorldRot, _, broadInvMatrix) = xformQuery.GetComponent(lookup.Owner).GetWorldPositionRotationMatrixWithInv();
            var broadphaseTransform = new Transform(broadInvMatrix.Transform(mapTransform.Position), mapTransform.Quaternion2D.Angle - broadWorldRot);
            var moveBuffer = Comp<SharedPhysicsMapComponent>(lookupXform.MapUid.Value).MoveBuffer;

            foreach (var (_, fixture) in manager.Fixtures)
            {
                AddOrMoveProxies(fixture, tree, broadphaseTransform, mapTransform, moveBuffer);
            }
        }

        private void AddOrMoveProxies(
            Fixture fixture,
            IBroadPhase tree,
            Transform broadphaseTransform,
            Transform mapTransform,
            Dictionary<FixtureProxy, Box2> moveBuffer)
        {
            DebugTools.Assert(fixture.Body.CanCollide);

            // Moving
            if (fixture.ProxyCount > 0)
            {
                for (var i = 0; i < fixture.ProxyCount; i++)
                {
                    var bounds = fixture.Shape.ComputeAABB(broadphaseTransform, i);
                    var proxy = fixture.Proxies[i];
                    tree.MoveProxy(proxy.ProxyId, bounds, Vector2.Zero);
                    proxy.AABB = bounds;
                    moveBuffer[proxy] = fixture.Shape.ComputeAABB(mapTransform, i);
                }

                return;
            }

            var count = fixture.Shape.ChildCount;
            var proxies = new FixtureProxy[count];

            for (var i = 0; i < count; i++)
            {
                var bounds = fixture.Shape.ComputeAABB(broadphaseTransform, i);
                var proxy = new FixtureProxy(bounds, fixture, i);
                proxy.ProxyId = tree.AddProxy(ref proxy);
                proxy.AABB = bounds;
                proxies[i] = proxy;
                moveBuffer[proxy] = fixture.Shape.ComputeAABB(mapTransform, i);
            }

            fixture.Proxies = proxies;
            fixture.ProxyCount = count;
        }

        private void AddSundriesTree(EntityUid uid, BroadphaseComponent lookup)
        {
            var tree = lookup.SundriesTree;
            tree.Add(uid);
        }

        private void RemoveSundriesTree(EntityUid uid, BroadphaseComponent lookup)
        {
            var tree = lookup.SundriesTree;
            tree.Remove(uid);
        }

        private void OnEntityInit(EntityUid uid)
        {
            if (_container.IsEntityInContainer(uid))
                return;

            var xformQuery = GetEntityQuery<TransformComponent>();

            if (!xformQuery.TryGetComponent(uid, out var xform))
            {
                return;
            }

            if (_mapManager.IsMap(uid) ||
                _mapManager.IsGrid(uid))
            {
                return;
            }

            var broadQuery = GetEntityQuery<BroadphaseComponent>();
            var lookup = GetBroadphase(uid, xform, broadQuery, xformQuery);

            // If nullspace or the likes.
            if (lookup == null) return;

            var coordinates = _transform.GetMoverCoordinates(xform.Coordinates, xformQuery);
            DebugTools.Assert(coordinates.EntityId == lookup.Owner);
            var lookupRotation = _transform.GetWorldRotation(lookup.Owner, xformQuery);

<<<<<<< HEAD
            var aabb = GetAABB(uid, coordinates.Position, _transform.GetWorldRotation(xform, xformQuery) - lookupRotation, xform, xformQuery);
            var metaQuery = GetEntityQuery<MetaDataComponent>();
            var contQuery = GetEntityQuery<ContainerManagerComponent>();
=======
            // If we're contained then LocalRotation should be 0 anyway.
            var aabb = GetAABBNoContainer(uid, coordinates.Position, _transform.GetWorldRotation(xform, xformQuery) - lookupRotation);
>>>>>>> 4e0821c6

            // Any child entities should be handled by their own OnEntityInit
            AddToEntityTree(lookup, xform, aabb, xformQuery, metaQuery, contQuery, lookupRotation, false);
        }

        private void OnMove(ref MoveEvent args)
        {
            // Even if the entity is contained it may have children that aren't so we still need to update.
            if (!CanMoveUpdate(args.Sender))
                return;

            var broadQuery = GetEntityQuery<BroadphaseComponent>();
            var xformQuery = GetEntityQuery<TransformComponent>();
            var lookup = GetBroadphase(args.Sender, args.Component, broadQuery, xformQuery);

            if (lookup == null) return;

            var xform = args.Component;
            var coordinates = _transform.GetMoverCoordinates(xform.Coordinates, xformQuery);
            var lookupRotation = _transform.GetWorldRotation(lookup.Owner, xformQuery);
<<<<<<< HEAD
            var aabb = GetAABB(args.Sender, coordinates.Position, _transform.GetWorldRotation(xform) - lookupRotation, xform, xformQuery);
            var metaQuery = GetEntityQuery<MetaDataComponent>();
            var contQuery = GetEntityQuery<ContainerManagerComponent>();
            AddToEntityTree(lookup, xform, aabb, xformQuery, metaQuery, contQuery, lookupRotation);
=======
            var aabb = GetAABBNoContainer(args.Sender, coordinates.Position, _transform.GetWorldRotation(xform) - lookupRotation);
            AddToEntityTree(lookup, xform, aabb, xformQuery, lookupRotation);
>>>>>>> 4e0821c6
        }

        private bool CanMoveUpdate(EntityUid uid)
        {
            return !_mapManager.IsMap(uid) &&
                     !_mapManager.IsGrid(uid) &&
                     !_container.IsEntityInContainer(uid);
        }

        private void OnParentChange(ref EntParentChangedMessage args)
        {
            var meta = MetaData(args.Entity);

            // If our parent is changing due to a container-insert, we let the container insert event handle that. Note
            // that the in-container flag gets set BEFORE insert parent change, and gets unset before the container
            // removal parent-change. So if it is set here, this must mean we are getting inserted.
            //
            // However, this means that this method will still get run in full on container removal. Additionally,
            // because not all container removals are guaranteed to result in a parent change, container removal events
            // also need to add the entity to a tree. So this generally results in:
            // add-to-tree -> remove-from-tree -> add-to-tree.
            // Though usually, `oldLookup == newLookup` for the last step. Its still shit though.
            //
            // TODO IMPROVE CONTAINER REMOVAL HANDLING

            if (_container.IsEntityInContainer(args.Entity, meta))
                return;

            if (meta.EntityLifeStage < EntityLifeStage.Initialized ||
                _mapManager.IsGrid(args.Entity) ||
                _mapManager.IsMap(args.Entity))
            {
                return;
            }

            var xformQuery = GetEntityQuery<TransformComponent>();
            var broadQuery = GetEntityQuery<BroadphaseComponent>();
            var xform = args.Transform;
            BroadphaseComponent? oldLookup = null;

            if (args.OldMapId != MapId.Nullspace && xformQuery.TryGetComponent(args.OldParent, out var parentXform))
            {
                // If the old parent has a broadphase return that, otherwise return the parent's broadphase.
                if (!broadQuery.TryGetComponent(args.OldParent.Value, out oldLookup))
                {
                    oldLookup = GetBroadphase(args.OldParent.Value, parentXform, broadQuery, xformQuery);
                }
            }

            var newLookup = GetBroadphase(args.Entity, xform, broadQuery, xformQuery);

            // If parent is the same then no need to do anything as position should stay the same.
            if (oldLookup == newLookup) return;

            RemoveFromEntityTree(oldLookup, xform, xformQuery);

            if (newLookup != null)
                AddToEntityTree(newLookup, xform, xformQuery, _transform.GetWorldRotation(newLookup.Owner, xformQuery));
        }

        private void OnContainerRemove(EntRemovedFromContainerMessage ev)
        {
            var broadQuery = GetEntityQuery<BroadphaseComponent>();
            var xformQuery = GetEntityQuery<TransformComponent>();
            var xform = xformQuery.GetComponent(ev.Entity);
            var lookup = GetBroadphase(ev.Entity, xform, broadQuery, xformQuery);

            if (lookup == null) return;

            AddToEntityTree(lookup, xform, xformQuery, _transform.GetWorldRotation(lookup.Owner, xformQuery));
        }

        private void OnContainerInsert(EntInsertedIntoContainerMessage ev)
        {
            var xformQuery = GetEntityQuery<TransformComponent>();

            if (ev.OldParent == EntityUid.Invalid || !xformQuery.TryGetComponent(ev.OldParent, out var oldXform))
                return;

            var broadQuery = GetEntityQuery<BroadphaseComponent>();
            var lookup = GetBroadphase(ev.OldParent, oldXform, broadQuery, xformQuery);

            RemoveFromEntityTree(lookup, xformQuery.GetComponent(ev.Entity), xformQuery);
        }

        private void AddToEntityTree(
            BroadphaseComponent lookup,
            TransformComponent xform,
            EntityQuery<TransformComponent> xformQuery,
            Angle lookupRotation,
            bool recursive = true)
        {
            var coordinates = _transform.GetMoverCoordinates(xform.Coordinates, xformQuery);
<<<<<<< HEAD
            var aabb = GetAABB(xform.Owner, coordinates.Position, _transform.GetWorldRotation(xform, xformQuery) - lookupRotation, xform, xformQuery);
            var metaQuery = GetEntityQuery<MetaDataComponent>();
            var contQuery = GetEntityQuery<ContainerManagerComponent>();
            AddToEntityTree(lookup, xform, aabb, xformQuery, metaQuery, contQuery, lookupRotation, recursive);
=======
            // If we're contained then LocalRotation should be 0 anyway.
            var aabb = GetAABBNoContainer(xform.Owner, coordinates.Position, _transform.GetWorldRotation(xform, xformQuery) - lookupRotation);
            AddToEntityTree(lookup, xform, aabb, xformQuery, lookupRotation, recursive);
>>>>>>> 4e0821c6
        }

        private void AddToEntityTree(
            BroadphaseComponent? lookup,
            TransformComponent xform,
            Box2 aabb,
            EntityQuery<TransformComponent> xformQuery,
            EntityQuery<MetaDataComponent> metaQuery,
            EntityQuery<ContainerManagerComponent> contQuery,
            Angle lookupRotation,
            bool recursive = true)
        {
            // If entity is in nullspace then no point keeping track of data structure.
            if (lookup == null) return;

            AddTree(xform.Owner, lookup, aabb, xform: xform);

            var childEnumerator = xform.ChildEnumerator;

            if (xform.ChildCount == 0 || !recursive) return;

            if (contQuery.HasComponent(xform.Owner))
            {
                while (childEnumerator.MoveNext(out var child))
                {
                    if ((metaQuery.GetComponent(child.Value).Flags & MetaDataFlags.InContainer) != 0x0)
                        continue;

                    var childXform = xformQuery.GetComponent(child.Value);

                    // TOOD optimize this. This function iterates UP through parents, while we are currently iterating down.
                    var coordinates = _transform.GetMoverCoordinates(childXform.Coordinates, xformQuery);
                    var childAABB = GetAABBNoContainer(child.Value, coordinates.Position, childXform.WorldRotation - lookupRotation);
                    AddToEntityTree(lookup, childXform, childAABB, xformQuery, metaQuery, contQuery, lookupRotation);
                }
            }
            else
            {
                while (childEnumerator.MoveNext(out var child))
                {
                    var childXform = xformQuery.GetComponent(child.Value);

                    // TOOD optimize this. This function iterates UP through parents, while we are currently iterating down.
                    var coordinates = _transform.GetMoverCoordinates(childXform.Coordinates, xformQuery);
                    var childAABB = GetAABBNoContainer(child.Value, coordinates.Position, childXform.WorldRotation - lookupRotation);
                    AddToEntityTree(lookup, childXform, childAABB, xformQuery, metaQuery, contQuery, lookupRotation);
                }
            }
        }

        private void AddTree(EntityUid uid, BroadphaseComponent broadphase, Box2 aabb, PhysicsComponent? body = null, TransformComponent? xform = null)
        {
            if (!Resolve(uid, ref body, false) || !body.CanCollide)
            {
                broadphase.SundriesTree.AddOrUpdate(uid, aabb);
                return;
            }

            AddBroadTree(body, broadphase, body.BodyType, xform: xform);
        }

        private void RemoveTree(EntityUid uid, BroadphaseComponent broadphase, PhysicsComponent? body = null)
        {
            if (!Resolve(uid, ref body, false) || !body.CanCollide)
            {
                broadphase.SundriesTree.Remove(uid);
                return;
            }

            RemoveBroadTree(body, broadphase, body.BodyType);
        }

        /// <summary>
        /// Recursively iterates through this entity's children and removes them from the entitylookupcomponent.
        /// </summary>
        private void RemoveFromEntityTree(BroadphaseComponent? lookup, TransformComponent xform, EntityQuery<TransformComponent> xformQuery, bool recursive = true)
        {
            // TODO: Move this out of the loop
            if (lookup == null) return;

            RemoveTree(xform.Owner, lookup);

            if (!recursive) return;

            var childEnumerator = xform.ChildEnumerator;

            while (childEnumerator.MoveNext(out var child))
            {
                RemoveFromEntityTree(lookup, xformQuery.GetComponent(child.Value), xformQuery);
            }
        }

        /// <summary>
        /// Attempt to get the relevant broadphase for this entity.
        /// Can return null if it's the map entity.
        /// </summary>
        private BroadphaseComponent? GetBroadphase(TransformComponent xform)
        {
            if (xform.MapID == MapId.Nullspace) return null;

            var broadQuery = GetEntityQuery<BroadphaseComponent>();
            var xformQuery = GetEntityQuery<TransformComponent>();
            return GetBroadphase(xform.Owner, xform, broadQuery, xformQuery);
        }

        public BroadphaseComponent? GetBroadphase(EntityUid uid)
        {
            var broadQuery = GetEntityQuery<BroadphaseComponent>();
            var xformQuery = GetEntityQuery<TransformComponent>();
            return GetBroadphase(uid, xformQuery.GetComponent(uid), broadQuery, xformQuery);
        }

        public BroadphaseComponent? GetBroadphase(EntityUid uid, TransformComponent xform, EntityQuery<BroadphaseComponent> broadQuery, EntityQuery<TransformComponent> xformQuery)
        {
            if (xform.MapID == MapId.Nullspace) return null;

            var parent = xform.ParentUid;

            // if it's map (or in null-space) return null. Grids should return the map's broadphase.

            while (parent.IsValid())
            {
                if (broadQuery.TryGetComponent(parent, out var comp))
                    return comp;

                parent = xformQuery.GetComponent(parent).ParentUid;
            }

            return null;
        }

        #endregion

        #region Bounds

        /// <summary>
        /// Get the AABB of an entity with the supplied position and angle. Tries to consider if the entity is in a container.
        /// </summary>
        internal Box2 GetAABB(EntityUid uid, Vector2 position, Angle angle, TransformComponent xform, EntityQuery<TransformComponent> xformQuery)
        {
            // If we're in a container then we just use the container's bounds.
            if (_container.TryGetOuterContainer(uid, xform, out var container, xformQuery))
            {
                return GetAABBNoContainer(container.Owner, position, angle);
            }

            return GetAABBNoContainer(uid, position, angle);
        }

        /// <summary>
        /// Get the AABB of an entity with the supplied position and angle without considering containers.
        /// </summary>
        private Box2 GetAABBNoContainer(EntityUid uid, Vector2 position, Angle angle)
        {
            if (TryComp<ILookupWorldBox2Component>(uid, out var worldLookup))
            {
                var transform = new Transform(position, angle);
                return worldLookup.GetAABB(transform);
            }
            else
            {
                return new Box2(position, position);
            }
        }

        public Box2 GetWorldAABB(EntityUid uid, TransformComponent? xform = null)
        {
            var xformQuery = GetEntityQuery<TransformComponent>();
            xform ??= xformQuery.GetComponent(uid);
            var (worldPos, worldRot) = xform.GetWorldPositionRotation();

            return GetAABB(uid, worldPos, worldRot, xform, xformQuery);
        }

        #endregion
    }
}<|MERGE_RESOLUTION|>--- conflicted
+++ resolved
@@ -126,12 +126,8 @@
 
             var coordinates = _transform.GetMoverCoordinates(xform.Coordinates, xformQuery);
             var lookupRotation = _transform.GetWorldRotation(lookup.Owner, xformQuery);
-<<<<<<< HEAD
-            var aabb = GetAABB(xform.Owner, coordinates.Position, _transform.GetWorldRotation(xform, xformQuery) - lookupRotation, xform, xformQuery);
-=======
             // If we're contained then LocalRotation should be 0 anyway.
             var aabb = GetAABBNoContainer(xform.Owner, coordinates.Position, _transform.GetWorldRotation(xform, xformQuery) - lookupRotation);
->>>>>>> 4e0821c6
 
 
             var metaQuery = GetEntityQuery<MetaDataComponent>();
@@ -421,14 +417,10 @@
             DebugTools.Assert(coordinates.EntityId == lookup.Owner);
             var lookupRotation = _transform.GetWorldRotation(lookup.Owner, xformQuery);
 
-<<<<<<< HEAD
-            var aabb = GetAABB(uid, coordinates.Position, _transform.GetWorldRotation(xform, xformQuery) - lookupRotation, xform, xformQuery);
             var metaQuery = GetEntityQuery<MetaDataComponent>();
             var contQuery = GetEntityQuery<ContainerManagerComponent>();
-=======
             // If we're contained then LocalRotation should be 0 anyway.
             var aabb = GetAABBNoContainer(uid, coordinates.Position, _transform.GetWorldRotation(xform, xformQuery) - lookupRotation);
->>>>>>> 4e0821c6
 
             // Any child entities should be handled by their own OnEntityInit
             AddToEntityTree(lookup, xform, aabb, xformQuery, metaQuery, contQuery, lookupRotation, false);
@@ -449,15 +441,10 @@
             var xform = args.Component;
             var coordinates = _transform.GetMoverCoordinates(xform.Coordinates, xformQuery);
             var lookupRotation = _transform.GetWorldRotation(lookup.Owner, xformQuery);
-<<<<<<< HEAD
-            var aabb = GetAABB(args.Sender, coordinates.Position, _transform.GetWorldRotation(xform) - lookupRotation, xform, xformQuery);
             var metaQuery = GetEntityQuery<MetaDataComponent>();
             var contQuery = GetEntityQuery<ContainerManagerComponent>();
+            var aabb = GetAABBNoContainer(args.Sender, coordinates.Position, _transform.GetWorldRotation(xform) - lookupRotation);
             AddToEntityTree(lookup, xform, aabb, xformQuery, metaQuery, contQuery, lookupRotation);
-=======
-            var aabb = GetAABBNoContainer(args.Sender, coordinates.Position, _transform.GetWorldRotation(xform) - lookupRotation);
-            AddToEntityTree(lookup, xform, aabb, xformQuery, lookupRotation);
->>>>>>> 4e0821c6
         }
 
         private bool CanMoveUpdate(EntityUid uid)
@@ -551,16 +538,10 @@
             bool recursive = true)
         {
             var coordinates = _transform.GetMoverCoordinates(xform.Coordinates, xformQuery);
-<<<<<<< HEAD
-            var aabb = GetAABB(xform.Owner, coordinates.Position, _transform.GetWorldRotation(xform, xformQuery) - lookupRotation, xform, xformQuery);
             var metaQuery = GetEntityQuery<MetaDataComponent>();
             var contQuery = GetEntityQuery<ContainerManagerComponent>();
-            AddToEntityTree(lookup, xform, aabb, xformQuery, metaQuery, contQuery, lookupRotation, recursive);
-=======
-            // If we're contained then LocalRotation should be 0 anyway.
             var aabb = GetAABBNoContainer(xform.Owner, coordinates.Position, _transform.GetWorldRotation(xform, xformQuery) - lookupRotation);
             AddToEntityTree(lookup, xform, aabb, xformQuery, lookupRotation, recursive);
->>>>>>> 4e0821c6
         }
 
         private void AddToEntityTree(
