--- conflicted
+++ resolved
@@ -23,13 +23,9 @@
         [Dependency] private readonly IRobustSerializer _serializer = default!;
         [Dependency] private readonly IDynamicTypeFactoryInternal _dynFactory = default!;
 
-<<<<<<< HEAD
-        [ViewVariables] private Dictionary<string, IContainer> _containers = new();
-=======
         [ViewVariables]
         [DataField("containers")]
         private Dictionary<string, IContainer> _containers = new();
->>>>>>> 80f9f242
 
         /// <inheritdoc />
         public sealed override string Name => "ContainerContainer";
@@ -143,16 +139,6 @@
             newContainer.Manager = this;
             return newContainer;
         }
-<<<<<<< HEAD
-        /// <inheritdoc />
-        public override void ExposeData(ObjectSerializer serializer)
-        {
-            base.ExposeData(serializer);
-
-            serializer.DataField(ref _containers, "containers", new Dictionary<string, IContainer>());
-        }
-=======
->>>>>>> 80f9f242
 
         /// <inheritdoc />
         public override ComponentState GetComponentState(ICommonSession player)
