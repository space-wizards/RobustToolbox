--- conflicted
+++ resolved
@@ -1,18 +1,5 @@
-<<<<<<< HEAD
-﻿using SFML.Graphics;
+﻿using SS14.Client.Graphics.Sprites;
 using SS14.Shared.Maths;
-=======
-﻿using SS14.Client.Graphics;
-using SS14.Client.Graphics.Input;
-using SS14.Client.Graphics.Render;
-using SS14.Client.Graphics.Sprites;
-using SS14.Client.Graphics.Utility;
-using SS14.Client.Interfaces.Resource;
-using SS14.Shared.IoC;
-using SS14.Shared.Maths;
-using System;
-using Vector2i = SS14.Shared.Maths.Vector2i;
->>>>>>> aa39a395
 
 namespace SS14.Client.UserInterface.Components
 {
@@ -27,68 +14,14 @@
         /// </summary>
         public string Sprite
         {
-<<<<<<< HEAD
             set => BackgroundImage = new Sprite(_resourceCache.GetSprite(value));
         }
 
         /// <inheritdoc />
         protected override void OnCalcRect()
-=======
-            set { drawingSprite = _resourceCache.GetSprite(value); Update(0); }
-        }
-
-        public Color Color
-        {
-            get { return (drawingSprite != null ? drawingSprite.Color : Color.White); }
-            set { drawingSprite.Color = value; }
-        }
-
-        public override void Update(float frameTime)
-        {
-            if (drawingSprite != null)
-            {
-                var bounds = drawingSprite.LocalBounds;
-                ClientArea = Box2i.FromDimensions(Position, new Vector2i((int)bounds.Width, (int)bounds.Height));
-            }
-        }
-
-        public override void Render()
-        {
-            drawingSprite.Draw(CluwneLib.CurrentRenderTarget, new RenderStates(BlendMode.Alpha));
-        }
-
-        public override void Dispose()
-        {
-            drawingSprite = null;
-            base.Dispose();
-            GC.SuppressFinalize(this);
-        }
-
-        public override Box2i ClientArea
-        {
-            get
-            {
-                var fr = drawingSprite.LocalBounds;
-                return Box2i.FromDimensions((int)drawingSprite.Position.X, (int)drawingSprite.Position.Y, (int)fr.Width, (int)fr.Height);
-            }
-        }
-
-        public override Vector2i Position
-        {
-            get
-            {
-                if (drawingSprite == null)
-                    return Vector2i.Zero;
-                return (Vector2i)drawingSprite.Position;
-            }
-            set => drawingSprite.Position = value;
-        }
-
-        public override bool MouseDown(MouseButtonEventArgs e)
->>>>>>> aa39a395
         {
             // shrink to fit image size
-            var fr = BackgroundImage.GetLocalBounds();
+            var fr = BackgroundImage.LocalBounds;
             _size = new Vector2i((int) fr.Width, (int) fr.Height);
 
             _clientArea = new Box2i(new Vector2i(), _size);
