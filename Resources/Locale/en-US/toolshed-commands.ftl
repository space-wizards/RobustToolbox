﻿command-description-tpto =
    Teleport the given entities to some target entity.
command-description-player-list =
    Returns a list of all player sessions.
command-description-player-self =
    Returns the current player session.
command-description-player-imm =
    Returns the session associated with the player given as argument.
command-description-player-entity =
    Returns the entities of the input sessions.
command-description-self =
    Returns the current attached entity.
command-description-physics-velocity =
    Returns the velocity of the input entities.
command-description-physics-angular-velocity =
    Returns the angular velocity of the input entities.
command-description-buildinfo =
    Provides information about the build of the game.
command-description-cmd-list =
    Returns a list of all commands, for this side.
command-description-explain =
    Explains the given expression, providing command descriptions and signatures.
command-description-search =
    Searches through the input for the provided value.
command-description-stopwatch =
    Measures the execution time of the given expression.
command-description-types-consumers =
    Provides all commands that can consume the given type.
command-description-types-tree =
    Debug tool to return all types the command interpreter can downcast the input to.
command-description-types-gettype =
    Returns the type of the input.
command-description-types-fullname =
    Returns the full name of the input type according to CoreCLR.
command-description-as =
    Casts the input to the given type.
    Effectively a type hint if you know the type but the interpreter does not.
command-description-count =
    Counts the amount of entries in it's input, returning an integer.
command-description-map =
    Maps the input over the given block, with the provided expected return type.
    This command may be modified to not need an explicit return type in the future.
command-description-select =
    Selects N objects or N% of objects from the input.
    One can additionally invert this command with not to make it select everything except N objects instead.
command-description-comp =
    Returns the given component from the input entities, discarding entities without that component.
command-description-delete =
    Deletes the input entities.
command-description-ent =
    Returns the provided entity ID.
command-description-entities =
    Returns all entities on the server.
command-description-paused =
    Filters the input entities by whether or not they are paused.
    This command can be inverted with not.
command-description-with =
    Filters the input entities by whether or not they have the given component.
    This command can be inverted with not.
command-description-fuck =
    Throws an exception.
command-description-ecscomp-listty =
    Lists every type of component registered.
command-description-cd =
    Changes the session's current directory to the given relative or absolute path.
command-description-ls-here =
    Lists the contents of the current directory.
command-description-ls-in =
    Lists the contents of the given relative or absolute path.
command-description-methods-get =
    Returns all methods associated with the input type.
command-description-methods-overrides =
    Returns all methods overriden on the input type.
command-description-methods-overridesfrom =
    Returns all methods overriden from the given type on the input type.
command-description-cmd-moo =
    Asks the important questions.
command-description-cmd-descloc =
    Returns the localization string for a command's description.
command-description-cmd-getshim =
    Returns a command's execution shim.
command-description-help =
    Provides a quick rundown of how to use toolshed.
command-description-ioc-registered =
    Returns all the types registered with IoCManager on the current thread (usually the game thread)
command-description-ioc-get =
    Gets an instance of an IoC registration.
command-description-loc-tryloc =
    Tries to get a localization string, returning null if unable.
command-description-loc-loc =
    Gets a localization string, returning the unlocalized string if unable.
command-description-physics-angular_velocity =
    Returns the angular velocity of the given entities.
command-description-vars =
    Provides a list of all variables set in this session.
command-description-any =
    Returns true if there's any values in the input, otherwise false.
command-description-ArrowCommand =
    Assigns the input to a variable.
command-description-isempty =
    Returns true if the input is empty, otherwise false.
command-description-isnull =
    Returns true if the input is null, otherwise false.
command-description-unique =
    Filters the input sequence for uniqueness, removing duplicate values.
command-description-where =
    Given some input sequence IEnumerable<T>, takes a block of signature T -> bool that decides if each input value should be included in the output sequence.
command-description-do =
    Backwards compatibility with BQL, applies the given old commands over the input sequence.
command-description-named =
    Filters the input entities by their name, with the regex ^selector$.
command-description-prototyped =
    Filters the input entities by their prototype.
command-description-nearby =
    Creates a new list of all entities nearby the inputs within the given range.
command-description-first =
    Returns the first entry of the given enumerable.
command-description-splat =
    "Splats" a block, value, or variable, creating N copies of it in a list.
command-description-val =
    Casts the given value, block, or variable to the given type. This is mostly a workaround for current limitations of variables.
command-description-actor-controlled =
    Filters entities by whether or not they're actively controlled.
command-description-actor-session =
    Returns the sessions associated with the input entities.
command-description-physics-parent =
    Returns the parent(s) of the input entities.
command-description-emplace =
    Runs the given block over it's inputs, with the input value placed into the variable $value within the block.
    Additionally breaks out $wx, $wy, $proto, $desc, $name, and $paused for entities.
    Can also have breakout values for other types, consult the documentation for that type for further info.
command-description-AddCommand =
    Performs numeric addition.
command-description-SubtractCommand =
    Performs numeric subtraction.
command-description-MultiplyCommand =
    Performs numeric multiplication.
command-description-DivideCommand =
    Performs numeric division.
command-description-min =
    Returns the minimum of two values.
command-description-max =
    Returns the maximum of two values.
command-description-BitAndCommand =
    Performs bitwise AND.
command-description-BitOrCommand =
    Performs bitwise OR.
command-description-BitXorCommand =
    Performs bitwise XOR.
command-description-neg =
    Negates the input.
command-description-GreaterThanCommand =
    Performs a greater-than comparison, x > y.
command-description-LessThanCommand =
    Performs a less-than comparison, x < y.
command-description-GreaterThanOrEqualCommand =
    Performs a greater-than-or-equal comparison, x >= y.
command-description-LessThanOrEqualCommand =
    Performs a less-than-or-equal comparison, x <= y.
command-description-EqualCommand =
    Performs an equality comparison, returning true if the inputs are equal.
command-description-NotEqualCommand =
    Performs an equality comparison, returning true if the inputs are not equal.
<<<<<<< HEAD
command-description-append =
    Appends a value to the input enumerable.
command-description-DefaultIfNullCommand =
    Replaces the input with the type's default value if it is null, albeit only for value types (not objects).
command-description-OrValueCommand =
    If the input is null, uses the provided alternate value.
command-description-DebugPrintCommand =
    Prints the given value transparently, for debug prints in a command run.
command-description-i =
    Integer constant.
command-description-f =
    Float constant.
command-description-s =
    String constant.
command-description-b =
    Bool constant.
command-description-join =
    Joins two sequences together into one sequence.
command-description-reduce =
    Given a block to use as a reducer, turns a sequence into a single value.
    The left hand side of the block is implied, and the right hand is stored in $value.
command-description-rep =
    Repeats the input value N times to form a sequence.
command-description-take =
    Takes N values from the input sequence
command-description-spawn-at =
    Spawns an entity at the given coordinates.
command-description-spawn-on =
    Spawns an entity on the given entity, at it's coordinates.
command-description-spawn-attached =
    Spawns an entity attached to the given entity, at (0 0) relative to it.
command-description-mappos =
    Returns an entity's coordinates relative to it's current map.
command-description-pos =
    Returns an entity's coordinates.
command-description-tp-coords =
    Teleports the target to the given coordinates.
command-description-tp-to =
    Teleports the target to the given other entity.
command-description-tp-into =
    Teleports the target "into" the given other entity, attaching it at (0 0) relative to it.
command-description-comp-get =
    Gets the given component from the given entity.
command-description-comp-add =
    Adds the given component to the given entity.
command-description-comp-ensure =
    Ensures the given entity has the given component.
command-description-comp-has =
    Check if the given entity has the given component.
command-description-AddVecCommand =
    Adds a scalar (single value) to every element in the input.
command-description-SubVecCommand =
    Subtracts a scalar (single value) from every element in the input.
command-description-MulVecCommand =
    Multiplies a scalar (single value) by every element in the input.
command-description-DivVecCommand =
    Divides every element in the input by a scalar (single value).
command-description-rng-to =
    Returns a number from its input to its argument (i.e. n..m inclusive)
command-description-rng-from =
    Returns a number to its input from its argument (i.e. m..n inclusive)
command-description-rng-prob =
    Returns a boolean based on the input probability/chance (from 0 to 1)
command-description-sum =
    Computes the sum of the input.
command-description-bin =
    "Bins" the input, counting up how many times each unique element occurs.
command-description-extremes =
    Returns the two extreme ends of a list, interwoven.
command-description-sortby =
    Sorts the input least to greatest by the computed key.
command-description-sortmapby =
    Sorts the input least to greatest by the computed key, replacing the value with it's computed key afterward.
command-description-sort =
    Sorts the input least to greatest.
command-description-sortdownby =
    Sorts the input greatest to least by the computed key.
command-description-sortmapdownby =
    Sorts the input greatest to least by the computed key, replacing the value with it's computed key afterward.
command-description-sortdown =
    Sorts the input greatest to least.
command-description-iota =
    Returns a list of numbers 1 to N.
command-description-to =
    Returns a list of numbers N to M.
command-description-curtick =
    The current game tick.
command-description-curtime =
    The current game time (a TimeSpan)
command-description-realtime =
    The current realtime since startup (a TimeSpan)
command-description-servertime =
    The current server game time, or zero if we are the server (a TimeSpan)
command-description-replace =
    Replaces the input entities with the given prototype, preserving position and rotation (but nothing else)
command-description-allcomps =
    Returns all components on the given entity.
=======

command-description-entitysystemupdateorder-tick =
    Lists the tick update order of entity systems.

command-description-entitysystemupdateorder-frame =
    Lists the frame update order of entity systems.
>>>>>>> dab7a911
<|MERGE_RESOLUTION|>--- conflicted
+++ resolved
@@ -161,7 +161,6 @@
     Performs an equality comparison, returning true if the inputs are equal.
 command-description-NotEqualCommand =
     Performs an equality comparison, returning true if the inputs are not equal.
-<<<<<<< HEAD
 command-description-append =
     Appends a value to the input enumerable.
 command-description-DefaultIfNullCommand =
@@ -259,11 +258,7 @@
     Replaces the input entities with the given prototype, preserving position and rotation (but nothing else)
 command-description-allcomps =
     Returns all components on the given entity.
-=======
-
 command-description-entitysystemupdateorder-tick =
     Lists the tick update order of entity systems.
-
 command-description-entitysystemupdateorder-frame =
-    Lists the frame update order of entity systems.
->>>>>>> dab7a911
+    Lists the frame update order of entity systems.