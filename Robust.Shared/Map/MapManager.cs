--- conflicted
+++ resolved
@@ -538,29 +538,11 @@
                     continue;
 
                 // Turn the worldPos into a localPos and work out the relevant chunk we need to check
-<<<<<<< HEAD
-                // This is much faster than iterating over every chunk individually for obvious reasons
-=======
                 // This is much faster than iterating over every chunk individually.
->>>>>>> 35741524
                 // (though now we need some extra calcs up front).
 
                 // Doesn't use WorldBounds because it's just an AABB.
                 var gridEnt = _entityManager.GetEntity(mapGrid.GridEntityId);
-<<<<<<< HEAD
-                var localPos = gridEnt.Transform.InvWorldMatrix.Transform(worldPos);
-
-                var tile = new Vector2i((int) Math.Floor(localPos.X), (int) Math.Floor(localPos.Y));
-                var chunkIndices = mapGrid.GridTileToChunkIndices(tile);
-
-                if (!mapGrid.HasChunk(chunkIndices)) continue;
-                if (!gridEnt.TryGetComponent(out PhysicsComponent? body)) continue;
-
-                var tileRef = mapGrid.GetTileRef(tile);
-                if (tileRef.Tile.IsEmpty) continue;
-                grid = mapGrid;
-                return true;
-=======
                 var gridPos = gridEnt.Transform.WorldPosition;
                 var gridRot = -gridEnt.Transform.WorldRotation;
 
@@ -589,7 +571,6 @@
                         return true;
                     }
                 }
->>>>>>> 35741524
             }
 
             grid = null;
