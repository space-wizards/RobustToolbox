/*
* Farseer Physics Engine:
* Copyright (c) 2012 Ian Qvist
*
* Original source Box2D:
* Copyright (c) 2006-2011 Erin Catto http://www.box2d.org
*
* This software is provided 'as-is', without any express or implied
* warranty.  In no event will the authors be held liable for any damages
* arising from the use of this software.
* Permission is granted to anyone to use this software for any purpose,
* including commercial applications, and to alter it and redistribute it
* freely, subject to the following restrictions:
* 1. The origin of this software must not be misrepresented; you must not
* claim that you wrote the original software. If you use this software
* in a product, an acknowledgment in the product documentation would be
* appreciated but is not required.
* 2. Altered source versions must be plainly marked as such, and must not be
* misrepresented as being the original software.
* 3. This notice may not be removed or altered from any source distribution.
 *
 * PhysicsComponent is heavily modified from Box2D.
*/

using System;
using System.Collections.Generic;
using System.Linq;
using Robust.Shared.Containers;
using Robust.Shared.GameStates;
using Robust.Shared.IoC;
using Robust.Shared.Map;
using Robust.Shared.Maths;
using Robust.Shared.Physics;
using Robust.Shared.Physics.Dynamics;
using Robust.Shared.Physics.Dynamics.Contacts;
using Robust.Shared.Serialization;
using Robust.Shared.Serialization.Manager.Attributes;
using Robust.Shared.Utility;
using Robust.Shared.ViewVariables;

namespace Robust.Shared.GameObjects
{
    [ComponentReference(typeof(ILookupWorldBox2Component))]
    [ComponentReference(typeof(IPhysBody))]
    [NetworkedComponent()]
    public sealed class PhysicsComponent : Component, IPhysBody, ISerializationHooks, ILookupWorldBox2Component
    {
        [Dependency] private readonly IEntityManager _entMan = default!;

        [DataField("status", readOnly: true)]
        private BodyStatus _bodyStatus = BodyStatus.OnGround;

        /// <inheritdoc />
        public override string Name => "Physics";

        /// <summary>
        ///     Has this body been added to an island previously in this tick.
        /// </summary>
        public bool Island { get; set; }

        internal BroadphaseComponent? Broadphase { get; set; }

        /// <summary>
        ///     Store the body's index within the island so we can lookup its data.
        ///     Key is Island's ID and value is our index.
        /// </summary>
        public Dictionary<int, int> IslandIndex { get; set; } = new();

        // TODO: Actually implement after the initial pr dummy
        /// <summary>
        ///     Gets or sets where this body should be included in the CCD solver.
        /// </summary>
        public bool IsBullet { get; set; }

        public bool IgnoreCCD { get; set; }

        // TODO: Placeholder; look it's disgusting but my main concern is stopping fixtures being serialized every tick
        // on physics bodies for massive shuttle perf savings.
        [Obsolete("Use FixturesComponent instead.")]
        public IReadOnlyList<Fixture> Fixtures => _entMan.GetComponent<FixturesComponent>(Owner).Fixtures.Values.ToList();

        public int FixtureCount => _entMan.GetComponent<FixturesComponent>(Owner).Fixtures.Count;

        [ViewVariables]
        public int ContactCount
        {
            get
            {
                var count = 0;
                var edge = ContactEdges;
                while (edge != null)
                {
                    edge = edge.Next;
                    count++;
                }

                return count;
            }
        }

        public IEnumerable<Contact> Contacts
        {
            get
            {
                var edge = ContactEdges;

                while (edge != null)
                {
                    yield return edge.Contact!;
                    edge = edge.Next;
                }
            }
        }

        /// <summary>
        ///     Linked-list of all of our contacts.
        /// </summary>
        internal ContactEdge? ContactEdges { get; set; } = null;

        public bool IgnorePaused { get; set; }

        internal SharedPhysicsMapComponent? PhysicsMap { get; set; }

        /// <inheritdoc />
        [ViewVariables(VVAccess.ReadWrite)]
        public BodyType BodyType
        {
            get => _bodyType;
            set
            {
                if (_bodyType == value)
                    return;

                var oldType = _bodyType;
                _bodyType = value;

                ResetMassData();

                if (_bodyType == BodyType.Static)
                {
                    SetAwake(false);
                    _linVelocity = Vector2.Zero;
                    _angVelocity = 0.0f;
                    // SynchronizeFixtures(); TODO: When CCD
                }
                else
                {
                    SetAwake(true);
                }

                Force = Vector2.Zero;
                Torque = 0.0f;

                EntitySystem.Get<SharedBroadphaseSystem>().RegenerateContacts(this);

                _entMan.EventBus.RaiseLocalEvent(Owner, new PhysicsBodyTypeChangedEvent(_bodyType, oldType), false);
            }
        }


        [DataField("bodyType")]
        private BodyType _bodyType = BodyType.Static;

        /// <summary>
        /// Set awake without the sleeptimer being reset.
        /// </summary>
        internal void ForceAwake()
        {
            if (_awake || _bodyType == BodyType.Static) return;

            _awake = true;
            _entMan.EventBus.RaiseEvent(EventSource.Local, new PhysicsWakeMessage(this));
        }

        // We'll also block Static bodies from ever being awake given they don't need to move.
        /// <inheritdoc />
        [ViewVariables(VVAccess.ReadWrite)]
        public bool Awake
        {
            get => _awake;
            set
            {
                if (_bodyType == BodyType.Static) return;

                SetAwake(value);
            }
        }

        internal bool _awake = true;

        private void SetAwake(bool value)
        {
            if (_awake == value) return;
            _awake = value;

            if (value)
            {
                _sleepTime = 0.0f;
                _entMan.EventBus.RaiseLocalEvent(Owner, new PhysicsWakeMessage(this));
            }
            else
            {
                _entMan.EventBus.RaiseLocalEvent(Owner, new PhysicsSleepMessage(this));
                ResetDynamics();
                _sleepTime = 0.0f;
            }

            Dirty();
        }

        /// <summary>
        /// You can disable sleeping on this body. If you disable sleeping, the
        /// body will be woken.
        /// </summary>
        /// <value><c>true</c> if sleeping is allowed; otherwise, <c>false</c>.</value>
        [ViewVariables(VVAccess.ReadWrite)]
        public bool SleepingAllowed
        {
            get => _sleepingAllowed;
            set
            {
                if (_sleepingAllowed == value)
                    return;

                if (!value)
                    Awake = true;

                _sleepingAllowed = value;
                Dirty();
            }
        }

        [DataField("sleepingAllowed")]
        private bool _sleepingAllowed = true;

        [ViewVariables]
        public float SleepTime
        {
            get => _sleepTime;
            set
            {
                DebugTools.Assert(!float.IsNaN(value));

                if (MathHelper.CloseToPercent(value, _sleepTime))
                    return;

                _sleepTime = value;
            }
        }

        [DataField("sleepTime")]
        private float _sleepTime;

        /// <inheritdoc />
        public void WakeBody()
        {
            Awake = true;
        }

        /// <inheritdoc />
        public override ComponentState GetComponentState()
        {
            return new PhysicsComponentState(_canCollide, _sleepingAllowed, _fixedRotation, _bodyStatus, _linVelocity, _angVelocity, _bodyType);
        }

        /// <inheritdoc />
        public override void HandleComponentState(ComponentState? curState, ComponentState? nextState)
        {
            if (curState is not PhysicsComponentState newState)
                return;

            SleepingAllowed = newState.SleepingAllowed;
            FixedRotation = newState.FixedRotation;
            CanCollide = newState.CanCollide;
            BodyStatus = newState.Status;

            // So transform doesn't apply MapId in the HandleComponentState because ??? so MapId can still be 0.
            // Fucking kill me, please. You have no idea deep the rabbit hole of shitcode goes to make this work.

            Dirty();
            LinearVelocity = newState.LinearVelocity;
            // Logger.Debug($"{IGameTiming.TickStampStatic}: [{Owner}] {LinearVelocity}");
            AngularVelocity = newState.AngularVelocity;
            BodyType = newState.BodyType;
            Predict = false;
        }

        /// <summary>
        /// Resets the dynamics of this body.
        /// Sets torque, force and linear/angular velocity to 0
        /// </summary>
        public void ResetDynamics()
        {
            Torque = 0;
            _angVelocity = 0;
            Force = Vector2.Zero;
            _linVelocity = Vector2.Zero;
            Dirty();
        }

        public Box2 GetWorldAABB(Vector2? worldPos = null, Angle? worldRot = null)
        {
            worldPos ??= _entMan.GetComponent<TransformComponent>(Owner).WorldPosition;
            worldRot ??= _entMan.GetComponent<TransformComponent>(Owner).WorldRotation;
            var transform = new Transform(worldPos.Value, (float) worldRot.Value.Theta);

            var bounds = new Box2(transform.Position, transform.Position);

            foreach (var fixture in Fixtures)
            {
                for (var i = 0; i < fixture.Shape.ChildCount; i++)
                {
                    var boundy = fixture.Shape.ComputeAABB(transform, i);
                    bounds = bounds.Union(boundy);
                }
            }

            return bounds;
        }

        /// <summary>
        ///     Enables or disabled collision processing of this component.
        /// </summary>
        /// <remarks>
        ///     Also known as Enabled in Box2D
        /// </remarks>
        [ViewVariables(VVAccess.ReadWrite)]
        public bool CanCollide
        {
            get => _canCollide;
            set
            {
                if (_canCollide == value ||
                    value && Owner.IsInContainer())
                    return;

                _canCollide = value;
                _entMan.EventBus.RaiseEvent(EventSource.Local, new CollisionChangeMessage(this, Owner, _canCollide));
                _entMan.EventBus.RaiseEvent(EventSource.Local, new PhysicsUpdateMessage(this));
                Dirty();
            }
        }

        [DataField("canCollide")] internal bool _canCollide = true;

        /// <summary>
        ///     Non-hard physics bodies will not cause action collision (e.g. blocking of movement)
        ///     while still raising collision events. Recommended you use the fixture hard values directly
        /// </summary>
        /// <remarks>
        ///     This is useful for triggers or such to detect collision without actually causing a blockage.
        /// </remarks>
        [ViewVariables(VVAccess.ReadWrite)]
        public bool Hard { get; internal set; }

        /// <summary>
        ///     Bitmask of the collision layers this component is a part of.
        /// </summary>
        [ViewVariables]
        public int CollisionLayer { get; internal set; }

        /// <summary>
        ///     Bitmask of the layers this component collides with.
        /// </summary>
        [ViewVariables]
        public int CollisionMask { get; internal set; }

        // I made Mass read-only just because overwriting it doesn't touch inertia.
        /// <summary>
        ///     Current mass of the entity in kilograms.
        /// </summary>
        [ViewVariables(VVAccess.ReadWrite)]
        public float Mass => (BodyType & (BodyType.Dynamic | BodyType.KinematicController)) != 0 ? _mass : 0.0f;

        private float _mass;

        /// <summary>
        ///     Inverse mass of the entity in kilograms (1 / Mass).
        /// </summary>
        [ViewVariables]
        public float InvMass => (BodyType & (BodyType.Dynamic | BodyType.KinematicController)) != 0 ? _invMass : 0.0f;

        private float _invMass;

        /// <summary>
        /// Moment of inertia, or angular mass, in kg * m^2.
        /// </summary>
        /// <remarks>
        /// https://en.wikipedia.org/wiki/Moment_of_inertia
        /// </remarks>
        [ViewVariables(VVAccess.ReadWrite)]
        public float Inertia
        {
            get => _inertia + _mass * Vector2.Dot(_localCenter, _localCenter);
            set
            {
                DebugTools.Assert(!float.IsNaN(value));

                if (_bodyType != BodyType.Dynamic) return;

                if (MathHelper.CloseToPercent(_inertia, value)) return;

                if (value > 0.0f && !_fixedRotation)
                {
                    _inertia = value - Mass * Vector2.Dot(_localCenter, _localCenter);
                    DebugTools.Assert(_inertia > 0.0f);
                    InvI = 1.0f / _inertia;
                    Dirty();
                }
            }
        }

        private float _inertia;

        /// <summary>
        ///     Indicates whether this body ignores gravity
        /// </summary>
        public bool IgnoreGravity { get; set; }

        /// <summary>
        /// Inverse moment of inertia (1 / I).
        /// </summary>
        [ViewVariables]
        public float InvI { get; set; }

        /// <summary>
        ///     Is the body allowed to have angular velocity.
        /// </summary>
        [ViewVariables(VVAccess.ReadWrite)]
        public bool FixedRotation
        {
            get => _fixedRotation;
            set
            {
                if (_fixedRotation == value)
                    return;

                _fixedRotation = value;
                _angVelocity = 0.0f;
                ResetMassData();
                Dirty();
            }
        }

        // TODO: Should default to false someday IMO
        [DataField("fixedRotation")]
        private bool _fixedRotation = true;

        /// <summary>
        ///     Get this body's center of mass offset to world position.
        /// </summary>
        /// <remarks>
        ///     AKA Sweep.LocalCenter in Box2D.
        ///     Not currently in use as this is set after mass data gets set (when fixtures update).
        /// </remarks>
        public Vector2 LocalCenter
        {
            get => _localCenter;
            set
            {
                if (_bodyType != BodyType.Dynamic) return;

                if (value.EqualsApprox(_localCenter)) return;

                _localCenter = value;
            }
        }

        private Vector2 _localCenter = Vector2.Zero;

        /// <summary>
        /// Current Force being applied to this entity in Newtons.
        /// </summary>
        /// <remarks>
        /// The force is applied to the center of mass.
        /// https://en.wikipedia.org/wiki/Force
        /// </remarks>
        [ViewVariables(VVAccess.ReadWrite)]
        public Vector2 Force { get; set; }

        /// <summary>
        /// Current torque being applied to this entity in N*m.
        /// </summary>
        /// <remarks>
        /// The torque rotates around the Z axis on the object.
        /// https://en.wikipedia.org/wiki/Torque
        /// </remarks>
        [ViewVariables(VVAccess.ReadWrite)]
        public float Torque { get; set; }

        /// <summary>
        ///     Contact friction between 2 bodies.
        /// </summary>
        [ViewVariables(VVAccess.ReadWrite)]
        public float Friction
        {
            get => _friction;
            set
            {
                if (MathHelper.CloseToPercent(value, _friction))
                    return;

                _friction = value;
                // TODO
                // Dirty();
            }
        }

        private float _friction;

        /// <summary>
        ///     This is a set amount that the body's linear velocity is reduced by every tick.
        ///     Combined with the tile friction.
        /// </summary>
        [ViewVariables(VVAccess.ReadWrite)]
        public float LinearDamping
        {
            get => _linearDamping;
            set
            {
                DebugTools.Assert(!float.IsNaN(value));

                if (MathHelper.CloseToPercent(value, _linearDamping))
                    return;

                _linearDamping = value;
                // Dirty();
            }
        }

        [DataField("linearDamping")]
        private float _linearDamping = 0.2f;

        /// <summary>
        ///     This is a set amount that the body's angular velocity is reduced every tick.
        ///     Combined with the tile friction.
        /// </summary>
        /// <returns></returns>
        [ViewVariables(VVAccess.ReadWrite)]
        public float AngularDamping
        {
            get => _angularDamping;
            set
            {
                DebugTools.Assert(!float.IsNaN(value));

                if (MathHelper.CloseToPercent(value, _angularDamping))
                    return;

                _angularDamping = value;
                // Dirty();
            }
        }

        [DataField("angularDamping")]
        private float _angularDamping = 0.2f;

        /// <summary>
        /// Get the linear and angular velocities at the same time.
        /// </summary>
        public (Vector2 Linear, float Angular) MapVelocities
        {
            get
            {
                var linearVelocity = _linVelocity;
                var angularVelocity = _angVelocity;
                var entMan = _entMan;
                var parent = entMan.GetComponent<TransformComponent>(Owner).Parent;

                while (parent != null)
                {
                    if (entMan.TryGetComponent(parent.Owner, out PhysicsComponent? body))
                    {
                        linearVelocity += body.LinearVelocity;
                        angularVelocity += body.AngularVelocity;
                    }

                    parent = parent.Parent;
                }

                return (linearVelocity, angularVelocity);
            }
        }

        /// <summary>
        ///     Current linear velocity of the entity in meters per second.
        /// </summary>
        [ViewVariables(VVAccess.ReadWrite)]
        public Vector2 LinearVelocity
        {
            get => _linVelocity;
            set
            {
                // Curse you Q
                // DebugTools.Assert(!float.IsNaN(value.X) && !float.IsNaN(value.Y));

                if (BodyType == BodyType.Static)
                    return;

                if (Vector2.Dot(value, value) > 0.0f)
                    Awake = true;

                if (_linVelocity.EqualsApprox(value, 0.0001f))
                    return;

                _linVelocity = value;
                Dirty();
            }
        }

        private Vector2 _linVelocity;

        /// <summary>
        /// Get the body's LinearVelocity in map terms.
        /// </summary>
        /// <remarks>
        /// Consider using <see cref="MapVelocities"/> if you need linear and angular at the same time.
        /// </remarks>
        [ViewVariables]
        public Vector2 MapLinearVelocity
        {
            get
            {
                var entManager = IoCManager.Resolve<IEntityManager>();
                var physicsSystem = EntitySystem.Get<SharedPhysicsSystem>();
                var xform = entManager.GetComponent<TransformComponent>(OwnerUid);
                var parent = xform.ParentUid;
                var localPos = xform.LocalPosition;

                var velocity = _linVelocity;
<<<<<<< HEAD
=======
                var entMan = _entMan;
                var parent = entMan.GetComponent<TransformComponent>(Owner).Parent;
>>>>>>> fb54d0df

                while (parent.IsValid())
                {
<<<<<<< HEAD
                    var parentXform = entManager.GetComponent<TransformComponent>(parent);

                    if (entManager.TryGetComponent(parent, out PhysicsComponent? body))
=======
                    if (entMan.TryGetComponent(parent.Owner, out PhysicsComponent? body))
>>>>>>> fb54d0df
                    {
                        velocity += physicsSystem.GetLinearVelocityFromLocalPoint(body, localPos);
                    }

<<<<<<< HEAD
                    velocity = parentXform.LocalRotation.RotateVec(velocity);
                    parent = parentXform.ParentUid;
=======
                    parent = parent.Parent;
>>>>>>> fb54d0df
                }

                return velocity;
            }
        }

        /// <summary>
        ///     Current angular velocity of the entity in radians per sec.
        /// </summary>
        [ViewVariables(VVAccess.ReadWrite)]
        public float AngularVelocity
        {
            get => _angVelocity;
            set
            {
                // TODO: This and linearvelocity asserts
                // DebugTools.Assert(!float.IsNaN(value));

                if (BodyType == BodyType.Static)
                    return;

                if (value * value > 0.0f)
                    Awake = true;

                if (MathHelper.CloseToPercent(_angVelocity, value, 0.0001f))
                    return;

                _angVelocity = value;
                Dirty();
            }
        }

        private float _angVelocity;

        /// <summary>
        /// Get the body's AngularVelocity in map terms.
        /// </summary>
        /// <remarks>
        /// Consider using <see cref="MapVelocities"/> if you need linear and angular at the same time.
        /// </remarks>
        [ViewVariables]
        public float MapAngularVelocity
        {
            get
            {
                var velocity = _angVelocity;
                var entMan = _entMan;
                var parent = entMan.GetComponent<TransformComponent>(Owner).Parent;

                while (parent != null)
                {
                    if (entMan.TryGetComponent(parent.Owner, out PhysicsComponent? body))
                    {
                        velocity += body.AngularVelocity;
                    }

                    parent = parent.Parent;
                }

                return velocity;
            }
        }

        /// <summary>
        ///     Current momentum of the entity in kilogram meters per second
        /// </summary>
        [ViewVariables(VVAccess.ReadWrite)]
        public Vector2 Momentum
        {
            get => LinearVelocity * Mass;
            set => LinearVelocity = value / Mass;
        }

        /// <summary>
        ///     The current status of the object
        /// </summary>
        [ViewVariables(VVAccess.ReadWrite)]
        public BodyStatus BodyStatus
        {
            get => _bodyStatus;
            set
            {
                if (_bodyStatus == value)
                    return;

                _bodyStatus = value;
                Dirty();
            }
        }

        [ViewVariables(VVAccess.ReadWrite)]
        public bool Predict
        {
            get => _predict;
            set => _predict = value;
        }

        private bool _predict;

        public IEnumerable<PhysicsComponent> GetBodiesIntersecting()
        {
            foreach (var entity in EntitySystem.Get<SharedPhysicsSystem>().GetCollidingEntities(_entMan.GetComponent<TransformComponent>(Owner).MapID, GetWorldAABB()))
            {
                yield return entity;
            }
        }

        /// <summary>
        /// Gets a local point relative to the body's origin given a world point.
        /// Note that the vector only takes the rotation into account, not the position.
        /// </summary>
        /// <param name="worldPoint">A point in world coordinates.</param>
        /// <returns>The corresponding local point relative to the body's origin.</returns>
        public Vector2 GetLocalPoint(in Vector2 worldPoint)
        {
            return Transform.MulT(GetTransform(), worldPoint);
        }

        /// <summary>
        /// Get the world coordinates of a point given the local coordinates.
        /// </summary>
        /// <param name="localPoint">A point on the body measured relative the the body's origin.</param>
        /// <returns>The same point expressed in world coordinates.</returns>
        public Vector2 GetWorldPoint(in Vector2 localPoint)
        {
            return Transform.Mul(GetTransform(), localPoint);
        }

        public Vector2 GetLocalVector2(Vector2 worldVector)
        {
            return Transform.MulT(new Quaternion2D((float) _entMan.GetComponent<TransformComponent>(Owner).WorldRotation.Theta), worldVector);
        }

        public Transform GetTransform()
        {
            var (worldPos, worldRot) = _entMan.GetComponent<TransformComponent>(Owner).GetWorldPositionRotation();

            var xf = new Transform(worldPos, (float) worldRot.Theta);
            // xf.Position -= Transform.Mul(xf.Quaternion2D, LocalCenter);

            return xf;
        }

        /// <summary>
        /// Applies an impulse to the centre of mass.
        /// </summary>
        public void ApplyLinearImpulse(in Vector2 impulse)
        {
            if ((_bodyType & (BodyType.Dynamic | BodyType.KinematicController)) == 0x0) return;
            Awake = true;

            LinearVelocity += impulse * _invMass;
        }

        /// <summary>
        /// Applies an impulse from the specified point.
        /// </summary>
        public void ApplyLinearImpulse(in Vector2 impulse, in Vector2 point)
        {
            if ((_bodyType & (BodyType.Dynamic | BodyType.KinematicController)) == 0x0) return;
            Awake = true;

            LinearVelocity += impulse * _invMass;
            // TODO: Sweep here
            AngularVelocity += InvI * Vector2.Cross(point, impulse);
        }

        public void ApplyAngularImpulse(float impulse)
        {
            if ((_bodyType & (BodyType.Dynamic | BodyType.KinematicController)) == 0x0) return;
            Awake = true;

            AngularVelocity += impulse * InvI;
        }

        public void ApplyForce(in Vector2 force)
        {
            if (_bodyType != BodyType.Dynamic) return;

            Awake = true;
            Force += force;
        }

        // TOOD: Need SetTransformIgnoreContacts so we can teleport body and /ignore contacts/
        public void DestroyContacts()
        {
            ContactEdge? contactEdge = ContactEdges;
            while (contactEdge != null)
            {
                var contactEdge0 = contactEdge;
                contactEdge = contactEdge.Next;
                PhysicsMap?.ContactManager.Destroy(contactEdge0.Contact!);
            }

            ContactEdges = null;
        }

        IEnumerable<IPhysBody> IPhysBody.GetCollidingEntities(Vector2 offset, bool approx)
        {
            return EntitySystem.Get<SharedPhysicsSystem>().GetCollidingEntities(this, offset, approx);
        }
        
        public void ResetMassData()
        {
            _mass = 0.0f;
            _invMass = 0.0f;
            _inertia = 0.0f;
            InvI = 0.0f;
            _localCenter = Vector2.Zero;

            if (((int) _bodyType & (int) BodyType.Kinematic) != 0)
            {
                return;
            }

            var localCenter = Vector2.Zero;
            var shapeManager = EntitySystem.Get<FixtureSystem>();

            foreach (var fixture in Fixtures)
            {
                if (fixture.Mass <= 0.0f) continue;

                var data = new MassData {Mass = fixture.Mass};
                shapeManager.GetMassData(fixture.Shape, ref data);

                _mass += data.Mass;
                localCenter += data.Center * data.Mass;
                _inertia += data.I;
            }

            if (BodyType == BodyType.Static)
            {
                return;
            }

            if (_mass > 0.0f)
            {
                _invMass = 1.0f / _mass;
                localCenter *= _invMass;
            }
            else
            {
                // Always need positive mass.
                _mass = 1.0f;
                _invMass = 1.0f;
            }

            if (_inertia > 0.0f && !_fixedRotation)
            {
                // Center inertia about center of mass.
                _inertia -= _mass * Vector2.Dot(localCenter, localCenter);

                DebugTools.Assert(_inertia > 0.0f);
                InvI = 1.0f / _inertia;
            }
            else
            {
                _inertia = 0.0f;
                InvI = 0.0f;
            }

            _localCenter = localCenter;

            // TODO: Calculate Sweep

            /*
            var oldCenter = Sweep.Center;
            Sweep.LocalCenter = localCenter;
            Sweep.Center0 = Sweep.Center = Transform.Mul(GetTransform(), Sweep.LocalCenter);
            */

            // Update center of mass velocity.
            // _linVelocity += Vector2.Cross(_angVelocity, Worl - oldCenter);

        }

        /// <summary>
        ///     Used to prevent bodies from colliding; may lie depending on joints.
        /// </summary>
        /// <param name="other"></param>
        /// <returns></returns>
        internal bool ShouldCollide(PhysicsComponent other)
        {
            if ((_bodyType & (BodyType.Kinematic | BodyType.Static)) != 0 &&
                (other._bodyType & (BodyType.Kinematic | BodyType.Static)) != 0)
            {
                return false;
            }

            // Does a joint prevent collision?
            // if one of them doesn't have jointcomp then they can't share a common joint.
            // otherwise, only need to iterate over the joints of one component as they both store the same joint.
            if (_entMan.TryGetComponent(Owner, out JointComponent? jointComponentA) &&
                _entMan.TryGetComponent(other.Owner, out JointComponent? jointComponentB))
            {
                var aUid = jointComponentA.Owner;
                var bUid = jointComponentB.Owner;

                foreach (var (_, joint) in jointComponentA.Joints)
                {
                    // Check if either: the joint even allows collisions OR the other body on the joint is actually the other body we're checking.
                    if (!joint.CollideConnected &&
                        (aUid == joint.BodyAUid &&
                         bUid == joint.BodyBUid) ||
                        (bUid == joint.BodyAUid ||
                         aUid == joint.BodyBUid)) return false;
                }
            }

            var preventCollideMessage = new PreventCollideEvent(this, other);
            _entMan.EventBus.RaiseLocalEvent(Owner, preventCollideMessage);

            if (preventCollideMessage.Cancelled) return false;

            preventCollideMessage = new PreventCollideEvent(other, this);
            _entMan.EventBus.RaiseLocalEvent(other.Owner, preventCollideMessage);

            if (preventCollideMessage.Cancelled) return false;

            return true;
        }
    }

    /// <summary>
    ///     Directed event raised when an entity's physics BodyType changes.
    /// </summary>
    public class PhysicsBodyTypeChangedEvent : EntityEventArgs
    {
        /// <summary>
        ///     New BodyType of the entity.
        /// </summary>
        public BodyType New { get; }

        /// <summary>
        ///     Old BodyType of the entity.
        /// </summary>
        public BodyType Old { get; }

        public PhysicsBodyTypeChangedEvent(BodyType newType, BodyType oldType)
        {
            New = newType;
            Old = oldType;
        }
    }
}<|MERGE_RESOLUTION|>--- conflicted
+++ resolved
@@ -628,31 +628,18 @@
                 var localPos = xform.LocalPosition;
 
                 var velocity = _linVelocity;
-<<<<<<< HEAD
-=======
-                var entMan = _entMan;
-                var parent = entMan.GetComponent<TransformComponent>(Owner).Parent;
->>>>>>> fb54d0df
 
                 while (parent.IsValid())
                 {
-<<<<<<< HEAD
                     var parentXform = entManager.GetComponent<TransformComponent>(parent);
 
                     if (entManager.TryGetComponent(parent, out PhysicsComponent? body))
-=======
-                    if (entMan.TryGetComponent(parent.Owner, out PhysicsComponent? body))
->>>>>>> fb54d0df
                     {
                         velocity += physicsSystem.GetLinearVelocityFromLocalPoint(body, localPos);
                     }
 
-<<<<<<< HEAD
                     velocity = parentXform.LocalRotation.RotateVec(velocity);
                     parent = parentXform.ParentUid;
-=======
-                    parent = parent.Parent;
->>>>>>> fb54d0df
                 }
 
                 return velocity;
