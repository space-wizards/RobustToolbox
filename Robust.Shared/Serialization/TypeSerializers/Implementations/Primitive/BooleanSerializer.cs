--- conflicted
+++ resolved
@@ -21,13 +21,8 @@
         }
 
         public bool Read(ISerializationManager serializationManager, ValueDataNode node,
-<<<<<<< HEAD
-            IDependencyCollection dependencies, SerializationHookContext hookCtx,
-            ISerializationContext? context = null, bool value = default)
-=======
-            IDependencyCollection dependencies, bool skipHook, ISerializationContext? context = null,
+            IDependencyCollection dependencies, SerializationHookContext hookCtx, ISerializationContext? context = null,
             ISerializationManager.InstantiationDelegate<bool>? instanceProvider = null)
->>>>>>> 342d9ed2
         {
             return bool.Parse(node.Value);
         }
@@ -38,15 +33,5 @@
         {
             return new ValueDataNode(value.ToString(CultureInfo.InvariantCulture));
         }
-<<<<<<< HEAD
-
-        public bool Copy(ISerializationManager serializationManager, bool source, bool target,
-            SerializationHookContext hookCtx,
-            ISerializationContext? context = null)
-        {
-            return source;
-        }
-=======
->>>>>>> 342d9ed2
     }
 }