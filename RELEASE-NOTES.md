--- conflicted
+++ resolved
@@ -51,11 +51,8 @@
 
 * SDL2 backend now handles quit events (⌘+Q on macOS).
 * SDL2 backend now logs video driver backend used on initialization.
-<<<<<<< HEAD
+* The engine will now warn on startup if `*.yaml` files are found in resources, as this most likely indicates an accident.
 * Added entity, occluder and shadow-casting light counts to the clyde debug panel.
-=======
-* The engine will now warn on startup if `*.yaml` files are found in resources, as this most likely indicates an accident.
->>>>>>> 72b57353
 
 ### Internal
 
