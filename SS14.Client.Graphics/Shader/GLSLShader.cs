--- conflicted
+++ resolved
@@ -10,12 +10,8 @@
 using System.Linq;
 using ShaderClass = SFML.Graphics.Shader;
 using Vector2 = SS14.Shared.Maths.Vector2;
-<<<<<<< HEAD
-using System;
-=======
 using System; //TODO: Remove when all NotImplementedExcpetions are removed
 
->>>>>>> 89064066
 
 namespace SS14.Client.Graphics.Shader
 {
@@ -56,7 +52,7 @@
 
         public void setDuration(float duration)
         {
-<<<<<<< HEAD
+            throw new NotImplementedException();
         }
 
         public void SetUniform(string Parameter, CurrentTextureType dummy)
@@ -82,9 +78,6 @@
         public void SetUniform(string Parameter, Textures.Texture texture)
         {
             SFMLShader.SetUniform(Parameter, texture.SFMLTexture);
-=======
-            throw new NotImplementedException();
->>>>>>> 89064066
         }
 
         public void SetUniform(string Parameter, RenderImage Image)
