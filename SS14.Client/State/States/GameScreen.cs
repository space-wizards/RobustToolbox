﻿using Lidgren.Network;
using SFML.Graphics;
using SFML.System;
using SFML.Window;
using SS14.Client.GameObjects;
using SS14.Client.Graphics;
using SS14.Client.Graphics.Event;
using SS14.Client.Graphics.Render;
using SS14.Client.Graphics.Shader;
using SS14.Client.Graphics.Sprite;
using SS14.Client.Interfaces.GameTimer;
using SS14.Client.Interfaces.GOC;
using SS14.Client.Interfaces.Lighting;
using SS14.Client.Interfaces.Map;
using SS14.Client.Interfaces.Player;
using SS14.Client.Interfaces.Resource;
using SS14.Client.Interfaces.Serialization;
using SS14.Client.Interfaces.State;
using SS14.Client.Helpers;
using SS14.Client.Lighting;
using SS14.Client.UserInterface.Components;
using SS14.Client.UserInterface.Inventory;
using SS14.Shared;
using SS14.Shared.GameObjects;
using SS14.Shared.GameStates;
using SS14.Shared.GO;
using SS14.Shared.IoC;
using SS14.Shared.Maths;
using System;
using System.Collections.Generic;
using System.Linq;
using EntityManager = SS14.Client.GameObjects.EntityManager;
using KeyEventArgs = SFML.Window.KeyEventArgs;

namespace SS14.Client.State.States
{
    public class GameScreen : State, IState
    {
        #region Variables
        public DateTime LastUpdate;
        public DateTime Now;

        public int ScreenHeightTiles = 12;
        public int ScreenWidthTiles = 15; // How many tiles around us do we draw?
        public string SpawnType;

        private float _realScreenHeightTiles;
        private float _realScreenWidthTiles;

        private bool _recalculateScene = true;
        private bool _redrawOverlay = true;
        private bool _redrawTiles = true;
        private bool _showDebug; // show AABBs & Bounding Circles on Entities.

        private RenderImage _baseTarget;
        private Sprite _baseTargetSprite;

        private EntityManager _entityManager;

        private GaussianBlur _gaussianBlur;

        private List<RenderImage> _cleanupList = new List<RenderImage>();
        private List<Sprite> _cleanupSpriteList = new List<Sprite>();

        private SpriteBatch _wallBatch;
        private SpriteBatch _wallTopsBatch;
        private SpriteBatch _floorBatch;
        private SpriteBatch _gasBatch;
        private SpriteBatch _decalBatch;

        #region gameState stuff
        private readonly Dictionary<uint, GameState> _lastStates = new Dictionary<uint, GameState>();
        private uint _currentStateSequence; //We only ever want a newer state than the current one
        #endregion

        #region Mouse/Camera stuff
        public Vector2i MousePosScreen = new Vector2i();
        public Vector2f MousePosWorld = new Vector2f();
        #endregion

        #region UI Variables
        private int _prevScreenWidth = 0;
        private int _prevScreenHeight = 0;

        private MenuWindow _menu;
        private Chatbox _gameChat;
        private HandsGui _handsGui;
        private HumanComboGui _combo;
        private HealthPanel _healthPanel;
        private ImageButton _inventoryButton;
        private ImageButton _statusButton;
        private ImageButton _menuButton;
        #endregion

        #region Lighting
        private Sprite _lightTargetIntermediateSprite;
        private Sprite _lightTargetSprite;

        private bool bPlayerVision = true;
        private bool bFullVision = false;
        private bool debugWallOccluders = false;
        private bool debugPlayerShadowMap = false;
        private bool debugHitboxes = false;
        public bool BlendLightMap = true;

        private TechniqueList LightblendTechnique;
        private GLSLShader Lightmap;

        private LightArea lightArea1024;
        private LightArea lightArea128;
        private LightArea lightArea256;
        private LightArea lightArea512;

        private ILight playerVision;
        private ISS14Serializer serializer;

        private RenderImage playerOcclusionTarget;
        private RenderImage _occluderDebugTarget;
        private RenderImage _lightTarget;
        private RenderImage _lightTargetIntermediate;
        private RenderImage _composedSceneTarget;
        private RenderImage _overlayTarget;
        private RenderImage _sceneTarget;
        private RenderImage _tilesTarget;
        private RenderImage screenShadows;
        private RenderImage shadowBlendIntermediate;
        private RenderImage shadowIntermediate;

        //private QuadRenderer quadRenderer;
        private ShadowMapResolver shadowMapResolver;

        #endregion

        #endregion

        public GameScreen(IDictionary<Type, object> managers) : base(managers)
        {

        }

        #region IState Members

        public void Startup()
        {
            LastUpdate = DateTime.Now;
            Now = DateTime.Now;

            _cleanupList = new List<RenderImage>();
            _cleanupSpriteList = new List<Sprite>();

            UserInterfaceManager.DisposeAllComponents();

            //Init serializer
            serializer = IoCManager.Resolve<ISS14Serializer>();

            _entityManager = new EntityManager(NetworkManager);
            IoCManager.Resolve<IEntityManagerContainer>().EntityManager = _entityManager;
            IoCManager.Resolve<IMapManager>().TileChanged += OnTileChanged;
            IoCManager.Resolve<IPlayerManager>().OnPlayerMove += OnPlayerMove;

            NetworkManager.MessageArrived += NetworkManagerMessageArrived;
            NetworkManager.RequestMap();
            // TODO This should go somewhere else, there should be explicit session setup and teardown at some point.
            NetworkManager.SendClientName(ConfigurationManager.GetPlayerName());

            // Create new
            _gaussianBlur = new GaussianBlur(ResourceManager);

            _realScreenWidthTiles = (float)CluwneLib.Screen.Size.X / MapManager.TileSize;
            _realScreenHeightTiles = (float)CluwneLib.Screen.Size.Y / MapManager.TileSize;

            InitializeRenderTargets();
            InitializeSpriteBatches();
            InitalizeLighting();
            InitializeGUI();

        }

        public void Shutdown()
        {
            IoCManager.Resolve<IPlayerManager>().Detach();

            _cleanupSpriteList.ForEach(s => s.Texture = null);
            _cleanupSpriteList.Clear();
            _cleanupList.ForEach(t => { t.Dispose(); });
            _cleanupList.Clear();

            shadowMapResolver.Dispose();
            _gaussianBlur.Dispose();
            _entityManager.Shutdown();
            UserInterfaceManager.DisposeAllComponents();
            NetworkManager.MessageArrived -= NetworkManagerMessageArrived;
            _decalBatch.Dispose();
            _floorBatch.Dispose();
            _gasBatch.Dispose();
            _wallBatch.Dispose();
            _wallTopsBatch.Dispose();
            GC.Collect();
        }

        private void InitializeRenderTargets()
        {
            _baseTarget = new RenderImage("baseTarget", CluwneLib.Screen.Size.X, CluwneLib.Screen.Size.Y, true);
            _cleanupList.Add(_baseTarget);

            _baseTargetSprite = new Sprite(_baseTarget.Texture);
            _cleanupSpriteList.Add(_baseTargetSprite);

            _sceneTarget = new RenderImage("sceneTarget", CluwneLib.Screen.Size.X, CluwneLib.Screen.Size.Y, true);
            _cleanupList.Add(_sceneTarget);
            _tilesTarget = new RenderImage("tilesTarget", CluwneLib.Screen.Size.X, CluwneLib.Screen.Size.Y, true);
            _cleanupList.Add(_tilesTarget);

            _overlayTarget = new RenderImage("OverlayTarget", CluwneLib.Screen.Size.X, CluwneLib.Screen.Size.Y, true);
            _cleanupList.Add(_overlayTarget);

            //_overlayTarget.SourceBlend = AlphaBlendOperation.SourceAlpha;
            //_overlayTarget.DestinationBlend = AlphaBlendOperation.InverseSourceAlpha;
            //_overlayTarget.SourceBlendAlpha = AlphaBlendOperation.SourceAlpha;
            //_overlayTarget.DestinationBlendAlpha = AlphaBlendOperation.InverseSourceAlpha;

            _overlayTarget.BlendSettings.ColorSrcFactor = BlendMode.Factor.SrcAlpha;
            _overlayTarget.BlendSettings.ColorDstFactor = BlendMode.Factor.OneMinusSrcAlpha;
            _overlayTarget.BlendSettings.AlphaSrcFactor = BlendMode.Factor.SrcAlpha;
            _overlayTarget.BlendSettings.AlphaDstFactor = BlendMode.Factor.OneMinusSrcAlpha;


            _composedSceneTarget = new RenderImage("composedSceneTarget", CluwneLib.Screen.Size.X, CluwneLib.Screen.Size.Y,
                                                 ImageBufferFormats.BufferRGB888A8);
            _cleanupList.Add(_composedSceneTarget);

            _lightTarget = new RenderImage("lightTarget", CluwneLib.Screen.Size.X, CluwneLib.Screen.Size.Y, ImageBufferFormats.BufferRGB888A8);

            _cleanupList.Add(_lightTarget);
            _lightTargetSprite = new Sprite(_lightTarget.Texture);

            _cleanupSpriteList.Add(_lightTargetSprite);

            _lightTargetIntermediate = new RenderImage("lightTargetIntermediate", CluwneLib.Screen.Size.X, CluwneLib.Screen.Size.Y,
                                                      ImageBufferFormats.BufferRGB888A8);
            _cleanupList.Add(_lightTargetIntermediate);
            _lightTargetIntermediateSprite = new Sprite(_lightTargetIntermediate.Texture);
            _cleanupSpriteList.Add(_lightTargetIntermediateSprite);
        }

        private void InitializeSpriteBatches()
        {
            _gasBatch = new SpriteBatch();
            //_gasBatch.SourceBlend                   = AlphaBlendOperation.SourceAlpha;
            //_gasBatch.DestinationBlend              = AlphaBlendOperation.InverseSourceAlpha;
            //_gasBatch.SourceBlendAlpha              = AlphaBlendOperation.SourceAlpha;
            //_gasBatch.DestinationBlendAlpha         = AlphaBlendOperation.InverseSourceAlpha;
            _gasBatch.BlendingSettings.ColorSrcFactor = BlendMode.Factor.SrcAlpha;
            _gasBatch.BlendingSettings.ColorDstFactor = BlendMode.Factor.OneMinusDstAlpha;
            _gasBatch.BlendingSettings.AlphaSrcFactor = BlendMode.Factor.SrcAlpha;
            _gasBatch.BlendingSettings.AlphaDstFactor = BlendMode.Factor.OneMinusSrcAlpha;

            _wallTopsBatch = new SpriteBatch();
            //_wallTopsBatch.SourceBlend                   = AlphaBlendOperation.SourceAlpha;
            //_wallTopsBatch.DestinationBlend              = AlphaBlendOperation.InverseSourceAlpha;
            //_wallTopsBatch.SourceBlendAlpha              = AlphaBlendOperation.SourceAlpha;
            //_wallTopsBatch.DestinationBlendAlpha         = AlphaBlendOperation.InverseSourceAlpha;
            _wallTopsBatch.BlendingSettings.ColorSrcFactor = BlendMode.Factor.SrcAlpha;
            _wallTopsBatch.BlendingSettings.ColorDstFactor = BlendMode.Factor.OneMinusDstAlpha;
            _wallTopsBatch.BlendingSettings.AlphaSrcFactor = BlendMode.Factor.SrcAlpha;
            _wallTopsBatch.BlendingSettings.AlphaDstFactor = BlendMode.Factor.OneMinusSrcAlpha;


            _decalBatch = new SpriteBatch();
            //_decalBatch.SourceBlend                   = AlphaBlendOperation.SourceAlpha;
            //_decalBatch.DestinationBlend              = AlphaBlendOperation.InverseSourceAlpha;
            //_decalBatch.SourceBlendAlpha              = AlphaBlendOperation.SourceAlpha;
            //_decalBatch.DestinationBlendAlpha         = AlphaBlendOperation.InverseSourceAlpha;
            _decalBatch.BlendingSettings.ColorSrcFactor = BlendMode.Factor.SrcAlpha;
            _decalBatch.BlendingSettings.ColorDstFactor = BlendMode.Factor.OneMinusDstAlpha;
            _decalBatch.BlendingSettings.AlphaSrcFactor = BlendMode.Factor.SrcAlpha;
            _decalBatch.BlendingSettings.AlphaDstFactor = BlendMode.Factor.OneMinusSrcAlpha;


            _floorBatch = new SpriteBatch();
            _wallBatch = new SpriteBatch();
        }

        private Vector2i _gameChatSize = new Vector2i(475, 175); // TODO: Move this magic variable

        private void UpdateGUIPosition()
        {
            _gameChat.Position = new Vector2i((int)CluwneLib.Screen.Size.X - _gameChatSize.X - 10, 10);

            int hotbar_pos_y = (int)CluwneLib.Screen.Size.Y - 88;

            _handsGui.Position = new Vector2i(5, hotbar_pos_y + 7);

            // 712 is width of hotbar background I think?
            _combo.Position = new Vector2i(712 - _combo.ClientArea.Width + 5,
                                       hotbar_pos_y - _combo.ClientArea.Height - 5);

            _healthPanel.Position = new Vector2i(712 - 1, hotbar_pos_y + 11);

            _inventoryButton.Position = new Vector2i(172, hotbar_pos_y + 2);
            _statusButton.Position = new Vector2i(_inventoryButton.ClientArea.Right(), _inventoryButton.Position.Y);

            _menuButton.Position = new Vector2i(_statusButton.ClientArea.Right(), _statusButton.Position.Y);

    }

        private void InitializeGUI()
        {
            // Setup the ESC Menu
            _menu = new MenuWindow();
            UserInterfaceManager.AddComponent(_menu);
            _menu.SetVisible(false);

            //Init GUI components
            _gameChat = new Chatbox("gamechat", _gameChatSize, ResourceManager);
            _gameChat.TextSubmitted += ChatTextboxTextSubmitted;
            UserInterfaceManager.AddComponent(_gameChat);

            //UserInterfaceManager.AddComponent(new StatPanelComponent(ConfigurationManager.GetPlayerName(), PlayerManager, NetworkManager, ResourceManager));

            int hotbar_pos_y = (int)CluwneLib.Screen.Size.Y - 88;

            _handsGui = new HandsGui();
            _handsGui.Position = new Vector2i(5, hotbar_pos_y + 7);
            UserInterfaceManager.AddComponent(_handsGui);

            _combo = new HumanComboGui(PlayerManager, NetworkManager, ResourceManager, UserInterfaceManager);
            _combo.Position = new Vector2i(712 - _combo.ClientArea.Width + 5,
                                       hotbar_pos_y - _combo.ClientArea.Height - 5);
            _combo.Update(0);
            UserInterfaceManager.AddComponent(_combo);

            _healthPanel = new HealthPanel();
            _healthPanel.Position = new Vector2i(711, hotbar_pos_y + 11);
            _healthPanel.Update(0);
            UserInterfaceManager.AddComponent(_healthPanel);

            _inventoryButton = new ImageButton
            {
                ImageNormal = "button_inv",
                Position = new Vector2i(172, hotbar_pos_y + 2)
            };
            _inventoryButton.Update(0);
            _inventoryButton.Clicked += inventoryButton_Clicked;
            UserInterfaceManager.AddComponent(_inventoryButton);

            _statusButton = new ImageButton
            {
                ImageNormal = "button_status",
                Position =
                    new Vector2i(_inventoryButton.ClientArea.Right(), _inventoryButton.Position.Y)
            };
            _statusButton.Update(0);
            _statusButton.Clicked += statusButton_Clicked;
            UserInterfaceManager.AddComponent(_statusButton);


            _menuButton = new ImageButton
            {
                ImageNormal = "button_menu",
                Position = new Vector2i(_statusButton.ClientArea.Right(), _statusButton.Position.Y)
            };
            _menuButton.Update(0);
            _menuButton.Clicked += menuButton_Clicked;
            UserInterfaceManager.AddComponent(_menuButton);
        }

        private void InitalizeLighting()
        {
            shadowMapResolver = new ShadowMapResolver(ShadowmapSize.Size1024, ShadowmapSize.Size1024,
                                                      ResourceManager);
            shadowMapResolver.LoadContent();
            lightArea128 = new LightArea(ShadowmapSize.Size128);
            lightArea256 = new LightArea(ShadowmapSize.Size256);
            lightArea512 = new LightArea(ShadowmapSize.Size512);
            lightArea1024 = new LightArea(ShadowmapSize.Size1024);

            screenShadows = new RenderImage("screenShadows", CluwneLib.Screen.Size.X, CluwneLib.Screen.Size.Y, ImageBufferFormats.BufferRGB888A8);

            _cleanupList.Add(screenShadows);
            screenShadows.UseDepthBuffer = false;
            shadowIntermediate = new RenderImage("shadowIntermediate", CluwneLib.Screen.Size.X, CluwneLib.Screen.Size.Y,
                                                 ImageBufferFormats.BufferRGB888A8);
            _cleanupList.Add(shadowIntermediate);
            shadowIntermediate.UseDepthBuffer = false;
            shadowBlendIntermediate = new RenderImage("shadowBlendIntermediate", CluwneLib.Screen.Size.X, CluwneLib.Screen.Size.Y,
                                                      ImageBufferFormats.BufferRGB888A8);
            _cleanupList.Add(shadowBlendIntermediate);
            shadowBlendIntermediate.UseDepthBuffer = false;
            playerOcclusionTarget = new RenderImage("playerOcclusionTarget", CluwneLib.Screen.Size.X, CluwneLib.Screen.Size.Y,
                                                    ImageBufferFormats.BufferRGB888A8);
            _cleanupList.Add(playerOcclusionTarget);
            playerOcclusionTarget.UseDepthBuffer = false;

            LightblendTechnique = IoCManager.Resolve<IResourceManager>().GetTechnique("lightblend");
            Lightmap = IoCManager.Resolve<IResourceManager>().GetShader("lightmap");

            playerVision = IoCManager.Resolve<ILightManager>().CreateLight();
            playerVision.SetColor(Color.Blue);
            playerVision.SetRadius(1024);
            playerVision.Move(new Vector2f());


            _occluderDebugTarget = new RenderImage("debug", CluwneLib.Screen.Size.X, CluwneLib.Screen.Size.Y);

        }

        public void Update(FrameEventArgs e)
        {
            LastUpdate = Now;
            Now = DateTime.Now;

            if (CluwneLib.Screen.Size.X != _prevScreenWidth || CluwneLib.Screen.Size.Y != _prevScreenHeight)
            {
                _prevScreenHeight = (int)CluwneLib.Screen.Size.Y;
                _prevScreenWidth = (int)CluwneLib.Screen.Size.X;
                UpdateGUIPosition();
            }

            CluwneLib.TileSize = MapManager.TileSize;

            IoCManager.Resolve<IGameTimer>().UpdateTime(e.FrameDeltaTime);
            _entityManager.ComponentManager.Update(e.FrameDeltaTime);
            _entityManager.Update(e.FrameDeltaTime);
            PlacementManager.Update(MousePosScreen, MapManager);
            PlayerManager.Update(e.FrameDeltaTime);

            if (PlayerManager != null && PlayerManager.ControlledEntity != null)
            {
                CluwneLib.WorldCenter = PlayerManager.ControlledEntity.GetComponent<TransformComponent>(ComponentFamily.Transform).Position;
                MousePosWorld = CluwneLib.ScreenToWorld(MousePosScreen); // Use WorldCenter to calculate, so we need to update again
            }
        }

<<<<<<< HEAD
        bool onetime = true;

=======
>>>>>>> 49c85d7f
        public void Render(FrameEventArgs e)
        {
            CluwneLib.Screen.Clear(Color.Black);
            CluwneLib.TileSize = MapManager.TileSize;

            CalculateAllLights();

            if (PlayerManager.ControlledEntity != null)
            {
                CluwneLib.ScreenViewportSize = new Vector2u(CluwneLib.Screen.Size.X, CluwneLib.Screen.Size.Y);
                var vp = CluwneLib.WorldViewport;

                // Get nearby lights
                ILight[] lights = IoCManager.Resolve<ILightManager>().LightsIntersectingRect(vp);

                // Render the lightmap
                RenderLightsIntoMap(lights);
                CalculateSceneBatches(vp);

                //Draw all rendertargets to the scenetarget
                _sceneTarget.BeginDrawing();
                _sceneTarget.Clear(Color.Black);

                //PreOcclusion
                RenderTiles();

                //ComponentManager.Singleton.Render(0, CluwneLib.ScreenViewport);
                RenderComponents(e.FrameDeltaTime, vp);

                RenderOverlay();


                _sceneTarget.EndDrawing();
                _sceneTarget.ResetCurrentRenderTarget();
                //_sceneTarget.Blit(0, 0, CluwneLib.Screen.Size.X, CluwneLib.Screen.Size.Y);

                //Debug.DebugRendertarget(_sceneTarget);

                if (bFullVision)
                    _sceneTarget.Blit(0, 0, CluwneLib.Screen.Size.X, CluwneLib.Screen.Size.Y);
                else
                    LightScene();


                RenderDebug(vp);

                //Render the placement manager shit
                PlacementManager.Render();
            }
        }

        private void RenderTiles()
        {
            if (_redrawTiles)
            {
                //Set rendertarget to draw the rest of the scene
                _tilesTarget.BeginDrawing();
                _tilesTarget.Clear(Color.Black);

                if (_floorBatch.Count > 0)
                {
                    _tilesTarget.Draw(_floorBatch);
                }

                if (_wallBatch.Count > 0)
                    _tilesTarget.Draw(_wallBatch);

                if (_wallTopsBatch.Count > 0)
                    _overlayTarget.Draw(_wallTopsBatch);

                _tilesTarget.EndDrawing();
                _redrawTiles = false;
            }

            _tilesTarget.Blit(0, 0, _tilesTarget.Width, _tilesTarget.Height, Color.White, BlitterSizeMode.Scale);
        }

        private void RenderOverlay()
        {
            if (_redrawOverlay)
            {
                _overlayTarget.BeginDrawing();
                _overlayTarget.Clear(Color.Transparent);

                // Render decal batch

                if (_decalBatch.Count > 0)
                    _overlayTarget.Draw(_decalBatch);



                if (_gasBatch.Count > 0)
                    _overlayTarget.Draw(_gasBatch);

                _redrawOverlay = false;
                _overlayTarget.EndDrawing();
            }

            _overlayTarget.Blit(0, 0, _tilesTarget.Width, _tilesTarget.Height, Color.White, BlitterSizeMode.Crop);
        }

        private void RenderDebug(FloatRect viewport)
        {
            if (debugWallOccluders || debugPlayerShadowMap)
                _occluderDebugTarget.Blit(0, 0, _occluderDebugTarget.Width / 4, _occluderDebugTarget.Height / 4, Color.White, BlitterSizeMode.Scale);

            if (CluwneLib.Debug.DebugColliders)
            {
                var colliders =
                    _entityManager.ComponentManager.GetComponents(ComponentFamily.Collider)
                    .OfType<ColliderComponent>()
                    .Select(c => new { Color = c.DebugColor, AABB = c.WorldAABB })
                    .Where(c => !c.AABB.IsEmpty() && c.AABB.Intersects(viewport));

                var collidables =
                    _entityManager.ComponentManager.GetComponents(ComponentFamily.Collidable)
                    .OfType<CollidableComponent>()
                    .Select(c => new { Color = c.DebugColor, AABB = c.AABB })
                    .Where(c => !c.AABB.IsEmpty() && c.AABB.Intersects(viewport));

                foreach (var hitbox in colliders.Concat(collidables))
                {
                    var box = CluwneLib.WorldToScreen(hitbox.AABB);
                    CluwneLib.drawRectangle((int)box.Left, (int)box.Top, (int)box.Width, (int)box.Height,
                        hitbox.Color.WithAlpha(64));
                    CluwneLib.drawHollowRectangle((int)box.Left, (int)box.Top, (int)box.Width, (int)box.Height, 1f,
                        hitbox.Color.WithAlpha(128));
                }
            }
            if (CluwneLib.Debug.DebugGridDisplay)
            {
                int startX = 10;
                int startY = 10;
                CluwneLib.drawRectangle(startX, startY, 200, 300,
                        Color.Blue.WithAlpha(64));

                // Player position debug
                Vector2f playerWorldOffset = PlayerManager.ControlledEntity.GetComponent<TransformComponent>(ComponentFamily.Transform).Position;
                Vector2f playerTile = CluwneLib.WorldToTile(playerWorldOffset);
                Vector2f playerScreen = CluwneLib.WorldToScreen(playerWorldOffset);
                CluwneLib.drawText(15, 15, "Postioning Debug", 14, Color.White);
                CluwneLib.drawText(15, 30, "Character Pos", 14, Color.White);
                CluwneLib.drawText(15, 45, String.Format("Pixel: {0} / {1}", playerWorldOffset.X, playerWorldOffset.Y), 14, Color.White);
                CluwneLib.drawText(15, 60, String.Format("World: {0} / {1}", playerTile.X, playerTile.Y), 14, Color.White);
                CluwneLib.drawText(15, 75, String.Format("Screen: {0} / {1}", playerScreen.X, playerScreen.Y), 14, Color.White);

                // Mouse position debug
                Vector2i mouseScreenPos = MousePosScreen; // default to screen space
                Vector2f mouseWorldOffset = CluwneLib.ScreenToWorld(MousePosScreen);
                Vector2f mouseTile = CluwneLib.WorldToTile(mouseWorldOffset);
                CluwneLib.drawText(15, 120, "Mouse Pos", 14, Color.White);
                CluwneLib.drawText(15, 135, String.Format("Pixel: {0} / {1}", mouseWorldOffset.X, mouseWorldOffset.Y), 14, Color.White);
                CluwneLib.drawText(15, 150, String.Format("World: {0} / {1}", mouseTile.X, mouseTile.Y), 14, Color.White);
                CluwneLib.drawText(15, 165, String.Format("Screen: {0} / {1}", mouseScreenPos.X, mouseScreenPos.Y), 14, Color.White);
            }
        }

        #endregion

        #region Input

        #region Keyboard
        public void KeyPressed(KeyEventArgs e)
        {

        }

        public void KeyDown(KeyEventArgs e)
        {
            if (UserInterfaceManager.KeyDown(e)) //KeyDown returns true if the click is handled by the ui component.
                return;


            if (e.Code == Keyboard.Key.F1)
            {
                //TODO FrameStats
                CluwneLib.FrameStatsVisible = !CluwneLib.FrameStatsVisible;
            }
            if (e.Code == Keyboard.Key.F2)
            {
                _showDebug = !_showDebug;
                CluwneLib.Debug.ToggleWallDebug();
                CluwneLib.Debug.ToggleAABBDebug();
                CluwneLib.Debug.ToggleGridDisplayDebug();
            }
            if (e.Code == Keyboard.Key.F3)
            {
                ToggleOccluderDebug();
            }
            if (e.Code == Keyboard.Key.F4)
            {
                debugHitboxes = !debugHitboxes;
            }
            if (e.Code == Keyboard.Key.F5)
            {
                PlayerManager.SendVerb("save", 0);
            }
            if (e.Code == Keyboard.Key.F6)
            {
                bFullVision = !bFullVision;
            }
            if (e.Code == Keyboard.Key.F7)
            {
                bPlayerVision = !bPlayerVision;
            }
            if (e.Code == Keyboard.Key.F8)
            {
                NetOutgoingMessage message = NetworkManager.CreateMessage();
                message.Write((byte)NetMessage.ForceRestart);
                NetworkManager.SendMessage(message, NetDeliveryMethod.ReliableUnordered);
            }
            if (e.Code == Keyboard.Key.Escape)
            {
                _menu.ToggleVisible();
            }
            if (e.Code == Keyboard.Key.F9)
            {
                UserInterfaceManager.ToggleMoveMode();
            }
            if (e.Code == Keyboard.Key.F10)
            {
                UserInterfaceManager.DisposeAllComponents<TileSpawnPanel>(); //Remove old ones.
                UserInterfaceManager.AddComponent(new TileSpawnPanel(new Vector2i(350, 410), ResourceManager,
                                                                     PlacementManager)); //Create a new one.
            }
            if (e.Code == Keyboard.Key.F11)
            {
                UserInterfaceManager.DisposeAllComponents<EntitySpawnPanel>(); //Remove old ones.
                UserInterfaceManager.AddComponent(new EntitySpawnPanel(new Vector2i(350, 410), ResourceManager,
                                                                       PlacementManager)); //Create a new one.
            }

            PlayerManager.KeyDown(e.Code);
        }

        public void KeyUp(KeyEventArgs e)
        {
            PlayerManager.KeyUp(e.Code);
        }

        public void TextEntered(TextEventArgs e)
        {
            UserInterfaceManager.TextEntered(e);
        }
        #endregion

        #region Mouse
        public void MouseUp(MouseButtonEventArgs e)
        {
            UserInterfaceManager.MouseUp(e);
        }

        public void MouseDown(MouseButtonEventArgs e)
        {
            if (PlayerManager.ControlledEntity == null)
                return;

            if (UserInterfaceManager.MouseDown(e))
                // MouseDown returns true if the click is handled by the ui component.
                return;

            if (PlacementManager.IsActive && !PlacementManager.Eraser)
            {
                switch (e.Button)
                {
                    case Mouse.Button.Left:
                        PlacementManager.HandlePlacement();
                        return;
                    case Mouse.Button.Right:
                        PlacementManager.Clear();
                        return;
                    case Mouse.Button.Middle:
                        PlacementManager.Rotate();
                        return;
                }
            }

            #region Object clicking

            // Convert our click from screen -> world coordinates
            //Vector2 worldPosition = new Vector2(e.Position.X + xTopLeft, e.Position.Y + yTopLeft);
            float checkDistance = 1.5f;
            // Find all the entities near us we could have clicked
            Entity[] entities =
                ((EntityManager)IoCManager.Resolve<IEntityManagerContainer>().EntityManager).GetEntitiesInRange(
                    PlayerManager.ControlledEntity.GetComponent<TransformComponent>(ComponentFamily.Transform).Position,
                    checkDistance);

            // See which one our click AABB intersected with
            var clickedEntities = new List<ClickData>();
            var clickedWorldPoint = new Vector2f(MousePosWorld.X, MousePosWorld.Y);
            foreach (Entity entity in entities)
            {
                var clickable = (ClickableComponent)entity.GetComponent(ComponentFamily.Click);
                if (clickable == null) continue;
                int drawdepthofclicked;
                if (clickable.CheckClick(clickedWorldPoint, out drawdepthofclicked))
                    clickedEntities.Add(new ClickData(entity, drawdepthofclicked));
            }

            if (clickedEntities.Any())
            {
                //var entToClick = (from cd in clickedEntities                       //Treat mobs and their clothes as on the same level as ground placeables (windows, doors)
                //                  orderby (cd.Drawdepth == (int)DrawDepth.MobBase ||//This is a workaround to make both windows etc. and objects that rely on layers (objects on tables) work.
                //                            cd.Drawdepth == (int)DrawDepth.MobOverAccessoryLayer ||
                //                            cd.Drawdepth == (int)DrawDepth.MobOverClothingLayer ||
                //                            cd.Drawdepth == (int)DrawDepth.MobUnderAccessoryLayer ||
                //                            cd.Drawdepth == (int)DrawDepth.MobUnderClothingLayer
                //                   ? (int)DrawDepth.FloorPlaceable : cd.Drawdepth) ascending, cd.Clicked.Position.Y ascending
                //                  select cd.Clicked).Last();

                Entity entToClick = (from cd in clickedEntities
                                     orderby cd.Drawdepth ascending,
                                         cd.Clicked.GetComponent<TransformComponent>(ComponentFamily.Transform).Position
                                         .Y ascending
                                     select cd.Clicked).Last();

                if (PlacementManager.Eraser && PlacementManager.IsActive)
                {
                    PlacementManager.HandleDeletion(entToClick);
                    return;
                }

                ClickableComponent c;
                switch (e.Button)
                {
                    case Mouse.Button.Left:
                        c = (ClickableComponent)entToClick.GetComponent(ComponentFamily.Click);
                        c.DispatchClick(PlayerManager.ControlledEntity.Uid, MouseClickType.Left);
                        break;
                    case Mouse.Button.Right:
                        c = (ClickableComponent)entToClick.GetComponent(ComponentFamily.Click);
                        c.DispatchClick(PlayerManager.ControlledEntity.Uid, MouseClickType.Right);
                        break;
                    case Mouse.Button.Middle:
                        UserInterfaceManager.DisposeAllComponents<PropEditWindow>();
                        UserInterfaceManager.AddComponent(new PropEditWindow(new Vector2i(400, 400), ResourceManager,
                                                                             entToClick));
                        break;
                }
            }

            #endregion
        }

        public void MouseMove(MouseMoveEventArgs e)
        {
            MousePosScreen = new Vector2i(e.X, e.Y);
            MousePosWorld = CluwneLib.ScreenToWorld(MousePosScreen);
            UserInterfaceManager.MouseMove(e);
        }

        public void MouseMoved(MouseMoveEventArgs e)
        {

        }

        public void MousePressed(MouseButtonEventArgs e)
        {

        }

        public void MouseWheelMove(MouseWheelEventArgs e)
        {
            UserInterfaceManager.MouseWheelMove(e);
        }

        public void MouseEntered(EventArgs e)
        {
            UserInterfaceManager.MouseEntered(e);
        }

        public void MouseLeft(EventArgs e)
        {
            UserInterfaceManager.MouseLeft(e);
        }
        #endregion

        #region Chat
        private void HandleChatMessage(NetIncomingMessage msg)
        {
            var channel = (ChatChannel)msg.ReadByte();
            string text = msg.ReadString();
            int entityId = msg.ReadInt32();
            string message;
            switch (channel)
            {
                /*case ChatChannel.Emote:
                message = _entityManager.GetEntity(entityId).Name + " " + text;
                break;
            case ChatChannel.Damage:
                message = text;
                break; //Formatting is handled by the server. */
                case ChatChannel.Ingame:
                case ChatChannel.Server:
                case ChatChannel.OOC:
                case ChatChannel.Radio:
                    message = "[" + channel + "] " + text;
                    break;
                default:
                    message = text;
                    break;
            }
            _gameChat.AddLine(message, channel);
            if (entityId > 0)
            {
                Entity a = IoCManager.Resolve<IEntityManagerContainer>().EntityManager.GetEntity(entityId);
                if (a != null)
                {
                    a.SendMessage(this, ComponentMessageType.EntitySaidSomething, channel, text);
                }
            }
        }

        private void ChatTextboxTextSubmitted(Chatbox chatbox, string text)
        {
            SendChatMessage(text);
        }

        private void SendChatMessage(string text)
        {
            NetOutgoingMessage message = NetworkManager.CreateMessage();
            message.Write((byte)NetMessage.ChatMessage);
            message.Write((byte)ChatChannel.Player);
            message.Write(text);
            NetworkManager.SendMessage(message, NetDeliveryMethod.ReliableUnordered);
        }

        #endregion

        #endregion

        #region Event Handlers

        #region Buttons
        private void menuButton_Clicked(ImageButton sender)
        {
            _menu.ToggleVisible();
        }

        private void statusButton_Clicked(ImageButton sender)
        {
            UserInterfaceManager.ComponentUpdate(GuiComponentType.ComboGui, ComboGuiMessage.ToggleShowPage, 2);
        }

        private void inventoryButton_Clicked(ImageButton sender)
        {
            UserInterfaceManager.ComponentUpdate(GuiComponentType.ComboGui, ComboGuiMessage.ToggleShowPage, 1);
        }

        #endregion

        #region Messages

        private void NetworkManagerMessageArrived(object sender, IncomingNetworkMessageArgs args)
        {
            NetIncomingMessage message = args.Message;
            if (message == null)
            {
                return;
            }
            switch (message.MessageType)
            {
                case NetIncomingMessageType.StatusChanged:
                    var statMsg = (NetConnectionStatus)message.ReadByte();
                    if (statMsg == NetConnectionStatus.Disconnected)
                    {
                        string disconnectMessage = message.ReadString();
                        UserInterfaceManager.AddComponent(new DisconnectedScreenBlocker(StateManager,
                                                                                        UserInterfaceManager,
                                                                                        ResourceManager,
                                                                                        disconnectMessage));
                    }
                    break;
                case NetIncomingMessageType.Data:
                    var messageType = (NetMessage)message.ReadByte();
                    switch (messageType)
                    {
                        case NetMessage.MapMessage:
                            MapManager.HandleNetworkMessage(message);
                            break;
                        //case NetMessage.AtmosDisplayUpdate:
                        //    MapManager.HandleAtmosDisplayUpdate(message);
                        //    break;
                        case NetMessage.PlayerSessionMessage:
                            PlayerManager.HandleNetworkMessage(message);
                            break;
                        case NetMessage.PlayerUiMessage:
                            UserInterfaceManager.HandleNetMessage(message);
                            break;
                        case NetMessage.PlacementManagerMessage:
                            PlacementManager.HandleNetMessage(message);
                            break;
                        case NetMessage.ChatMessage:
                            HandleChatMessage(message);
                            break;
                        case NetMessage.EntityMessage:
                            _entityManager.HandleEntityNetworkMessage(message);
                            break;
                        case NetMessage.StateUpdate:
                            HandleStateUpdate(message);
                            break;
                        case NetMessage.FullState:
                            HandleFullState(message);
                            break;
                    }
                    break;
            }
        }

        #endregion

        #region State

        /// <summary>
        /// HandleStateUpdate
        ///
        /// Recieves a state update message and unpacks the delicious GameStateDelta hidden inside
        /// Then it applies the gamestatedelta to a past state to form: a full game state!
        /// </summary>
        /// <param name="message">incoming state update message</param>
        private void HandleStateUpdate(NetIncomingMessage message)
        {
            //Read the delta from the message
            GameStateDelta delta = GameStateDelta.ReadDelta(message);

            if (!_lastStates.ContainsKey(delta.FromSequence)) // Drop messages that reference a state that we don't have
                return; //TODO request full state here?

            //Acknowledge reciept before we do too much more shit -- ack as quickly as possible
            SendStateAck(delta.Sequence);

            //Grab the 'from' state
            GameState fromState = _lastStates[delta.FromSequence];
            //Apply the delta
            GameState newState = fromState + delta;
            newState.GameTime = IoCManager.Resolve<IGameTimer>().CurrentTime;

            // Go ahead and store it even if our current state is newer than this one, because
            // a newer state delta may later reference this one.
            _lastStates[delta.Sequence] = newState;

            if (delta.Sequence > _currentStateSequence)
                _currentStateSequence = delta.Sequence;

            ApplyCurrentGameState();

            //Dump states that have passed out of being relevant
            CullOldStates(delta.FromSequence);
        }

        /// <summary>
        /// CullOldStates
        ///
        /// Deletes states that are no longer relevant
        /// </summary>
        /// <param name="sequence">state sequence number</param>
        private void CullOldStates(uint sequence)
        {
            foreach (uint v in _lastStates.Keys.Where(v => v < sequence).ToList())
                _lastStates.Remove(v);
        }

        /// <summary>
        /// HandleFullState
        ///
        /// Handles full gamestates - for initializing.
        /// </summary>
        /// <param name="message">incoming full state message</param>
        private void HandleFullState(NetIncomingMessage message)
        {
            GameState newState = GameState.ReadStateMessage(message);
            newState.GameTime = IoCManager.Resolve<IGameTimer>().CurrentTime;
            SendStateAck(newState.Sequence);

            //Store the new state
            _lastStates[newState.Sequence] = newState;
            _currentStateSequence = newState.Sequence;
            ApplyCurrentGameState();
        }

        private void ApplyCurrentGameState()
        {
            GameState currentState = _lastStates[_currentStateSequence];
            _entityManager.ApplyEntityStates(currentState.EntityStates, currentState.GameTime);
            PlayerManager.ApplyPlayerStates(currentState.PlayerStates);
        }

        /// <summary>
        /// SendStateAck
        ///
        /// Acknowledge a game state being recieved
        /// </summary>
        /// <param name="sequence">State sequence number</param>
        private void SendStateAck(uint sequence)
        {
            NetOutgoingMessage message = NetworkManager.CreateMessage();
            message.Write((byte)NetMessage.StateAck);
            message.Write(sequence);
            NetworkManager.SendMessage(message, NetDeliveryMethod.Unreliable);
        }

        public void FormResize()
        {
            CluwneLib.ScreenViewportSize =
                new Vector2u(CluwneLib.Screen.Size.X, CluwneLib.Screen.Size.Y);

            UserInterfaceManager.ResizeComponents();
            ResetRendertargets();
            IoCManager.Resolve<ILightManager>().RecalculateLights();
            RecalculateScene();
        }

        #endregion

        private void OnPlayerMove(object sender, VectorEventArgs args)
        {
            //Recalculate scene batches for drawing.
            RecalculateScene();
        }

        public void OnTileChanged(TileRef tileRef, Tile oldTile)
        {
            IoCManager.Resolve<ILightManager>().RecalculateLightsInView(new FloatRect(tileRef.X, tileRef.Y, 1, 1));
            // Recalculate the scene batches.
            RecalculateScene();
        }

        #endregion

        #region Lighting in order of call

        /**
         *  Calculate lights In player view
         *  Render Lights in view to lightmap  > Screenshadows
         *
         *
         **/


        private void CalculateAllLights()
        {
            foreach
            (ILight l in IoCManager.Resolve<ILightManager>().GetLights().Where(l => l.LightArea.Calculated == false))
            {
                CalculateLightArea(l);
            }
        }

        /// <summary>
        /// Renders a set of lights into a single lightmap.
        /// If a light hasn't been prerendered yet, it renders that light.
        /// </summary>
        /// <param name="lights">Array of lights</param>
        private void RenderLightsIntoMap(IEnumerable<ILight> lights)
        {

            //Step 1 - Calculate lights that haven't been calculated yet or need refreshing
            foreach (ILight l in lights.Where(l => l.LightArea.Calculated == false))
            {
                if (l.LightState != LightState.On)
                    continue;
                //Render the light area to its own target.
                CalculateLightArea(l);
            }

            //Step 2 - Set up the render targets for the composite lighting.
            screenShadows.Clear(Color.Black);

            RenderImage source = screenShadows;
            source.Clear(Color.Black);

            RenderImage desto = shadowIntermediate;
            RenderImage copy = null;


            Lightmap.setAsCurrentShader();


            var lightTextures = new List<Texture>();
            var colors = new List<Vector4f>();
            var positions = new List<Vector4f>();

            //Step 3 - Blend all the lights!
            foreach (ILight Light in lights)
            {
                //Skip off or broken lights (TODO code broken light states)
                if (Light.LightState != LightState.On)
                    continue;

                // LIGHT BLEND STAGE 1 - SIZING -- copys the light texture to a full screen rendertarget
                var area = (LightArea)Light.LightArea;

                //Set the drawing position.
                Vector2f blitPos = CluwneLib.WorldToScreen(area.LightPosition) - area.LightAreaSize * 0.5f;


                //Set shader parameters
                var LightPositionData = new Vector4f(blitPos.X / screenShadows.Width,
                                                    blitPos.Y / screenShadows.Height,
                                                    (float)screenShadows.Width / area.RenderTarget.Width,
                                                    (float)screenShadows.Height / area.RenderTarget.Height);
                lightTextures.Add(area.RenderTarget.Texture);
                colors.Add(Light.GetColorVec());
                positions.Add(LightPositionData);
            }
            int i = 0;
            int num_lights = 6;
            bool draw = false;
            bool fill = false;
            Texture black = IoCManager.Resolve<IResourceManager>().GetSprite("black5x5").Texture;
            var r_img = new Texture[num_lights];
            var r_col = new Vector4f[num_lights];
            var r_pos = new Vector4f[num_lights];
            do
            {
                if (fill)
                {
                    for (int j = i; j < num_lights; j++)
                    {
                        r_img[j] = black;
                        r_col[j] = Vector4f.Zero;
                        r_pos[j] = new Vector4f(0, 0, 1, 1);
                    }
                    i = num_lights;
                    draw = true;
                    fill = false;
                }
                if (draw)
                {

                    desto.BeginDrawing();

                    Lightmap.SetParameter("LightPosData", r_pos);
                    Lightmap.SetParameter("Colors", r_col);
                    Lightmap.SetParameter("light0", r_img[0]);
                    Lightmap.SetParameter("light1", r_img[1]);
                    Lightmap.SetParameter("light2", r_img[2]);
                    Lightmap.SetParameter("light3", r_img[3]);
                    Lightmap.SetParameter("light4", r_img[4]);
                    Lightmap.SetParameter("light5", r_img[5]);
                    Lightmap.SetParameter("sceneTexture", source);

                    // Blit the shadow image on top of the screen
                    source.Blit(0, 0, source.Width, source.Height, BlitterSizeMode.Crop);

                    desto.EndDrawing();


                    //Swap rendertargets to set up for the next light
                    copy = source;
                    source = desto;
                    desto = copy;
                    i = 0;

                    draw = false;
                    fill = false;
                    r_img = new Texture[num_lights];
                    r_col = new Vector4f[num_lights];
                    r_pos = new Vector4f[num_lights];
                }
                if (lightTextures.Count > 0)
                {
                    r_img[i] = lightTextures[0];
                    lightTextures.RemoveAt(0);


                    r_col[i] = colors[0];
                    colors.RemoveAt(0);

                    r_pos[i] = positions[0];
                    positions.RemoveAt(0);

                    i++;
                }
                if (i == num_lights)
                    //if I is equal to 6 draw
                    draw = true;
                if (i > 0 && i < num_lights && lightTextures.Count == 0)
                    // If all light textures in lightTextures have been processed, fill = true
                    fill = true;
            } while (lightTextures.Count > 0 || draw || fill);

            Lightmap.ResetCurrentShader();

            if(source != screenShadows)
            {
                screenShadows.BeginDrawing();
                source.Blit(0, 0, source.Width, source.Height);
                screenShadows.EndDrawing();
            }

            var texunflipx = screenShadows.Texture.CopyToImage();
            texunflipx.FlipVertically();
            screenShadows.Texture.Update(texunflipx);
        }

        private void CalculateSceneBatches(FloatRect vision)
        {
            if (!_recalculateScene)
                return;

            // Render the player sightline occluder
            RenderPlayerVisionMap();

            //Blur the player vision map
            BlurPlayerVision();

            _decalBatch.BeginDrawing();
            _wallTopsBatch.BeginDrawing();
            _floorBatch.BeginDrawing();
            _wallBatch.BeginDrawing();
            _gasBatch.BeginDrawing();

            DrawTiles(vision);

            _floorBatch.EndDrawing();
            _decalBatch.EndDrawing();
            _wallTopsBatch.EndDrawing();
            _gasBatch.EndDrawing();
            _wallBatch.EndDrawing();

            _recalculateScene = false;
            _redrawTiles = true;
            _redrawOverlay = true;
        }

        private void RenderPlayerVisionMap()
        {


            if (bFullVision)
            {
                playerOcclusionTarget.Clear(new SFML.Graphics.Color(211, 211, 211));
                return;
            }
            if (bPlayerVision)
            {
                // I think this should be transparent? Maybe it should be black for the player occlusion...
                // I don't remember. --volundr
                playerOcclusionTarget.Clear(Color.Black);
                playerVision.Move(PlayerManager.ControlledEntity.GetComponent<TransformComponent>(ComponentFamily.Transform).Position);


                LightArea area =  GetLightArea(RadiusToShadowMapSize( playerVision.Radius));
                area.LightPosition =  playerVision.Position  ; // Set the light position

                TileRef TileReference = MapManager.GetTileRef(playerVision.Position);

                if (TileReference.Tile.TileDef.IsOpaque)
                {

                    area.LightPosition = new Vector2f(area.LightPosition.X, TileReference.Y + MapManager.TileSize + 1);


                }


                area.BeginDrawingShadowCasters(); // Start drawing to the light rendertarget
                DrawWallsRelativeToLight(area); // Draw all shadowcasting stuff here in black
                area.EndDrawingShadowCasters(); // End drawing to the light rendertarget

                Vector2f blitPos = CluwneLib.WorldToScreen(area.LightPosition) - area.LightAreaSize * 0.5f;
                var tmpBlitPos = CluwneLib.WorldToScreen(area.LightPosition) -
                                 new Vector2f(area.RenderTarget.Width, area.RenderTarget.Height) * 0.5f;

                if (debugWallOccluders)
                {

                    _occluderDebugTarget.BeginDrawing();
                    _occluderDebugTarget.Clear(Color.White);
                    area.RenderTarget.Blit((int)tmpBlitPos.X, (int)tmpBlitPos.Y, area.RenderTarget.Width, area.RenderTarget.Height,
                        Color.White, BlitterSizeMode.Crop);
                    _occluderDebugTarget.EndDrawing();

                }

                shadowMapResolver.ResolveShadows(area, false, IoCManager.Resolve<IResourceManager>().GetSprite("whitemask").Texture); // Calc shadows

                if (debugPlayerShadowMap)
                {
                    _occluderDebugTarget.BeginDrawing();
                    _occluderDebugTarget.Clear(Color.White);
                    area.RenderTarget.Blit((int)tmpBlitPos.X, (int)tmpBlitPos.Y, area.RenderTarget.Width, area.RenderTarget.Height, Color.White, BlitterSizeMode.Crop);
                    _occluderDebugTarget.EndDrawing();
                }

                playerOcclusionTarget.BeginDrawing(); // Set to shadow rendertarget

                //area.renderTarget.SourceBlend = AlphaBlendOperation.One;
                //area.renderTarget.DestinationBlend = AlphaBlendOperation.Zero;
                area.RenderTarget.BlendSettings.ColorSrcFactor = BlendMode.Factor.One;
                area.RenderTarget.BlendSettings.ColorDstFactor = BlendMode.Factor.Zero;

                area.RenderTarget.Blit((int)blitPos.X, (int)blitPos.Y, area.RenderTarget.Width, area.RenderTarget.Height, Color.White, BlitterSizeMode.Crop);

                //area.renderTarget.SourceBlend = AlphaBlendOperation.SourceAlpha; //reset blend mode
                //area.renderTarget.DestinationBlend = AlphaBlendOperation.InverseSourceAlpha; //reset blend mode
                area.RenderTarget.BlendSettings.ColorDstFactor = BlendMode.Factor.SrcAlpha;
                area.RenderTarget.BlendSettings.ColorDstFactor = BlendMode.Factor.OneMinusSrcAlpha;

                playerOcclusionTarget.EndDrawing();


                //Debug.DebugRendertarget(playerOcclusionTarget);


            }
            else
            {
                playerOcclusionTarget.Clear(Color.Black);
            }
        }

        // Draws all walls in the area around the light relative to it, and in black (test code, not pretty)
        private void DrawWallsRelativeToLight(ILightArea area)
        {
            Vector2f lightAreaSize = CluwneLib.PixelToTile(area.LightAreaSize) / 2;
            var lightArea = new FloatRect(area.LightPosition - lightAreaSize, CluwneLib.PixelToTile(area.LightAreaSize));

            var tiles = MapManager.GetWallsIntersecting(lightArea);

            foreach (TileRef t in tiles)
            {
                Vector2f pos = area.ToRelativePosition(CluwneLib.WorldToScreen(new Vector2f(t.X, t.Y)));
                t.Tile.TileDef.RenderPos(pos.X, pos.Y);
            }
        }

        private void BlurPlayerVision()
        {
            _gaussianBlur.SetRadius(11);
            _gaussianBlur.SetAmount(2);
            _gaussianBlur.SetSize(new Vector2f(playerOcclusionTarget.Width, playerOcclusionTarget.Height));
            _gaussianBlur.PerformGaussianBlur(playerOcclusionTarget);
        }

        /// <summary>
        /// Copys all tile sprites into batches.
        /// </summary>
        private void DrawTiles(FloatRect vision)
        {
            var tiles = MapManager.GetTilesIntersecting(vision, false);
            var walls = new List<TileRef>();

            foreach (TileRef TileReference in tiles)
            {
                var Tile = TileReference.Tile;
                var TileType = Tile.TileDef;

                //t.RenderGas(WindowOrigin.X, WindowOrigin.Y, tilespacing, _gasBatch);
                if (TileType.IsWall)
                    walls.Add(TileReference);
                else
                {
                    var point = CluwneLib.WorldToScreen(new Vector2f(TileReference.X, TileReference.Y));
                    TileType.Render(point.X, point.Y, _floorBatch);
                    TileType.RenderGas(point.X, point.Y, MapManager.TileSize, _gasBatch);
                }

            }

            walls.Sort((t1, t2) => t1.Y - t2.Y);

            foreach (TileRef tr in walls)
            {
                var t = tr.Tile;
                var td = t.TileDef;

                var point = CluwneLib.WorldToScreen(new Vector2f(tr.X, tr.Y));
                td.Render(point.X, point.Y, _wallBatch);
                td.RenderTop(point.X, point.Y, _wallTopsBatch);
            }
        }

        /// <summary>
        /// Render the renderables
        /// </summary>
        /// <param name="frametime">time since the last frame was rendered.</param>
        private void RenderComponents(float frameTime, FloatRect viewPort)
        {
            IEnumerable<Component> components = _entityManager.ComponentManager.GetComponents(ComponentFamily.Renderable)
                .Union(_entityManager.ComponentManager.GetComponents(ComponentFamily.Particles));

            IEnumerable<IRenderableComponent> floorRenderables = from IRenderableComponent c in components
                                                                 orderby c.Bottom ascending, c.DrawDepth ascending
                                                                 where c.DrawDepth < DrawDepth.MobBase
                                                                 select c;

            RenderList(new Vector2f(viewPort.Left, viewPort.Top), new Vector2f(viewPort.Right(), viewPort.Bottom()),
                       floorRenderables);

            IEnumerable<IRenderableComponent> largeRenderables = from IRenderableComponent c in components
                                                                 orderby c.Bottom ascending
                                                                 where c.DrawDepth >= DrawDepth.MobBase &&
                                                                       c.DrawDepth < DrawDepth.WallTops
                                                                 select c;

            RenderList(new Vector2f(viewPort.Left, viewPort.Top), new Vector2f(viewPort.Right(), viewPort.Bottom()),
                       largeRenderables);

            IEnumerable<IRenderableComponent> ceilingRenderables = from IRenderableComponent c in components
                                                                   orderby c.Bottom ascending, c.DrawDepth ascending
                                                                   where c.DrawDepth >= DrawDepth.WallTops
                                                                   select c;

            RenderList(new Vector2f(viewPort.Left, viewPort.Top), new Vector2f(viewPort.Right(), viewPort.Bottom()),
                       ceilingRenderables);
        }

        private void LightScene()
        {

            //Blur the light/shadow map
            BlurShadowMap();

            //Render the scene and lights together to compose the lit scene

            _composedSceneTarget.BeginDrawing();
            _composedSceneTarget.Clear(Color.Black);
            LightblendTechnique["FinalLightBlend"].setAsCurrentShader();
            Sprite outofview = IoCManager.Resolve<IResourceManager>().GetSprite("outofview");
            float texratiox = CluwneLib.CurrentClippingViewport.Width / outofview.Texture.Size.X;
            float texratioy = CluwneLib.CurrentClippingViewport.Height / outofview.Texture.Size.Y;
            var maskProps = new Vector4f(texratiox, texratioy, 0, 0);

            LightblendTechnique["FinalLightBlend"].SetParameter("PlayerViewTexture", playerOcclusionTarget);
            LightblendTechnique["FinalLightBlend"].SetParameter("OutOfViewTexture", outofview.Texture);
            LightblendTechnique["FinalLightBlend"].SetParameter("MaskProps", maskProps);
            LightblendTechnique["FinalLightBlend"].SetParameter("LightTexture", screenShadows);
            LightblendTechnique["FinalLightBlend"].SetParameter("SceneTexture", _sceneTarget);
            LightblendTechnique["FinalLightBlend"].SetParameter("AmbientLight", new Vector4f(.05f, .05f, 0.05f, 1));


            // Blit the shadow image on top of the screen
            screenShadows.Blit(0, 0, screenShadows.Width, screenShadows.Height, Color.White, BlitterSizeMode.Crop);


            LightblendTechnique["FinalLightBlend"].ResetCurrentShader();
            _composedSceneTarget.EndDrawing();

         //  Debug.DebugRendertarget(_composedSceneTarget);

            playerOcclusionTarget.ResetCurrentRenderTarget(); // set the rendertarget back to screen
            playerOcclusionTarget.Blit(0, 0, screenShadows.Width, screenShadows.Height, Color.White, BlitterSizeMode.Crop); //draw playervision again
            PlayerPostProcess();

            //redraw composed scene
            _composedSceneTarget.Blit(0, 0, (uint)CluwneLib.Screen.Size.X, (uint)CluwneLib.Screen.Size.Y, Color.White, BlitterSizeMode.Crop);




            //old
            //   screenShadows.Blit(0, 0, _tilesTarget.Width, _tilesTarget.Height, Color.White, BlitterSizeMode.Crop);
            //   playerOcclusionTarget.Blit(0, 0, _tilesTarget.Width, _tilesTarget.Height, Color.White, BlitterSizeMode.Crop);

        }

        private void BlurShadowMap()
        {
            _gaussianBlur.SetRadius(11);
            _gaussianBlur.SetAmount(2);
            _gaussianBlur.SetSize(new Vector2f(screenShadows.Width, screenShadows.Height));
            _gaussianBlur.PerformGaussianBlur(screenShadows);
        }

        private void PlayerPostProcess()
        {
            PlayerManager.ApplyEffects(_composedSceneTarget);
        }

        #endregion

        #region Helper methods

        private void RenderList(Vector2f topleft, Vector2f bottomright, IEnumerable<IRenderableComponent> renderables)
        {
            foreach (IRenderableComponent component in renderables)
            {
                if (component is SpriteComponent)
                {
                    //Slaved components are drawn by their master
                    var c = component as SpriteComponent;
                    if (c.IsSlaved())
                        continue;
                }
                component.Render(topleft, bottomright);
            }
        }

        private void CalculateLightArea(ILight light)
        {

            ILightArea area = light.LightArea;
            if (area.Calculated)
                return;
            area.LightPosition = light.Position; //mousePosWorld; // Set the light position
            TileRef t = MapManager.GetTileRef(light.Position);
            if (t.Tile.IsSpace)
                return;
            if (t.Tile.TileDef.IsOpaque)
            {
                area.LightPosition = new Vector2f(area.LightPosition.X,
                                                  t.Y +
                                                  MapManager.TileSize + 1);
            }
            area.BeginDrawingShadowCasters(); // Start drawing to the light rendertarget
            DrawWallsRelativeToLight(area); // Draw all shadowcasting stuff here in black
            area.EndDrawingShadowCasters(); // End drawing to the light rendertarget
            shadowMapResolver.ResolveShadows((LightArea)area, true); // Calc shadows
            area.Calculated = true;
        }

        private ShadowmapSize RadiusToShadowMapSize(int Radius)
        {
            switch (Radius)
            {
                case 128:
                    return ShadowmapSize.Size128;
                case 256:
                    return ShadowmapSize.Size256;
                case 512:
                    return ShadowmapSize.Size512;
                case 1024:
                    return ShadowmapSize.Size1024;
                default:
                    return ShadowmapSize.Size1024;
            }
        }

        private LightArea GetLightArea(ShadowmapSize size)
        {
            switch (size)
            {
                case ShadowmapSize.Size128:
                    return lightArea128;
                case ShadowmapSize.Size256:
                    return lightArea256;
                case ShadowmapSize.Size512:
                    return lightArea512;
                case ShadowmapSize.Size1024:
                    return lightArea1024;
                default:
                    return lightArea1024;
            }

        }

        private void RecalculateScene()
        {
            _recalculateScene = true;
        }

        private void ResetRendertargets()
        {
            foreach (var rt in _cleanupList)
                rt.Dispose();
            foreach (var sp in _cleanupSpriteList)
                sp.Dispose();

            InitializeRenderTargets();
            InitalizeLighting();
        }

        private void ToggleOccluderDebug()
        {
            debugWallOccluders = !debugWallOccluders;
        }



        #endregion

        #region Nested type: ClickData

        private struct ClickData
        {
            public readonly Entity Clicked;
            public readonly int Drawdepth;

            public ClickData(Entity clicked, int drawdepth)
            {
                Clicked = clicked;
                Drawdepth = drawdepth;
            }
        }

        #endregion
    }
}<|MERGE_RESOLUTION|>--- conflicted
+++ resolved
@@ -432,11 +432,6 @@
             }
         }
 
-<<<<<<< HEAD
-        bool onetime = true;
-
-=======
->>>>>>> 49c85d7f
         public void Render(FrameEventArgs e)
         {
             CluwneLib.Screen.Clear(Color.Black);
