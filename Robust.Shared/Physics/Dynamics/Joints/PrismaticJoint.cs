--- conflicted
+++ resolved
@@ -21,7 +21,6 @@
 // SOFTWARE.
 
 using System;
-using System.Numerics;
 using Robust.Shared.Configuration;
 using Robust.Shared.GameObjects;
 using Robust.Shared.IoC;
@@ -30,7 +29,6 @@
 using Robust.Shared.Physics.Systems;
 using Robust.Shared.Serialization;
 using Robust.Shared.Serialization.Manager.Attributes;
-using Vector3 = Robust.Shared.Maths.Vector3;
 
 namespace Robust.Shared.Physics.Dynamics.Joints;
 // Linear constraint (point-to-line)
@@ -304,13 +302,7 @@
             _axialMass = mA + mB + iA * _a1 * _a1 + iB * _a2 * _a2;
             if (_axialMass > 0.0f)
             {
-<<<<<<< HEAD
-                _localAxisA = value;
-                _localXAxisA = value.Normalized;
-                _localYAxisA = Vector2Helpers.Cross(1f, _localXAxisA);
-=======
                 _axialMass = 1.0f / _axialMass;
->>>>>>> d3098723
             }
         }
 
@@ -418,68 +410,6 @@
 
         if (EnableLimit)
         {
-<<<<<<< HEAD
-            var offset = island.Offset;
-            _indexA = bodyA.IslandIndex[island.Index];
-            _indexB = bodyB.IslandIndex[island.Index];
-            _localCenterA = bodyA.LocalCenter;
-            _localCenterB = bodyB.LocalCenter;
-            _invMassA = bodyA.InvMass;
-            _invMassB = bodyB.InvMass;
-            _invIA = bodyA.InvI;
-            _invIB = bodyB.InvI;
-
-            var cA = positions[_indexA];
-	        float aA = angles[_indexA];
-	        var vA = linearVelocities[offset + _indexA];
-	        float wA = angularVelocities[offset + _indexA];
-
-	        var cB = positions[_indexB];
-	        float aB = angles[_indexB];
-            var vB = linearVelocities[offset + _indexB];
-	        float wB = angularVelocities[offset + _indexB];
-
-	        Quaternion2D qA = new(aA), qB = new(aB);
-
-	        // Compute the effective masses.
-	        var rA = Transform.Mul(qA, LocalAnchorA - _localCenterA);
-            var rB = Transform.Mul(qB, LocalAnchorB - _localCenterB);
-            var d = (cB - cA) + rB - rA;
-
-	        float mA = _invMassA, mB = _invMassB;
-	        float iA = _invIA, iB = _invIB;
-
-	        // Compute motor Jacobian and effective mass.
-	        {
-		        _axis = Transform.Mul(qA, _localXAxisA);
-		        _a1 = Vector2Helpers.Cross(d + rA, _axis);
-		        _a2 = Vector2Helpers.Cross(rB, _axis);
-
-		        _axialMass = mA + mB + iA * _a1 * _a1 + iB * _a2 * _a2;
-		        if (_axialMass > 0.0f)
-		        {
-			        _axialMass = 1.0f / _axialMass;
-		        }
-	        }
-
-	        // Prismatic constraint.
-	        {
-		        _perp = Transform.Mul(qA, _localYAxisA);
-
-		        _s1 = Vector2Helpers.Cross(d + rA, _perp);
-		        _s2 = Vector2Helpers.Cross(rB, _perp);
-
-		        float k11 = mA + mB + iA * _s1 * _s1 + iB * _s2 * _s2;
-		        float k12 = iA * _s1 + iB * _s2;
-		        float k22 = iA + iB;
-		        if (k22 == 0.0f)
-		        {
-			        // For bodies with fixed rotation.
-			        k22 = 1.0f;
-		        }
-
-                _K = new Matrix22(new Vector2(k11, k12), new Vector2(k12, k22));
-=======
             // Lower limit
             {
                 float C = _translation - LowerTranslation;
@@ -497,7 +427,6 @@
                 wA -= iA * LA;
                 vB += P * mB;
                 wB += iB * LB;
->>>>>>> d3098723
             }
 
             // Upper limit
@@ -588,124 +517,6 @@
         float C2 = 0.0f;
         if (EnableLimit)
         {
-<<<<<<< HEAD
-            Vector2 cA = positions[_indexA];
-	        float aA = angles[_indexA];
-	        Vector2 cB = positions[_indexB];
-	        float aB = angles[_indexB];
-
-	        Quaternion2D qA = new(aA), qB = new(aB);
-
-	        float mA = _invMassA, mB = _invMassB;
-	        float iA = _invIA, iB = _invIB;
-
-	        // Compute fresh Jacobians
-	        Vector2 rA = Transform.Mul(qA, LocalAnchorA - _localCenterA);
-	        Vector2 rB = Transform.Mul(qB, LocalAnchorB - _localCenterB);
-	        Vector2 d = cB + rB - cA - rA;
-
-	        Vector2 axis = Transform.Mul(qA, _localXAxisA);
-	        float a1 = Vector2Helpers.Cross(d + rA, axis);
-	        float a2 = Vector2Helpers.Cross(rB, axis);
-	        Vector2 perp = Transform.Mul(qA, _localYAxisA);
-
-	        float s1 = Vector2Helpers.Cross(d + rA, perp);
-	        float s2 = Vector2Helpers.Cross(rB, perp);
-
-	        Vector3 impulse;
-	        Vector2 C1;
-	        C1.X = Vector2.Dot(perp, d);
-	        C1.Y = aB - aA - ReferenceAngle;
-
-	        float linearError = MathF.Abs(C1.X);
-	        float angularError = MathF.Abs(C1.Y);
-
-	        bool active = false;
-	        float C2 = 0.0f;
-	        if (EnableLimit)
-	        {
-		        float translation = Vector2.Dot(axis, d);
-		        if (MathF.Abs(UpperTranslation - LowerTranslation) < 2.0f * PhysicsConstants.LinearSlop)
-		        {
-			        C2 = translation;
-			        linearError = MathF.Max(linearError, MathF.Abs(translation));
-			        active = true;
-		        }
-		        else if (translation <= LowerTranslation)
-		        {
-			        C2 = MathF.Min(translation - LowerTranslation, 0.0f);
-			        linearError = MathF.Max(linearError, LowerTranslation - translation);
-			        active = true;
-		        }
-		        else if (translation >= UpperTranslation)
-		        {
-			        C2 = MathF.Max(translation - UpperTranslation, 0.0f);
-			        linearError = MathF.Max(linearError, translation - UpperTranslation);
-			        active = true;
-		        }
-	        }
-
-	        if (active)
-	        {
-		        float k11 = mA + mB + iA * s1 * s1 + iB * s2 * s2;
-		        float k12 = iA * s1 + iB * s2;
-		        float k13 = iA * s1 * a1 + iB * s2 * a2;
-		        float k22 = iA + iB;
-		        if (k22 == 0.0f)
-		        {
-			        // For fixed rotation
-			        k22 = 1.0f;
-		        }
-		        float k23 = iA * a1 + iB * a2;
-		        float k33 = mA + mB + iA * a1 * a1 + iB * a2 * a2;
-
-                Matrix33 K = new Matrix33(
-                    new Vector3(k11, k12, k13),
-                    new Vector3(k12, k22, k23),
-                    new Vector3(k13, k23, k33));
-
-                Vector3 C;
-		        C.X = C1.X;
-		        C.Y = C1.Y;
-		        C.Z = C2;
-
-		        impulse = K.Solve33(-C);
-	        }
-	        else
-	        {
-		        float k11 = mA + mB + iA * s1 * s1 + iB * s2 * s2;
-		        float k12 = iA * s1 + iB * s2;
-		        float k22 = iA + iB;
-		        if (k22 == 0.0f)
-		        {
-			        k22 = 1.0f;
-		        }
-
-		        Matrix22 K;
-                K = new Matrix22(k11, k12, k12, k22);
-
-		        Vector2 impulse1 = K.Solve(-C1);
-		        impulse.X = impulse1.X;
-		        impulse.Y = impulse1.Y;
-		        impulse.Z = 0.0f;
-	        }
-
-	        Vector2 P = perp * impulse.X + axis * impulse.Z;
-	        float LA = impulse.X * s1 + impulse.Y + impulse.Z * a1;
-	        float LB = impulse.X * s2 + impulse.Y + impulse.Z * a2;
-
-	        cA -= P * mA;
-	        aA -= iA * LA;
-	        cB += P * mB;
-	        aB += iB * LB;
-
-	        positions[_indexA] = cA;
-	        angles[_indexA] = aA;
-	        positions[_indexB] = cB;
-	        angles[_indexB] = aB;
-
-	        return linearError <= PhysicsConstants.LinearSlop && angularError <= PhysicsConstants.AngularSlop;
-=======
             float translation = Vector2.Dot(axis, d);
             if (MathF.Abs(UpperTranslation - LowerTranslation) < 2.0f * PhysicsConstants.LinearSlop)
             {
@@ -725,7 +536,6 @@
                 linearError = MathF.Max(linearError, translation - UpperTranslation);
                 active = true;
             }
->>>>>>> d3098723
         }
 
         if (active)
