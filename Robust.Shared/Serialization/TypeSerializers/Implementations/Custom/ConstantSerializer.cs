--- conflicted
+++ resolved
@@ -18,13 +18,8 @@
         }
 
         public int Read(ISerializationManager serializationManager, ValueDataNode node,
-<<<<<<< HEAD
-            IDependencyCollection dependencies, SerializationHookContext hookCtx,
-            ISerializationContext? context = null, int value = default)
-=======
-            IDependencyCollection dependencies, bool skipHook, ISerializationContext? context = null,
+            IDependencyCollection dependencies, SerializationHookContext hookCtx, ISerializationContext? context = null,
             ISerializationManager.InstantiationDelegate<int>? instanceProvider = null)
->>>>>>> 342d9ed2
         {
             var constType = serializationManager.GetConstantTypeFromTag(typeof(TTag));
             return (int) Enum.Parse(constType, node.Value);
@@ -44,15 +39,5 @@
 
             return new ValueDataNode(constantName);
         }
-<<<<<<< HEAD
-
-        public int Copy(ISerializationManager serializationManager, int source, int target,
-            SerializationHookContext hookCtx,
-            ISerializationContext? context = null)
-        {
-            return source;
-        }
-=======
->>>>>>> 342d9ed2
     }
 }