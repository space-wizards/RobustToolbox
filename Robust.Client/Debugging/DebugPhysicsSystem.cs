/*
* Farseer Physics Engine:
* Copyright (c) 2012 Ian Qvist
*
* Original source Box2D:
* Copyright (c) 2006-2011 Erin Catto http://www.box2d.org
*
* This software is provided 'as-is', without any express or implied
* warranty.  In no event will the authors be held liable for any damages
* arising from the use of this software.
* Permission is granted to anyone to use this software for any purpose,
* including commercial applications, and to alter it and redistribute it
* freely, subject to the following restrictions:
* 1. The origin of this software must not be misrepresented; you must not
* claim that you wrote the original software. If you use this software
* in a product, an acknowledgment in the product documentation would be
* appreciated but is not required.
* 2. Altered source versions must be plainly marked as such, and must not be
* misrepresented as being the original software.
* 3. This notice may not be removed or altered from any source distribution.
*/

// MIT License

// Copyright (c) 2019 Erin Catto

// Permission is hereby granted, free of charge, to any person obtaining a copy
// of this software and associated documentation files (the "Software"), to deal
// in the Software without restriction, including without limitation the rights
// to use, copy, modify, merge, publish, distribute, sublicense, and/or sell
// copies of the Software, and to permit persons to whom the Software is
// furnished to do so, subject to the following conditions:

// The above copyright notice and this permission notice shall be included in all
// copies or substantial portions of the Software.

// THE SOFTWARE IS PROVIDED "AS IS", WITHOUT WARRANTY OF ANY KIND, EXPRESS OR
// IMPLIED, INCLUDING BUT NOT LIMITED TO THE WARRANTIES OF MERCHANTABILITY,
// FITNESS FOR A PARTICULAR PURPOSE AND NONINFRINGEMENT. IN NO EVENT SHALL THE
// AUTHORS OR COPYRIGHT HOLDERS BE LIABLE FOR ANY CLAIM, DAMAGES OR OTHER
// LIABILITY, WHETHER IN AN ACTION OF CONTRACT, TORT OR OTHERWISE, ARISING FROM,
// OUT OF OR IN CONNECTION WITH THE SOFTWARE OR THE USE OR OTHER DEALINGS IN THE
// SOFTWARE.

/* Heavily inspired by Farseer */

using System;
using System.Collections.Generic;
using System.Linq;
using Robust.Client.Graphics;
using Robust.Client.Input;
using Robust.Client.Player;
using Robust.Client.ResourceManagement;
using Robust.Shared.Enums;
using Robust.Shared.GameObjects;
using Robust.Shared.IoC;
using Robust.Shared.Map;
using Robust.Shared.Maths;
using Robust.Shared.Physics;
using Robust.Shared.Physics.Collision;
using Robust.Shared.Physics.Collision.Shapes;
using Robust.Shared.Physics.Components;
using Robust.Shared.Physics.Dynamics;
using Robust.Shared.Physics.Dynamics.Contacts;
using Robust.Shared.Physics.Dynamics.Joints;
using Robust.Shared.Physics.Systems;

namespace Robust.Client.Debugging
{
    public sealed class DebugPhysicsSystem : SharedDebugPhysicsSystem
    {
        /*
         * Used for debugging shapes, controllers, joints, contacts
         */

        [Dependency] private readonly IPhysicsManager _physicsManager = default!;

        private const int MaxContactPoints = 2048;
        internal int PointCount;

        internal ContactPoint[] Points = new ContactPoint[MaxContactPoints];

        public PhysicsDebugFlags Flags
        {
            get => _flags;
            set
            {
                if (value == _flags) return;

                if (_flags == PhysicsDebugFlags.None)
                    IoCManager.Resolve<IOverlayManager>().AddOverlay(
                        new PhysicsDebugOverlay(
                            EntityManager,
                            IoCManager.Resolve<IEyeManager>(),
                            IoCManager.Resolve<IInputManager>(),
                            IoCManager.Resolve<IMapManager>(),
                            IoCManager.Resolve<IPlayerManager>(),
                            IoCManager.Resolve<IResourceCache>(),
                            this,
<<<<<<< HEAD
                            EntityManager.System<SharedPhysicsSystem>()));
=======
                            Get<EntityLookupSystem>(),
                            Get<SharedPhysicsSystem>()));
>>>>>>> 8fad4d29

                if (value == PhysicsDebugFlags.None)
                    IoCManager.Resolve<IOverlayManager>().RemoveOverlay(typeof(PhysicsDebugOverlay));

                _flags = value;
            }
        }

        private PhysicsDebugFlags _flags;

        public override void HandlePreSolve(Contact contact, in Manifold oldManifold)
        {
            if ((Flags & (PhysicsDebugFlags.ContactPoints | PhysicsDebugFlags.ContactNormals)) != 0)
            {
                Manifold manifold = contact.Manifold;

                if (manifold.PointCount == 0)
                    return;

                Fixture fixtureA = contact.FixtureA!;

                var state1 = new PointState[2];
                var state2 = new PointState[2];

                CollisionManager.GetPointStates(ref state1, ref state2, oldManifold, manifold);

                Span<Vector2> points = stackalloc Vector2[2];
                contact.GetWorldManifold(_physicsManager, out var normal, points);

                ContactPoint cp = Points[PointCount];
                for (var i = 0; i < manifold.PointCount && PointCount < MaxContactPoints; ++i)
                {
                    if (fixtureA == null)
                        Points[i] = new ContactPoint();

                    cp.Position = points[i];
                    cp.Normal = normal;
                    cp.State = state2[i];
                    Points[PointCount] = cp;
                    ++PointCount;
                }
            }
        }

        internal struct ContactPoint
        {
            public Vector2 Normal;
            public Vector2 Position;
            public PointState State;
        }
    }

    [Flags]
    public enum PhysicsDebugFlags : byte
    {
        None = 0,
        /// <summary>
        /// Shows the world point for each contact in the viewport.
        /// </summary>
        ContactPoints = 1 << 0,

        /// <summary>
        /// Shows the world normal for each contact in the viewport.
        /// </summary>
        ContactNormals = 1 << 1,

        /// <summary>
        /// Shows all physics shapes in the viewport.
        /// </summary>
        Shapes = 1 << 2,
        ShapeInfo = 1 << 3,
        Joints = 1 << 4,
        AABBs = 1 << 5,

        /// <summary>
        /// Shows Center of Mass for all bodies in the viewport.
        /// </summary>
        COM = 1 << 6,

        /// <summary>
        /// Shows nearest edge from target to player.
        /// </summary>
        Distance = 1 << 7,
    }

    internal sealed class PhysicsDebugOverlay : Overlay
    {
        private readonly IEntityManager _entityManager;
        private readonly IEyeManager _eyeManager;
        private readonly IInputManager _inputManager;
        private readonly IMapManager _mapManager;
        private readonly IPlayerManager _playerManager;
        private readonly DebugPhysicsSystem _debugPhysicsSystem;
        private readonly EntityLookupSystem _lookup;
        private readonly SharedPhysicsSystem _physicsSystem;

        public override OverlaySpace Space => OverlaySpace.WorldSpace | OverlaySpace.ScreenSpace;

        private static readonly Color JointColor = new(0.5f, 0.8f, 0.8f);

        private readonly Font _font;

        private HashSet<Joint> _drawnJoints = new();

        public PhysicsDebugOverlay(IEntityManager entityManager, IEyeManager eyeManager, IInputManager inputManager, IMapManager mapManager, IPlayerManager playerManager, IResourceCache cache, DebugPhysicsSystem system, EntityLookupSystem lookup, SharedPhysicsSystem physicsSystem)
        {
            _entityManager = entityManager;
            _eyeManager = eyeManager;
            _inputManager = inputManager;
            _mapManager = mapManager;
            _playerManager = playerManager;
            _debugPhysicsSystem = system;
            _lookup = lookup;
            _physicsSystem = physicsSystem;
            _font = new VectorFont(cache.GetResource<FontResource>("/Fonts/NotoSans/NotoSans-Regular.ttf"), 10);
        }

        private void DrawWorld(DrawingHandleWorld worldHandle, OverlayDrawArgs args)
        {
            var viewBounds = args.WorldBounds;
            var viewAABB = args.WorldAABB;
            var mapId = _eyeManager.CurrentMap;

            if ((_debugPhysicsSystem.Flags & PhysicsDebugFlags.Shapes) != 0)
            {
                foreach (var physBody in _physicsSystem.GetCollidingEntities(mapId, viewBounds))
                {
                    if (_entityManager.HasComponent<MapGridComponent>(physBody.Owner)) continue;

                    var xform = physBody.GetTransform();

                    const float AlphaModifier = 0.2f;

                    foreach (var fixture in _entityManager.GetComponent<FixturesComponent>(physBody.Owner).Fixtures.Values)
                    {
                        // Invalid shape - Box2D doesn't check for IsSensor but we will for sanity.
                        if (physBody.BodyType == BodyType.Dynamic && fixture.Density == 0f && fixture.Hard)
                        {
                            DrawShape(worldHandle, fixture, xform, Color.Red.WithAlpha(AlphaModifier));
                        }
                        else if (!physBody.CanCollide)
                        {
                            DrawShape(worldHandle, fixture, xform, new Color(0.5f, 0.5f, 0.3f).WithAlpha(AlphaModifier));
                        }
                        else if (physBody.BodyType == BodyType.Static)
                        {
                            DrawShape(worldHandle, fixture, xform, new Color(0.5f, 0.9f, 0.5f).WithAlpha(AlphaModifier));
                        }
                        else if ((physBody.BodyType & (BodyType.Kinematic | BodyType.KinematicController)) != 0x0)
                        {
                            DrawShape(worldHandle, fixture, xform, new Color(0.5f, 0.5f, 0.9f).WithAlpha(AlphaModifier));
                        }
                        else if (!physBody.Awake)
                        {
                            DrawShape(worldHandle, fixture, xform, new Color(0.6f, 0.6f, 0.6f).WithAlpha(AlphaModifier));
                        }
                        else
                        {
                            DrawShape(worldHandle, fixture, xform, new Color(0.9f, 0.7f, 0.7f).WithAlpha(AlphaModifier));
                        }
                    }
                }
            }

            if ((_debugPhysicsSystem.Flags & PhysicsDebugFlags.COM) != 0)
            {
                const float Alpha = 0.25f;

                foreach (var physBody in _physicsSystem.GetCollidingEntities(mapId, viewBounds))
                {
                    var color = Color.Purple.WithAlpha(Alpha);
                    var transform = physBody.GetTransform();
                    worldHandle.DrawCircle(Transform.Mul(transform, physBody.LocalCenter), 0.2f, color);
                }

                foreach (var grid in _mapManager.FindGridsIntersecting(mapId, viewBounds))
                {
                    var physBody = _entityManager.GetComponent<PhysicsComponent>(grid.GridEntityId);
                    var color = Color.Orange.WithAlpha(Alpha);
                    var transform = physBody.GetTransform();
                    worldHandle.DrawCircle(Transform.Mul(transform, physBody.LocalCenter), 1f, color);
                }
            }

            if ((_debugPhysicsSystem.Flags & PhysicsDebugFlags.AABBs) != 0)
            {
                foreach (var physBody in _physicsSystem.GetCollidingEntities(mapId, viewBounds))
                {
                    if (_entityManager.HasComponent<MapGridComponent>(physBody.Owner)) continue;

                    var xform = physBody.GetTransform();

                    const float AlphaModifier = 0.2f;
                    Box2? aabb = null;

                    foreach (var fixture in _entityManager.GetComponent<FixturesComponent>(physBody.Owner).Fixtures.Values)
                    {
                        for (var i = 0; i < fixture.Shape.ChildCount; i++)
                        {
                            var shapeBB = fixture.Shape.ComputeAABB(xform, i);
                            aabb = aabb?.Union(shapeBB) ?? shapeBB;
                        }
                    }

                    if (aabb == null) continue;

                    worldHandle.DrawRect(aabb.Value, Color.Red.WithAlpha(AlphaModifier), false);
                }
            }

            if ((_debugPhysicsSystem.Flags & PhysicsDebugFlags.Joints) != 0x0)
            {
                _drawnJoints.Clear();

                foreach (var jointComponent in _entityManager.EntityQuery<JointComponent>(true))
                {
                    if (jointComponent.JointCount == 0 ||
                        !_entityManager.TryGetComponent(jointComponent.Owner, out TransformComponent? xf1) ||
                        !viewAABB.Contains(xf1.WorldPosition)) continue;

                    foreach (var (_, joint) in jointComponent.Joints)
                    {
                        if (_drawnJoints.Contains(joint)) continue;
                        DrawJoint(worldHandle, joint);
                        _drawnJoints.Add(joint);
                    }
                }
            }

            if ((_debugPhysicsSystem.Flags & (PhysicsDebugFlags.ContactPoints | PhysicsDebugFlags.ContactNormals)) != 0)
            {
                const float axisScale = 0.3f;

                for (var i = 0; i < _debugPhysicsSystem.PointCount; ++i)
                {
                    var point = _debugPhysicsSystem.Points[i];

                    const float radius = 0.1f;

                    if ((_debugPhysicsSystem.Flags & PhysicsDebugFlags.ContactPoints) != 0)
                    {
                        if (point.State == PointState.Add)
                            worldHandle.DrawCircle(point.Position, radius, new Color(255, 77, 243, 255));
                        else if (point.State == PointState.Persist)
                            worldHandle.DrawCircle(point.Position, radius, new Color(255, 77, 77, 255));
                    }

                    if ((_debugPhysicsSystem.Flags & PhysicsDebugFlags.ContactNormals) != 0)
                    {
                        Vector2 p1 = point.Position;
                        Vector2 p2 = p1 + point.Normal * axisScale;
                        worldHandle.DrawLine(p1, p2, new Color(255, 102, 230, 255));
                    }
                }

                _debugPhysicsSystem.PointCount = 0;
            }
        }

        private void DrawScreen(DrawingHandleScreen screenHandle, OverlayDrawArgs args)
        {
            var mapId = _eyeManager.CurrentMap;
            var mousePos = _inputManager.MouseScreenPosition;

            if ((_debugPhysicsSystem.Flags & PhysicsDebugFlags.ShapeInfo) != 0x0)
            {
                var hoverBodies = new List<PhysicsComponent>();
                var bounds = Box2.UnitCentered.Translated(_eyeManager.ScreenToMap(mousePos.Position).Position);

                foreach (var physBody in _physicsSystem.GetCollidingEntities(mapId, bounds))
                {
                    if (_entityManager.HasComponent<MapGridComponent>(physBody.Owner)) continue;
                    hoverBodies.Add(physBody);
                }

                var lineHeight = _font.GetLineHeight(1f);
                var drawPos = mousePos.Position + new Vector2(20, 0) + new Vector2(0, -(hoverBodies.Count * 4 * lineHeight / 2f));
                int row = 0;

                foreach (var body in hoverBodies)
                {
                    if (body != hoverBodies[0])
                    {
                        screenHandle.DrawString(_font, drawPos + new Vector2(0, row * lineHeight), "------");
                        row++;
                    }

                    screenHandle.DrawString(_font, drawPos + new Vector2(0, row * lineHeight), $"Ent: {body.Owner}");
                    row++;
                    screenHandle.DrawString(_font, drawPos + new Vector2(0, row * lineHeight), $"Layer: {Convert.ToString(body.CollisionLayer, 2)}");
                    row++;
                    screenHandle.DrawString(_font, drawPos + new Vector2(0, row * lineHeight), $"Mask: {Convert.ToString(body.CollisionMask, 2)}");
                    row++;
                    screenHandle.DrawString(_font, drawPos + new Vector2(0, row * lineHeight), $"Enabled: {body.CanCollide}, Hard: {body.Hard}, Anchored: {(body).BodyType == BodyType.Static}");
                    row++;
                }
            }

            if ((_debugPhysicsSystem.Flags & PhysicsDebugFlags.Distance) != 0x0)
            {
                var mapPos = _eyeManager.ScreenToMap(mousePos);

                if (mapPos.MapId != args.MapId)
                    return;

                var player = _playerManager.LocalPlayer?.ControlledEntity;

                if (!_entityManager.TryGetComponent<TransformComponent>(player, out var playerXform) ||
                    playerXform.MapID != args.MapId)
                    return;

                var flags = EntityLookupSystem.DefaultFlags;
                flags &= ~LookupFlags.Contained;

                foreach (var ent in _lookup.GetEntitiesIntersecting(mapPos, flags))
                {
                    if (!_entityManager.TryGetComponent<FixturesComponent>(ent, out var managerB))
                        continue;

                    if (_physicsSystem.TryGetDistance(player.Value, ent, out var distance, managerB: managerB))
                    {
                        screenHandle.DrawString(_font, mousePos.Position, $"Ent: {_entityManager.ToPrettyString(ent)}\nDistance: {distance:0.00}");
                        break;
                    }
                }
            }
        }

        protected internal override void Draw(in OverlayDrawArgs args)
        {
            if (_debugPhysicsSystem.Flags == PhysicsDebugFlags.None) return;

            switch (args.Space)
            {
                case OverlaySpace.ScreenSpace:
                    DrawScreen((DrawingHandleScreen) args.DrawingHandle, args);
                    break;
                case OverlaySpace.WorldSpace:
                    DrawWorld((DrawingHandleWorld) args.DrawingHandle, args);
                    break;
            }
        }

        private void DrawShape(DrawingHandleWorld worldHandle, Fixture fixture, Transform xform, Color color)
        {
            switch (fixture.Shape)
            {
                case PhysShapeCircle circle:
                    var center = Transform.Mul(xform, circle.Position);
                    worldHandle.DrawCircle(center, circle.Radius, color);
                    break;
                case EdgeShape edge:
                    var v1 = Transform.Mul(xform, edge.Vertex1);
                    var v2 = Transform.Mul(xform, edge.Vertex2);
                    worldHandle.DrawLine(v1, v2, color);

                    if (edge.OneSided)
                    {
                        worldHandle.DrawCircle(v1, 0.1f, color);
                        worldHandle.DrawCircle(v2, 0.1f, color);
                    }

                    break;
                case PolygonShape poly:
                    Span<Vector2> verts = stackalloc Vector2[poly.Vertices.Length];

                    for (var i = 0; i < verts.Length; i++)
                    {
                        verts[i] = Transform.Mul(xform, poly.Vertices[i]);
                    }

                    worldHandle.DrawPrimitives(DrawPrimitiveTopology.TriangleFan, verts, color);
                    break;
                default:
                    return;
            }
        }

        private void DrawJoint(DrawingHandleWorld worldHandle, Joint joint)
        {
            if (!_entityManager.TryGetComponent(joint.BodyAUid, out TransformComponent? xform1) ||
                !_entityManager.TryGetComponent(joint.BodyBUid, out TransformComponent? xform2)) return;

            var matrix1 = xform1.WorldMatrix;
            var matrix2 = xform2.WorldMatrix;

            var xf1 = new Vector2(matrix1.R0C2, matrix1.R1C2);
            var xf2 = new Vector2(matrix2.R0C2, matrix2.R1C2);

            var p1 = matrix1.Transform(joint.LocalAnchorA);
            var p2 = matrix2.Transform(joint.LocalAnchorB);

            var xfa = new Transform(xf1, xform1.WorldRotation);
            var xfb = new Transform(xf2, xform2.WorldRotation);

            switch (joint)
            {
                case DistanceJoint:
                    worldHandle.DrawLine(xf1, xf2, JointColor);
                    break;
                case PrismaticJoint prisma:
                    var pA = Transform.Mul(xfa, joint.LocalAnchorA);
                    var pB = Transform.Mul(xfb, joint.LocalAnchorB);

                    var axis = Transform.Mul(xfa.Quaternion2D, prisma._localXAxisA);

                    Color c1 = new(0.7f, 0.7f, 0.7f);
                    Color c2 = new(0.3f, 0.9f, 0.3f);
                    Color c3 = new(0.9f, 0.3f, 0.3f);
                    Color c4 = new(0.3f, 0.3f, 0.9f);
                    Color c5 = new(0.4f, 0.4f, 0.4f);

                    worldHandle.DrawLine(pA, pB, c5);

                    if (prisma.EnableLimit)
                    {
                        var lower = pA + axis * prisma.LowerTranslation;
                        var upper = pA + axis * prisma.UpperTranslation;
                        var perp = Transform.Mul(xfa.Quaternion2D, prisma._localYAxisA);
                        worldHandle.DrawLine(lower, upper, c1);
                        worldHandle.DrawLine(lower - perp * 0.5f, lower + perp * 0.5f, c2);
                        worldHandle.DrawLine(upper - perp * 0.5f, upper + perp * 0.5f, c3);
                    }
                    else
                    {
                        worldHandle.DrawLine(pA - axis * 1.0f, pA + axis * 1.0f, c1);
                    }

                    worldHandle.DrawCircle(pA, 0.5f, c1);
                    worldHandle.DrawCircle(pB, 0.5f, c4);
                    break;
                default:
                    worldHandle.DrawLine(xf1, p1, JointColor);
                    worldHandle.DrawLine(p1, p2, JointColor);
                    worldHandle.DrawLine(xf2, p2, JointColor);
                    break;
            }
        }
    }
}<|MERGE_RESOLUTION|>--- conflicted
+++ resolved
@@ -97,12 +97,8 @@
                             IoCManager.Resolve<IPlayerManager>(),
                             IoCManager.Resolve<IResourceCache>(),
                             this,
-<<<<<<< HEAD
-                            EntityManager.System<SharedPhysicsSystem>()));
-=======
                             Get<EntityLookupSystem>(),
                             Get<SharedPhysicsSystem>()));
->>>>>>> 8fad4d29
 
                 if (value == PhysicsDebugFlags.None)
                     IoCManager.Resolve<IOverlayManager>().RemoveOverlay(typeof(PhysicsDebugOverlay));
