--- conflicted
+++ resolved
@@ -35,12 +35,8 @@
 
 ### Breaking changes
 
-<<<<<<< HEAD
-* The `Color` struct's equality methods now check for exact equality. Use `MathHelper.CloseToPercent(Color, Color)` for the previous functionality.
+* Fixes large entities causing entity spawn menu to break.
 * Made PhysicsHull an internal ref struct for some PolygonShape speedup.
-=======
-* Fixes large entities causing entity spawn menu to break.
->>>>>>> 033699d7
 
 ### New features
 
