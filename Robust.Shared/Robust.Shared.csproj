--- conflicted
+++ resolved
@@ -35,12 +35,9 @@
   </ItemGroup>
   <ItemGroup>
     <Compile Remove="Input\CommandBindMapping.cs" />
-<<<<<<< HEAD
-=======
     <Compile Update="Serialization\RobustSerializer.Handshake.cs">
       <DependentUpon>RobustSerializer.cs</DependentUpon>
     </Compile>
->>>>>>> 9662d52f
   </ItemGroup>
   <Import Project="..\MSBuild\Robust.Engine.targets" />
 </Project>