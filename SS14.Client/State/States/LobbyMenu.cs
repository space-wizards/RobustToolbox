--- conflicted
+++ resolved
@@ -1,224 +1,13 @@
 ﻿using SS14.Client.Interfaces.Player;
 using SS14.Shared.IoC;
-<<<<<<< HEAD
-=======
-using SS14.Shared.Maths;
-using System;
-using System.Collections.Generic;
-using SS14.Client.Console;
->>>>>>> 8fccd857
 
 namespace SS14.Client.State.States
 {
     public class Lobby : State
     {
-<<<<<<< HEAD
         public override void Shutdown()
         {
             // throw new System.NotImplementedException();
-=======
-        private IPlayerManager _plyrMan;
-
-        private Screen _uiScreen;
-
-        private Label _lblModeInfo;
-        private Label _lblPlayersInfo;
-        private Label _lblPortInfo;
-        private Label _lblServerInfo;
-
-        private PlayerListTab _tabServer;
-        private TabbedMenu _tabs;
-
-        private Chatbox _lobbyChat;
-        
-        public Lobby(IDictionary<Type, object> managers)
-            : base(managers) { }
-
-        public override void InitializeGUI()
-        {
-            _uiScreen = new Screen();
-            _uiScreen.BackgroundImage = ResourceCache.GetSprite("ss14_logo_background");
-            // UI screen is added in startup
-
-            var imgMainBg = new SimpleImage();
-            imgMainBg.Sprite = "lobby_mainbg";
-            imgMainBg.Alignment = Align.HCenter | Align.VCenter;
-            _uiScreen.AddControl(imgMainBg);
-
-            var imgStatus = new SimpleImage();
-            imgStatus.Sprite = "lobby_statusbar";
-            imgStatus.LocalPosition = new Vector2i(10, 63);
-            imgMainBg.AddControl(imgStatus);
-
-            var lblServer = new Label("SERVER: ", "MICROGME");
-            lblServer.ForegroundColor = new Color(245, 245, 245);
-            lblServer.LocalPosition = new Vector2i(5, 2);
-            imgStatus.AddControl(lblServer);
-
-            _lblServerInfo = new Label("------", "MICROGME");
-            _lblServerInfo.ForegroundColor = new Color(139, 0, 0);
-            _lblServerInfo.FixedWidth = 100;
-            _lblServerInfo.Alignment = Align.Right;
-            lblServer.AddControl(_lblServerInfo);
-
-            var lblMode = new Label("GAMEMODE: ", "MICROGME");
-            lblMode.ForegroundColor = new Color(245, 245, 245);
-            lblMode.Alignment = Align.Right;
-            lblMode.LocalPosition = new Vector2i(10, 0);
-            _lblServerInfo.AddControl(lblMode);
-
-            _lblModeInfo = new Label("------", "MICROGME");
-            _lblModeInfo.ForegroundColor = new Color(139, 0, 0);
-            _lblModeInfo.FixedWidth = 90;
-            _lblModeInfo.Alignment = Align.Right;
-            lblMode.AddControl(_lblModeInfo);
-
-            var lblPlayers = new Label("PLAYERS: ", "MICROGME");
-            lblPlayers.ForegroundColor = new Color(245, 245, 245);
-            lblPlayers.Alignment = Align.Right;
-            lblPlayers.LocalPosition = new Vector2i(10, 0);
-            _lblModeInfo.AddControl(lblPlayers);
-
-            _lblPlayersInfo = new Label("--/--", "MICROGME");
-            _lblPlayersInfo.ForegroundColor = new Color(139, 0, 0);
-            _lblPlayersInfo.FixedWidth = 60;
-            _lblPlayersInfo.Alignment = Align.Right;
-            lblPlayers.AddControl(_lblPlayersInfo);
-
-            var lblPort = new Label("PORT: ", "MICROGME");
-            lblPort.ForegroundColor = new Color(245, 245, 245);
-            lblPort.Alignment = Align.Right;
-            lblPort.LocalPosition = new Vector2i(10, 0);
-            _lblPlayersInfo.AddControl(lblPort);
-
-            _lblPortInfo = new Label("----", "MICROGME");
-            _lblPortInfo.ForegroundColor = new Color(139, 0, 0);
-            _lblPortInfo.FixedWidth = 50;
-            _lblPortInfo.Alignment = Align.Right;
-            lblPort.AddControl(_lblPortInfo);
-
-            _tabs = new TabbedMenu();
-            _tabs.TopSprite = "lobby_tab_top";
-            _tabs.MidSprite = "lobby_tab_mid";
-            _tabs.BotSprite = "lobby_tab_bot";
-            _tabs.TabOffset = new Vector2i(-8, 300);
-            _tabs.LocalPosition = new Vector2i(5, 90);
-            imgMainBg.AddControl(_tabs);
-
-            var tabCharacter = new TabContainer(new Vector2i(793, 350));
-            tabCharacter.TabSpriteName = "lobby_tab_person";
-            _tabs.AddTab(tabCharacter);
-
-            var tabObserve = new TabContainer(new Vector2i(793, 350));
-            tabObserve.TabSpriteName = "lobby_tab_eye";
-            _tabs.AddTab(tabObserve);
-
-            _tabServer = new PlayerListTab(new Vector2i(793, 350));
-            _tabServer.TabSpriteName = "lobby_tab_info";
-            _tabs.AddTab(_tabServer);
-            _tabs.SelectTab(_tabServer);
-
-            var imgChatBg = new SimpleImage();
-            imgChatBg.Sprite = "lobby_chatbg";
-            imgChatBg.Alignment = Align.HCenter | Align.Bottom;
-            imgChatBg.Resize += (sender, args) => { imgChatBg.LocalPosition = new Vector2i(0, -9 + -imgChatBg.Height); };
-            imgMainBg.AddControl(imgChatBg);
-
-            _lobbyChat = new Chatbox(new Vector2i(780, 225));
-            _lobbyChat.Alignment = Align.HCenter | Align.VCenter;
-            _lobbyChat.DefaultChatFormat = "ooc \"{0}\"";
-            imgChatBg.AddControl(_lobbyChat);
-
-            var btnReady = new ImageButton();
-            btnReady.ImageNormal = "lobby_ready";
-            btnReady.ImageHover = "lobby_ready_green";
-            btnReady.Alignment = Align.Right;
-            btnReady.Resize += (sender, args) => { btnReady.LocalPosition = new Vector2i(-5 + -btnReady.Width, -5 + -btnReady.Height); };
-            imgChatBg.AddControl(btnReady);
-            btnReady.Clicked += _btnReady_Clicked;
-
-            var btnBack = new ImageButton();
-            btnBack.ImageNormal = "lobby_back";
-            btnBack.ImageHover = "lobby_back_green";
-            btnBack.Resize += (sender, args) => { btnBack.LocalPosition = new Vector2i(-5 + -btnBack.Width, 0); };
-            btnReady.AddControl(btnBack);
-            btnBack.Clicked += _btnBack_Clicked;
-        }
-
-        public override void Startup()
-        {
-            _plyrMan = IoCManager.Resolve<IPlayerManager>();
-            _plyrMan.PlayerListUpdated += HandlePlayerList;
-
-            var console = IoCManager.Resolve<IClientChatConsole>();
-            _lobbyChat.TextSubmitted += console.ParseChatMessage;
-            console.AddString += _lobbyChat.AddLine;
-
-            UserInterfaceManager.AddComponent(_uiScreen);
-
-            UpdateInfo();
-            FormResize();
-        }
-
-        public override void Shutdown()
-        {
-            _plyrMan = IoCManager.Resolve<IPlayerManager>();
-            _plyrMan.PlayerListUpdated -= HandlePlayerList;
-
-            var console = IoCManager.Resolve<IClientChatConsole>();
-            _lobbyChat.TextSubmitted -= console.ParseChatMessage;
-            console.AddString -= _lobbyChat.AddLine;
-
-            UserInterfaceManager.RemoveComponent(_uiScreen);
-        }
-        
-        public override void FormResize()
-        {
-            _uiScreen.Width = (int)CluwneLib.Window.Viewport.Size.X;
-            _uiScreen.Height = (int)CluwneLib.Window.Viewport.Size.Y;
-
-            UserInterfaceManager.ResizeComponents();
-        }
-
-        public override void KeyDown(KeyEventArgs e)
-        {
-            UserInterfaceManager.KeyDown(e);
-        }
-
-        public override void MouseUp(MouseButtonEventArgs e)
-        {
-            UserInterfaceManager.MouseUp(e);
-        }
-
-        public override void MouseDown(MouseButtonEventArgs e)
-        {
-            UserInterfaceManager.MouseDown(e);
-        }
-
-        public override void MousePressed(MouseButtonEventArgs e)
-        {
-            UserInterfaceManager.MouseDown(e);
-        }
-
-        public override void MouseMove(MouseMoveEventArgs e)
-        {
-            UserInterfaceManager.MouseMove(e);
-        }
-
-        public override void MouseWheelMove(MouseWheelScrollEventArgs e)
-        {
-            UserInterfaceManager.MouseWheelMove(e);
-        }
-
-        public override void MouseEntered(EventArgs e)
-        {
-            UserInterfaceManager.MouseEntered(e);
-        }
-
-        public override void MouseLeft(EventArgs e)
-        {
-            UserInterfaceManager.MouseLeft(e);
->>>>>>> 8fccd857
         }
 
         public override void Startup()
