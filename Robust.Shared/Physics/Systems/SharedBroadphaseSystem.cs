using System;
using System.Buffers;
using System.Collections.Generic;
using System.Threading.Tasks;
using Microsoft.Extensions.ObjectPool;
using Robust.Shared.Collections;
using Robust.Shared.Configuration;
using Robust.Shared.GameObjects;
using Robust.Shared.IoC;
using Robust.Shared.Log;
using Robust.Shared.Map;
using Robust.Shared.Maths;
using Robust.Shared.Physics.Components;
using Robust.Shared.Physics.Dynamics;
using Robust.Shared.Physics.Dynamics.Contacts;
using Robust.Shared.Threading;
using Robust.Shared.Utility;
using SharpZstd.Interop;

namespace Robust.Shared.Physics.Systems
{
    public abstract class SharedBroadphaseSystem : EntitySystem
    {
        [Dependency] private readonly IMapManagerInternal _mapManager = default!;
<<<<<<< HEAD
        [Dependency] private readonly IParallelManager _parallel = default!;
=======
        [Dependency] private readonly IConfigurationManager _cfg = default!;
>>>>>>> 16462970
        [Dependency] private readonly EntityLookupSystem _lookup = default!;
        [Dependency] private readonly SharedPhysicsSystem _physicsSystem = default!;

        private ISawmill _logger = default!;

        /*
         * Okay so Box2D has its own "MoveProxy" stuff so you can easily find new contacts when required.
         * Our problem is that we have nested broadphases (rather than being on separate maps) which makes this
         * not feasible because a body could be intersecting 2 broadphases.
         * Hence we need to check which broadphases it does intersect and checkar for colliding bodies.
         */

        /// <summary>
        /// How much to expand bounds by to check cross-broadphase collisions.
        /// Ideally you want to set this to your largest body size.
        /// This only has a noticeable performance impact where multiple broadphases are in close proximity.
        /// </summary>
        private float _broadphaseExpand;

        private const int PairBufferParallel = 8;

        private ObjectPool<List<FixtureProxy>> _bufferPool =
            new DefaultObjectPool<List<FixtureProxy>>(new ListPolicy<FixtureProxy>(), 2048);

        public override void Initialize()
        {
            base.Initialize();

            _logger = Logger.GetSawmill("physics");
            UpdatesOutsidePrediction = true;

            UpdatesAfter.Add(typeof(SharedTransformSystem));

            _cfg.OnValueChanged(CVars.BroadphaseExpand, SetBroadphaseExpand, true);
        }

        public override void Shutdown()
        {
            base.Shutdown();

            _cfg.UnsubValueChanged(CVars.BroadphaseExpand, SetBroadphaseExpand);
        }

        private void SetBroadphaseExpand(float value) => _broadphaseExpand = value;

        #region Find Contacts

        /// <summary>
        /// Check the AABB for each moved broadphase fixture and add any colliding entities to the movebuffer in case.
        /// </summary>
        private void FindGridContacts(
            SharedPhysicsMapComponent component,
            MapId mapId,
            HashSet<IMapGrid> movedGrids,
            Dictionary<FixtureProxy, Box2> gridMoveBuffer,
            EntityQuery<BroadphaseComponent> broadQuery,
            EntityQuery<TransformComponent> xformQuery)
        {
            // None moved this tick
            if (movedGrids.Count == 0) return;

            var mapBroadphase = broadQuery.GetComponent(_mapManager.GetMapEntityId(mapId));

            // This is so that if we're on a broadphase that's moving (e.g. a grid) we need to make sure anything
            // we move over is getting checked for collisions, and putting it on the movebuffer is the easiest way to do so.
            var moveBuffer = component.MoveBuffer;

            foreach (var grid in movedGrids)
            {
                var xform = xformQuery.GetComponent(grid.GridEntityId);

                DebugTools.Assert(xform.MapID == mapId);
                var worldAABB = xform.WorldMatrix.TransformBox(grid.LocalAABB);
                var enlargedAABB = worldAABB.Enlarged(_broadphaseExpand);
                var state = (moveBuffer, gridMoveBuffer);

                QueryMapBroadphase(mapBroadphase.DynamicTree, ref state, enlargedAABB);
                QueryMapBroadphase(mapBroadphase.StaticTree, ref state, enlargedAABB);
            }

            foreach (var (proxy, worldAABB) in gridMoveBuffer)
            {
                moveBuffer[proxy] = worldAABB;
            }
        }

        private void QueryMapBroadphase(IBroadPhase broadPhase,
            ref (Dictionary<FixtureProxy, Box2>, Dictionary<FixtureProxy, Box2>) state,
            Box2 enlargedAABB)
        {
            // Easier to just not go over each proxy as we already unioned the fixture's worldaabb.
            broadPhase.QueryAabb(ref state, static (ref (
                    Dictionary<FixtureProxy, Box2> moveBuffer,
                    Dictionary<FixtureProxy, Box2> gridMoveBuffer) tuple,
                in FixtureProxy value) =>
            {
                // 99% of the time it's just going to be the broadphase (for now the grid) itself.
                // hence this body check makes this run significantly better.
                // Also check if it's not already on the movebuffer.
                if (tuple.moveBuffer.ContainsKey(value))
                    return true;

                // To avoid updating during iteration.
                // Don't need to transform as it's already in map terms.
                tuple.gridMoveBuffer[value] = value.AABB;
                return true;
            }, enlargedAABB, true);
        }

        [Obsolete("Use the overload with SharedPhysicsMapComponent")]
        internal void FindNewContacts(MapId mapId)
        {
            if (!TryComp<SharedPhysicsMapComponent>(_mapManager.GetMapEntityId(mapId), out var physicsMap))
                return;

            FindNewContacts(physicsMap, mapId);
        }

        /// <summary>
        /// Go through every single created, moved, or touched proxy on the map and try to find any new contacts that should be created.
        /// </summary>
        internal void FindNewContacts(SharedPhysicsMapComponent component, MapId mapId)
        {
            var moveBuffer = component.MoveBuffer;
            var movedGrids = _mapManager.GetMovedGrids(mapId);
            var gridMoveBuffer = new Dictionary<FixtureProxy, Box2>();

            var broadphaseQuery = GetEntityQuery<BroadphaseComponent>();
            var physicsQuery = GetEntityQuery<PhysicsComponent>();
            var xformQuery = GetEntityQuery<TransformComponent>();

            // Find any entities being driven over that might need to be considered
            FindGridContacts(component, mapId, movedGrids, gridMoveBuffer, broadphaseQuery, xformQuery);

            // There is some mariana trench levels of bullshit going on.
            // We essentially need to re-create Box2D's FindNewContacts but in a way that allows us to check every
            // broadphase intersecting a particular proxy instead of just on the 1 broadphase.
            // This means we can generate contacts across different broadphases.
            // If you have a better way of allowing for broadphases attached to grids then by all means code it yourself.

            // FindNewContacts is inherently going to be a lot slower than Box2D's normal version so we need
            // to cache a bunch of stuff to make up for it.
            var contactManager = component.ContactManager;

            // Handle grids first as they're not stored on map broadphase at all.
            HandleGridCollisions(mapId, contactManager, movedGrids, physicsQuery, xformQuery);

            // EZ
            if (moveBuffer.Count == 0)
                return;

            var count = moveBuffer.Count;
            var contactBuffer = ArrayPool<List<FixtureProxy>>.Shared.Rent(count);
            var pMoveBuffer = ArrayPool<(FixtureProxy Proxy, Box2 AABB)>.Shared.Rent(count);

            var idx = 0;

            foreach (var (proxy, aabb) in moveBuffer)
            {
                contactBuffer[idx] = _bufferPool.Get();
                pMoveBuffer[idx++] = (proxy, aabb);
            }

            var options = new ParallelOptions()
            {
                MaxDegreeOfParallelism = _parallel.ParallelProcessCount,
            };

            var batches = (int)MathF.Ceiling((float) count / PairBufferParallel);

            Parallel.For(0, batches, options, i =>
            {
                var start = i * PairBufferParallel;
                var end = Math.Min(start + PairBufferParallel, count);

                for (var j = start; j < end; j++)
                {
                    var (proxy, worldAABB) = pMoveBuffer[j];
                    var buffer = contactBuffer[j];

                    var proxyBody = proxy.Fixture.Body;
                    DebugTools.Assert(!proxyBody.Deleted);

                    var state = (this, proxy, worldAABB, buffer, xformQuery, broadphaseQuery);

                    // Get every broadphase we may be intersecting.
                    _mapManager.FindGridsIntersectingApprox(mapId, worldAABB.Enlarged(_broadphaseExpand), ref state,
                        static (IMapGrid grid, ref (
                            SharedBroadphaseSystem system,
                            FixtureProxy proxy,
                            Box2 worldAABB,
                            List<FixtureProxy> pairBuffer,
                            EntityQuery<TransformComponent> xformQuery,
                            EntityQuery<BroadphaseComponent> broadphaseQuery) tuple) =>
                        {
                            ref var buffer = ref tuple.pairBuffer;
                            tuple.system.FindPairs(tuple.proxy, tuple.worldAABB, grid.GridEntityId, buffer, tuple.xformQuery, tuple.broadphaseQuery);
                            return true;
                        });

                    // Struct ref moment, I have no idea what's fastest.
                    buffer = state.buffer;
                    FindPairs(proxy, worldAABB, _mapManager.GetMapEntityId(mapId), buffer, xformQuery, broadphaseQuery);
                }
            });

            for (var i = 0; i < count; i++)
            {
                var proxyA = pMoveBuffer[i].Proxy;
                var proxies = contactBuffer[i];
                var proxyABody = proxyA.Fixture.Body;

                foreach (var other in proxies)
                {
                    var otherBody = other.Fixture.Body;
                    // Because we may be colliding with something asleep (due to the way grid movement works) need
                    // to make sure the contact doesn't fail.
                    // This is because we generate a contact across 2 different broadphases where both bodies aren't
                    // moving locally but are moving in world-terms.
                    if (proxyA.Fixture.Hard && other.Fixture.Hard &&
                        (gridMoveBuffer.ContainsKey(proxyA) || gridMoveBuffer.ContainsKey(other)))
                    {
                        _physicsSystem.WakeBody(proxyABody, force: true);
                        _physicsSystem.WakeBody(otherBody, force: true);
                    }

                    contactManager.AddPair(proxyA, other);
                }
            }

            for (var i = 0; i < count; i++)
            {
                _bufferPool.Return(contactBuffer[i]);
            }

            ArrayPool<List<FixtureProxy>>.Shared.Return(contactBuffer);
            ArrayPool<(FixtureProxy Proxy, Box2 AABB)>.Shared.Return(pMoveBuffer);
            moveBuffer.Clear();
            _mapManager.ClearMovedGrids(mapId);
        }

        private void HandleGridCollisions(
            MapId mapId,
            ContactManager contactManager,
            HashSet<IMapGrid> movedGrids,
            EntityQuery<PhysicsComponent> bodyQuery,
            EntityQuery<TransformComponent> xformQuery)
        {
            var gridsPool = new List<MapGrid>();

            foreach (var grid in movedGrids)
            {
                var xform = xformQuery.GetComponent(grid.GridEntityId);
                DebugTools.Assert(xform.MapID == mapId);

                var mapGrid = (MapGrid)grid;

                var (worldPos, worldRot, worldMatrix, invWorldMatrix) = xform.GetWorldPositionRotationMatrixWithInv(xformQuery);

                var aabb = new Box2Rotated(grid.LocalAABB, worldRot).CalcBoundingBox().Translated(worldPos);

                // TODO: Need to handle grids colliding with non-grid entities with the same layer
                // (nothing in SS14 does this yet).

                var transform = _physicsSystem.GetPhysicsTransform(grid.GridEntityId, xformQuery: xformQuery);
                gridsPool.Clear();

                foreach (var colliding in _mapManager.FindGridsIntersecting(mapId, aabb, gridsPool, xformQuery, bodyQuery, true))
                {
                    if (grid == colliding ||
                        !xformQuery.TryGetComponent(colliding.GridEntityId, out var collidingXform))
                    {
                        continue;
                    }

                    var otherGrid = (MapGrid) colliding;
                    var (_, _, otherGridMatrix, otherGridInvMatrix) =  collidingXform.GetWorldPositionRotationMatrixWithInv();
                    var otherGridBounds = otherGridMatrix.TransformBox(colliding.LocalAABB);
                    var otherTransform = _physicsSystem.GetPhysicsTransform(colliding.GridEntityId, xformQuery: xformQuery);

                    // Get Grid2 AABB in grid1 ref
                    var aabb1 = grid.LocalAABB.Intersect(invWorldMatrix.TransformBox(otherGridBounds));

                    // TODO: AddPair has a nasty check in there that's O(n) but that's also a general physics problem.
                    var ourChunks = mapGrid.GetLocalMapChunks(aabb1);

                    // Only care about chunks on other grid overlapping us.
                    while (ourChunks.MoveNext(out var ourChunk))
                    {
                        var ourChunkWorld = worldMatrix.TransformBox(ourChunk.CachedBounds.Translated(ourChunk.Indices * grid.ChunkSize));
                        var ourChunkOtherRef = otherGridInvMatrix.TransformBox(ourChunkWorld);
                        var collidingChunks = otherGrid.GetLocalMapChunks(ourChunkOtherRef);

                        while (collidingChunks.MoveNext(out var collidingChunk))
                        {
                            foreach (var fixture in ourChunk.Fixtures)
                            {
                                for (var i = 0; i < fixture.Shape.ChildCount; i++)
                                {
                                    var fixAABB = fixture.Shape.ComputeAABB(transform, i);

                                    foreach (var otherFixture in collidingChunk.Fixtures)
                                    {
                                        for (var j = 0; j < otherFixture.Shape.ChildCount; j++)
                                        {
                                            var otherAABB = otherFixture.Shape.ComputeAABB(otherTransform, j);

                                            if (!fixAABB.Intersects(otherAABB)) continue;
                                            contactManager.AddPair(fixture, i, otherFixture, j, ContactFlags.Grid);
                                            break;
                                        }
                                    }
                                }
                            }
                        }
                    }
                }
            }
        }

        #endregion

        private void FindPairs(
            FixtureProxy proxy,
            Box2 worldAABB,
            EntityUid broadphase,
            List<FixtureProxy> pairBuffer,
            EntityQuery<TransformComponent> xformQuery,
            EntityQuery<BroadphaseComponent> broadphaseQuery)
        {
            DebugTools.Assert(proxy.Fixture.Body.CanCollide);

            var proxyBody = proxy.Fixture.Body;

            // Broadphase can't intersect with entities on itself so skip.
            if (proxyBody.Owner == broadphase || !xformQuery.TryGetComponent(proxyBody.Owner, out var xform))
            {
                return;
            }

            // Logger.DebugS("physics", $"Checking proxy for {proxy.Fixture.Body.Owner} on {broadphase.Owner}");
            Box2 aabb;
            if (!_lookup.TryGetCurrentBroadphase(xform, out var proxyBroad))
            {
                _logger.Error($"Found null broadphase for {ToPrettyString(proxy.Fixture.Body.Owner)}");
                DebugTools.Assert(false);
                return;
            }

            // If it's the same broadphase as our body's one then don't need to translate the AABB.
            if (proxyBroad.Owner == broadphase)
            {
                aabb = proxy.AABB;
            }
            else
            {
                var broadXform = xformQuery.GetComponent(broadphase);
                aabb = broadXform.InvWorldMatrix.TransformBox(worldAABB);
            }

            var broadphaseComp = broadphaseQuery.GetComponent(broadphase);
            var state = (pairBuffer, proxy);

            QueryBroadphase(broadphaseComp.DynamicTree, state, aabb);

            if ((proxy.Fixture.Body.BodyType & BodyType.Static) != 0x0)
                return;

            QueryBroadphase(broadphaseComp.StaticTree, state, aabb);
            pairBuffer = state.pairBuffer;
        }

        private void QueryBroadphase(IBroadPhase broadPhase, (List<FixtureProxy>, FixtureProxy) state, Box2 aabb)
        {
            broadPhase.QueryAabb(ref state, static (
                ref (List<FixtureProxy> pairBuffer, FixtureProxy proxy) tuple,
                in FixtureProxy other) =>
            {
                DebugTools.Assert(other.Fixture.Body.CanCollide);
                // Logger.DebugS("physics", $"Checking {proxy.Fixture.Body.Owner} against {other.Fixture.Body.Owner} at {aabb}");

                if (tuple.proxy == other ||
                    !ContactManager.ShouldCollide(tuple.proxy.Fixture, other.Fixture) ||
                    tuple.proxy.Fixture.Body == other.Fixture.Body)
                {
                    return true;
                }

                tuple.pairBuffer.Add(other);
                return true;
            }, aabb, true);
        }

        public void RegenerateContacts(PhysicsComponent body, TransformComponent? xform = null, FixturesComponent? fixtures = null)
        {
            _physicsSystem.DestroyContacts(body);
            if (!Resolve(body.Owner, ref xform, ref fixtures))
                return;

            if (!_lookup.TryGetCurrentBroadphase(xform, out var broadphase))
                return;

            foreach (var fixture in fixtures.Fixtures.Values)
            {
                TouchProxies(xform.MapID, broadphase, fixture);
            }
        }

        private void TouchProxies(MapId mapId, BroadphaseComponent broadphase, Fixture fixture)
        {
            var broadphasePos = Transform(broadphase.Owner).WorldMatrix;

            foreach (var proxy in fixture.Proxies)
            {
                AddToMoveBuffer(mapId, proxy, broadphasePos.TransformBox(proxy.AABB));
            }
        }

        private void AddToMoveBuffer(MapId mapId, FixtureProxy proxy, Box2 aabb)
        {
            if (!TryComp<SharedPhysicsMapComponent>(_mapManager.GetMapEntityId(mapId), out var physicsMap))
                return;

            DebugTools.Assert(proxy.Fixture.Body.CanCollide);

            physicsMap.MoveBuffer[proxy] = aabb;
        }

        public void Refilter(Fixture fixture, TransformComponent? xform = null)
        {
            foreach (var contact in fixture.Contacts.Values)
            {
                contact.Flags |= ContactFlags.Filter;
            }

            if (!Resolve(fixture.Body.Owner, ref xform))
                return;

            if (!_lookup.TryGetCurrentBroadphase(xform, out var broadphase))
                return;

            TouchProxies(xform.MapID, broadphase, fixture);
        }

        // TODO: The below is slow and should just query the map's broadphase directly. The problem is that
        // there's some ordering stuff going on where the broadphase has queued all of its updates but hasn't applied
        // them yet so this query will fail on initialization which chains into a whole lot of issues.
        internal IEnumerable<BroadphaseComponent> GetBroadphases(MapId mapId, Box2 aabb)
        {
            // TODO Okay so problem: If we just do Encloses that's a lot faster BUT it also means we don't return the
            // map's broadphase which avoids us iterating over it for 99% of bodies.

            if (mapId == MapId.Nullspace) yield break;

            var enumerator = AllEntityQuery<BroadphaseComponent, TransformComponent>();

            while (enumerator.MoveNext(out var broadphase, out var xform))
            {
                if (xform.MapID != mapId) continue;

                if (!EntityManager.TryGetComponent(broadphase.Owner, out MapGridComponent? mapGrid))
                {
                    yield return broadphase;
                    continue;
                }

                var grid = (IMapGridInternal) mapGrid.Grid;

                // Won't worry about accurate bounds checks as it's probably slower in most use cases.
                var chunkEnumerator = grid.GetMapChunks(aabb);

                if (chunkEnumerator.MoveNext(out _))
                {
                    yield return broadphase;
                }
            }
        }
    }
}<|MERGE_RESOLUTION|>--- conflicted
+++ resolved
@@ -22,11 +22,8 @@
     public abstract class SharedBroadphaseSystem : EntitySystem
     {
         [Dependency] private readonly IMapManagerInternal _mapManager = default!;
-<<<<<<< HEAD
         [Dependency] private readonly IParallelManager _parallel = default!;
-=======
         [Dependency] private readonly IConfigurationManager _cfg = default!;
->>>>>>> 16462970
         [Dependency] private readonly EntityLookupSystem _lookup = default!;
         [Dependency] private readonly SharedPhysicsSystem _physicsSystem = default!;
 
