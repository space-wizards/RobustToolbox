--- conflicted
+++ resolved
@@ -65,11 +65,7 @@
             _spriteSystem ??= IoCManager.Resolve<IEntitySystemManager>().GetEntitySystem<SpriteSystem>();
             _spriteSystem?.ForceUpdate(uid);
 
-<<<<<<< HEAD
-            renderHandle.DrawEntity(Sprite.Owner, PixelSize / 2 + PixelSize * (SpriteOffset ? Sprite.Offset : Vector2.Zero), Scale * UIScale, OverrideDirection);
-=======
-            renderHandle.DrawEntity(uid, PixelSize / 2, Scale * UIScale, OverrideDirection);
->>>>>>> d52cbca9
+            renderHandle.DrawEntity(uid, PixelSize / 2 + PixelSize * (SpriteOffset ? Sprite.Offset : Vector2.Zero), Scale * UIScale, OverrideDirection);
         }
     }
 }