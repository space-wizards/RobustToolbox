--- conflicted
+++ resolved
@@ -201,13 +201,4 @@
         EntityManager.StartComponents(gridEnt);
         return grid;
     }
-<<<<<<< HEAD
-
-    protected internal static void InvokeGridChanged(MapManager mapManager, MapGridComponent mapGrid, IReadOnlyCollection<(Vector2i position, Tile tile)> changedTiles)
-    {
-        mapManager.GridChanged?.Invoke(mapManager, new GridChangedEventArgs(mapGrid, changedTiles));
-        mapManager.EntityManager.EventBus.RaiseLocalEvent(mapGrid.Owner, new GridModifiedEvent(mapGrid, changedTiles), true);
-    }
-=======
->>>>>>> fef963e7
 }