using System;
using System.Collections.Generic;
using System.Diagnostics.CodeAnalysis;
using System.Linq;
using Robust.Shared.GameObjects;
using Robust.Shared.IoC;
using Robust.Shared.Log;
using Robust.Shared.Maths;
using Robust.Shared.Physics;
<<<<<<< HEAD
=======
using Robust.Shared.Physics.Broadphase;
>>>>>>> ba8daf42
using Robust.Shared.Timing;
using Robust.Shared.Utility;

namespace Robust.Shared.Map
{
    /// <inheritdoc cref="IMapManager"/>
    internal class MapManager : IMapManagerInternal
    {
        [Dependency] private readonly IGameTiming _gameTiming = default!;
        [Dependency] private readonly IEntityManager _entityManager = default!;

        public IGameTiming GameTiming => _gameTiming;

        public IEntityManager EntityManager => _entityManager;

        /// <inheritdoc />
        public MapId DefaultMap => MapId.Nullspace;

        /// <inheritdoc />
        public event EventHandler<TileChangedEventArgs>? TileChanged;

        public event GridEventHandler? OnGridCreated;

        public event GridEventHandler? OnGridRemoved;

        /// <summary>
        ///     Should the OnTileChanged event be suppressed? This is useful for initially loading the map
        ///     so that you don't spam an event for each of the million station tiles.
        /// </summary>
        /// <inheritdoc />
        public event EventHandler<GridChangedEventArgs>? GridChanged;

        /// <inheritdoc />
        public event EventHandler<MapEventArgs>? MapCreated;

        /// <inheritdoc />
        public event EventHandler<MapEventArgs>? MapDestroyed;

        /// <inheritdoc />
        public bool SuppressOnTileChanged { get; set; }

        private MapId HighestMapID = MapId.Nullspace;
        private GridId HighestGridID = GridId.Invalid;

        private protected readonly HashSet<MapId> _maps = new();
        private protected readonly Dictionary<MapId, GameTick> _mapCreationTick = new();

        private protected readonly Dictionary<GridId, MapGrid> _grids = new();
        private protected readonly Dictionary<MapId, EntityUid> _mapEntities = new();

#if DEBUG
        private bool _dbgGuardInit = false;
        private bool _dbgGuardRunning = false;
#endif

        /// <inheritdoc />
        public void Initialize()
        {
#if DEBUG
            DebugTools.Assert(!_dbgGuardInit);
            DebugTools.Assert(!_dbgGuardRunning);
            _dbgGuardInit = true;
#endif
        }

        /// <inheritdoc />
        public void Startup()
        {
#if DEBUG
            DebugTools.Assert(_dbgGuardInit);
            _dbgGuardRunning = true;
#endif

            Logger.DebugS("map", "Starting...");

            if (!_maps.Contains(MapId.Nullspace))
            {
                CreateMap(MapId.Nullspace);
            }
            else if (_mapEntities.TryGetValue(MapId.Nullspace, out var mapEntId))
            {
                var mapEnt = _entityManager.GetEntity(mapEntId);

                foreach (var childTransform in mapEnt.Transform.Children.ToArray())
                {
                    childTransform.Owner.Delete();
                }
            }

            DebugTools.Assert(_grids.Count == 0);
            DebugTools.Assert(!GridExists(GridId.Invalid));
        }

        public void OnComponentRemoved(MapGridComponent comp)
        {
            var gridIndex = comp.GridIndex;
            if (gridIndex != GridId.Invalid)
            {
                if (GridExists(gridIndex))
                {
                    Logger.DebugS("map",
                        $"Entity {comp.Owner.Uid} removed grid component, removing bound grid {gridIndex}");
                    DeleteGrid(gridIndex);
                }
            }
        }

        /// <inheritdoc />
        public void Shutdown()
        {
#if DEBUG
            DebugTools.Assert(_dbgGuardInit);
#endif
            Logger.DebugS("map", "Stopping...");

            foreach (var map in _maps.ToArray())
            {
                if (map != MapId.Nullspace)
                {
                    DeleteMap(map);
                }
            }

            if (_mapEntities.TryGetValue(MapId.Nullspace, out var entId))
            {
                if (_entityManager.TryGetEntity(entId, out var entity))
                {
                    Logger.InfoS("map", $"Deleting map entity {entId}");
                    entity.Delete();
                }

                if (_mapEntities.Remove(MapId.Nullspace))
                    Logger.InfoS("map", "Removing nullspace map entity.");
            }

#if DEBUG
            DebugTools.Assert(_grids.Count == 0);
            DebugTools.Assert(!GridExists(GridId.Invalid));
            _dbgGuardRunning = false;
#endif
        }

        /// <inheritdoc />
        public void Restart()
        {
            Logger.DebugS("map", "Restarting...");

            Shutdown();
            Startup();
        }

        /// <summary>
        ///     Raises the OnTileChanged event.
        /// </summary>
        /// <param name="tileRef">A reference to the new tile.</param>
        /// <param name="oldTile">The old tile that got replaced.</param>
        public void RaiseOnTileChanged(TileRef tileRef, Tile oldTile)
        {
#if DEBUG
            DebugTools.Assert(_dbgGuardRunning);
#endif

            if (SuppressOnTileChanged)
                return;

            TileChanged?.Invoke(this, new TileChangedEventArgs(tileRef, oldTile));
        }

        /// <inheritdoc />
        public virtual void DeleteMap(MapId mapID)
        {
#if DEBUG
            DebugTools.Assert(_dbgGuardRunning);
#endif

            if (!_maps.Contains(mapID))
            {
                throw new InvalidOperationException($"Attempted to delete nonexistant map '{mapID}'");
            }

            // grids are cached because Delete modifies collection
            foreach (var grid in GetAllMapGrids(mapID).ToList())
            {
                DeleteGrid(grid.Index);
            }

            if (mapID != MapId.Nullspace)
            {
                MapDestroyed?.Invoke(this, new MapEventArgs(mapID));
                _maps.Remove(mapID);
                _mapCreationTick.Remove(mapID);
            }

            if (_mapEntities.TryGetValue(mapID, out var ent))
            {
                if (_entityManager.TryGetEntity(ent, out var mapEnt))
                    mapEnt.Delete();

                _mapEntities.Remove(mapID);
            }

            Logger.InfoS("map", $"Deleting map {mapID}");
        }

        public MapId CreateMap(MapId? mapID = null)
        {
            return CreateMap(mapID, null);
        }

        public MapId CreateMap(MapId? mapID, EntityUid? entityUid)
        {
#if DEBUG
            DebugTools.Assert(_dbgGuardRunning);
#endif

            MapId actualID;
            if (mapID != null)
            {
                actualID = mapID.Value;
            }
            else
            {
                actualID = new MapId(HighestMapID.Value + 1);
            }

            if (MapExists(actualID))
            {
                throw new InvalidOperationException($"A map with ID {actualID} already exists");
            }

            if (HighestMapID.Value < actualID.Value)
            {
                HighestMapID = actualID;
            }

            _maps.Add(actualID);
            _mapCreationTick.Add(actualID, _gameTiming.CurTick);
            Logger.InfoS("map", $"Creating new map {actualID}");

            if (actualID != MapId.Nullspace) // nullspace isn't bound to an entity
            {
                var mapComps = _entityManager.ComponentManager.EntityQuery<IMapComponent>(true);

                IMapComponent? result = null;
                foreach (var mapComp in mapComps)
                {
                    if (mapComp.WorldMap != actualID)
                        continue;

                    result = mapComp;
                    break;
                }

                if (result != null)
                {
                    _mapEntities.Add(actualID, result.Owner.Uid);
                    Logger.DebugS("map", $"Rebinding map {actualID} to entity {result.Owner.Uid}");
                }
                else
                {
                    var newEnt = (Entity) _entityManager.CreateEntityUninitialized(null, entityUid);
                    _mapEntities.Add(actualID, newEnt.Uid);

                    var mapComp = newEnt.AddComponent<MapComponent>();
                    mapComp.WorldMap = actualID;
                    newEnt.InitializeComponents();
                    newEnt.StartAllComponents();
                    Logger.DebugS("map", $"Binding map {actualID} to entity {newEnt.Uid}");
                }
            }

            MapCreated?.Invoke(this, new MapEventArgs(actualID));

            return actualID;
        }

        /// <inheritdoc />
        public bool MapExists(MapId mapID)
        {
            return _maps.Contains(mapID);
        }

        public IEntity CreateNewMapEntity(MapId mapId)
        {
#if DEBUG
            DebugTools.Assert(_dbgGuardRunning);
#endif

            var newEntity = (Entity) _entityManager.CreateEntityUninitialized(null);
            SetMapEntity(mapId, newEntity);

            newEntity.InitializeComponents();
            newEntity.StartAllComponents();

            return newEntity;
        }

        /// <inheritdoc />
        public void SetMapEntity(MapId mapId, EntityUid newMapEntityId)
        {
#if DEBUG
            DebugTools.Assert(_dbgGuardRunning);
#endif

            var newMapEntity = _entityManager.GetEntity(newMapEntityId);
            SetMapEntity(mapId, newMapEntity);
        }

        /// <inheritdoc />
        public void SetMapEntity(MapId mapId, IEntity newMapEntity)
        {
#if DEBUG
            DebugTools.Assert(_dbgGuardRunning);
#endif

            if (!_maps.Contains(mapId))
                throw new InvalidOperationException($"Map {mapId} does not exist.");

            foreach (var kvEntity in _mapEntities)
            {
                if (kvEntity.Value == newMapEntity.Uid)
                {
                    throw new InvalidOperationException(
                        $"Entity {newMapEntity} is already the root node of map {kvEntity.Key}.");
                }
            }

            // remove existing graph
            if (_mapEntities.TryGetValue(mapId, out var oldEntId))
            {
                //Note: This prevents setting a subgraph as the root, since the subgraph will be deleted
                var oldMapEnt = _entityManager.GetEntity(oldEntId);
                _entityManager.DeleteEntity(oldMapEnt);
            }
            else
            {
                _mapEntities.Add(mapId, EntityUid.Invalid);
            }

            // re-use or add map component
            if (!newMapEntity.TryGetComponent(out MapComponent? mapComp))
            {
                mapComp = newMapEntity.AddComponent<MapComponent>();
            }
            else
            {
                if (mapComp.WorldMap != mapId)
                    Logger.WarningS("map",
                        $"Setting map {mapId} root to entity {newMapEntity}, but entity thinks it is root node of map {mapComp.WorldMap}.");
            }

            Logger.DebugS("map", $"Setting map {mapId} entity to {newMapEntity.Uid}");

            // set as new map entity
            mapComp.WorldMap = mapId;
            _mapEntities[mapId] = newMapEntity.Uid;
        }

        public EntityUid GetMapEntityId(MapId mapId)
        {
            if (_mapEntities.TryGetValue(mapId, out var entId))
                return entId;

            return EntityUid.Invalid;
        }

        public IEntity GetMapEntity(MapId mapId)
        {
            if (!_mapEntities.ContainsKey(mapId))
                throw new InvalidOperationException($"Map {mapId} does not have a set map entity.");

            return _entityManager.GetEntity(_mapEntities[mapId]);
        }

        public bool HasMapEntity(MapId mapId)
        {
            return _mapEntities.ContainsKey(mapId);
        }

        public IEnumerable<MapId> GetAllMapIds()
        {
            return _maps;
        }

        public IEnumerable<IMapGrid> GetAllGrids()
        {
            return _grids.Values;
        }

        public IMapGrid CreateGrid(MapId currentMapID, GridId? gridID = null, ushort chunkSize = 16)
        {
            return CreateGridImpl(currentMapID, gridID, chunkSize, true, null);
        }

        public IMapGrid CreateGrid(MapId currentMapID, GridId gridID, ushort chunkSize, EntityUid euid)
        {
            return CreateGridImpl(currentMapID, gridID, chunkSize, true, euid);
        }

        private IMapGridInternal CreateGridImpl(MapId currentMapID, GridId? gridID, ushort chunkSize, bool createEntity,
            EntityUid? euid)
        {
#if DEBUG
            DebugTools.Assert(_dbgGuardRunning);
#endif

            GridId actualID;
            if (gridID != null)
            {
                actualID = gridID.Value;
            }
            else
            {
                actualID = new GridId(HighestGridID.Value + 1);
            }

            DebugTools.Assert(actualID != GridId.Invalid);

            if (GridExists(actualID))
            {
                throw new InvalidOperationException($"A grid with ID {actualID} already exists");
            }

            if (HighestGridID.Value < actualID.Value)
            {
                HighestGridID = actualID;
            }

            var grid = new MapGrid(this, _entityManager, actualID, chunkSize, currentMapID);
            _grids.Add(actualID, grid);
            Logger.InfoS("map", $"Creating new grid {actualID}");

            if (actualID != GridId.Invalid && createEntity) // nullspace default grid is not bound to an entity
            {
                // the entity may already exist from map deserialization
                IMapGridComponent? result = null;
                foreach (var comp in _entityManager.ComponentManager.EntityQuery<IMapGridComponent>(true))
                {
                    if (comp.GridIndex != actualID)
                        continue;

                    result = comp;
                    break;
                }

                if (result != null)
                {
                    grid.GridEntityId = result.Owner.Uid;
                    Logger.DebugS("map", $"Rebinding grid {actualID} to entity {grid.GridEntityId}");
                }
                else
                {
                    var gridEnt = (Entity) EntityManager.CreateEntityUninitialized(null, euid);

                    grid.GridEntityId = gridEnt.Uid;

                    Logger.DebugS("map", $"Binding grid {actualID} to entity {grid.GridEntityId}");

                    var gridComp = gridEnt.AddComponent<MapGridComponent>();
                    gridComp.GridIndex = grid.Index;

                    //TODO: This is a hack to get TransformComponent.MapId working before entity states
                    //are applied. After they are applied the parent may be different, but the MapId will
                    //be the same. This causes TransformComponent.ParentUid of a grid to be unsafe to
                    //use in transform states anytime before the state parent is properly set.
                    gridEnt.Transform.AttachParent(GetMapEntity(currentMapID));

                    gridEnt.InitializeComponents();
                    gridEnt.StartAllComponents();
                }
            }
            else
            {
                Logger.DebugS("map", $"Skipping entity binding for gridId {actualID}");
            }

            OnGridCreated?.Invoke(currentMapID, actualID);
            return grid;
        }

        public IMapGridInternal CreateGridNoEntity(MapId currentMapID, GridId? gridID = null, ushort chunkSize = 16)
        {
            return CreateGridImpl(currentMapID, gridID, chunkSize, false, null);
        }

        public IMapGrid GetGrid(GridId gridID)
        {
            return _grids[gridID];
        }

        public bool TryGetGrid(GridId gridId, [NotNullWhen(true)] out IMapGrid? grid)
        {
            if (_grids.TryGetValue(gridId, out var gridinterface))
            {
                grid = gridinterface;
                return true;
            }

            grid = null;
            return false;
        }

        public bool GridExists(GridId gridID)
        {
            return _grids.ContainsKey(gridID);
        }

        public IEnumerable<IMapGrid> GetAllMapGrids(MapId mapId)
        {
            return _grids.Values.Where(m => m.ParentMapId == mapId);
        }

        /// <inheritdoc />
        public bool TryFindGridAt(MapId mapId, Vector2 worldPos, [NotNullWhen(true)] out IMapGrid? grid)
        {
<<<<<<< HEAD
            var broadphase = EntitySystem.Get<SharedBroadphaseSystem>();
=======
            // TODO: this won't actually "work" but we need the broadphase refactor to finish it.
            foreach (var mapGrid in _grids.Values)
            {
                if (mapGrid.ParentMapId != mapId)
                    continue;
>>>>>>> ba8daf42

            foreach (var broady in broadphase.GetBroadphases(mapId, worldPos))
            {
                if (!broady.Owner.TryGetComponent(out MapGridComponent? mapGridComponent)) continue;

                grid = mapGridComponent.Grid;
                return true;
            }

            grid = default;
            return false;
        }

        /// <inheritdoc />
        public bool TryFindGridAt(MapCoordinates mapCoordinates, [NotNullWhen(true)] out IMapGrid? grid)
        {
            return TryFindGridAt(mapCoordinates.MapId, mapCoordinates.Position, out grid);
        }

        public IEnumerable<IMapGrid> FindGridsIntersecting(MapId mapId, Box2 worldArea)
        {
            return _grids.Values.Where(g => g.ParentMapId == mapId && g.WorldBounds.Intersects(worldArea));
        }

        public IEnumerable<GridId> FindGridIdsIntersecting(MapId mapId, Box2 worldArea, bool includeInvalid = false)
        {
            var broadphase = EntitySystem.Get<SharedBroadphaseSystem>();

            foreach (var broady in broadphase.GetBroadphases(mapId, worldArea))
            {
                if (!broady.Owner.TryGetComponent(out MapGridComponent? mapGridComponent)) continue;

                yield return mapGridComponent.GridIndex;

                if (broady.Owner.GetComponent<PhysicsComponent>().GetWorldAABB().Encloses(worldArea))
                {
                    yield break;
                }
            }

            yield return GridId.Invalid;
        }

        public virtual void DeleteGrid(GridId gridID)
        {
#if DEBUG
            DebugTools.Assert(_dbgGuardRunning);
#endif

            if (gridID == GridId.Invalid)
                return;

            var grid = _grids[gridID];
            var mapId = grid.ParentMapId;

            if (_entityManager.TryGetEntity(grid.GridEntityId, out var gridEnt) &&
                gridEnt.LifeStage <= EntityLifeStage.Initialized)
                gridEnt.Delete();

            grid.Dispose();
            _grids.Remove(grid.Index);

            OnGridRemoved?.Invoke(mapId, gridID);
        }

        public MapId NextMapId()
        {
            return HighestMapID = new MapId(HighestMapID.Value + 1);
        }

        public GridId NextGridId()
        {
            return HighestGridID = new GridId(HighestGridID.Value + 1);
        }

        protected void InvokeGridChanged(object? sender, GridChangedEventArgs ev)
        {
            GridChanged?.Invoke(sender, ev);
        }
    }

    /// <summary>
    ///     Arguments for when a map is created or deleted locally ore remotely.
    /// </summary>
    public class MapEventArgs : EventArgs
    {
        /// <summary>
        ///     Map that is being modified.
        /// </summary>
        public MapId Map { get; }

        /// <summary>
        ///     Creates a new instance of this class.
        /// </summary>
        public MapEventArgs(MapId map)
        {
            Map = map;
        }
    }

    /// <summary>
    ///     Arguments for when a single tile on a grid is changed locally or remotely.
    /// </summary>
    public class TileChangedEventArgs : EventArgs
    {
        /// <summary>
        ///     New tile that replaced the old one.
        /// </summary>
        public TileRef NewTile { get; }

        /// <summary>
        ///     Old tile that was replaced.
        /// </summary>
        public Tile OldTile { get; }

        /// <summary>
        ///     Creates a new instance of this class.
        /// </summary>
        public TileChangedEventArgs(TileRef newTile, Tile oldTile)
        {
            NewTile = newTile;
            OldTile = oldTile;
        }
    }

    /// <summary>
    ///     Arguments for when a one or more tiles on a grid is changed at once.
    /// </summary>
    public class GridChangedEventArgs : EventArgs
    {
        /// <summary>
        ///     Grid being changed.
        /// </summary>
        public IMapGrid Grid { get; }

        public IReadOnlyCollection<(Vector2i position, Tile tile)> Modified { get; }

        /// <summary>
        ///     Creates a new instance of this class.
        /// </summary>
        public GridChangedEventArgs(IMapGrid grid, IReadOnlyCollection<(Vector2i position, Tile tile)> modified)
        {
            Grid = grid;
            Modified = modified;
        }
    }
}<|MERGE_RESOLUTION|>--- conflicted
+++ resolved
@@ -7,10 +7,7 @@
 using Robust.Shared.Log;
 using Robust.Shared.Maths;
 using Robust.Shared.Physics;
-<<<<<<< HEAD
-=======
 using Robust.Shared.Physics.Broadphase;
->>>>>>> ba8daf42
 using Robust.Shared.Timing;
 using Robust.Shared.Utility;
 
@@ -526,15 +523,11 @@
         /// <inheritdoc />
         public bool TryFindGridAt(MapId mapId, Vector2 worldPos, [NotNullWhen(true)] out IMapGrid? grid)
         {
-<<<<<<< HEAD
-            var broadphase = EntitySystem.Get<SharedBroadphaseSystem>();
-=======
             // TODO: this won't actually "work" but we need the broadphase refactor to finish it.
             foreach (var mapGrid in _grids.Values)
             {
                 if (mapGrid.ParentMapId != mapId)
                     continue;
->>>>>>> ba8daf42
 
             foreach (var broady in broadphase.GetBroadphases(mapId, worldPos))
             {
