--- conflicted
+++ resolved
@@ -911,12 +911,6 @@
                 ref newEntityCount, ref enteredEntityCount, in newEntityBudget, in enteredEntityBudget))
             return false;
 
-<<<<<<< HEAD
-        // TODO PERFORMANCE.
-        // ProcessEntry() unnecessarily checks lastSent.ContainsKey() and maybe lastSeen.Contains(). Given that at this
-        // point the budgets are just ignored, this should just bypass those checks. But then again 99% of the time this
-        // is just the player's own entity + maybe a singularity. So currently not all that performance intensive.
-=======
         //did we already get added?
         if (toSend.ContainsKey(uid)) return true;
         // Note that we check this AFTER adding parents. This is because while this entity may already have been added
@@ -924,7 +918,11 @@
         // to follow a far away entity, the player's own entity is still being sent, but we need to ensure that we also
         // send the new parents, which may otherwise be delayed because of the PVS budget..
 
->>>>>>> c98e409a
+
+        // TODO PERFORMANCE.
+        // ProcessEntry() unnecessarily checks lastSent.ContainsKey() and maybe lastSeen.Contains(). Given that at this
+        // point the budgets are just ignored, this should just bypass those checks. But then again 99% of the time this
+        // is just the player's own entity + maybe a singularity. So currently not all that performance intensive.
         var (entered, _) = ProcessEntry(in uid, lastAcked, lastSent, lastSeen, ref newEntityCount, ref enteredEntityCount, newEntityBudget, enteredEntityBudget);
 
         AddToSendSet(in uid, metaQuery.GetComponent(uid), toSend, fromTick, entered);
