using System.Linq;
using Robust.Shared.Containers;
using Robust.Shared.Map;
using Robust.Shared.Physics;

namespace Robust.Shared.GameObjects
{
    public sealed class CollisionWakeSystem : EntitySystem
    {
        public override void Initialize()
        {
            base.Initialize();
            SubscribeLocalEvent<CollisionWakeComponent, EntityInitializedMessage>(HandleInitialize);

            SubscribeLocalEvent<CollisionWakeComponent, PhysicsWakeMessage>(HandleWake);
            SubscribeLocalEvent<CollisionWakeComponent, PhysicsSleepMessage>(HandleSleep);
            SubscribeLocalEvent<CollisionWakeComponent, CollisionWakeStateMessage>(HandleCollisionWakeState);

            SubscribeLocalEvent<CollisionWakeComponent, JointAddedEvent>(HandleJointAdd);
            SubscribeLocalEvent<CollisionWakeComponent, JointRemovedEvent>(HandleJointRemove);

            SubscribeLocalEvent<CollisionWakeComponent, EntParentChangedMessage>(HandleParentChange);
        }

        private void HandleParentChange(EntityUid uid, CollisionWakeComponent component, ref EntParentChangedMessage args)
        {
            component.RaiseStateChange();
        }

        private void HandleInitialize(EntityUid uid, CollisionWakeComponent component, EntityInitializedMessage args)
        {
            component.RaiseStateChange();
        }

        private void HandleJointRemove(EntityUid uid, CollisionWakeComponent component, JointRemovedEvent args)
        {
            component.RaiseStateChange();
        }

        private void HandleJointAdd(EntityUid uid, CollisionWakeComponent component, JointAddedEvent args)
        {
            component.RaiseStateChange();
        }

        private void HandleWake(EntityUid uid, CollisionWakeComponent component, PhysicsWakeMessage args)
        {
            component.RaiseStateChange();
        }

        private void HandleSleep(EntityUid uid, CollisionWakeComponent component, PhysicsSleepMessage args)
        {
            component.RaiseStateChange();
        }

        private void HandleCollisionWakeState(EntityUid uid, CollisionWakeComponent component, CollisionWakeStateMessage args)
        {
            // If you really wanted you could optimise for each use case above and save some calls but
            // these are called pretty infrequently so I'm fine with this for now.

            // If we just got put into a container don't want to mess with our collision state.
            if (!EntityManager.TryGetComponent<PhysicsComponent>(uid, out var body)) return;

            // If we're attached to the map we'll also just never disable collision due to how grid movement works.
<<<<<<< HEAD
            body.CanCollide = !component.Enabled ||
                              body.Awake ||
                              (EntityManager.TryGetComponent(uid, out JointComponent? jointComponent) && jointComponent.JointCount > 0) ||
                              ComponentManager.GetComponent<TransformComponent>(uid).GridID == GridId.Invalid;
=======
            body.CanCollide = !component.Enabled || body.Awake || body.Joints.Any() || EntityManager.GetComponent<TransformComponent>(uid).GridID == GridId.Invalid;
>>>>>>> 8be4b394
        }
    }

    public sealed class CollisionWakeStateMessage : EntityEventArgs { }
}<|MERGE_RESOLUTION|>--- conflicted
+++ resolved
@@ -61,14 +61,10 @@
             if (!EntityManager.TryGetComponent<PhysicsComponent>(uid, out var body)) return;
 
             // If we're attached to the map we'll also just never disable collision due to how grid movement works.
-<<<<<<< HEAD
             body.CanCollide = !component.Enabled ||
                               body.Awake ||
                               (EntityManager.TryGetComponent(uid, out JointComponent? jointComponent) && jointComponent.JointCount > 0) ||
-                              ComponentManager.GetComponent<TransformComponent>(uid).GridID == GridId.Invalid;
-=======
-            body.CanCollide = !component.Enabled || body.Awake || body.Joints.Any() || EntityManager.GetComponent<TransformComponent>(uid).GridID == GridId.Invalid;
->>>>>>> 8be4b394
+                              EntityManager.GetComponent<TransformComponent>(uid).GridID == GridId.Invalid;
         }
     }
 
