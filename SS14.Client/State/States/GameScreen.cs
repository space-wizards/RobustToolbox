<<<<<<< HEAD
﻿using Lidgren.Network;
using SS14.Client.Console;
using SS14.Client.Input;
=======
﻿using SS14.Client.GameObjects;
using SS14.Client.Graphics;
using SS14.Client.Graphics.Input;
using SS14.Client.Graphics.Lighting;
using SS14.Client.Graphics.Render;
using SS14.Client.Graphics.Shader;
using SS14.Client.Graphics.Sprites;
using SS14.Client.Graphics.Textures;
using SS14.Client.Graphics.Views;
using SS14.Client.Helpers;
>>>>>>> 8fdd7cf7
using SS14.Client.Interfaces.GameObjects;
using SS14.Client.Interfaces.Input;
using SS14.Client.Interfaces.Player;
<<<<<<< HEAD
using SS14.Client.Interfaces.UserInterface;
using SS14.Client.UserInterface;
using SS14.Client.UserInterface.Controls;
using SS14.Client.UserInterface.CustomControls;
using SS14.Shared;
using SS14.Shared.Configuration;
using SS14.Shared.Interfaces.Configuration;
=======
using SS14.Client.Interfaces.Resource;
using SS14.Client.Map;
using SS14.Client.ResourceManagement;
using SS14.Shared.GameObjects;
>>>>>>> 8fdd7cf7
using SS14.Shared.Interfaces.GameObjects;
using SS14.Shared.Interfaces.Map;
using SS14.Shared.Interfaces.Network;
using SS14.Shared.IoC;
using SS14.Shared.Log;
using SS14.Shared.Map;
<<<<<<< HEAD
using SS14.Shared.Network;
=======
using SS14.Shared.Maths;
>>>>>>> 8fdd7cf7
using System;
using System.Linq;
<<<<<<< HEAD
=======
using SS14.Client.Console;
using SS14.Client.UserInterface;
using SS14.Client.UserInterface.Controls;
using SS14.Client.UserInterface.CustomControls;
using SS14.Shared.Enums;
>>>>>>> 8fdd7cf7

namespace SS14.Client.State.States
{
    // OH GOD.
    // Ok actually it's fine.
    public sealed partial class GameScreen : State
    {
<<<<<<< HEAD
        [Dependency]
        readonly IConfigurationManager _config;
        [Dependency]
        readonly IClientEntityManager _entityManager;
        [Dependency]
        readonly IComponentManager _componentManager;
        [Dependency]
        readonly IKeyBindingManager keyBindingManager;
        [Dependency]
        readonly IClientNetManager networkManager;
        [Dependency]
        readonly IPlayerManager playerManager;
        [Dependency]
        readonly IUserInterfaceManager userInterfaceManager;
        [Dependency]
        readonly IMapManager mapManager;
        [Dependency]
        readonly IClientChatConsole console;

        private EscapeMenu escapeMenu;
=======
        #region Variables
        private bool _recalculateScene = true;
        private bool _redrawOverlay = true;
        private bool _redrawTiles = true;
        private bool _showDebug; // show AABBs & Bounding Circles on Entities.

        private RenderImage _baseTarget;
        private Sprite _baseTargetSprite;

        private IClientEntityManager _entityManager;
        private IComponentManager _componentManager;

        private GaussianBlur _gaussianBlur;

        private List<RenderImage> _cleanupList = new List<RenderImage>();
        private List<Sprite> _cleanupSpriteList = new List<Sprite>();

        private SpriteBatch _floorBatch;
        private SpriteBatch _gasBatch;
        private SpriteBatch _decalBatch;

        #region Mouse/Camera stuff
        public ScreenCoordinates MousePosScreen { get; set; }
        public LocalCoordinates MousePosWorld { get; set; }
        private View view;
        #endregion Mouse/Camera stuff

        #region UI Variables
>>>>>>> 8fdd7cf7

        private Chatbox _gameChat;
<<<<<<< HEAD

        public override void Startup()
        {
            IoCManager.InjectDependencies(this);

            escapeMenu = new EscapeMenu
            {
                Visible = false
            };
            escapeMenu.AddToScreen();
=======
        #endregion UI Variables

        #region Lighting
        private Sprite _lightTargetIntermediateSprite;
        private Sprite _lightTargetSprite;

        private bool bPlayerVision = false;
        /// <summary>
        ///     True if lighting is disabled.
        /// </summary>
        private bool bFullVision = false;
        private bool debugWallOccluders = false;
        private bool debugPlayerShadowMap = false;
        private bool debugHitboxes = false;
        public bool BlendLightMap { get; set; } = true;

        private TechniqueList LightblendTechnique;
        private GLSLShader Lightmap;
        
        private ILight playerVision;
        private ISS14Serializer serializer;

        public RenderImage PlayerOcclusionTarget { get; private set; }
        public RenderImage OccluderDebugTarget { get; private set; }
        public RenderImage LightTarget { get; private set; }
        public RenderImage LightTargetIntermediate { get; private set; }
        public RenderImage ComposedSceneTarget { get; private set; }
        public RenderImage OverlayTarget { get; private set; }
        public RenderImage SceneTarget { get; private set; }
        public RenderImage TilesTarget { get; private set; }
        public RenderImage ScreenShadows { get; private set; }
        public RenderImage ShadowBlendIntermediate { get; private set; }
        public RenderImage ShadowIntermediate { get; private set; }

        private ShadowMapResolver shadowMapResolver;

        #endregion Lighting

        private GameScreenDebug DebugManager;

        #endregion Variables

        public GameScreen(IDictionary<Type, object> managers) : base(managers)
        {
            if (Environment.OSVersion.Platform == PlatformID.MacOSX || Environment.OSVersion.Platform == PlatformID.Unix)
            {
                // Disable lighting on non-Windows versions by default because the rendering is broken.
                bFullVision = true;
            }
        }

        #region IState Members

        public override void Startup()
        {
            _cleanupList = new List<RenderImage>();
            _cleanupSpriteList = new List<Sprite>();
>>>>>>> 8fdd7cf7

            _gameChat = new Chatbox();
            userInterfaceManager.StateRoot.AddChild(_gameChat);
            _gameChat.TextSubmitted += console.ParseChatMessage;
            console.AddString += _gameChat.AddLine;
<<<<<<< HEAD
            _gameChat.DefaultChatFormat = "say \"{0}\"";

            _config.RegisterCVar("player.name", "Joe Genero", CVar.ARCHIVE);

            NetOutgoingMessage message = networkManager.CreateMessage();
            message.Write((byte)NetMessages.RequestMap);
            networkManager.ClientSendMessage(message, NetDeliveryMethod.ReliableUnordered);

            // TODO This should go somewhere else, there should be explicit session setup and teardown at some point.
            var message1 = networkManager.CreateMessage();
            message1.Write((byte)NetMessages.ClientName);
            message1.Write(_config.GetCVar<string>("player.name"));
            networkManager.ClientSendMessage(message1, NetDeliveryMethod.ReliableOrdered);
=======
            
            UserInterfaceManager.AddComponent(_uiScreen);

            //Init serializer
            serializer = IoCManager.Resolve<ISS14Serializer>();

            _entityManager = IoCManager.Resolve<IClientEntityManager>();
            _componentManager = IoCManager.Resolve<IComponentManager>();
            IoCManager.Resolve<IMapManager>().TileChanged += (sender, args) => HandleTileChanged(args.NewTile);
            IoCManager.Resolve<IMapManager>().GridChanged += HandleGridChanged;
            IoCManager.Resolve<IPlayerManager>().LocalPlayer.EntityMoved += OnPlayerMove;

            // Create new
            _gaussianBlur = new GaussianBlur(ResourceCache);

            InitializeRenderTargets();
            InitializeSpriteBatches();
            InitalizeLighting();

            DebugManager = new GameScreenDebug(this);
            FormResizeUI();
        }

        private void HandleGridChanged(object obj, GridChangedEventArgs args)
        {
            var box = args.Grid.AABBWorld;
            IoCManager.Resolve<ILightManager>().RecalculateLightsInView(args.Grid.MapID, box);

            // Recalculate the scene batches.
            RecalculateScene();
        }

        private void InitializeRenderTargets()
        {
            var width = CluwneLib.Window.Viewport.Size.X;
            var height = CluwneLib.Window.Viewport.Size.Y;
            view = new View(Vector2.Zero, new Vector2(width, height));
            UpdateView(false);
            _baseTarget = new RenderImage("baseTarget", width, height, true);
            _cleanupList.Add(_baseTarget);

            _baseTargetSprite = new Sprite(_baseTarget.Texture);
            _cleanupSpriteList.Add(_baseTargetSprite);

            SceneTarget = new RenderImage("sceneTarget", width, height, true)
            {
                View = view
            };
            _cleanupList.Add(SceneTarget);
            TilesTarget = new RenderImage("tilesTarget", width, height, true)
            {
                View = view
            };
            _cleanupList.Add(TilesTarget);

            OverlayTarget = new RenderImage("OverlayTarget", width, height, true);
            _cleanupList.Add(OverlayTarget);


            BlendMode blendSettings = OverlayTarget.BlendSettings;
            blendSettings.ColorSrcFactor = BlendMode.Factor.SrcAlpha;
            blendSettings.ColorDstFactor = BlendMode.Factor.OneMinusSrcAlpha;
            blendSettings.AlphaSrcFactor = BlendMode.Factor.SrcAlpha;
            blendSettings.AlphaDstFactor = BlendMode.Factor.OneMinusSrcAlpha;
            OverlayTarget.BlendSettings = blendSettings;


            ComposedSceneTarget = new RenderImage("composedSceneTarget", width, height,
                                                 ImageBufferFormats.BufferRGB888A8);
            _cleanupList.Add(ComposedSceneTarget);

            LightTarget = new RenderImage("lightTarget", width, height, ImageBufferFormats.BufferRGB888A8);

            _cleanupList.Add(LightTarget);
            _lightTargetSprite = new Sprite(LightTarget.Texture);

            _cleanupSpriteList.Add(_lightTargetSprite);
>>>>>>> 8fdd7cf7

            networkManager.MessageArrived += NetworkManagerMessageArrived;
        }

<<<<<<< HEAD
=======
        private void InitializeSpriteBatches()
        {
            _gasBatch = new SpriteBatch();
            BlendMode blendingSettings = _gasBatch.BlendingSettings;
            blendingSettings.ColorSrcFactor = BlendMode.Factor.SrcAlpha;
            blendingSettings.ColorDstFactor = BlendMode.Factor.OneMinusDstAlpha;
            blendingSettings.AlphaSrcFactor = BlendMode.Factor.SrcAlpha;
            blendingSettings.AlphaDstFactor = BlendMode.Factor.OneMinusSrcAlpha;
            _gasBatch.BlendingSettings = blendingSettings;

            _decalBatch = new SpriteBatch();
            blendingSettings = _decalBatch.BlendingSettings;
            blendingSettings.ColorSrcFactor = BlendMode.Factor.SrcAlpha;
            blendingSettings.ColorDstFactor = BlendMode.Factor.OneMinusDstAlpha;
            blendingSettings.AlphaSrcFactor = BlendMode.Factor.SrcAlpha;
            blendingSettings.AlphaDstFactor = BlendMode.Factor.OneMinusSrcAlpha;
            _decalBatch.BlendingSettings = blendingSettings;

            _floorBatch = new SpriteBatch();
        }

        private Vector2i _gameChatSize = new Vector2i(475, 175); // TODO: Move this magic variable
        
        /// <inheritdoc />
        public override void InitializeGUI()
        {
            _uiScreen = new Screen();
            _uiScreen.DrawBackground = false;
            _uiScreen.DrawBorder = false;

            // Setup the ESC Menu
            _menu = new MenuWindow();
            _menu.Alignment = ControlAlignments.HCenter | ControlAlignments.VCenter;
            _menu.Visible = false;
            _uiScreen.AddControl(_menu);

            //Init GUI components
            _gameChat = new Chatbox(_gameChatSize);
            _gameChat.Alignment = ControlAlignments.Right;
            _gameChat.Size = new Vector2i(475, 175);
            _gameChat.Resize += (sender, args) => { _gameChat.LocalPosition = new Vector2i(-10 + -_gameChat.Size.X, 10); };
            _gameChat.DefaultChatFormat = "say \"{0}\"";
            _uiScreen.AddControl(_gameChat);
        }

        private void InitalizeLighting()
        {
            shadowMapResolver = new ShadowMapResolver(ShadowmapSize.Size1024, ShadowmapSize.Size1024);

            var lightManager = IoCManager.Resolve<ILightManager>();
            var resourceCache = IoCManager.Resolve<IResourceCache>();

            var reductionEffectTechnique = resourceCache.GetTechnique("reductionEffect");
            var resolveShadowsEffectTechnique = resourceCache.GetTechnique("resolveShadowsEffect");
            shadowMapResolver.LoadContent(reductionEffectTechnique, resolveShadowsEffectTechnique);

            var width = CluwneLib.Window.Viewport.Size.X;
            var height = CluwneLib.Window.Viewport.Size.Y;
            ScreenShadows = new RenderImage("screenShadows", width, height, ImageBufferFormats.BufferRGB888A8);

            _cleanupList.Add(ScreenShadows);
            ScreenShadows.UseDepthBuffer = false;
            ShadowIntermediate = new RenderImage("shadowIntermediate", width, height, ImageBufferFormats.BufferRGB888A8);
            _cleanupList.Add(ShadowIntermediate);
            ShadowIntermediate.UseDepthBuffer = false;
            ShadowBlendIntermediate = new RenderImage("shadowBlendIntermediate", width, height, ImageBufferFormats.BufferRGB888A8);
            _cleanupList.Add(ShadowBlendIntermediate);
            ShadowBlendIntermediate.UseDepthBuffer = false;
            PlayerOcclusionTarget = new RenderImage("playerOcclusionTarget", width, height, ImageBufferFormats.BufferRGB888A8);
            _cleanupList.Add(PlayerOcclusionTarget);
            PlayerOcclusionTarget.UseDepthBuffer = false;

            LightblendTechnique = resourceCache.GetTechnique("lightblend");
            Lightmap = resourceCache.GetShader("lightmap");

            playerVision = lightManager.CreateLight();
            playerVision.Color = Color.Blue;
            playerVision.Radius = 1024;
            playerVision.Coordinates = new LocalCoordinates();

            OccluderDebugTarget = new RenderImage("debug", width, height);
        }

        /// <inheritdoc />
        public override void FormResize()
        {
            FormResizeUI();
            ResetRendertargets();
            _redrawTiles = true;
            IoCManager.Resolve<ILightManager>().RecalculateLights();
            RecalculateScene();

            base.FormResize();
        }

        private void FormResizeUI()
        {
            _uiScreen.Width = (int)CluwneLib.Window.Viewport.Size.X;
            _uiScreen.Height = (int)CluwneLib.Window.Viewport.Size.Y;

            UserInterfaceManager.ResizeComponents();
        }

        /// <inheritdoc />
        public override void Update(FrameEventArgs e)
        {
            base.Update(e);

            _componentManager.Update(e.Elapsed);
            _entityManager.Update(e.Elapsed);
            PlacementManager.Update(MousePosScreen);
            PlayerManager.Update(e.Elapsed);

            if (PlayerManager.LocalPlayer != null)
            {
                var newPos = Vector2.Zero;
                var newMap = MapId.Nullspace;
                if(PlayerManager.LocalPlayer.ControlledEntity != null)
                {
                    var transform = PlayerManager.LocalPlayer.ControlledEntity.GetComponent<ITransformComponent>();
                    newPos = transform.WorldPosition;
                    newMap = transform.MapID;
                }

                if (CluwneLib.Camera.Position != newPos || CluwneLib.Camera.CurrentMap != newMap)
                {
                    CluwneLib.Camera.Position = newPos;
                    CluwneLib.Camera.CurrentMap = newMap;
                    MousePosWorld = CluwneLib.ScreenToCoordinates(MousePosScreen); // Use WorldCenter to calculate, so we need to update again
                    UpdateView();
                }
            }
        }

        private void UpdateView(bool updateTargets = true)
        {
            view.Center = CluwneLib.Camera.Position * CluwneLib.Camera.PixelsPerMeter;
            if (updateTargets)
            {
                SceneTarget.View = view;
                TilesTarget.View = view;
            }
        }

        /// <inheritdoc />
        public override void Render(FrameEventArgs e)
        {
            CluwneLib.Window.Graphics.Clear(Color.Black);

            CalculateAllLights();

            if (PlayerManager.LocalPlayer == null)
            {
                return;
            }

            // vp is the rectangle in which we can render in world space.
            var vp = CluwneLib.WorldViewport;

            var map = MapId.Nullspace;
            var entity = PlayerManager.LocalPlayer.ControlledEntity;
            if(entity != null)
                map = entity.GetComponent<ITransformComponent>().MapID;

            if (!bFullVision)
            {
                ILight[] lights = IoCManager.Resolve<ILightManager>().LightsIntersectingRect(map, vp);

                // Render the lightmap
                RenderLightsIntoMap(lights);
            }

            CalculateSceneBatches(vp);

            //Draw all rendertargets to the scenetarget
            SceneTarget.BeginDrawing();
            SceneTarget.Clear(Color.Black);

            //PreOcclusion
            RenderTiles();

            SceneTarget.View = view;
            RenderComponents(e.Elapsed, vp, map);

            RenderOverlay();

            SceneTarget.EndDrawing();
            SceneTarget.ResetCurrentRenderTarget();
            //_sceneTarget.Blit(0, 0, CluwneLib.Window.Size.X, CluwneLib.Window.Size.Y);

            //Debug.DebugRendertarget(_sceneTarget);

            if (bFullVision)
                SceneTarget.Blit(0, 0, CluwneLib.Window.Viewport.Size.X, CluwneLib.Window.Viewport.Size.Y);
            else
                LightScene();

            DebugManager.RenderDebug(vp, map);

            //Render the placement manager shit
            PlacementManager.Render();
        }

        private void RenderTiles()
        {
            if (_redrawTiles)
            {
                //Set rendertarget to draw the rest of the scene
                TilesTarget.BeginDrawing();
                TilesTarget.Clear(Color.Black);

                if (_floorBatch.Count > 0)
                {
                    TilesTarget.Draw(_floorBatch);
                }

                TilesTarget.EndDrawing();
                _redrawTiles = false;
            }

            TilesTarget.Blit(0, 0, TilesTarget.Width, TilesTarget.Height, Color.White, BlitterSizeMode.Scale);
        }

        private void RenderOverlay()
        {
            if (_redrawOverlay)
            {
                OverlayTarget.BeginDrawing();
                OverlayTarget.Clear(Color.Transparent);

                // Render decal batch

                if (_decalBatch.Count > 0)
                    OverlayTarget.Draw(_decalBatch);

                if (_gasBatch.Count > 0)
                    OverlayTarget.Draw(_gasBatch);

                _redrawOverlay = false;
                OverlayTarget.EndDrawing();
            }

            OverlayTarget.Blit(0, 0, TilesTarget.Width, TilesTarget.Height, Color.White, BlitterSizeMode.Crop);
        }

        /// <inheritdoc />
>>>>>>> 8fdd7cf7
        public override void Shutdown()
        {
            escapeMenu.Dispose();
            _gameChat.TextSubmitted -= console.ParseChatMessage;
            console.AddString -= _gameChat.AddLine;

            playerManager.LocalPlayer.DetachEntity();

            _entityManager.Shutdown();
<<<<<<< HEAD
            userInterfaceManager.StateRoot.DisposeAllChildren();
            networkManager.MessageArrived -= NetworkManagerMessageArrived;
=======
            UserInterfaceManager.DisposeAllComponents();
            _decalBatch.Dispose();
            _floorBatch.Dispose();
            _gasBatch.Dispose();
            GC.Collect();
        }
>>>>>>> 8fdd7cf7

            var maps = mapManager.GetAllMaps().ToArray();
            foreach (var map in maps)
            {
                if (map.Index != MapManager.NULLSPACE)
                {
                    mapManager.UnregisterMap(map.Index);
                }
            }
        }

        public override void Update(FrameEventArgs e)
        {
<<<<<<< HEAD
            _componentManager.Update(e.Elapsed);
            _entityManager.Update(e.Elapsed);
            //PlacementManager.Update(MousePosScreen);
            playerManager.Update(e.Elapsed);
=======
            if(UserInterfaceManager.MouseUp(e))
                return;

            PlacementManager.MouseUp(e);
>>>>>>> 8fdd7cf7
        }

        public override void KeyDown(KeyEventArgs e)
        {
<<<<<<< HEAD
            if (e.Key == Keyboard.Key.Escape)
            {
                if (escapeMenu.Visible)
                {
                    if (escapeMenu.IsAtFront())
                    {
                        escapeMenu.Visible = false;
                    }
                    else
                    {
                        escapeMenu.MoveToFront();
                    }
                }
                else
=======
            if (PlayerManager.LocalPlayer == null)
                return;

            if (UserInterfaceManager.MouseDown(e))
                // MouseDown returns true if the click is handled by the ui component.
                return;

            if(PlacementManager.MouseDown(e))
                return;

            #region Object clicking

            // Find all the entities intersecting our click
            IEnumerable<IEntity> entities =
                _entityManager.GetEntitiesIntersecting(MousePosWorld.MapID, MousePosWorld.Position);

            // Check the entities against whether or not we can click them
            var clickedEntities = new List<ClickData>();
            foreach (IEntity entity in entities)
            {
                if (entity.TryGetComponent<IClientClickableComponent>(out var component)
                 && component.CheckClick(MousePosWorld, out int drawdepthofclicked))
>>>>>>> 8fdd7cf7
                {
                    escapeMenu.OpenCentered();
                }

                e.Handle();
                return;
<<<<<<< HEAD
            }

            if (e.Key == Keyboard.Key.T && !_gameChat.Input.HasFocus() && !(userInterfaceManager.Focused is LineEdit))
            {
                _gameChat.Input.GrabFocus();
            }
=======

            var clickable = entToClick.GetComponent<IClientClickableComponent>();
            switch (e.Button)
            {
                case Mouse.Button.Left:
                    clickable.DispatchClick(PlayerManager.LocalPlayer.ControlledEntity, MouseClickType.Left);
                    break;
                case Mouse.Button.Right:
                    clickable.DispatchClick(PlayerManager.LocalPlayer.ControlledEntity, MouseClickType.Right);
                    break;
                case Mouse.Button.Middle:
                    OpenEntityEditWindow(entToClick);
                    return;
            }

            #endregion Object clicking
        }

        private void OpenEntityEditWindow(IEntity entity)
        {
            foreach (var child in _uiScreen.Children.ToList())
            {
                if (child is PropEditWindow)
                    _uiScreen.RemoveControl(child);
            }

            var window = new PropEditWindow(new Vector2i(400, 400), entity);
            window.Alignment = ControlAlignments.HCenter | ControlAlignments.VCenter;
            _uiScreen.AddControl(window);
            _uiScreen.DoLayout();
        }

        public override void MouseMove(MouseMoveEventArgs e)
        {
            MousePosScreen = new ScreenCoordinates(e.NewPosition, CluwneLib.Camera.CurrentMap);
            MousePosWorld = CluwneLib.ScreenToCoordinates(MousePosScreen);
            UserInterfaceManager.MouseMove(e);
        }
>>>>>>> 8fdd7cf7

            keyBindingManager.KeyDown(e);
        }

        public override void KeyUp(KeyEventArgs e)
        {
            keyBindingManager.KeyUp(e);
        }
<<<<<<< HEAD

        private void NetworkManagerMessageArrived(object sender, NetMessageArgs args)
        {
            NetIncomingMessage message = args.RawMessage;
            if (message == null)
            {
                return;
            }
            switch (message.MessageType)
            {
                case NetIncomingMessageType.StatusChanged:
                    var statMsg = (NetConnectionStatus)message.ReadByte();
                    if (statMsg == NetConnectionStatus.Disconnected)
                    {
                        string disconnectMessage = message.ReadString();
                        //UserInterfaceManager.AddComponent(new DisconnectedScreenBlocker(StateManager,
                        //                                                                UserInterfaceManager,
                        //                                                                ResourceCache,
                        //                                                                disconnectMessage));
                    }
                    break;
                case NetIncomingMessageType.Data:
                    var messageType = (NetMessages)message.ReadByte();
                    if (messageType == NetMessages.PlacementManagerMessage)
                    {
                        // PlacementManager.HandleNetMessage(message);
                    }
                    break;
=======
        #endregion Mouse
        

#endregion Input

#region Event Handlers

        private void OnPlayerMove(object sender, MoveEventArgs args)
        {
            //Recalculate scene batches for drawing.
            RecalculateScene();
        }

        private void HandleTileChanged(TileRef tileRef)
        {
            IoCManager.Resolve<ILightManager>().RecalculateLightsInView(tileRef.LocalPos.MapID, Box2.FromDimensions(tileRef.X, tileRef.Y, 1, 1));

            // Recalculate the scene batches.
            RecalculateScene();
        }

#endregion Event Handlers

#region Lighting in order of call

        /**
         *  Calculate lights In player view
         *  Render Lights in view to lightmap  > Screenshadows
         *
         *
         **/

        private void CalculateAllLights()
        {
            if (bFullVision)
            {
                return;
            }
            foreach
            (ILight l in IoCManager.Resolve<ILightManager>().GetLights().Where(l => l.Calculated == false))
            {
                CalculateLightArea(l);
            }
        }

        /// <summary>
        /// Renders a set of lights into a single lightmap.
        /// If a light hasn't been prerendered yet, it renders that light.
        /// </summary>
        /// <param name="lights">Array of lights</param>
        private void RenderLightsIntoMap(IEnumerable<ILight> lights)
        {
            //Step 1 - Calculate lights that haven't been calculated yet or need refreshing
            foreach (ILight l in lights.Where(l => l.Calculated == false))
            {
                if (l.LightState != LightState.On)
                    continue;
                //Render the light area to its own target.
                CalculateLightArea(l);
            }

            //Step 2 - Set up the render targets for the composite lighting.
            RenderImage source = ScreenShadows;
#if !MACOS
            source.Clear(Color.Black);
#else
            // For some insane reason, SFML does not clear the texture on MacOS.
            // unless you call CopyToImage() on it, which we can't due to performance.
            // This works though!
            source.BeginDrawing();
            // N̵̤̜͙͔̲͖̓̓͐ͭ́̎̅ͮ̆͠O̸̢̖ͬͣ̋T̓ͩ̊̏͊͏̩̼͞Ẻ̿̇͆͏̬̗̖̮͉͚͈ͅ ̛̗̱͚̬͈ͤͭͯ̄̄F̬ͮ̈ͯṚ͙̭̘̤̹̰̂͗ͯ͑̀̾̽ͪ̐͘Ȍ͎̣͚̍͆̊M̯͚ͮ̉̀̌ ̵̖̠̬͉̟ͫ̓̉͠ͅP͇͖͖̻̳̪͔̅͗ͧ͒͟͜͞J̝͍̻̜̖͖̝̻̓͂͝Ḇ̣̲̫̗͉̥̯̓ͥ͂̔̃ͅ
            // ̶̯͚̯̱͓̣̻͍̄ͪͬ͆̓͆̈͂̉͠Į͖͕͇̜̟̘͌͊͐ͅ ̡̜̮̟̭͙̋͒͐ͯ̚͝ͅḪ̫̥̗̥̯̱̿̋͐̓̄ͫ̚͢ͅE͎͉͕̙̼̼̙̩ͨ̏͆ͪ̂̿́́R̳͍̰͕̲͐͒̊̿̀͑̅̒͢͡E͉̫̺̮͚͔̻̠̒̂ͫ͂B̶͓̗̝̈̋͊ͯ̄̉ͣ͆Y̎ͫ͑ͧ͏͖̦̝̰̝̙̠̹ ̩̹͇̜̝̈́̇̒ͪ̉̐͋ͮD̵̘͒ͫ̈͂̉́͘Ě̤͑ͭͧ̿͋͝Ċ͎̬̫͔̩̐̄̓̅̂́ͣL̵͖̳̯̈͆͐̓́̎̎͒́A̶̷̹̪̻͉͚̽̅͒ͨ͢R̛͕̠̟͙̼͍̻̪͚͑̊ͤͥ̏E̷̷̢͇̮̋́̈́̌ͨ ̧̩̤̆́̀̈́̕T̯͖̝̪ͨͤͬ̽͟͡H̘̟͊͞I̵͙̞̯̙͓̯̊ͯͥ̅͐͗̂͆̆S̴̃̔͐ͫͥͣ̑͆̔̕͏̞̣̥̩̜̟̪͎ ̡̱͙̜ͮͧͣ̏ͪ͢͝C̢̧͍̫̙̣̯̘͚͒̒ͧ͗O̼̹͚͉͙̦̻̽̑̇͊͌ͩͧ͒͞͝D͛̍̚̚҉̟͚̯̮̺̜E̵̮̠͎̞ͤ̓̒̎ͨ̈́̌͞ ̘͇͍̞̼̮̲̹̌̊̄͞À̛͉̹̘͜S̴͙̯̝̙͎̘͙͎̻̎ͥ̍ͬͤ̅̕ ̡̘̯͊ͫͦ̉Cͯ̆͊ͣ́͏̙̝̬U̻͈͚͓̞̞̮͖ͬ͂̽͂̋̎͆̌R̡̘̗̙͍ͯ̿̃̀S̶̠̤̅̆E̒̈̓͘͏̨̙̫̗̮͎͕͉̪D̈́͏͚͔̦̖͎̖̕
            // ̢͓̌T̼̗̰͒ͪ͢͟͠Õ̢̻̙̼̰̜͇͇̮̲̅̔̄͂͠U̜̝͕͆̃͂̇̚C̨̜̟̗͓̪̹̔̿̄̓̏͜Hͭ͌ͪͩ͏̡͡ͅ ̳͇̏̊̎̋͊ͥ̄͒A̴̷̻͖͈̟͖̦̖ͯ͛ͮͨ̊ͨ̐̔ͅͅT̷̼̠̓ͩ́͂ͥͯ̚͟ͅ ̢̞͔̓ͫ̾̓̕Y̶ͩͦͥ̿̍ͧͩ͏̶͚̜͙̥͕̩͖̲O̷̭̺̫͍̞̭͇̪ͦU̙̲̖̠̭̹͕̥̥͌̎ͯͦ̐R̨̬̠̠̹̺͑̄͌ͬ͋̽ͦ͞ ̸̨̼̟̗̻̮̻̣̩͂̾̐ͬͮͦ͛ͬ͡O̶̡̤̫̲̼͚͎̝͚ͣ͌̇W̛̜͚͔̫̹̱̠͐̀ͦ̉͢͝Ń̯̞̩̰̬̞̓ͤ͐ͣ͟ ̴̀̍͊͐͗̌̅͊ͪ҉̯̭̻̼̰P̣̯͚͕̬͙ͩͦ̆͂͑ͮ̈́Ȩ̱̠͊̂̀R̵̪͍̗̰̟͚͕͙͔ͧ̍ͦ̃̾̾ͬ́͟I̷̢̤̼̿̽̂͊̆̿̓L̥̭̏ͯ̍ͣ͝
            //͎̆̒̿ͤ̀͝͝H̙͇̽ͩ̓̚E̜̘̭̟͓͖̓̔̑̀͞͠ͅL̪̰̺̼̊̐̌P̸̴̴̙̻̻̗̯̤͎͓̿̊͌ͪ ̯̜͊̍̄M̩̻̺̬̗͕̬̈͗́ͯ̚̚͜Ȇ̟̜͙̙ ̅͐͐҉̱̫̼̱h̢̼͎͕̪͉͂̊ͤͣ͛͂̄ͯ͝͠t͎̺̼͙̰͓ͥ̏́ţ͕̼̱̲͈̹̾ͣͯͮ̄̅ͧͦ̚p̧̜̹͚̦ͧ̊̀̽ͫ̓̓ͣ̚͡ş̨̮̣̼̰̞̝̫͋̌ͬ͊͑ͣ:̷͇͚̲̻̩̞ͤ͐͞/̈́͋ͯ͂̀̅ͪ͑͞͏͖̮̯͍̟͚͓͎/̟̩̲͑̚ĩ̶̢̲̬̦͍͈̯͉̓̅͟.̦̭̲̭̂̓̿̈́̄͟ï͋͘҉̘̪̠̣̰m̖͎̮͆̀ͯ̑̃ͅg̢̝͉͔̽̃̀̂u̢̱̞̫̱̹̪̇͟r̸̯̞̹͓̥̮̮̝̹͌̀͌̈́͑.̪̦͕̞̥͕̩̎ͤ̇̉̒̓c̨̩̰̎̂ͬͤ̍̓̓ṍ̵͍͈̣̰m̛̱̥̘͙͈ͫͭ̒ͪͮ/̓͆̽̀͐̿͘҉̘̲͈̬̹̟M̡̺͍̜̺̘̰̼͂̎̃͞͝l̴̫̘̦̺̑ͪ̃͢ͅn̤̱̺̿͌ͨ͡U̧̢̜̞̝̒͒̐̄̊̽ͤͫͅL̡̺͉̠͖͚͉͚ͥͧ͋ͬ̀b̵̶̪̝̟̔ͪ̂̊A̧̧̝̭͖̭͍̬͑̀.̞̬͈́ͫ̍͘ͅp̶͎̠̱̍ͪ̆n̩͕̬̈ͪ̋ͅg̘̗̙̻͎̩̲͙͊ͨͭͣ͌̚̕
            CluwneLib.drawRectangle(0, 0, source.Width, source.Height, Color.Black);
            source.EndDrawing();
#endif

            RenderImage desto = ShadowIntermediate;
            RenderImage copy = null;

            Lightmap.setAsCurrentShader();

            var lightTextures = new List<Texture>();
            var colors = new List<Vector4>();
            var positions = new List<Vector4>();

            //Step 3 - Blend all the lights!
            foreach (ILight Light in lights)
            {
                //Skip off or broken lights (TODO code broken light states)
                if (Light.LightState != LightState.On)
                    continue;

                // LIGHT BLEND STAGE 1 - SIZING -- copys the light texture to a full screen rendertarget
                var area = (Light)Light;

                //Set the drawing position.
                Vector2 blitPos = CluwneLib.WorldToScreen(area.LightPosition) - area.LightMapSize * 0.5f;

                //Set shader parameters
                var LightPositionData = new Vector4(blitPos.X / ScreenShadows.Width,
                                                    blitPos.Y / ScreenShadows.Height,
                                                    (float)ScreenShadows.Width / area.RenderTarget.Width,
                                                    (float)ScreenShadows.Height / area.RenderTarget.Height);
                lightTextures.Add(area.RenderTarget.Texture);
                colors.Add(new Vector4(Light.Color.R, Light.Color.G, Light.Color.B, Light.Color.A));
                positions.Add(LightPositionData);
            }
            int i = 0;
            int num_lights = 6;
            bool draw = false;
            bool fill = false;
            Texture black = IoCManager.Resolve<IResourceCache>().GetSprite("black5x5").Texture;
            var r_img = new Texture[num_lights];
            var r_col = new Vector4[num_lights];
            var r_pos = new Vector4[num_lights];
            do
            {
                if (fill)
                {
                    for (int j = i; j < num_lights; j++)
                    {
                        r_img[j] = black;
                        r_col[j] = Vector4.Zero;
                        r_pos[j] = new Vector4(0, 0, 1, 1);
                    }
                    i = num_lights;
                    draw = true;
                    fill = false;
                }
                if (draw)
                {
                    desto.BeginDrawing();

                    Lightmap.SetUniformArray("LightPosData", r_pos);
                    Lightmap.SetUniformArray("Colors", r_col);
                    Lightmap.SetUniform("light0", r_img[0]);
                    Lightmap.SetUniform("light1", r_img[1]);
                    Lightmap.SetUniform("light2", r_img[2]);
                    Lightmap.SetUniform("light3", r_img[3]);
                    Lightmap.SetUniform("light4", r_img[4]);
                    Lightmap.SetUniform("light5", r_img[5]);
                    Lightmap.SetUniform("sceneTexture", source);

                    // Blit the shadow image on top of the screen
                    source.Blit(0, 0, source.Width, source.Height, BlitterSizeMode.Crop);

                    desto.EndDrawing();

                    //Swap rendertargets to set up for the next light
                    copy = source;
                    source = desto;
                    desto = copy;
                    i = 0;

                    draw = false;
                    fill = false;
                    r_img = new Texture[num_lights];
                    r_col = new Vector4[num_lights];
                    r_pos = new Vector4[num_lights];
                }
                if (lightTextures.Count > 0)
                {
                    r_img[i] = lightTextures[0];
                    lightTextures.RemoveAt(0);

                    r_col[i] = colors[0];
                    colors.RemoveAt(0);

                    r_pos[i] = positions[0];
                    positions.RemoveAt(0);

                    i++;
                }
                if (i == num_lights)
                    //if I is equal to 6 draw
                    draw = true;
                if (i > 0 && i < num_lights && lightTextures.Count == 0)
                    // If all light textures in lightTextures have been processed, fill = true
                    fill = true;
            } while (lightTextures.Count > 0 || draw || fill);

            Lightmap.ResetCurrentShader();

            if (source != ScreenShadows)
            {
                ScreenShadows.BeginDrawing();
                source.Blit(0, 0, source.Width, source.Height);
                ScreenShadows.EndDrawing();
            }
        }

        private void CalculateSceneBatches(Box2 vision)
        {
            if (!_recalculateScene)
                return;

            // Render the player sightline occluder
            RenderPlayerVisionMap();

            //Blur the player vision map
            BlurPlayerVision();

            _decalBatch.BeginDrawing();
            _floorBatch.BeginDrawing();
            _gasBatch.BeginDrawing();

            DrawTiles(vision);

            _floorBatch.EndDrawing();
            _decalBatch.EndDrawing();
            _gasBatch.EndDrawing();

            _recalculateScene = false;
            _redrawTiles = true;
            _redrawOverlay = true;
        }

        private void RenderPlayerVisionMap()
        {
            if (bFullVision)
            {
                PlayerOcclusionTarget.Clear(new Color(211, 211, 211));
                return;
            }
            if (bPlayerVision)
            {
                // I think this should be transparent? Maybe it should be black for the player occlusion...
                // I don't remember. --volundr
                var light = playerVision;
                PlayerOcclusionTarget.Clear(Color.Black);
                var playerPos = PlayerManager.LocalPlayer.ControlledEntity.GetComponent<ITransformComponent>().LocalPosition;
                light.Coordinates = playerPos;

                light.LightPosition = light.Coordinates.Position; // Set the light position

                //TODO: Lights should not have to be on the same grid
                var tileRef = playerPos.Grid.GetTile(playerPos);
                if (tileRef.TileDef.IsOpaque)
                {
                    light.LightPosition = new Vector2(light.LightPosition.X, tileRef.Y + playerPos.Grid.TileSize + 1);
                }

                light.BeginDrawingShadowCasters(); // Start drawing to the light rendertarget
                DrawWallsRelativeToLight(light); // Draw all shadowcasting stuff here in black
                light.EndDrawingShadowCasters(); // End drawing to the light rendertarget

                Vector2 blitPos = CluwneLib.WorldToScreen(light.LightPosition) - light.LightMapSize * 0.5f;
                var tmpBlitPos = CluwneLib.WorldToScreen(light.LightPosition) -
                                 new Vector2(light.RenderTarget.Width, light.RenderTarget.Height) * 0.5f;

                if (debugWallOccluders)
                {
                    OccluderDebugTarget.BeginDrawing();
                    OccluderDebugTarget.Clear(Color.White);
                    light.RenderTarget.Blit((int)tmpBlitPos.X, (int)tmpBlitPos.Y, light.RenderTarget.Width, light.RenderTarget.Height,
                        Color.White, BlitterSizeMode.Crop);
                    OccluderDebugTarget.EndDrawing();
                }

                shadowMapResolver.ResolveShadows(light, false); // Calc shadows

                if (debugPlayerShadowMap)
                {
                    OccluderDebugTarget.BeginDrawing();
                    OccluderDebugTarget.Clear(Color.White);
                    light.RenderTarget.Blit((int)tmpBlitPos.X, (int)tmpBlitPos.Y, light.RenderTarget.Width, light.RenderTarget.Height, Color.White, BlitterSizeMode.Crop);
                    OccluderDebugTarget.EndDrawing();
                }

                PlayerOcclusionTarget.BeginDrawing(); // Set to shadow rendertarget

                BlendMode blendSettings = light.RenderTarget.BlendSettings;

                blendSettings.ColorSrcFactor = BlendMode.Factor.One;
                blendSettings.ColorDstFactor = BlendMode.Factor.Zero;
                light.RenderTarget.BlendSettings = blendSettings;

                light.RenderTarget.Blit((int)blitPos.X, (int)blitPos.Y, light.RenderTarget.Width, light.RenderTarget.Height, Color.White, BlitterSizeMode.Crop);

                blendSettings.ColorDstFactor = BlendMode.Factor.SrcAlpha;
                blendSettings.ColorDstFactor = BlendMode.Factor.OneMinusSrcAlpha;
                light.RenderTarget.BlendSettings = blendSettings;

                PlayerOcclusionTarget.EndDrawing();
            }
            else
            {
                PlayerOcclusionTarget.Clear(Color.Black);
            }
        }

        // Draws all walls in the area around the light relative to it, and in black (test code, not pretty)
        private void DrawWallsRelativeToLight(ILight area)
        {
            Vector2 lightAreaSize = CluwneLib.PixelToTile(area.LightMapSize) / 2;
            var lightArea = Box2.FromDimensions(area.LightPosition - lightAreaSize, CluwneLib.PixelToTile(area.LightMapSize));

            var entitymanager = IoCManager.Resolve<IClientEntityManager>();

            foreach (IEntity t in entitymanager.GetEntitiesIntersecting(area.Coordinates.MapID, lightArea))
            {
                if (!t.TryGetComponent<OccluderComponent>(out var occluder))
                {
                    continue;
                }
                var transform = t.GetComponent<ITransformComponent>().WorldPosition;
                Vector2 pos = area.ToRelativePosition(CluwneLib.WorldToScreen(transform));
                MapRenderer.RenderPos(occluder.BoundingBox, pos.X, pos.Y);
            }
        }

        private void BlurPlayerVision()
        {
            _gaussianBlur.SetRadius(11);
            _gaussianBlur.SetAmount(2);
            _gaussianBlur.SetSize(new Vector2(PlayerOcclusionTarget.Width, PlayerOcclusionTarget.Height));
            _gaussianBlur.PerformGaussianBlur(PlayerOcclusionTarget);
        }

        /// <summary>
        /// Copys all tile sprites into batches.
        /// </summary>
        private void DrawTiles(Box2 vision)
        {
            LocalCoordinates position = new LocalCoordinates();
            if(PlayerManager.LocalPlayer.ControlledEntity != null)
                position = PlayerManager.LocalPlayer.ControlledEntity.GetComponent<ITransformComponent>().LocalPosition;

            if(!position.IsValidLocation())
                return;

            var grids = position.Map.FindGridsIntersecting(vision); //Collect all grids in vision range

            //Draw the default grid as the background which will be drawn over
            var background = position.Map.GetDefaultGrid().GetTilesIntersecting(vision, false);
            MapRenderer.DrawTiles(background, _floorBatch, _gasBatch);

            foreach (var grid in grids)
            {
                //We've already drawn the default grid
                if (grid.Index == GridId.DefaultGrid)
                    continue;

                //Collects all tiles from grids in vision, gathering empty tiles only from the default grid
                var gridtiles = grid.GetTilesIntersecting(vision);
                MapRenderer.DrawTiles(gridtiles, _floorBatch, _gasBatch);
            }
        }

        /// <summary>
        /// Render the renderables
        /// </summary>
        /// <param name="frameTime"></param>
        /// <param name="viewPort"></param>
        /// <param name="argMapLevel"></param>
        /// <param name="frametime">time since the last frame was rendered.</param>
        private void RenderComponents(float frameTime, Box2 viewPort, MapId argMapLevel)
        {
            IEnumerable<IComponent> components = _componentManager.GetComponents<ISpriteRenderableComponent>()
                                          .Cast<IComponent>()
                                          .Union(_componentManager.GetComponents<ParticleSystemComponent>());

            IEnumerable<IRenderableComponent> floorRenderables = from IRenderableComponent c in components
                                                                 orderby c.Bottom ascending, c.DrawDepth ascending
                                                                 where c.Owner.Initialized &&
                                                                       c.DrawDepth < DrawDepth.MobBase &&
                                                                       c.MapID == argMapLevel
                                                                 select c;

            RenderList(new Vector2(viewPort.Left, viewPort.Top), new Vector2(viewPort.Right, viewPort.Bottom),
                       floorRenderables);

            IEnumerable<IRenderableComponent> largeRenderables = from IRenderableComponent c in components
                                                                 orderby c.Bottom ascending
                                                                 where c.Owner.Initialized &&
                                                                       c.DrawDepth >= DrawDepth.MobBase &&
                                                                       c.DrawDepth < DrawDepth.WallTops &&
                                                                       c.MapID == argMapLevel
                                                                 select c;

            RenderList(new Vector2(viewPort.Left, viewPort.Top), new Vector2(viewPort.Right, viewPort.Bottom),
                       largeRenderables);

            IEnumerable<IRenderableComponent> ceilingRenderables = from IRenderableComponent c in components
                                                                   orderby c.Bottom ascending, c.DrawDepth ascending
                                                                   where c.Owner.Initialized &&
                                                                         c.DrawDepth >= DrawDepth.WallTops &&
                                                                         c.MapID == argMapLevel
                                                                   select c;

            RenderList(new Vector2(viewPort.Left, viewPort.Top), new Vector2(viewPort.Right, viewPort.Bottom),
                       ceilingRenderables);
        }

        private void LightScene()
        {
            //Blur the light/shadow map
            BlurShadowMap();

            //Render the scene and lights together to compose the lit scene

            ComposedSceneTarget.BeginDrawing();
            ComposedSceneTarget.Clear(Color.Black);
            LightblendTechnique["FinalLightBlend"].setAsCurrentShader();
            Sprite outofview = IoCManager.Resolve<IResourceCache>().GetSprite("outofview");
            float texratiox = (float)CluwneLib.Window.Viewport.Width / outofview.Texture.Size.X;
            float texratioy = (float)CluwneLib.Window.Viewport.Height / outofview.Texture.Size.Y;
            var maskProps = new Vector4(texratiox, texratioy, 0, 0);

            LightblendTechnique["FinalLightBlend"].SetUniform("PlayerViewTexture", PlayerOcclusionTarget);
            LightblendTechnique["FinalLightBlend"].SetUniform("OutOfViewTexture", outofview.Texture);
            LightblendTechnique["FinalLightBlend"].SetUniform("MaskProps", maskProps);
            LightblendTechnique["FinalLightBlend"].SetUniform("LightTexture", ScreenShadows);
            LightblendTechnique["FinalLightBlend"].SetUniform("SceneTexture", SceneTarget);
            LightblendTechnique["FinalLightBlend"].SetUniform("AmbientLight", new Vector4(.05f, .05f, 0.05f, 1));

            // Blit the shadow image on top of the screen
            ScreenShadows.Blit(0, 0, ScreenShadows.Width, ScreenShadows.Height, Color.White, BlitterSizeMode.Crop);

            LightblendTechnique["FinalLightBlend"].ResetCurrentShader();
            ComposedSceneTarget.EndDrawing();

            PlayerOcclusionTarget.ResetCurrentRenderTarget(); // set the rendertarget back to screen
            PlayerOcclusionTarget.Blit(0, 0, ScreenShadows.Width, ScreenShadows.Height, Color.White, BlitterSizeMode.Crop); //draw playervision again
            PlayerPostProcess();

            //redraw composed scene
            ComposedSceneTarget.Blit(0, 0, (uint)CluwneLib.Window.Viewport.Size.X, (uint)CluwneLib.Window.Viewport.Size.Y, Color.White, BlitterSizeMode.Crop);
        }

        private void BlurShadowMap()
        {
            _gaussianBlur.SetRadius(11);
            _gaussianBlur.SetAmount(2);
            _gaussianBlur.SetSize(new Vector2(ScreenShadows.Width, ScreenShadows.Height));
            _gaussianBlur.PerformGaussianBlur(ScreenShadows);
        }

        private void PlayerPostProcess()
        {
            PlayerManager.ApplyEffects(ComposedSceneTarget);
        }

#endregion Lighting in order of call

#region Helper methods

        private void RenderList(Vector2 topleft, Vector2 bottomright, IEnumerable<IRenderableComponent> renderables)
        {
            foreach (IRenderableComponent component in renderables)
            {
                if (component is SpriteComponent)
                {
                    //Slaved components are drawn by their master
                    var c = component as SpriteComponent;
                    if (c.IsSlaved())
                        continue;
                }
                component.Render(topleft, bottomright);
            }
        }

        private void CalculateLightArea(ILight light)
        {
            var area = light;

            // no need to do anything, texture is already updated.
            if (area.Calculated)
                return;

            area.LightPosition = light.Coordinates.Position;

            // move light up one meter if on top of an opaque tile.
            var tileRef = light.Coordinates.Map.FindGridAt(light.Coordinates).GetTile(light.Coordinates);
            if (tileRef.TileDef.IsOpaque)
            {
                area.LightPosition = new Vector2(area.LightPosition.X, tileRef.Y + light.Coordinates.Grid.TileSize + 1);
            }

            area.BeginDrawingShadowCasters(); // Start drawing to the light rendertarget
            DrawWallsRelativeToLight(area); // Draw all shadowcasting stuff here in black
            area.EndDrawingShadowCasters(); // End drawing to the light rendertarget
            shadowMapResolver.ResolveShadows(area, true); // Calc shadows
            area.Calculated = true;
        }
        
        private void RecalculateScene()
        {
            _recalculateScene = true;
        }

        private void ResetRendertargets()
        {
            foreach (var rt in _cleanupList)
                rt.Dispose();
            foreach (var sp in _cleanupSpriteList)
                sp.Dispose();

            InitializeRenderTargets();
            InitalizeLighting();
        }

        private void ToggleOccluderDebug()
        {
            debugWallOccluders = !debugWallOccluders;
        }

#endregion Helper methods

#region Nested type: ClickData

        private struct ClickData
        {
            public readonly IEntity Clicked;
            public readonly int Drawdepth;

            public ClickData(IEntity clicked, int drawdepth)
            {
                Clicked = clicked;
                Drawdepth = drawdepth;
            }
        }

#endregion Nested type: ClickData

        class GameScreenDebug
        {
            public readonly GameScreen Parent;
            private RectangleShape DebugDisplayBackground;
            private RectangleShape ColliderDebug;
            private TextSprite PositionDebugText;
            private TextSprite FPSText;

            public GameScreenDebug(GameScreen parent)
            {
                Parent = parent;
                DebugDisplayBackground = new RectangleShape()
                {
                    Position = new Vector2(10, 10),
                    Size = new Vector2(180, 180),
                    FillColor = Color.Blue.WithAlpha(64),
                };

                ColliderDebug = new RectangleShape()
                {
                    OutlineThickness = 1f,
                };

                var font = Parent.ResourceCache.GetResource<FontResource>(@"Fonts/bluehigh.ttf").Font;
                PositionDebugText = new TextSprite("", font, 14)
                {
                    Position = new Vector2(15, 15),
                    FillColor = Color.White,
                    Shadowed = true,
                };

                FPSText = new TextSprite("", font, 14)
                {
                    FillColor = Color.White,
                    Shadowed = true,
                };
            }

            public void RenderDebug(Box2 viewport, MapId argMap)
            {
                if (CluwneLib.Debug.DebugColliders)
                {
                    var lastColor = default(Color);

                    // loop over every BoundingBoxComponent on any entity
                    foreach (var boundingBox in Parent._componentManager.GetComponents<BoundingBoxComponent>())
                    {
                        // all entities have a TransformComponent
                        var transform = boundingBox.Owner.GetComponent<ITransformComponent>();

                        // if not on the same map, continue
                        if(transform.MapID != argMap)
                            continue;

                        Color boxColor;
                        Box2 worldBox;
                        if (boundingBox.Owner.TryGetComponent<ICollidableComponent>(out var collision))
                        {
                            boxColor = Color.Red.WithAlpha(128);
                            worldBox = collision.WorldAABB;
                        }
                        else
                        {
                            boxColor = Color.Green.WithAlpha(128);
                            worldBox = boundingBox.WorldAABB;
                        }

                        // if not on screen, or too small, continue
                        if (!worldBox.Intersects(viewport) || worldBox.IsEmpty())
                            continue;

                        var screenBox = CluwneLib.WorldToScreen(worldBox);
                        ColliderDebug.Position = new Vector2(screenBox.Left, screenBox.Top);
                        ColliderDebug.Size = new Vector2(screenBox.Width, screenBox.Height);
                        
                        if (lastColor != boxColor)
                        {
                            lastColor = boxColor;
                            ColliderDebug.FillColor = lastColor;
                            ColliderDebug.OutlineColor = lastColor;
                        }

                        ColliderDebug.Draw();
                    }
                }

                if (CluwneLib.Debug.DebugGridDisplay)
                {
                    DebugDisplayBackground.Draw();

                    // Player position debug
                    Vector2 playerWorldOffset = Parent.PlayerManager.LocalPlayer.ControlledEntity.GetComponent<ITransformComponent>().WorldPosition;
                    Vector2 playerTile = CluwneLib.WorldToTile(playerWorldOffset);
                    Vector2 playerScreen = CluwneLib.WorldToScreen(playerWorldOffset);

                    Vector2i mouseScreenPos = (Vector2i)Parent.MousePosScreen.Position;
                    var mousepos = CluwneLib.ScreenToCoordinates(Parent.MousePosScreen);
                    Vector2 mouseWorldOffset = mousepos.ToWorld().Position;
                    Vector2 mouseTile = CluwneLib.WorldToTile(mouseWorldOffset);

                    PositionDebugText.Text = $@"Positioning Debug:
Character Pos:
    Pixel: {playerWorldOffset.X} / {playerWorldOffset.Y}
    World: {playerTile.X} / {playerTile.Y}
    Screen: {playerScreen.X} / {playerScreen.Y}

Mouse Pos:
    Pixel: {mouseWorldOffset.X} / {mouseWorldOffset.Y}
    World: {mouseTile.X} / {mouseTile.Y}
    Screen: {mouseScreenPos.X} / {mouseScreenPos.Y}
    Grid: {(int)mousepos.GridID}
    Map: {(int)mousepos.MapID}";

                    PositionDebugText.Draw();
                }

                if (CluwneLib.Debug.DebugFPS)
                {
                    var fps = Math.Round(IoCManager.Resolve<IGameTiming>().FramesPerSecondAvg, 2);
                    int startY = 10;
                    if (CluwneLib.Debug.DebugGridDisplay)
                    {
                        startY += (int)DebugDisplayBackground.Size.Y;
                    }

                    FPSText.Text = $"FPS: {fps}";
                    FPSText.Position = new Vector2(10, startY);
                    FPSText.Draw();
                }
>>>>>>> 8fdd7cf7
            }
        }
    }
}<|MERGE_RESOLUTION|>--- conflicted
+++ resolved
@@ -1,23 +1,8 @@
-<<<<<<< HEAD
-﻿using Lidgren.Network;
-using SS14.Client.Console;
+﻿using SS14.Client.Console;
 using SS14.Client.Input;
-=======
-﻿using SS14.Client.GameObjects;
-using SS14.Client.Graphics;
-using SS14.Client.Graphics.Input;
-using SS14.Client.Graphics.Lighting;
-using SS14.Client.Graphics.Render;
-using SS14.Client.Graphics.Shader;
-using SS14.Client.Graphics.Sprites;
-using SS14.Client.Graphics.Textures;
-using SS14.Client.Graphics.Views;
-using SS14.Client.Helpers;
->>>>>>> 8fdd7cf7
 using SS14.Client.Interfaces.GameObjects;
 using SS14.Client.Interfaces.Input;
 using SS14.Client.Interfaces.Player;
-<<<<<<< HEAD
 using SS14.Client.Interfaces.UserInterface;
 using SS14.Client.UserInterface;
 using SS14.Client.UserInterface.Controls;
@@ -25,33 +10,15 @@
 using SS14.Shared;
 using SS14.Shared.Configuration;
 using SS14.Shared.Interfaces.Configuration;
-=======
-using SS14.Client.Interfaces.Resource;
-using SS14.Client.Map;
-using SS14.Client.ResourceManagement;
-using SS14.Shared.GameObjects;
->>>>>>> 8fdd7cf7
 using SS14.Shared.Interfaces.GameObjects;
 using SS14.Shared.Interfaces.Map;
 using SS14.Shared.Interfaces.Network;
 using SS14.Shared.IoC;
 using SS14.Shared.Log;
 using SS14.Shared.Map;
-<<<<<<< HEAD
 using SS14.Shared.Network;
-=======
-using SS14.Shared.Maths;
->>>>>>> 8fdd7cf7
 using System;
 using System.Linq;
-<<<<<<< HEAD
-=======
-using SS14.Client.Console;
-using SS14.Client.UserInterface;
-using SS14.Client.UserInterface.Controls;
-using SS14.Client.UserInterface.CustomControls;
-using SS14.Shared.Enums;
->>>>>>> 8fdd7cf7
 
 namespace SS14.Client.State.States
 {
@@ -59,7 +26,6 @@
     // Ok actually it's fine.
     public sealed partial class GameScreen : State
     {
-<<<<<<< HEAD
         [Dependency]
         readonly IConfigurationManager _config;
         [Dependency]
@@ -80,39 +46,8 @@
         readonly IClientChatConsole console;
 
         private EscapeMenu escapeMenu;
-=======
-        #region Variables
-        private bool _recalculateScene = true;
-        private bool _redrawOverlay = true;
-        private bool _redrawTiles = true;
-        private bool _showDebug; // show AABBs & Bounding Circles on Entities.
-
-        private RenderImage _baseTarget;
-        private Sprite _baseTargetSprite;
-
-        private IClientEntityManager _entityManager;
-        private IComponentManager _componentManager;
-
-        private GaussianBlur _gaussianBlur;
-
-        private List<RenderImage> _cleanupList = new List<RenderImage>();
-        private List<Sprite> _cleanupSpriteList = new List<Sprite>();
-
-        private SpriteBatch _floorBatch;
-        private SpriteBatch _gasBatch;
-        private SpriteBatch _decalBatch;
-
-        #region Mouse/Camera stuff
-        public ScreenCoordinates MousePosScreen { get; set; }
-        public LocalCoordinates MousePosWorld { get; set; }
-        private View view;
-        #endregion Mouse/Camera stuff
-
-        #region UI Variables
->>>>>>> 8fdd7cf7
 
         private Chatbox _gameChat;
-<<<<<<< HEAD
 
         public override void Startup()
         {
@@ -123,416 +58,14 @@
                 Visible = false
             };
             escapeMenu.AddToScreen();
-=======
-        #endregion UI Variables
-
-        #region Lighting
-        private Sprite _lightTargetIntermediateSprite;
-        private Sprite _lightTargetSprite;
-
-        private bool bPlayerVision = false;
-        /// <summary>
-        ///     True if lighting is disabled.
-        /// </summary>
-        private bool bFullVision = false;
-        private bool debugWallOccluders = false;
-        private bool debugPlayerShadowMap = false;
-        private bool debugHitboxes = false;
-        public bool BlendLightMap { get; set; } = true;
-
-        private TechniqueList LightblendTechnique;
-        private GLSLShader Lightmap;
-        
-        private ILight playerVision;
-        private ISS14Serializer serializer;
-
-        public RenderImage PlayerOcclusionTarget { get; private set; }
-        public RenderImage OccluderDebugTarget { get; private set; }
-        public RenderImage LightTarget { get; private set; }
-        public RenderImage LightTargetIntermediate { get; private set; }
-        public RenderImage ComposedSceneTarget { get; private set; }
-        public RenderImage OverlayTarget { get; private set; }
-        public RenderImage SceneTarget { get; private set; }
-        public RenderImage TilesTarget { get; private set; }
-        public RenderImage ScreenShadows { get; private set; }
-        public RenderImage ShadowBlendIntermediate { get; private set; }
-        public RenderImage ShadowIntermediate { get; private set; }
-
-        private ShadowMapResolver shadowMapResolver;
-
-        #endregion Lighting
-
-        private GameScreenDebug DebugManager;
-
-        #endregion Variables
-
-        public GameScreen(IDictionary<Type, object> managers) : base(managers)
-        {
-            if (Environment.OSVersion.Platform == PlatformID.MacOSX || Environment.OSVersion.Platform == PlatformID.Unix)
-            {
-                // Disable lighting on non-Windows versions by default because the rendering is broken.
-                bFullVision = true;
-            }
-        }
-
-        #region IState Members
-
-        public override void Startup()
-        {
-            _cleanupList = new List<RenderImage>();
-            _cleanupSpriteList = new List<Sprite>();
->>>>>>> 8fdd7cf7
 
             _gameChat = new Chatbox();
             userInterfaceManager.StateRoot.AddChild(_gameChat);
             _gameChat.TextSubmitted += console.ParseChatMessage;
             console.AddString += _gameChat.AddLine;
-<<<<<<< HEAD
             _gameChat.DefaultChatFormat = "say \"{0}\"";
-
-            _config.RegisterCVar("player.name", "Joe Genero", CVar.ARCHIVE);
-
-            NetOutgoingMessage message = networkManager.CreateMessage();
-            message.Write((byte)NetMessages.RequestMap);
-            networkManager.ClientSendMessage(message, NetDeliveryMethod.ReliableUnordered);
-
-            // TODO This should go somewhere else, there should be explicit session setup and teardown at some point.
-            var message1 = networkManager.CreateMessage();
-            message1.Write((byte)NetMessages.ClientName);
-            message1.Write(_config.GetCVar<string>("player.name"));
-            networkManager.ClientSendMessage(message1, NetDeliveryMethod.ReliableOrdered);
-=======
-            
-            UserInterfaceManager.AddComponent(_uiScreen);
-
-            //Init serializer
-            serializer = IoCManager.Resolve<ISS14Serializer>();
-
-            _entityManager = IoCManager.Resolve<IClientEntityManager>();
-            _componentManager = IoCManager.Resolve<IComponentManager>();
-            IoCManager.Resolve<IMapManager>().TileChanged += (sender, args) => HandleTileChanged(args.NewTile);
-            IoCManager.Resolve<IMapManager>().GridChanged += HandleGridChanged;
-            IoCManager.Resolve<IPlayerManager>().LocalPlayer.EntityMoved += OnPlayerMove;
-
-            // Create new
-            _gaussianBlur = new GaussianBlur(ResourceCache);
-
-            InitializeRenderTargets();
-            InitializeSpriteBatches();
-            InitalizeLighting();
-
-            DebugManager = new GameScreenDebug(this);
-            FormResizeUI();
         }
 
-        private void HandleGridChanged(object obj, GridChangedEventArgs args)
-        {
-            var box = args.Grid.AABBWorld;
-            IoCManager.Resolve<ILightManager>().RecalculateLightsInView(args.Grid.MapID, box);
-
-            // Recalculate the scene batches.
-            RecalculateScene();
-        }
-
-        private void InitializeRenderTargets()
-        {
-            var width = CluwneLib.Window.Viewport.Size.X;
-            var height = CluwneLib.Window.Viewport.Size.Y;
-            view = new View(Vector2.Zero, new Vector2(width, height));
-            UpdateView(false);
-            _baseTarget = new RenderImage("baseTarget", width, height, true);
-            _cleanupList.Add(_baseTarget);
-
-            _baseTargetSprite = new Sprite(_baseTarget.Texture);
-            _cleanupSpriteList.Add(_baseTargetSprite);
-
-            SceneTarget = new RenderImage("sceneTarget", width, height, true)
-            {
-                View = view
-            };
-            _cleanupList.Add(SceneTarget);
-            TilesTarget = new RenderImage("tilesTarget", width, height, true)
-            {
-                View = view
-            };
-            _cleanupList.Add(TilesTarget);
-
-            OverlayTarget = new RenderImage("OverlayTarget", width, height, true);
-            _cleanupList.Add(OverlayTarget);
-
-
-            BlendMode blendSettings = OverlayTarget.BlendSettings;
-            blendSettings.ColorSrcFactor = BlendMode.Factor.SrcAlpha;
-            blendSettings.ColorDstFactor = BlendMode.Factor.OneMinusSrcAlpha;
-            blendSettings.AlphaSrcFactor = BlendMode.Factor.SrcAlpha;
-            blendSettings.AlphaDstFactor = BlendMode.Factor.OneMinusSrcAlpha;
-            OverlayTarget.BlendSettings = blendSettings;
-
-
-            ComposedSceneTarget = new RenderImage("composedSceneTarget", width, height,
-                                                 ImageBufferFormats.BufferRGB888A8);
-            _cleanupList.Add(ComposedSceneTarget);
-
-            LightTarget = new RenderImage("lightTarget", width, height, ImageBufferFormats.BufferRGB888A8);
-
-            _cleanupList.Add(LightTarget);
-            _lightTargetSprite = new Sprite(LightTarget.Texture);
-
-            _cleanupSpriteList.Add(_lightTargetSprite);
->>>>>>> 8fdd7cf7
-
-            networkManager.MessageArrived += NetworkManagerMessageArrived;
-        }
-
-<<<<<<< HEAD
-=======
-        private void InitializeSpriteBatches()
-        {
-            _gasBatch = new SpriteBatch();
-            BlendMode blendingSettings = _gasBatch.BlendingSettings;
-            blendingSettings.ColorSrcFactor = BlendMode.Factor.SrcAlpha;
-            blendingSettings.ColorDstFactor = BlendMode.Factor.OneMinusDstAlpha;
-            blendingSettings.AlphaSrcFactor = BlendMode.Factor.SrcAlpha;
-            blendingSettings.AlphaDstFactor = BlendMode.Factor.OneMinusSrcAlpha;
-            _gasBatch.BlendingSettings = blendingSettings;
-
-            _decalBatch = new SpriteBatch();
-            blendingSettings = _decalBatch.BlendingSettings;
-            blendingSettings.ColorSrcFactor = BlendMode.Factor.SrcAlpha;
-            blendingSettings.ColorDstFactor = BlendMode.Factor.OneMinusDstAlpha;
-            blendingSettings.AlphaSrcFactor = BlendMode.Factor.SrcAlpha;
-            blendingSettings.AlphaDstFactor = BlendMode.Factor.OneMinusSrcAlpha;
-            _decalBatch.BlendingSettings = blendingSettings;
-
-            _floorBatch = new SpriteBatch();
-        }
-
-        private Vector2i _gameChatSize = new Vector2i(475, 175); // TODO: Move this magic variable
-        
-        /// <inheritdoc />
-        public override void InitializeGUI()
-        {
-            _uiScreen = new Screen();
-            _uiScreen.DrawBackground = false;
-            _uiScreen.DrawBorder = false;
-
-            // Setup the ESC Menu
-            _menu = new MenuWindow();
-            _menu.Alignment = ControlAlignments.HCenter | ControlAlignments.VCenter;
-            _menu.Visible = false;
-            _uiScreen.AddControl(_menu);
-
-            //Init GUI components
-            _gameChat = new Chatbox(_gameChatSize);
-            _gameChat.Alignment = ControlAlignments.Right;
-            _gameChat.Size = new Vector2i(475, 175);
-            _gameChat.Resize += (sender, args) => { _gameChat.LocalPosition = new Vector2i(-10 + -_gameChat.Size.X, 10); };
-            _gameChat.DefaultChatFormat = "say \"{0}\"";
-            _uiScreen.AddControl(_gameChat);
-        }
-
-        private void InitalizeLighting()
-        {
-            shadowMapResolver = new ShadowMapResolver(ShadowmapSize.Size1024, ShadowmapSize.Size1024);
-
-            var lightManager = IoCManager.Resolve<ILightManager>();
-            var resourceCache = IoCManager.Resolve<IResourceCache>();
-
-            var reductionEffectTechnique = resourceCache.GetTechnique("reductionEffect");
-            var resolveShadowsEffectTechnique = resourceCache.GetTechnique("resolveShadowsEffect");
-            shadowMapResolver.LoadContent(reductionEffectTechnique, resolveShadowsEffectTechnique);
-
-            var width = CluwneLib.Window.Viewport.Size.X;
-            var height = CluwneLib.Window.Viewport.Size.Y;
-            ScreenShadows = new RenderImage("screenShadows", width, height, ImageBufferFormats.BufferRGB888A8);
-
-            _cleanupList.Add(ScreenShadows);
-            ScreenShadows.UseDepthBuffer = false;
-            ShadowIntermediate = new RenderImage("shadowIntermediate", width, height, ImageBufferFormats.BufferRGB888A8);
-            _cleanupList.Add(ShadowIntermediate);
-            ShadowIntermediate.UseDepthBuffer = false;
-            ShadowBlendIntermediate = new RenderImage("shadowBlendIntermediate", width, height, ImageBufferFormats.BufferRGB888A8);
-            _cleanupList.Add(ShadowBlendIntermediate);
-            ShadowBlendIntermediate.UseDepthBuffer = false;
-            PlayerOcclusionTarget = new RenderImage("playerOcclusionTarget", width, height, ImageBufferFormats.BufferRGB888A8);
-            _cleanupList.Add(PlayerOcclusionTarget);
-            PlayerOcclusionTarget.UseDepthBuffer = false;
-
-            LightblendTechnique = resourceCache.GetTechnique("lightblend");
-            Lightmap = resourceCache.GetShader("lightmap");
-
-            playerVision = lightManager.CreateLight();
-            playerVision.Color = Color.Blue;
-            playerVision.Radius = 1024;
-            playerVision.Coordinates = new LocalCoordinates();
-
-            OccluderDebugTarget = new RenderImage("debug", width, height);
-        }
-
-        /// <inheritdoc />
-        public override void FormResize()
-        {
-            FormResizeUI();
-            ResetRendertargets();
-            _redrawTiles = true;
-            IoCManager.Resolve<ILightManager>().RecalculateLights();
-            RecalculateScene();
-
-            base.FormResize();
-        }
-
-        private void FormResizeUI()
-        {
-            _uiScreen.Width = (int)CluwneLib.Window.Viewport.Size.X;
-            _uiScreen.Height = (int)CluwneLib.Window.Viewport.Size.Y;
-
-            UserInterfaceManager.ResizeComponents();
-        }
-
-        /// <inheritdoc />
-        public override void Update(FrameEventArgs e)
-        {
-            base.Update(e);
-
-            _componentManager.Update(e.Elapsed);
-            _entityManager.Update(e.Elapsed);
-            PlacementManager.Update(MousePosScreen);
-            PlayerManager.Update(e.Elapsed);
-
-            if (PlayerManager.LocalPlayer != null)
-            {
-                var newPos = Vector2.Zero;
-                var newMap = MapId.Nullspace;
-                if(PlayerManager.LocalPlayer.ControlledEntity != null)
-                {
-                    var transform = PlayerManager.LocalPlayer.ControlledEntity.GetComponent<ITransformComponent>();
-                    newPos = transform.WorldPosition;
-                    newMap = transform.MapID;
-                }
-
-                if (CluwneLib.Camera.Position != newPos || CluwneLib.Camera.CurrentMap != newMap)
-                {
-                    CluwneLib.Camera.Position = newPos;
-                    CluwneLib.Camera.CurrentMap = newMap;
-                    MousePosWorld = CluwneLib.ScreenToCoordinates(MousePosScreen); // Use WorldCenter to calculate, so we need to update again
-                    UpdateView();
-                }
-            }
-        }
-
-        private void UpdateView(bool updateTargets = true)
-        {
-            view.Center = CluwneLib.Camera.Position * CluwneLib.Camera.PixelsPerMeter;
-            if (updateTargets)
-            {
-                SceneTarget.View = view;
-                TilesTarget.View = view;
-            }
-        }
-
-        /// <inheritdoc />
-        public override void Render(FrameEventArgs e)
-        {
-            CluwneLib.Window.Graphics.Clear(Color.Black);
-
-            CalculateAllLights();
-
-            if (PlayerManager.LocalPlayer == null)
-            {
-                return;
-            }
-
-            // vp is the rectangle in which we can render in world space.
-            var vp = CluwneLib.WorldViewport;
-
-            var map = MapId.Nullspace;
-            var entity = PlayerManager.LocalPlayer.ControlledEntity;
-            if(entity != null)
-                map = entity.GetComponent<ITransformComponent>().MapID;
-
-            if (!bFullVision)
-            {
-                ILight[] lights = IoCManager.Resolve<ILightManager>().LightsIntersectingRect(map, vp);
-
-                // Render the lightmap
-                RenderLightsIntoMap(lights);
-            }
-
-            CalculateSceneBatches(vp);
-
-            //Draw all rendertargets to the scenetarget
-            SceneTarget.BeginDrawing();
-            SceneTarget.Clear(Color.Black);
-
-            //PreOcclusion
-            RenderTiles();
-
-            SceneTarget.View = view;
-            RenderComponents(e.Elapsed, vp, map);
-
-            RenderOverlay();
-
-            SceneTarget.EndDrawing();
-            SceneTarget.ResetCurrentRenderTarget();
-            //_sceneTarget.Blit(0, 0, CluwneLib.Window.Size.X, CluwneLib.Window.Size.Y);
-
-            //Debug.DebugRendertarget(_sceneTarget);
-
-            if (bFullVision)
-                SceneTarget.Blit(0, 0, CluwneLib.Window.Viewport.Size.X, CluwneLib.Window.Viewport.Size.Y);
-            else
-                LightScene();
-
-            DebugManager.RenderDebug(vp, map);
-
-            //Render the placement manager shit
-            PlacementManager.Render();
-        }
-
-        private void RenderTiles()
-        {
-            if (_redrawTiles)
-            {
-                //Set rendertarget to draw the rest of the scene
-                TilesTarget.BeginDrawing();
-                TilesTarget.Clear(Color.Black);
-
-                if (_floorBatch.Count > 0)
-                {
-                    TilesTarget.Draw(_floorBatch);
-                }
-
-                TilesTarget.EndDrawing();
-                _redrawTiles = false;
-            }
-
-            TilesTarget.Blit(0, 0, TilesTarget.Width, TilesTarget.Height, Color.White, BlitterSizeMode.Scale);
-        }
-
-        private void RenderOverlay()
-        {
-            if (_redrawOverlay)
-            {
-                OverlayTarget.BeginDrawing();
-                OverlayTarget.Clear(Color.Transparent);
-
-                // Render decal batch
-
-                if (_decalBatch.Count > 0)
-                    OverlayTarget.Draw(_decalBatch);
-
-                if (_gasBatch.Count > 0)
-                    OverlayTarget.Draw(_gasBatch);
-
-                _redrawOverlay = false;
-                OverlayTarget.EndDrawing();
-            }
-
-            OverlayTarget.Blit(0, 0, TilesTarget.Width, TilesTarget.Height, Color.White, BlitterSizeMode.Crop);
-        }
-
-        /// <inheritdoc />
->>>>>>> 8fdd7cf7
         public override void Shutdown()
         {
             escapeMenu.Dispose();
@@ -542,17 +75,7 @@
             playerManager.LocalPlayer.DetachEntity();
 
             _entityManager.Shutdown();
-<<<<<<< HEAD
             userInterfaceManager.StateRoot.DisposeAllChildren();
-            networkManager.MessageArrived -= NetworkManagerMessageArrived;
-=======
-            UserInterfaceManager.DisposeAllComponents();
-            _decalBatch.Dispose();
-            _floorBatch.Dispose();
-            _gasBatch.Dispose();
-            GC.Collect();
-        }
->>>>>>> 8fdd7cf7
 
             var maps = mapManager.GetAllMaps().ToArray();
             foreach (var map in maps)
@@ -566,22 +89,14 @@
 
         public override void Update(FrameEventArgs e)
         {
-<<<<<<< HEAD
             _componentManager.Update(e.Elapsed);
             _entityManager.Update(e.Elapsed);
             //PlacementManager.Update(MousePosScreen);
             playerManager.Update(e.Elapsed);
-=======
-            if(UserInterfaceManager.MouseUp(e))
-                return;
-
-            PlacementManager.MouseUp(e);
->>>>>>> 8fdd7cf7
         }
 
         public override void KeyDown(KeyEventArgs e)
         {
-<<<<<<< HEAD
             if (e.Key == Keyboard.Key.Escape)
             {
                 if (escapeMenu.Visible)
@@ -596,83 +111,18 @@
                     }
                 }
                 else
-=======
-            if (PlayerManager.LocalPlayer == null)
-                return;
-
-            if (UserInterfaceManager.MouseDown(e))
-                // MouseDown returns true if the click is handled by the ui component.
-                return;
-
-            if(PlacementManager.MouseDown(e))
-                return;
-
-            #region Object clicking
-
-            // Find all the entities intersecting our click
-            IEnumerable<IEntity> entities =
-                _entityManager.GetEntitiesIntersecting(MousePosWorld.MapID, MousePosWorld.Position);
-
-            // Check the entities against whether or not we can click them
-            var clickedEntities = new List<ClickData>();
-            foreach (IEntity entity in entities)
-            {
-                if (entity.TryGetComponent<IClientClickableComponent>(out var component)
-                 && component.CheckClick(MousePosWorld, out int drawdepthofclicked))
->>>>>>> 8fdd7cf7
                 {
                     escapeMenu.OpenCentered();
                 }
 
                 e.Handle();
                 return;
-<<<<<<< HEAD
             }
 
             if (e.Key == Keyboard.Key.T && !_gameChat.Input.HasFocus() && !(userInterfaceManager.Focused is LineEdit))
             {
                 _gameChat.Input.GrabFocus();
             }
-=======
-
-            var clickable = entToClick.GetComponent<IClientClickableComponent>();
-            switch (e.Button)
-            {
-                case Mouse.Button.Left:
-                    clickable.DispatchClick(PlayerManager.LocalPlayer.ControlledEntity, MouseClickType.Left);
-                    break;
-                case Mouse.Button.Right:
-                    clickable.DispatchClick(PlayerManager.LocalPlayer.ControlledEntity, MouseClickType.Right);
-                    break;
-                case Mouse.Button.Middle:
-                    OpenEntityEditWindow(entToClick);
-                    return;
-            }
-
-            #endregion Object clicking
-        }
-
-        private void OpenEntityEditWindow(IEntity entity)
-        {
-            foreach (var child in _uiScreen.Children.ToList())
-            {
-                if (child is PropEditWindow)
-                    _uiScreen.RemoveControl(child);
-            }
-
-            var window = new PropEditWindow(new Vector2i(400, 400), entity);
-            window.Alignment = ControlAlignments.HCenter | ControlAlignments.VCenter;
-            _uiScreen.AddControl(window);
-            _uiScreen.DoLayout();
-        }
-
-        public override void MouseMove(MouseMoveEventArgs e)
-        {
-            MousePosScreen = new ScreenCoordinates(e.NewPosition, CluwneLib.Camera.CurrentMap);
-            MousePosWorld = CluwneLib.ScreenToCoordinates(MousePosScreen);
-            UserInterfaceManager.MouseMove(e);
-        }
->>>>>>> 8fdd7cf7
 
             keyBindingManager.KeyDown(e);
         }
@@ -681,694 +131,5 @@
         {
             keyBindingManager.KeyUp(e);
         }
-<<<<<<< HEAD
-
-        private void NetworkManagerMessageArrived(object sender, NetMessageArgs args)
-        {
-            NetIncomingMessage message = args.RawMessage;
-            if (message == null)
-            {
-                return;
-            }
-            switch (message.MessageType)
-            {
-                case NetIncomingMessageType.StatusChanged:
-                    var statMsg = (NetConnectionStatus)message.ReadByte();
-                    if (statMsg == NetConnectionStatus.Disconnected)
-                    {
-                        string disconnectMessage = message.ReadString();
-                        //UserInterfaceManager.AddComponent(new DisconnectedScreenBlocker(StateManager,
-                        //                                                                UserInterfaceManager,
-                        //                                                                ResourceCache,
-                        //                                                                disconnectMessage));
-                    }
-                    break;
-                case NetIncomingMessageType.Data:
-                    var messageType = (NetMessages)message.ReadByte();
-                    if (messageType == NetMessages.PlacementManagerMessage)
-                    {
-                        // PlacementManager.HandleNetMessage(message);
-                    }
-                    break;
-=======
-        #endregion Mouse
-        
-
-#endregion Input
-
-#region Event Handlers
-
-        private void OnPlayerMove(object sender, MoveEventArgs args)
-        {
-            //Recalculate scene batches for drawing.
-            RecalculateScene();
-        }
-
-        private void HandleTileChanged(TileRef tileRef)
-        {
-            IoCManager.Resolve<ILightManager>().RecalculateLightsInView(tileRef.LocalPos.MapID, Box2.FromDimensions(tileRef.X, tileRef.Y, 1, 1));
-
-            // Recalculate the scene batches.
-            RecalculateScene();
-        }
-
-#endregion Event Handlers
-
-#region Lighting in order of call
-
-        /**
-         *  Calculate lights In player view
-         *  Render Lights in view to lightmap  > Screenshadows
-         *
-         *
-         **/
-
-        private void CalculateAllLights()
-        {
-            if (bFullVision)
-            {
-                return;
-            }
-            foreach
-            (ILight l in IoCManager.Resolve<ILightManager>().GetLights().Where(l => l.Calculated == false))
-            {
-                CalculateLightArea(l);
-            }
-        }
-
-        /// <summary>
-        /// Renders a set of lights into a single lightmap.
-        /// If a light hasn't been prerendered yet, it renders that light.
-        /// </summary>
-        /// <param name="lights">Array of lights</param>
-        private void RenderLightsIntoMap(IEnumerable<ILight> lights)
-        {
-            //Step 1 - Calculate lights that haven't been calculated yet or need refreshing
-            foreach (ILight l in lights.Where(l => l.Calculated == false))
-            {
-                if (l.LightState != LightState.On)
-                    continue;
-                //Render the light area to its own target.
-                CalculateLightArea(l);
-            }
-
-            //Step 2 - Set up the render targets for the composite lighting.
-            RenderImage source = ScreenShadows;
-#if !MACOS
-            source.Clear(Color.Black);
-#else
-            // For some insane reason, SFML does not clear the texture on MacOS.
-            // unless you call CopyToImage() on it, which we can't due to performance.
-            // This works though!
-            source.BeginDrawing();
-            // N̵̤̜͙͔̲͖̓̓͐ͭ́̎̅ͮ̆͠O̸̢̖ͬͣ̋T̓ͩ̊̏͊͏̩̼͞Ẻ̿̇͆͏̬̗̖̮͉͚͈ͅ ̛̗̱͚̬͈ͤͭͯ̄̄F̬ͮ̈ͯṚ͙̭̘̤̹̰̂͗ͯ͑̀̾̽ͪ̐͘Ȍ͎̣͚̍͆̊M̯͚ͮ̉̀̌ ̵̖̠̬͉̟ͫ̓̉͠ͅP͇͖͖̻̳̪͔̅͗ͧ͒͟͜͞J̝͍̻̜̖͖̝̻̓͂͝Ḇ̣̲̫̗͉̥̯̓ͥ͂̔̃ͅ
-            // ̶̯͚̯̱͓̣̻͍̄ͪͬ͆̓͆̈͂̉͠Į͖͕͇̜̟̘͌͊͐ͅ ̡̜̮̟̭͙̋͒͐ͯ̚͝ͅḪ̫̥̗̥̯̱̿̋͐̓̄ͫ̚͢ͅE͎͉͕̙̼̼̙̩ͨ̏͆ͪ̂̿́́R̳͍̰͕̲͐͒̊̿̀͑̅̒͢͡E͉̫̺̮͚͔̻̠̒̂ͫ͂B̶͓̗̝̈̋͊ͯ̄̉ͣ͆Y̎ͫ͑ͧ͏͖̦̝̰̝̙̠̹ ̩̹͇̜̝̈́̇̒ͪ̉̐͋ͮD̵̘͒ͫ̈͂̉́͘Ě̤͑ͭͧ̿͋͝Ċ͎̬̫͔̩̐̄̓̅̂́ͣL̵͖̳̯̈͆͐̓́̎̎͒́A̶̷̹̪̻͉͚̽̅͒ͨ͢R̛͕̠̟͙̼͍̻̪͚͑̊ͤͥ̏E̷̷̢͇̮̋́̈́̌ͨ ̧̩̤̆́̀̈́̕T̯͖̝̪ͨͤͬ̽͟͡H̘̟͊͞I̵͙̞̯̙͓̯̊ͯͥ̅͐͗̂͆̆S̴̃̔͐ͫͥͣ̑͆̔̕͏̞̣̥̩̜̟̪͎ ̡̱͙̜ͮͧͣ̏ͪ͢͝C̢̧͍̫̙̣̯̘͚͒̒ͧ͗O̼̹͚͉͙̦̻̽̑̇͊͌ͩͧ͒͞͝D͛̍̚̚҉̟͚̯̮̺̜E̵̮̠͎̞ͤ̓̒̎ͨ̈́̌͞ ̘͇͍̞̼̮̲̹̌̊̄͞À̛͉̹̘͜S̴͙̯̝̙͎̘͙͎̻̎ͥ̍ͬͤ̅̕ ̡̘̯͊ͫͦ̉Cͯ̆͊ͣ́͏̙̝̬U̻͈͚͓̞̞̮͖ͬ͂̽͂̋̎͆̌R̡̘̗̙͍ͯ̿̃̀S̶̠̤̅̆E̒̈̓͘͏̨̙̫̗̮͎͕͉̪D̈́͏͚͔̦̖͎̖̕
-            // ̢͓̌T̼̗̰͒ͪ͢͟͠Õ̢̻̙̼̰̜͇͇̮̲̅̔̄͂͠U̜̝͕͆̃͂̇̚C̨̜̟̗͓̪̹̔̿̄̓̏͜Hͭ͌ͪͩ͏̡͡ͅ ̳͇̏̊̎̋͊ͥ̄͒A̴̷̻͖͈̟͖̦̖ͯ͛ͮͨ̊ͨ̐̔ͅͅT̷̼̠̓ͩ́͂ͥͯ̚͟ͅ ̢̞͔̓ͫ̾̓̕Y̶ͩͦͥ̿̍ͧͩ͏̶͚̜͙̥͕̩͖̲O̷̭̺̫͍̞̭͇̪ͦU̙̲̖̠̭̹͕̥̥͌̎ͯͦ̐R̨̬̠̠̹̺͑̄͌ͬ͋̽ͦ͞ ̸̨̼̟̗̻̮̻̣̩͂̾̐ͬͮͦ͛ͬ͡O̶̡̤̫̲̼͚͎̝͚ͣ͌̇W̛̜͚͔̫̹̱̠͐̀ͦ̉͢͝Ń̯̞̩̰̬̞̓ͤ͐ͣ͟ ̴̀̍͊͐͗̌̅͊ͪ҉̯̭̻̼̰P̣̯͚͕̬͙ͩͦ̆͂͑ͮ̈́Ȩ̱̠͊̂̀R̵̪͍̗̰̟͚͕͙͔ͧ̍ͦ̃̾̾ͬ́͟I̷̢̤̼̿̽̂͊̆̿̓L̥̭̏ͯ̍ͣ͝
-            //͎̆̒̿ͤ̀͝͝H̙͇̽ͩ̓̚E̜̘̭̟͓͖̓̔̑̀͞͠ͅL̪̰̺̼̊̐̌P̸̴̴̙̻̻̗̯̤͎͓̿̊͌ͪ ̯̜͊̍̄M̩̻̺̬̗͕̬̈͗́ͯ̚̚͜Ȇ̟̜͙̙ ̅͐͐҉̱̫̼̱h̢̼͎͕̪͉͂̊ͤͣ͛͂̄ͯ͝͠t͎̺̼͙̰͓ͥ̏́ţ͕̼̱̲͈̹̾ͣͯͮ̄̅ͧͦ̚p̧̜̹͚̦ͧ̊̀̽ͫ̓̓ͣ̚͡ş̨̮̣̼̰̞̝̫͋̌ͬ͊͑ͣ:̷͇͚̲̻̩̞ͤ͐͞/̈́͋ͯ͂̀̅ͪ͑͞͏͖̮̯͍̟͚͓͎/̟̩̲͑̚ĩ̶̢̲̬̦͍͈̯͉̓̅͟.̦̭̲̭̂̓̿̈́̄͟ï͋͘҉̘̪̠̣̰m̖͎̮͆̀ͯ̑̃ͅg̢̝͉͔̽̃̀̂u̢̱̞̫̱̹̪̇͟r̸̯̞̹͓̥̮̮̝̹͌̀͌̈́͑.̪̦͕̞̥͕̩̎ͤ̇̉̒̓c̨̩̰̎̂ͬͤ̍̓̓ṍ̵͍͈̣̰m̛̱̥̘͙͈ͫͭ̒ͪͮ/̓͆̽̀͐̿͘҉̘̲͈̬̹̟M̡̺͍̜̺̘̰̼͂̎̃͞͝l̴̫̘̦̺̑ͪ̃͢ͅn̤̱̺̿͌ͨ͡U̧̢̜̞̝̒͒̐̄̊̽ͤͫͅL̡̺͉̠͖͚͉͚ͥͧ͋ͬ̀b̵̶̪̝̟̔ͪ̂̊A̧̧̝̭͖̭͍̬͑̀.̞̬͈́ͫ̍͘ͅp̶͎̠̱̍ͪ̆n̩͕̬̈ͪ̋ͅg̘̗̙̻͎̩̲͙͊ͨͭͣ͌̚̕
-            CluwneLib.drawRectangle(0, 0, source.Width, source.Height, Color.Black);
-            source.EndDrawing();
-#endif
-
-            RenderImage desto = ShadowIntermediate;
-            RenderImage copy = null;
-
-            Lightmap.setAsCurrentShader();
-
-            var lightTextures = new List<Texture>();
-            var colors = new List<Vector4>();
-            var positions = new List<Vector4>();
-
-            //Step 3 - Blend all the lights!
-            foreach (ILight Light in lights)
-            {
-                //Skip off or broken lights (TODO code broken light states)
-                if (Light.LightState != LightState.On)
-                    continue;
-
-                // LIGHT BLEND STAGE 1 - SIZING -- copys the light texture to a full screen rendertarget
-                var area = (Light)Light;
-
-                //Set the drawing position.
-                Vector2 blitPos = CluwneLib.WorldToScreen(area.LightPosition) - area.LightMapSize * 0.5f;
-
-                //Set shader parameters
-                var LightPositionData = new Vector4(blitPos.X / ScreenShadows.Width,
-                                                    blitPos.Y / ScreenShadows.Height,
-                                                    (float)ScreenShadows.Width / area.RenderTarget.Width,
-                                                    (float)ScreenShadows.Height / area.RenderTarget.Height);
-                lightTextures.Add(area.RenderTarget.Texture);
-                colors.Add(new Vector4(Light.Color.R, Light.Color.G, Light.Color.B, Light.Color.A));
-                positions.Add(LightPositionData);
-            }
-            int i = 0;
-            int num_lights = 6;
-            bool draw = false;
-            bool fill = false;
-            Texture black = IoCManager.Resolve<IResourceCache>().GetSprite("black5x5").Texture;
-            var r_img = new Texture[num_lights];
-            var r_col = new Vector4[num_lights];
-            var r_pos = new Vector4[num_lights];
-            do
-            {
-                if (fill)
-                {
-                    for (int j = i; j < num_lights; j++)
-                    {
-                        r_img[j] = black;
-                        r_col[j] = Vector4.Zero;
-                        r_pos[j] = new Vector4(0, 0, 1, 1);
-                    }
-                    i = num_lights;
-                    draw = true;
-                    fill = false;
-                }
-                if (draw)
-                {
-                    desto.BeginDrawing();
-
-                    Lightmap.SetUniformArray("LightPosData", r_pos);
-                    Lightmap.SetUniformArray("Colors", r_col);
-                    Lightmap.SetUniform("light0", r_img[0]);
-                    Lightmap.SetUniform("light1", r_img[1]);
-                    Lightmap.SetUniform("light2", r_img[2]);
-                    Lightmap.SetUniform("light3", r_img[3]);
-                    Lightmap.SetUniform("light4", r_img[4]);
-                    Lightmap.SetUniform("light5", r_img[5]);
-                    Lightmap.SetUniform("sceneTexture", source);
-
-                    // Blit the shadow image on top of the screen
-                    source.Blit(0, 0, source.Width, source.Height, BlitterSizeMode.Crop);
-
-                    desto.EndDrawing();
-
-                    //Swap rendertargets to set up for the next light
-                    copy = source;
-                    source = desto;
-                    desto = copy;
-                    i = 0;
-
-                    draw = false;
-                    fill = false;
-                    r_img = new Texture[num_lights];
-                    r_col = new Vector4[num_lights];
-                    r_pos = new Vector4[num_lights];
-                }
-                if (lightTextures.Count > 0)
-                {
-                    r_img[i] = lightTextures[0];
-                    lightTextures.RemoveAt(0);
-
-                    r_col[i] = colors[0];
-                    colors.RemoveAt(0);
-
-                    r_pos[i] = positions[0];
-                    positions.RemoveAt(0);
-
-                    i++;
-                }
-                if (i == num_lights)
-                    //if I is equal to 6 draw
-                    draw = true;
-                if (i > 0 && i < num_lights && lightTextures.Count == 0)
-                    // If all light textures in lightTextures have been processed, fill = true
-                    fill = true;
-            } while (lightTextures.Count > 0 || draw || fill);
-
-            Lightmap.ResetCurrentShader();
-
-            if (source != ScreenShadows)
-            {
-                ScreenShadows.BeginDrawing();
-                source.Blit(0, 0, source.Width, source.Height);
-                ScreenShadows.EndDrawing();
-            }
-        }
-
-        private void CalculateSceneBatches(Box2 vision)
-        {
-            if (!_recalculateScene)
-                return;
-
-            // Render the player sightline occluder
-            RenderPlayerVisionMap();
-
-            //Blur the player vision map
-            BlurPlayerVision();
-
-            _decalBatch.BeginDrawing();
-            _floorBatch.BeginDrawing();
-            _gasBatch.BeginDrawing();
-
-            DrawTiles(vision);
-
-            _floorBatch.EndDrawing();
-            _decalBatch.EndDrawing();
-            _gasBatch.EndDrawing();
-
-            _recalculateScene = false;
-            _redrawTiles = true;
-            _redrawOverlay = true;
-        }
-
-        private void RenderPlayerVisionMap()
-        {
-            if (bFullVision)
-            {
-                PlayerOcclusionTarget.Clear(new Color(211, 211, 211));
-                return;
-            }
-            if (bPlayerVision)
-            {
-                // I think this should be transparent? Maybe it should be black for the player occlusion...
-                // I don't remember. --volundr
-                var light = playerVision;
-                PlayerOcclusionTarget.Clear(Color.Black);
-                var playerPos = PlayerManager.LocalPlayer.ControlledEntity.GetComponent<ITransformComponent>().LocalPosition;
-                light.Coordinates = playerPos;
-
-                light.LightPosition = light.Coordinates.Position; // Set the light position
-
-                //TODO: Lights should not have to be on the same grid
-                var tileRef = playerPos.Grid.GetTile(playerPos);
-                if (tileRef.TileDef.IsOpaque)
-                {
-                    light.LightPosition = new Vector2(light.LightPosition.X, tileRef.Y + playerPos.Grid.TileSize + 1);
-                }
-
-                light.BeginDrawingShadowCasters(); // Start drawing to the light rendertarget
-                DrawWallsRelativeToLight(light); // Draw all shadowcasting stuff here in black
-                light.EndDrawingShadowCasters(); // End drawing to the light rendertarget
-
-                Vector2 blitPos = CluwneLib.WorldToScreen(light.LightPosition) - light.LightMapSize * 0.5f;
-                var tmpBlitPos = CluwneLib.WorldToScreen(light.LightPosition) -
-                                 new Vector2(light.RenderTarget.Width, light.RenderTarget.Height) * 0.5f;
-
-                if (debugWallOccluders)
-                {
-                    OccluderDebugTarget.BeginDrawing();
-                    OccluderDebugTarget.Clear(Color.White);
-                    light.RenderTarget.Blit((int)tmpBlitPos.X, (int)tmpBlitPos.Y, light.RenderTarget.Width, light.RenderTarget.Height,
-                        Color.White, BlitterSizeMode.Crop);
-                    OccluderDebugTarget.EndDrawing();
-                }
-
-                shadowMapResolver.ResolveShadows(light, false); // Calc shadows
-
-                if (debugPlayerShadowMap)
-                {
-                    OccluderDebugTarget.BeginDrawing();
-                    OccluderDebugTarget.Clear(Color.White);
-                    light.RenderTarget.Blit((int)tmpBlitPos.X, (int)tmpBlitPos.Y, light.RenderTarget.Width, light.RenderTarget.Height, Color.White, BlitterSizeMode.Crop);
-                    OccluderDebugTarget.EndDrawing();
-                }
-
-                PlayerOcclusionTarget.BeginDrawing(); // Set to shadow rendertarget
-
-                BlendMode blendSettings = light.RenderTarget.BlendSettings;
-
-                blendSettings.ColorSrcFactor = BlendMode.Factor.One;
-                blendSettings.ColorDstFactor = BlendMode.Factor.Zero;
-                light.RenderTarget.BlendSettings = blendSettings;
-
-                light.RenderTarget.Blit((int)blitPos.X, (int)blitPos.Y, light.RenderTarget.Width, light.RenderTarget.Height, Color.White, BlitterSizeMode.Crop);
-
-                blendSettings.ColorDstFactor = BlendMode.Factor.SrcAlpha;
-                blendSettings.ColorDstFactor = BlendMode.Factor.OneMinusSrcAlpha;
-                light.RenderTarget.BlendSettings = blendSettings;
-
-                PlayerOcclusionTarget.EndDrawing();
-            }
-            else
-            {
-                PlayerOcclusionTarget.Clear(Color.Black);
-            }
-        }
-
-        // Draws all walls in the area around the light relative to it, and in black (test code, not pretty)
-        private void DrawWallsRelativeToLight(ILight area)
-        {
-            Vector2 lightAreaSize = CluwneLib.PixelToTile(area.LightMapSize) / 2;
-            var lightArea = Box2.FromDimensions(area.LightPosition - lightAreaSize, CluwneLib.PixelToTile(area.LightMapSize));
-
-            var entitymanager = IoCManager.Resolve<IClientEntityManager>();
-
-            foreach (IEntity t in entitymanager.GetEntitiesIntersecting(area.Coordinates.MapID, lightArea))
-            {
-                if (!t.TryGetComponent<OccluderComponent>(out var occluder))
-                {
-                    continue;
-                }
-                var transform = t.GetComponent<ITransformComponent>().WorldPosition;
-                Vector2 pos = area.ToRelativePosition(CluwneLib.WorldToScreen(transform));
-                MapRenderer.RenderPos(occluder.BoundingBox, pos.X, pos.Y);
-            }
-        }
-
-        private void BlurPlayerVision()
-        {
-            _gaussianBlur.SetRadius(11);
-            _gaussianBlur.SetAmount(2);
-            _gaussianBlur.SetSize(new Vector2(PlayerOcclusionTarget.Width, PlayerOcclusionTarget.Height));
-            _gaussianBlur.PerformGaussianBlur(PlayerOcclusionTarget);
-        }
-
-        /// <summary>
-        /// Copys all tile sprites into batches.
-        /// </summary>
-        private void DrawTiles(Box2 vision)
-        {
-            LocalCoordinates position = new LocalCoordinates();
-            if(PlayerManager.LocalPlayer.ControlledEntity != null)
-                position = PlayerManager.LocalPlayer.ControlledEntity.GetComponent<ITransformComponent>().LocalPosition;
-
-            if(!position.IsValidLocation())
-                return;
-
-            var grids = position.Map.FindGridsIntersecting(vision); //Collect all grids in vision range
-
-            //Draw the default grid as the background which will be drawn over
-            var background = position.Map.GetDefaultGrid().GetTilesIntersecting(vision, false);
-            MapRenderer.DrawTiles(background, _floorBatch, _gasBatch);
-
-            foreach (var grid in grids)
-            {
-                //We've already drawn the default grid
-                if (grid.Index == GridId.DefaultGrid)
-                    continue;
-
-                //Collects all tiles from grids in vision, gathering empty tiles only from the default grid
-                var gridtiles = grid.GetTilesIntersecting(vision);
-                MapRenderer.DrawTiles(gridtiles, _floorBatch, _gasBatch);
-            }
-        }
-
-        /// <summary>
-        /// Render the renderables
-        /// </summary>
-        /// <param name="frameTime"></param>
-        /// <param name="viewPort"></param>
-        /// <param name="argMapLevel"></param>
-        /// <param name="frametime">time since the last frame was rendered.</param>
-        private void RenderComponents(float frameTime, Box2 viewPort, MapId argMapLevel)
-        {
-            IEnumerable<IComponent> components = _componentManager.GetComponents<ISpriteRenderableComponent>()
-                                          .Cast<IComponent>()
-                                          .Union(_componentManager.GetComponents<ParticleSystemComponent>());
-
-            IEnumerable<IRenderableComponent> floorRenderables = from IRenderableComponent c in components
-                                                                 orderby c.Bottom ascending, c.DrawDepth ascending
-                                                                 where c.Owner.Initialized &&
-                                                                       c.DrawDepth < DrawDepth.MobBase &&
-                                                                       c.MapID == argMapLevel
-                                                                 select c;
-
-            RenderList(new Vector2(viewPort.Left, viewPort.Top), new Vector2(viewPort.Right, viewPort.Bottom),
-                       floorRenderables);
-
-            IEnumerable<IRenderableComponent> largeRenderables = from IRenderableComponent c in components
-                                                                 orderby c.Bottom ascending
-                                                                 where c.Owner.Initialized &&
-                                                                       c.DrawDepth >= DrawDepth.MobBase &&
-                                                                       c.DrawDepth < DrawDepth.WallTops &&
-                                                                       c.MapID == argMapLevel
-                                                                 select c;
-
-            RenderList(new Vector2(viewPort.Left, viewPort.Top), new Vector2(viewPort.Right, viewPort.Bottom),
-                       largeRenderables);
-
-            IEnumerable<IRenderableComponent> ceilingRenderables = from IRenderableComponent c in components
-                                                                   orderby c.Bottom ascending, c.DrawDepth ascending
-                                                                   where c.Owner.Initialized &&
-                                                                         c.DrawDepth >= DrawDepth.WallTops &&
-                                                                         c.MapID == argMapLevel
-                                                                   select c;
-
-            RenderList(new Vector2(viewPort.Left, viewPort.Top), new Vector2(viewPort.Right, viewPort.Bottom),
-                       ceilingRenderables);
-        }
-
-        private void LightScene()
-        {
-            //Blur the light/shadow map
-            BlurShadowMap();
-
-            //Render the scene and lights together to compose the lit scene
-
-            ComposedSceneTarget.BeginDrawing();
-            ComposedSceneTarget.Clear(Color.Black);
-            LightblendTechnique["FinalLightBlend"].setAsCurrentShader();
-            Sprite outofview = IoCManager.Resolve<IResourceCache>().GetSprite("outofview");
-            float texratiox = (float)CluwneLib.Window.Viewport.Width / outofview.Texture.Size.X;
-            float texratioy = (float)CluwneLib.Window.Viewport.Height / outofview.Texture.Size.Y;
-            var maskProps = new Vector4(texratiox, texratioy, 0, 0);
-
-            LightblendTechnique["FinalLightBlend"].SetUniform("PlayerViewTexture", PlayerOcclusionTarget);
-            LightblendTechnique["FinalLightBlend"].SetUniform("OutOfViewTexture", outofview.Texture);
-            LightblendTechnique["FinalLightBlend"].SetUniform("MaskProps", maskProps);
-            LightblendTechnique["FinalLightBlend"].SetUniform("LightTexture", ScreenShadows);
-            LightblendTechnique["FinalLightBlend"].SetUniform("SceneTexture", SceneTarget);
-            LightblendTechnique["FinalLightBlend"].SetUniform("AmbientLight", new Vector4(.05f, .05f, 0.05f, 1));
-
-            // Blit the shadow image on top of the screen
-            ScreenShadows.Blit(0, 0, ScreenShadows.Width, ScreenShadows.Height, Color.White, BlitterSizeMode.Crop);
-
-            LightblendTechnique["FinalLightBlend"].ResetCurrentShader();
-            ComposedSceneTarget.EndDrawing();
-
-            PlayerOcclusionTarget.ResetCurrentRenderTarget(); // set the rendertarget back to screen
-            PlayerOcclusionTarget.Blit(0, 0, ScreenShadows.Width, ScreenShadows.Height, Color.White, BlitterSizeMode.Crop); //draw playervision again
-            PlayerPostProcess();
-
-            //redraw composed scene
-            ComposedSceneTarget.Blit(0, 0, (uint)CluwneLib.Window.Viewport.Size.X, (uint)CluwneLib.Window.Viewport.Size.Y, Color.White, BlitterSizeMode.Crop);
-        }
-
-        private void BlurShadowMap()
-        {
-            _gaussianBlur.SetRadius(11);
-            _gaussianBlur.SetAmount(2);
-            _gaussianBlur.SetSize(new Vector2(ScreenShadows.Width, ScreenShadows.Height));
-            _gaussianBlur.PerformGaussianBlur(ScreenShadows);
-        }
-
-        private void PlayerPostProcess()
-        {
-            PlayerManager.ApplyEffects(ComposedSceneTarget);
-        }
-
-#endregion Lighting in order of call
-
-#region Helper methods
-
-        private void RenderList(Vector2 topleft, Vector2 bottomright, IEnumerable<IRenderableComponent> renderables)
-        {
-            foreach (IRenderableComponent component in renderables)
-            {
-                if (component is SpriteComponent)
-                {
-                    //Slaved components are drawn by their master
-                    var c = component as SpriteComponent;
-                    if (c.IsSlaved())
-                        continue;
-                }
-                component.Render(topleft, bottomright);
-            }
-        }
-
-        private void CalculateLightArea(ILight light)
-        {
-            var area = light;
-
-            // no need to do anything, texture is already updated.
-            if (area.Calculated)
-                return;
-
-            area.LightPosition = light.Coordinates.Position;
-
-            // move light up one meter if on top of an opaque tile.
-            var tileRef = light.Coordinates.Map.FindGridAt(light.Coordinates).GetTile(light.Coordinates);
-            if (tileRef.TileDef.IsOpaque)
-            {
-                area.LightPosition = new Vector2(area.LightPosition.X, tileRef.Y + light.Coordinates.Grid.TileSize + 1);
-            }
-
-            area.BeginDrawingShadowCasters(); // Start drawing to the light rendertarget
-            DrawWallsRelativeToLight(area); // Draw all shadowcasting stuff here in black
-            area.EndDrawingShadowCasters(); // End drawing to the light rendertarget
-            shadowMapResolver.ResolveShadows(area, true); // Calc shadows
-            area.Calculated = true;
-        }
-        
-        private void RecalculateScene()
-        {
-            _recalculateScene = true;
-        }
-
-        private void ResetRendertargets()
-        {
-            foreach (var rt in _cleanupList)
-                rt.Dispose();
-            foreach (var sp in _cleanupSpriteList)
-                sp.Dispose();
-
-            InitializeRenderTargets();
-            InitalizeLighting();
-        }
-
-        private void ToggleOccluderDebug()
-        {
-            debugWallOccluders = !debugWallOccluders;
-        }
-
-#endregion Helper methods
-
-#region Nested type: ClickData
-
-        private struct ClickData
-        {
-            public readonly IEntity Clicked;
-            public readonly int Drawdepth;
-
-            public ClickData(IEntity clicked, int drawdepth)
-            {
-                Clicked = clicked;
-                Drawdepth = drawdepth;
-            }
-        }
-
-#endregion Nested type: ClickData
-
-        class GameScreenDebug
-        {
-            public readonly GameScreen Parent;
-            private RectangleShape DebugDisplayBackground;
-            private RectangleShape ColliderDebug;
-            private TextSprite PositionDebugText;
-            private TextSprite FPSText;
-
-            public GameScreenDebug(GameScreen parent)
-            {
-                Parent = parent;
-                DebugDisplayBackground = new RectangleShape()
-                {
-                    Position = new Vector2(10, 10),
-                    Size = new Vector2(180, 180),
-                    FillColor = Color.Blue.WithAlpha(64),
-                };
-
-                ColliderDebug = new RectangleShape()
-                {
-                    OutlineThickness = 1f,
-                };
-
-                var font = Parent.ResourceCache.GetResource<FontResource>(@"Fonts/bluehigh.ttf").Font;
-                PositionDebugText = new TextSprite("", font, 14)
-                {
-                    Position = new Vector2(15, 15),
-                    FillColor = Color.White,
-                    Shadowed = true,
-                };
-
-                FPSText = new TextSprite("", font, 14)
-                {
-                    FillColor = Color.White,
-                    Shadowed = true,
-                };
-            }
-
-            public void RenderDebug(Box2 viewport, MapId argMap)
-            {
-                if (CluwneLib.Debug.DebugColliders)
-                {
-                    var lastColor = default(Color);
-
-                    // loop over every BoundingBoxComponent on any entity
-                    foreach (var boundingBox in Parent._componentManager.GetComponents<BoundingBoxComponent>())
-                    {
-                        // all entities have a TransformComponent
-                        var transform = boundingBox.Owner.GetComponent<ITransformComponent>();
-
-                        // if not on the same map, continue
-                        if(transform.MapID != argMap)
-                            continue;
-
-                        Color boxColor;
-                        Box2 worldBox;
-                        if (boundingBox.Owner.TryGetComponent<ICollidableComponent>(out var collision))
-                        {
-                            boxColor = Color.Red.WithAlpha(128);
-                            worldBox = collision.WorldAABB;
-                        }
-                        else
-                        {
-                            boxColor = Color.Green.WithAlpha(128);
-                            worldBox = boundingBox.WorldAABB;
-                        }
-
-                        // if not on screen, or too small, continue
-                        if (!worldBox.Intersects(viewport) || worldBox.IsEmpty())
-                            continue;
-
-                        var screenBox = CluwneLib.WorldToScreen(worldBox);
-                        ColliderDebug.Position = new Vector2(screenBox.Left, screenBox.Top);
-                        ColliderDebug.Size = new Vector2(screenBox.Width, screenBox.Height);
-                        
-                        if (lastColor != boxColor)
-                        {
-                            lastColor = boxColor;
-                            ColliderDebug.FillColor = lastColor;
-                            ColliderDebug.OutlineColor = lastColor;
-                        }
-
-                        ColliderDebug.Draw();
-                    }
-                }
-
-                if (CluwneLib.Debug.DebugGridDisplay)
-                {
-                    DebugDisplayBackground.Draw();
-
-                    // Player position debug
-                    Vector2 playerWorldOffset = Parent.PlayerManager.LocalPlayer.ControlledEntity.GetComponent<ITransformComponent>().WorldPosition;
-                    Vector2 playerTile = CluwneLib.WorldToTile(playerWorldOffset);
-                    Vector2 playerScreen = CluwneLib.WorldToScreen(playerWorldOffset);
-
-                    Vector2i mouseScreenPos = (Vector2i)Parent.MousePosScreen.Position;
-                    var mousepos = CluwneLib.ScreenToCoordinates(Parent.MousePosScreen);
-                    Vector2 mouseWorldOffset = mousepos.ToWorld().Position;
-                    Vector2 mouseTile = CluwneLib.WorldToTile(mouseWorldOffset);
-
-                    PositionDebugText.Text = $@"Positioning Debug:
-Character Pos:
-    Pixel: {playerWorldOffset.X} / {playerWorldOffset.Y}
-    World: {playerTile.X} / {playerTile.Y}
-    Screen: {playerScreen.X} / {playerScreen.Y}
-
-Mouse Pos:
-    Pixel: {mouseWorldOffset.X} / {mouseWorldOffset.Y}
-    World: {mouseTile.X} / {mouseTile.Y}
-    Screen: {mouseScreenPos.X} / {mouseScreenPos.Y}
-    Grid: {(int)mousepos.GridID}
-    Map: {(int)mousepos.MapID}";
-
-                    PositionDebugText.Draw();
-                }
-
-                if (CluwneLib.Debug.DebugFPS)
-                {
-                    var fps = Math.Round(IoCManager.Resolve<IGameTiming>().FramesPerSecondAvg, 2);
-                    int startY = 10;
-                    if (CluwneLib.Debug.DebugGridDisplay)
-                    {
-                        startY += (int)DebugDisplayBackground.Size.Y;
-                    }
-
-                    FPSText.Text = $"FPS: {fps}";
-                    FPSText.Position = new Vector2(10, startY);
-                    FPSText.Draw();
-                }
->>>>>>> 8fdd7cf7
-            }
-        }
     }
 }