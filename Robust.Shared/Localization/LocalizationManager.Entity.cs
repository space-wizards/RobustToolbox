--- conflicted
+++ resolved
@@ -42,8 +42,6 @@
             return data.Attributes.TryGetValue(attribute, out value);
         }
 
-<<<<<<< HEAD
-=======
         // Flush caches conservatively on prototype/localization changes.
         private void OnPrototypesReloaded(PrototypesReloadedEventArgs args)
         {
@@ -51,7 +49,6 @@
                 FlushEntityCache();
         }
 
->>>>>>> f659b2b5
         private EntityLocData CalcEntityLoc(string prototypeId)
         {
             string? name = null;
