using Robust.Shared.Animations;
using Robust.Shared.GameStates;
using Robust.Shared.IoC;
using Robust.Shared.Log;
using Robust.Shared.Map;
using Robust.Shared.Maths;
using Robust.Shared.Serialization.Manager.Attributes;
using Robust.Shared.Timing;
using Robust.Shared.Utility;
using Robust.Shared.ViewVariables;
using System;
using System.Collections.Generic;
using System.Diagnostics.CodeAnalysis;
using System.Numerics;
using Robust.Shared.Map.Components;

namespace Robust.Shared.GameObjects
{
    /// <summary>
    ///     Stores the position and orientation of the entity.
    /// </summary>
    [RegisterComponent, NetworkedComponent]
    public sealed partial class TransformComponent : Component, IComponentDebug
    {
        [Dependency] private readonly IEntityManager _entMan = default!;
        [Dependency] private readonly IGameTiming _gameTiming = default!;

<<<<<<< HEAD
        [DataField("parent")] internal EntityUid _parent = EntityUid.Invalid;
=======
        // Currently this field just exists for VV. In future, it might become a real field
        [ViewVariables]
        private NetEntity NetParent => _entMan.GetNetEntity(_parent);

        [DataField("parent")] internal EntityUid _parent;
>>>>>>> c0a5fab1
        [DataField("pos")] internal Vector2 _localPosition = Vector2.Zero; // holds offset from grid, or offset from parent
        [DataField("rot")] internal Angle _localRotation; // local rotation
        [DataField("noRot")] internal bool _noLocalRotation;
        [DataField("anchored")]
        internal bool _anchored;

        /// <summary>
        ///     The broadphase that this entity is currently stored on, if any.
        /// </summary>
        /// <remarks>
        ///     Maybe this should be moved to its own component eventually, but at least currently comps are not structs
        ///     and this data is required whenever any entity moves, so this will just save a component lookup.
        /// </remarks>
        [ViewVariables]
        internal BroadphaseData? Broadphase;

        internal bool MatricesDirty = true;
        private Matrix3 _localMatrix = Matrix3.Identity;
        private Matrix3 _invLocalMatrix = Matrix3.Identity;

        // these should just be system methods, but existing component functions like InvWorldMatrix still rely on
        // getting these so those have to be fully ECS-ed first.
        public Matrix3 LocalMatrix
        {
            get
            {
                if (MatricesDirty)
                    RebuildMatrices();
                return _localMatrix;
            }
        }
        public Matrix3 InvLocalMatrix
        {
            get
            {
                if (MatricesDirty)
                    RebuildMatrices();
                return _invLocalMatrix;
            }
        }

        // used for lerping

        [ViewVariables]
        public Vector2? NextPosition { get; internal set; }

        [ViewVariables]
        public Angle? NextRotation { get; internal set; }

        [ViewVariables]
        public Vector2 PrevPosition { get; internal set; }

        [ViewVariables]
        public Angle PrevRotation { get; internal set; }

        [ViewVariables(VVAccess.ReadWrite)]
        internal bool ActivelyLerping { get; set; }

        [ViewVariables] internal readonly HashSet<EntityUid> _children = new();

        [Dependency] private readonly IMapManager _mapManager = default!;

        /// <summary>
        ///     Returns the index of the map which this object is on
        /// </summary>
        [ViewVariables]
        public MapId MapID { get; internal set; }

        internal bool _mapIdInitialized;
        internal bool _gridInitialized;

        // TODO: Cache this.
        /// <summary>
        ///     The EntityUid of the map which this object is on, if any.
        /// </summary>
        public EntityUid? MapUid { get; internal set; }

        /// <summary>
        ///     The EntityUid of the grid which this object is on, if any.
        /// </summary>
        [ViewVariables]
        public EntityUid? GridUid => _gridUid;

        [Access(typeof(SharedTransformSystem))]
        internal EntityUid? _gridUid = null;

        /// <summary>
        ///     Disables or enables to ability to locally rotate the entity. When set it removes any local rotation.
        /// </summary>
        [ViewVariables(VVAccess.ReadWrite)]
        public bool NoLocalRotation
        {
            get => _noLocalRotation;
            set
            {
                if (value)
                    LocalRotation = Angle.Zero;

                _noLocalRotation = value;
                _entMan.Dirty(this);
            }
        }

        /// <summary>
        ///     Current rotation offset of the entity.
        /// </summary>
        [ViewVariables(VVAccess.ReadWrite)]
        [Animatable]
        public Angle LocalRotation
        {
            get => _localRotation;
            set
            {
                if(_noLocalRotation)
                    return;

                if (_localRotation.EqualsApprox(value))
                    return;

                var oldRotation = _localRotation;
                _localRotation = value;
                _entMan.Dirty(this);
                MatricesDirty = true;

                if (!Initialized)
                    return;

                var moveEvent = new MoveEvent(Owner, Coordinates, Coordinates, oldRotation, _localRotation, this, _gameTiming.ApplyingState);
                _entMan.EventBus.RaiseLocalEvent(Owner, ref moveEvent, true);
            }
        }

        /// <summary>
        ///     Current world rotation of the entity.
        /// </summary>
        [ViewVariables(VVAccess.ReadWrite)]
        [Obsolete("Use the system method instead")]
        public Angle WorldRotation
        {
            get
            {
                var parent = _parent;
                var xformQuery = _entMan.GetEntityQuery<TransformComponent>();
                var rotation = _localRotation;

                while (parent.IsValid())
                {
                    var parentXform = xformQuery.GetComponent(parent);
                    rotation += parentXform._localRotation;
                    parent = parentXform.ParentUid;
                }

                return rotation;
            }
            set
            {
                if (NoLocalRotation)
                    return;

                var current = WorldRotation;
                var diff = value - current;
                LocalRotation += diff;
            }
        }

        // lazy VV convenience variable.
        [ViewVariables]
        private TransformComponent? _parentXform => !_parent.IsValid() ? null : _entMan.GetComponent<TransformComponent>(_parent);

        /// <summary>
        /// The UID of the parent entity that this entity is attached to.
        /// </summary>
        public EntityUid ParentUid  => _parent;

        /// <summary>
        ///     Matrix for transforming points from local to world space.
        /// </summary>
        [Obsolete("Use the system method instead")]
        public Matrix3 WorldMatrix
        {
            get
            {
                var xformQuery = _entMan.GetEntityQuery<TransformComponent>();
                var parent = _parent;
                var myMatrix = LocalMatrix;

                while (parent.IsValid())
                {
                    var parentXform = xformQuery.GetComponent(parent);
                    var parentMatrix = parentXform.LocalMatrix;
                    parent = parentXform.ParentUid;

                    Matrix3.Multiply(in myMatrix, in parentMatrix, out var result);
                    myMatrix = result;
                }

                return myMatrix;
            }
        }

        /// <summary>
        ///     Matrix for transforming points from world to local space.
        /// </summary>
        [Obsolete("Use the system method instead")]
        public Matrix3 InvWorldMatrix
        {
            get
            {
                var xformQuery = _entMan.GetEntityQuery<TransformComponent>();
                var parent = _parent;
                var myMatrix = InvLocalMatrix;

                while (parent.IsValid())
                {
                    var parentXform = xformQuery.GetComponent(parent);
                    var parentMatrix = parentXform.InvLocalMatrix;
                    parent = parentXform.ParentUid;

                    Matrix3.Multiply(in parentMatrix, in myMatrix, out var result);
                    myMatrix = result;
                }

                return myMatrix;
            }
        }

        /// <summary>
        ///     Current position offset of the entity relative to the world.
        ///     Can de-parent from its parent if the parent is a grid.
        /// </summary>
        [Animatable]
        [ViewVariables(VVAccess.ReadWrite)]
        [Obsolete("Use the system method instead")]
        public Vector2 WorldPosition
        {
            get
            {
                if (_parent.IsValid())
                {
                    // parent coords to world coords
                    return _entMan.GetComponent<TransformComponent>(ParentUid).WorldMatrix.Transform(_localPosition);
                }
                else
                {
                    return Vector2.Zero;
                }
            }
            set
            {
                if (!_parent.IsValid())
                {
                    DebugTools.Assert("Parent is invalid while attempting to set WorldPosition - did you try to move root node?");
                    return;
                }

                // world coords to parent coords
                var newPos = _entMan.GetComponent<TransformComponent>(ParentUid).InvWorldMatrix.Transform(value);

                LocalPosition = newPos;
            }
        }

        /// <summary>
        ///     Position offset of this entity relative to its parent.
        /// </summary>
        [ViewVariables(VVAccess.ReadWrite)]
        public EntityCoordinates Coordinates
        {
            get
            {
                var valid = _parent.IsValid();
                return new EntityCoordinates(valid ? _parent : Owner, valid ? LocalPosition : Vector2.Zero);
            }
            [Obsolete("Use the system's setter method instead.")]
            set => _entMan.EntitySysManager.GetEntitySystem<SharedTransformSystem>().SetCoordinates(Owner, this, value);
        }

        /// <summary>
        ///     Current position offset of the entity relative to the world.
        ///     This is effectively a more complete version of <see cref="WorldPosition"/>
        /// </summary>
        [ViewVariables(VVAccess.ReadWrite)]
        public MapCoordinates MapPosition => new(WorldPosition, MapID);

        /// <summary>
        ///     Local offset of this entity relative to its parent
        ///     (<see cref="Parent"/> if it's not null, to <see cref="GridUid"/> otherwise).
        /// </summary>
        [Animatable]
        [ViewVariables(VVAccess.ReadWrite)]
        public Vector2 LocalPosition
        {
            get => _localPosition;
            [Obsolete("Use the system method instead")]
            set
            {
                if(Anchored)
                    return;

                if (_localPosition.EqualsApprox(value))
                    return;

                var oldGridPos = Coordinates;
                _localPosition = value;
                _entMan.Dirty(this);
                MatricesDirty = true;

                if (!Initialized)
                    return;

                var moveEvent = new MoveEvent(Owner, oldGridPos, Coordinates, _localRotation, _localRotation, this, _gameTiming.ApplyingState);
                _entMan.EventBus.RaiseLocalEvent(Owner, ref moveEvent, true);
            }
        }

        /// <summary>
        /// Is this transform anchored to a grid tile?
        /// </summary>
        [ViewVariables(VVAccess.ReadWrite)]
        public bool Anchored
        {
            get => _anchored;
            [Obsolete("Use the SharedTransformSystem.AnchorEntity/Unanchor methods instead.")]
            set
            {
                // This will be set again when the transform initializes, actually anchoring it.
                if (!Initialized)
                {
                    _anchored = value;
                }
                else if (value && !_anchored && _mapManager.TryFindGridAt(MapPosition, out _, out var grid))
                {
                    _anchored = _entMan.EntitySysManager.GetEntitySystem<SharedTransformSystem>().AnchorEntity(Owner, this, grid);
                }
                else if (!value && _anchored)
                {
                    // An anchored entity is always parented to the grid.
                    // If Transform.Anchored is true in the prototype but the entity was not spawned with a grid as the parent,
                    // then this will be false.
                    _entMan.EntitySysManager.GetEntitySystem<SharedTransformSystem>().Unanchor(Owner, this);
                }
            }
        }

        [ViewVariables]
        public IEnumerable<TransformComponent> Children
        {
            get
            {
                if (_children.Count == 0) yield break;

                var xforms = _entMan.GetEntityQuery<TransformComponent>();
                var children = ChildEnumerator;

                while (children.MoveNext(out var child))
                {
                    yield return xforms.GetComponent(child.Value);
                }
            }
        }

        [ViewVariables] public IEnumerable<EntityUid> ChildEntities => _children;

        public TransformChildrenEnumerator ChildEnumerator => new(_children.GetEnumerator());

        [ViewVariables] public int ChildCount => _children.Count;

        [ViewVariables] internal EntityUid LerpParent { get; set; }

        /// <summary>
        /// Detaches this entity from its parent.
        /// </summary>
        [Obsolete("Use the system's method instead.")]
        public void AttachToGridOrMap()
        {
            _entMan.EntitySysManager.GetEntitySystem<SharedTransformSystem>().AttachToGridOrMap(Owner, this);
        }

        /// <summary>
        /// Sets another entity as the parent entity, maintaining world position.
        /// </summary>
        /// <param name="newParent"></param>
        [Obsolete("Use TransformSystem.SetParent() instead")]
        public void AttachParent(TransformComponent newParent)
        {
            _entMan.EntitySysManager.GetEntitySystem<SharedTransformSystem>().SetParent(Owner, this, newParent.Owner, newParent);
        }

        internal void ChangeMapId(MapId newMapId, EntityQuery<TransformComponent> xformQuery)
        {
            if (newMapId == MapID)
                return;

            EntityUid? newUid = newMapId == MapId.Nullspace ? null : _mapManager.GetMapEntityId(newMapId);

            //Set Paused state
            var mapPaused = _mapManager.IsMapPaused(newMapId);
            var metaEnts = _entMan.GetEntityQuery<MetaDataComponent>();
            var metaData = metaEnts.GetComponent(Owner);
            var metaSystem = _entMan.EntitySysManager.GetEntitySystem<MetaDataSystem>();
            metaSystem.SetEntityPaused(Owner, mapPaused, metaData);

            MapUid = newUid;
            MapID = newMapId;
            UpdateChildMapIdsRecursive(MapID, newUid, mapPaused, xformQuery, metaEnts, metaSystem);
        }

        internal void UpdateChildMapIdsRecursive(
            MapId newMapId,
            EntityUid? newUid,
            bool mapPaused,
            EntityQuery<TransformComponent> xformQuery,
            EntityQuery<MetaDataComponent> metaQuery,
            MetaDataSystem system)
        {
            var childEnumerator = ChildEnumerator;

            while (childEnumerator.MoveNext(out var child))
            {
                //Set Paused state
                var metaData = metaQuery.GetComponent(child.Value);
                system.SetEntityPaused(child.Value, mapPaused, metaData);

                var concrete = xformQuery.GetComponent(child.Value);

                concrete.MapUid = newUid;
                concrete.MapID = newMapId;

                if (concrete.ChildCount != 0)
                {
                    concrete.UpdateChildMapIdsRecursive(newMapId, newUid, mapPaused, xformQuery, metaQuery, system);
                }
            }
        }

        [Obsolete("Use TransformSystem.SetParent() instead")]
        public void AttachParent(EntityUid parent)
        {
            _entMan.EntitySysManager.GetEntitySystem<SharedTransformSystem>().SetParent(Owner, this, parent, _entMan.GetEntityQuery<TransformComponent>());
        }

        /// <summary>
        /// Get the WorldPosition and WorldRotation of this entity faster than each individually.
        /// </summary>
        [Obsolete("Use the system method instead")]
        public (Vector2 WorldPosition, Angle WorldRotation) GetWorldPositionRotation()
        {
            // Worldmatrix needs calculating anyway for worldpos so we'll just drop it.
            var (worldPos, worldRot, _) = GetWorldPositionRotationMatrix();
            return (worldPos, worldRot);
        }

        /// <see cref="GetWorldPositionRotation()"/>
        [Obsolete("Use the system method instead")]
        public (Vector2 WorldPosition, Angle WorldRotation) GetWorldPositionRotation(EntityQuery<TransformComponent> xforms)
        {
            var (worldPos, worldRot, _) = GetWorldPositionRotationMatrix(xforms);
            return (worldPos, worldRot);
        }

        /// <summary>
        /// Get the WorldPosition, WorldRotation, and WorldMatrix of this entity faster than each individually.
        /// </summary>
        [Obsolete("Use the system method instead")]
        public (Vector2 WorldPosition, Angle WorldRotation, Matrix3 WorldMatrix) GetWorldPositionRotationMatrix(EntityQuery<TransformComponent> xforms)
        {
            var parent = _parent;
            var worldRot = _localRotation;
            var worldMatrix = LocalMatrix;

            // By doing these all at once we can elide multiple IsValid + GetComponent calls
            while (parent.IsValid())
            {
                var xform = xforms.GetComponent(parent);
                worldRot += xform.LocalRotation;
                var parentMatrix = xform.LocalMatrix;
                Matrix3.Multiply(in worldMatrix, in parentMatrix, out var result);
                worldMatrix = result;
                parent = xform.ParentUid;
            }

            var worldPosition = new Vector2(worldMatrix.R0C2, worldMatrix.R1C2);

            return (worldPosition, worldRot, worldMatrix);
        }

        /// <summary>
        /// Get the WorldPosition, WorldRotation, and WorldMatrix of this entity faster than each individually.
        /// </summary>
        [Obsolete("Use the system method instead")]
        public (Vector2 WorldPosition, Angle WorldRotation, Matrix3 WorldMatrix) GetWorldPositionRotationMatrix()
        {
            var xforms = _entMan.GetEntityQuery<TransformComponent>();
            return GetWorldPositionRotationMatrix(xforms);
        }

        /// <summary>
        /// Get the WorldPosition, WorldRotation, and InvWorldMatrix of this entity faster than each individually.
        /// </summary>
        [Obsolete("Use the system method instead")]
        public (Vector2 WorldPosition, Angle WorldRotation, Matrix3 InvWorldMatrix) GetWorldPositionRotationInvMatrix()
        {
            var xformQuery = _entMan.GetEntityQuery<TransformComponent>();
            return GetWorldPositionRotationInvMatrix(xformQuery);
        }

        /// <summary>
        /// Get the WorldPosition, WorldRotation, and InvWorldMatrix of this entity faster than each individually.
        /// </summary>
        [Obsolete("Use the system method instead")]
        public (Vector2 WorldPosition, Angle WorldRotation, Matrix3 InvWorldMatrix) GetWorldPositionRotationInvMatrix(EntityQuery<TransformComponent> xformQuery)
        {
            var (worldPos, worldRot, _, invWorldMatrix) = GetWorldPositionRotationMatrixWithInv(xformQuery);
            return (worldPos, worldRot, invWorldMatrix);
        }

        /// <summary>
        /// Get the WorldPosition, WorldRotation, WorldMatrix, and InvWorldMatrix of this entity faster than each individually.
        /// </summary>
        [Obsolete("Use the system method instead")]
        public (Vector2 WorldPosition, Angle WorldRotation, Matrix3 WorldMatrix, Matrix3 InvWorldMatrix) GetWorldPositionRotationMatrixWithInv()
        {
            var xformQuery = _entMan.GetEntityQuery<TransformComponent>();
            return GetWorldPositionRotationMatrixWithInv(xformQuery);
        }

        /// <summary>
        /// Get the WorldPosition, WorldRotation, WorldMatrix, and InvWorldMatrix of this entity faster than each individually.
        /// </summary>
        [Obsolete("Use the system method instead")]
        public (Vector2 WorldPosition, Angle WorldRotation, Matrix3 WorldMatrix, Matrix3 InvWorldMatrix) GetWorldPositionRotationMatrixWithInv(EntityQuery<TransformComponent> xformQuery)
        {
            var parent = _parent;
            var worldRot = _localRotation;
            var invMatrix = InvLocalMatrix;
            var worldMatrix = LocalMatrix;

            // By doing these all at once we can avoid multiple IsValid + GetComponent calls
            while (parent.IsValid())
            {
                var xform = xformQuery.GetComponent(parent);
                worldRot += xform.LocalRotation;

                var parentMatrix = xform.LocalMatrix;
                Matrix3.Multiply(in worldMatrix, in parentMatrix, out var result);
                worldMatrix = result;

                var parentInvMatrix = xform.InvLocalMatrix;
                Matrix3.Multiply(in parentInvMatrix, in invMatrix, out var invResult);
                invMatrix = invResult;

                parent = xform.ParentUid;
            }

            var worldPosition = new Vector2(worldMatrix.R0C2, worldMatrix.R1C2);

            return (worldPosition, worldRot, worldMatrix, invMatrix);
        }

        public void RebuildMatrices()
        {
            MatricesDirty = false;

            if (!_parent.IsValid()) // Root Node
            {
                _localMatrix = Matrix3.Identity;
                _invLocalMatrix = Matrix3.Identity;
            }

            _localMatrix = Matrix3.CreateTransform(_localPosition, _localRotation);
            _invLocalMatrix = Matrix3.CreateInverseTransform(_localPosition, _localRotation);
        }

        public string GetDebugString()
        {
            return $"pos/rot/wpos/wrot: {Coordinates}/{LocalRotation}/{WorldPosition}/{WorldRotation}";
        }
    }

    /// <summary>
    ///     Raised whenever an entity translates or rotates relative to their parent.
    /// </summary>
    /// <remarks>
    ///     This will also get raised if the entity's parent changes, even if the local position and rotation remains
    ///     unchanged.
    /// </remarks>
    [ByRefEvent]
    public readonly struct MoveEvent
    {
        public MoveEvent(EntityUid sender, EntityCoordinates oldPos, EntityCoordinates newPos, Angle oldRotation, Angle newRotation, TransformComponent component, bool stateHandling)
        {
            Sender = sender;
            OldPosition = oldPos;
            NewPosition = newPos;
            OldRotation = oldRotation;
            NewRotation = newRotation;
            Component = component;
            FromStateHandling = stateHandling;
        }

        public readonly EntityUid Sender;
        public readonly EntityCoordinates OldPosition;
        public readonly EntityCoordinates NewPosition;
        public readonly Angle OldRotation;
        public readonly Angle NewRotation;
        public readonly TransformComponent Component;

        public bool ParentChanged => NewPosition.EntityId != OldPosition.EntityId;

        /// <summary>
        ///     If true, this event was generated during component state handling. This means it can be ignored in some instances.
        /// </summary>
        public readonly bool FromStateHandling;
    }

    public struct TransformChildrenEnumerator : IDisposable
    {
        private HashSet<EntityUid>.Enumerator _children;

        public TransformChildrenEnumerator(HashSet<EntityUid>.Enumerator children)
        {
            _children = children;
        }

        public bool MoveNext([NotNullWhen(true)] out EntityUid? child)
        {
            if (!_children.MoveNext())
            {
                child = null;
                return false;
            }

            child = _children.Current;
            return true;
        }

        public void Dispose()
        {
            _children.Dispose();
        }
    }

    /// <summary>
    /// Raised when the Anchor state of the transform is changed.
    /// </summary>
    [ByRefEvent]
    public readonly struct AnchorStateChangedEvent
    {
        public readonly TransformComponent Transform;
        public EntityUid Entity => Transform.Owner;
        public bool Anchored => Transform.Anchored;

        /// <summary>
        ///     If true, the entity is being detached to null-space
        /// </summary>
        public readonly bool Detaching;

        public AnchorStateChangedEvent(TransformComponent transform, bool detaching = false)
        {
            Detaching = detaching;
            Transform = transform;
        }
    }

    /// <summary>
    /// Raised when an entity is re-anchored to another grid.
    /// </summary>
    [ByRefEvent]
    public readonly struct ReAnchorEvent
    {
        public readonly EntityUid Entity;
        public readonly EntityUid OldGrid;
        public readonly EntityUid Grid;
        public readonly TransformComponent Xform;

        /// <summary>
        /// Tile on both the old and new grid being re-anchored.
        /// </summary>
        public readonly Vector2i TilePos;

        public ReAnchorEvent(EntityUid uid, EntityUid oldGrid, EntityUid grid, Vector2i tilePos, TransformComponent xform)
        {
            Entity = uid;
            OldGrid = oldGrid;
            Grid = grid;
            TilePos = tilePos;
            Xform = xform;
        }
    }

    /// <summary>
    ///     Data used to store information about the broad-phase that any given entity is currently on.
    /// </summary>
    /// <remarks>
    ///     A null value means that this entity is simply not on a broadphase (e.g., in null-space or in a container).
    ///     An invalid entity UID indicates that this entity has intentionally been removed from broadphases and should
    ///     not automatically be re-added by movement events.
    /// </remarks>
    internal record struct BroadphaseData(EntityUid Uid, EntityUid PhysicsMap, bool CanCollide, bool Static)
    {
        public bool IsValid() => Uid.IsValid();
        public bool Valid => IsValid();
        public static readonly BroadphaseData Invalid = new(EntityUid.Invalid, EntityUid.Invalid, false, false);

        // TODO include MapId if ever grids are allowed to enter null-space (leave PVS).
    }
}<|MERGE_RESOLUTION|>--- conflicted
+++ resolved
@@ -25,15 +25,11 @@
         [Dependency] private readonly IEntityManager _entMan = default!;
         [Dependency] private readonly IGameTiming _gameTiming = default!;
 
-<<<<<<< HEAD
+        // Currently this field just exists for VV. In future, it might become a real field
+        [ViewVariables]
+        private NetEntity NetParent => _entMan.GetNetEntity(_parent);
+
         [DataField("parent")] internal EntityUid _parent = EntityUid.Invalid;
-=======
-        // Currently this field just exists for VV. In future, it might become a real field
-        [ViewVariables]
-        private NetEntity NetParent => _entMan.GetNetEntity(_parent);
-
-        [DataField("parent")] internal EntityUid _parent;
->>>>>>> c0a5fab1
         [DataField("pos")] internal Vector2 _localPosition = Vector2.Zero; // holds offset from grid, or offset from parent
         [DataField("rot")] internal Angle _localRotation; // local rotation
         [DataField("noRot")] internal bool _noLocalRotation;
