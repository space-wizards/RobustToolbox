<Project Sdk="Microsoft.NET.Sdk">
  <Import Project="..\MSBuild\Robust.Engine.props" />
  <PropertyGroup>
    <IsPackable>false</IsPackable>
    <AppendTargetFrameworkToOutputPath>false</AppendTargetFrameworkToOutputPath>
    <AllowUnsafeBlocks>true</AllowUnsafeBlocks>
  </PropertyGroup>
  <ItemGroup>
    <PackageReference Include="JetBrains.Annotations" Version="2021.3.0" PrivateAssets="All" />
    <PackageReference Include="Microsoft.Extensions.ObjectPool" Version="6.0.2" />
    <PackageReference Include="Microsoft.ILVerification" Version="6.0.0" />
    <PackageReference Include="Nett" Version="0.15.0" />
    <PackageReference Include="Pidgin" Version="2.5.0" />
    <PackageReference Include="prometheus-net" Version="4.1.1" />
    <PackageReference Include="Robust.Shared.AuthLib" Version="0.1.2" />
    <PackageReference Include="Serilog" Version="2.10.0" />
    <PackageReference Include="YamlDotNet" Version="12.0.0" />
    <PackageReference Include="Microsoft.Win32.Registry" Version="5.0.0" />
    <PackageReference Include="Linguini.Bundle" Version="0.1.3" />
    <PackageReference Include="SharpZstd.Interop" Version="1.5.2-beta2" />
    <PackageReference Include="SpaceWizards.Sodium" Version="0.2.1" />
    <PackageReference Include="SixLabors.ImageSharp" Version="2.1.3" />
  </ItemGroup>
  <ItemGroup>
    <ProjectReference Include="..\Lidgren.Network\Lidgren.Network.csproj" />
    <ProjectReference Include="..\NetSerializer\NetSerializer\NetSerializer.csproj" />
    <ProjectReference Include="..\Robust.Physics\Robust.Physics.csproj" />
    <ProjectReference Include="..\Robust.Shared.Maths\Robust.Shared.Maths.csproj" />
  </ItemGroup>
  <ItemGroup>
    <EmbeddedResource Include="Utility\TypeAbbreviations.yaml">
      <LogicalName>Robust.Shared.Utility.TypeAbbreviations.yaml</LogicalName>
    </EmbeddedResource>
    <None Remove="ContentPack\Sandbox.yml" />
    <EmbeddedResource Include="ContentPack\Sandbox.yml">
      <LogicalName>Robust.Shared.ContentPack.Sandbox.yml</LogicalName>
    </EmbeddedResource>
  </ItemGroup>
  <ItemGroup>
    <Compile Remove="Input\CommandBindMapping.cs" />
    <Compile Update="Serialization\RobustMappedStringSerializer.MappedStringDict.cs">
      <DependentUpon>RobustMappedStringSerializer.cs</DependentUpon>
    </Compile>
    <Compile Update="Serialization\RobustSerializer.Handshake.cs">
      <DependentUpon>RobustSerializer.cs</DependentUpon>
    </Compile>
    <Compile Update="Serialization\RobustMappedStringSerializer.MappedStringDict.cs">
      <DependentUpon>RobustMappedStringSerializer.cs</DependentUpon>
    </Compile>
  </ItemGroup>
<<<<<<< HEAD
  <Import Project="..\MSBuild\Robust.Engine.targets" />
  <Import Project="..\MSBuild\Robust.CompNetworkGenerator.targets" />
=======

  <Import Project="..\MSBuild\Robust.Properties.targets" />
>>>>>>> d8b97ee2
</Project><|MERGE_RESOLUTION|>--- conflicted
+++ resolved
@@ -48,11 +48,7 @@
       <DependentUpon>RobustMappedStringSerializer.cs</DependentUpon>
     </Compile>
   </ItemGroup>
-<<<<<<< HEAD
-  <Import Project="..\MSBuild\Robust.Engine.targets" />
-  <Import Project="..\MSBuild\Robust.CompNetworkGenerator.targets" />
-=======
 
   <Import Project="..\MSBuild\Robust.Properties.targets" />
->>>>>>> d8b97ee2
+  <Import Project="..\MSBuild\Robust.CompNetworkGenerator.targets" />
 </Project>