--- conflicted
+++ resolved
@@ -18,18 +18,14 @@
 {
     private readonly IEntityManager _entManager;
     private readonly IMapManager _mapManager;
-    private readonly IClientResourceCache _resource;
+    private readonly IResourceCache _resource;
     private readonly ITileDefinitionManager _tileDefManager;
 
     public override OverlaySpace Space => OverlaySpace.WorldSpaceBelowEntities;
 
-<<<<<<< HEAD
-    public TileEdgeOverlay(IEntityManager entManager, IMapManager mapManager, IClientResourceCache resource, ITileDefinitionManager tileDefManager)
-=======
     private List<Entity<MapGridComponent>> _grids = new();
 
     public TileEdgeOverlay(IEntityManager entManager, IMapManager mapManager, IResourceCache resource, ITileDefinitionManager tileDefManager)
->>>>>>> 19a3e828
     {
         _entManager = entManager;
         _mapManager = mapManager;
