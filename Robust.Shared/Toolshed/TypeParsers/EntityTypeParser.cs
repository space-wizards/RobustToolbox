--- conflicted
+++ resolved
@@ -22,11 +22,7 @@
         var wordTwo = parser.GetWord(ParserContext.IsToken);
         error = null;
 
-<<<<<<< HEAD
-        if (!EntityUid.TryParse(word, wordTwo, out var ent))
-=======
         if (!NetEntity.TryParse(word, out var ent))
->>>>>>> 16a93e86
         {
             result = null;
 
