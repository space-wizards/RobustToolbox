using System;
using System.Collections.Generic;
using System.Diagnostics.CodeAnalysis;
using Arch.Core.Utils;
using Robust.Shared.Players;
using Robust.Shared.Timing;

namespace Robust.Shared.GameObjects
{
    public partial interface IEntityManager
    {
        /// <summary>
        ///     A component was added to the manager.
        /// </summary>
        event Action<AddedComponentEventArgs>? ComponentAdded;

        /// <summary>
        ///     A component was removed from the manager.
        /// </summary>
        event Action<RemovedComponentEventArgs>? ComponentRemoved;

        /// <summary>
        ///     Calls Initialize() on all registered components of the entity.
        /// </summary>
        void InitializeComponents(EntityUid uid, MetaDataComponent? meta = null);

        /// <summary>
        ///     Calls Startup() on all registered components of the entity.
        /// </summary>
        void StartComponents(EntityUid uid);

        /// <summary>
        /// Gets the number of a specific component.
        /// </summary>
        public int Count<T>() where T : Component;

        /// <summary>
        /// Gets the number of a specific component.
        /// </summary>
        int Count(Type component);

        /// <summary>
        ///     Adds a Component type to an entity. If the entity is already Initialized, the component will
        ///     automatically be Initialized and Started.
        /// </summary>
        /// <typeparam name="T">Concrete component type to add.</typeparam>
        /// <returns>The newly added component.</returns>
        T AddComponent<T>(EntityUid uid) where T : Component, new();

        /// <summary>
        ///     Adds a Component with a given network id to an entity.
        /// </summary>
        Component AddComponent(EntityUid uid, ushort netId, MetaDataComponent? meta = null);

        /// <summary>
        ///     Adds an uninitialized Component type to an entity.
        /// </summary>
        /// <remarks>
        ///     This function returns a disposable initialize handle that you can use in a <see langword="using" /> statement, to set up a component
        ///     before initialization is ran on it.
        /// </remarks>
        /// <typeparam name="T">Concrete component type to add.</typeparam>
        /// <param name="uid">Entity being modified.</param>
        /// <returns>Component initialization handle. When you are done setting up the component, make sure to dispose this.</returns>
        EntityManager.CompInitializeHandle<T> AddComponentUninitialized<T>(EntityUid uid) where T : Component, new();

        /// <summary>
        ///     Adds a Component to an entity. If the entity is already Initialized, the component will
        ///     automatically be Initialized and Started.
        /// </summary>
        /// <param name="uid">Entity being modified.</param>
        /// <param name="component">Component to add.</param>
<<<<<<< HEAD
        void AddComponent<T>(EntityUid uid, T component, MetaDataComponent? metadata = null) where T : Component;
=======
        /// <param name="overwrite">Should it overwrite existing components?</param>
        void AddComponent<T>(EntityUid uid, T component, bool overwrite = false, MetaDataComponent? metadata = null) where T : Component;
>>>>>>> c0a5fab1

        /// <summary>
        ///     Removes the component with the specified reference type,
        ///     Without needing to have the component itself.
        /// </summary>
        /// <typeparam name="T">The component reference type to remove.</typeparam>
        /// <param name="uid">Entity UID to modify.</param>
        bool RemoveComponent<T>(EntityUid uid, MetaDataComponent? meta = null);

        /// <summary>
        ///     Removes the component with a specified type.
        /// </summary>
        /// <param name="uid">Entity UID to modify.</param>
        /// <param name="type">A trait or component type to check for.</param>
        /// <returns>Returns false if the entity did not have the specified component.</returns>
        bool RemoveComponent(EntityUid uid, Type type, MetaDataComponent? meta = null);

        /// <summary>
        ///     Removes the component with a specified network ID.
        /// </summary>
        /// <param name="uid">Entity UID to modify.</param>
        /// <param name="netID">Network ID of the component to remove.</param>
        /// <returns>Returns false if the entity did not have the specified component.</returns>
        bool RemoveComponent(EntityUid uid, ushort netID, MetaDataComponent? meta = null);

        /// <summary>
        ///     Removes the specified component. Throws if the given component does not belong to the entity.
        /// </summary>
        /// <param name="uid">Entity UID to modify.</param>
        /// <param name="component">Component to remove.</param>
        void RemoveComponent(EntityUid uid, IComponent component, MetaDataComponent? meta = null);

        /// <summary>
        ///     Immediately shuts down a component, but defers the removal and deletion until the end of the tick.
        ///     Without needing to have the component itself.
        /// </summary>
        /// <typeparam name="T">The component reference type to remove.</typeparam>
        /// <param name="uid">Entity UID to modify.</param>
        bool RemoveComponentDeferred<T>(EntityUid uid);

        /// <summary>
        ///     Immediately shuts down a component, but defers the removal and deletion until the end of the tick.
        /// </summary>
        /// <param name="uid">Entity UID to modify.</param>
        /// <param name="type">A trait or component type to check for.</param>
        /// <returns>Returns false if the entity did not have the specified component.</returns>
        bool RemoveComponentDeferred(EntityUid uid, Type type);

        /// <summary>
        ///     Immediately shuts down a component, but defers the removal and deletion until the end of the tick.
        /// </summary>
        /// <param name="uid">Entity UID to modify.</param>
        /// <param name="netID">Network ID of the component to remove.</param>
        /// <returns>Returns false if the entity did not have the specified component.</returns>
        bool RemoveComponentDeferred(EntityUid uid, ushort netID, MetaDataComponent? meta = null);

        /// <summary>
        ///     Immediately shuts down a component, but defers the removal and deletion until the end of the tick.
        ///     Throws if the given component does not belong to the entity.
        /// </summary>
        /// <param name="uid">Entity UID to modify.</param>
        /// <param name="component">Component to remove.</param>
        void RemoveComponentDeferred(EntityUid uid, IComponent component);

        /// <summary>
        ///     Immediately shuts down a component, but defers the removal and deletion until the end of the tick.
        ///     Throws if the given component does not belong to the entity.
        /// </summary>
        /// <param name="uid">Entity UID to modify.</param>
        /// <param name="component">Component to remove.</param>
        void RemoveComponentDeferred(EntityUid uid, Component component);

        /// <summary>
        ///     Removes all components from an entity, except the required components.
        /// </summary>
        /// <param name="uid">Entity UID to modify.</param>
        void RemoveComponents(EntityUid uid, MetaDataComponent? meta = null);

        /// <summary>
        ///     Removes ALL components from an entity. This includes the required components,
        ///     <see cref="TransformComponent"/> and <see cref="MetaDataComponent"/>. This should ONLY be
        ///     used when deleting an entity.
        /// </summary>
<<<<<<< HEAD
        void DisposeComponents(EntityUid uid, MetaDataComponent metadata);
=======
        /// <param name="uid">Entity UID to modify.</param>
        void DisposeComponents(EntityUid uid, MetaDataComponent? meta = null);
>>>>>>> c0a5fab1

        /// <summary>
        ///     Checks if the entity has a component type.
        /// </summary>
        /// <typeparam name="T">Component reference type to check for.</typeparam>
        /// <param name="uid">Entity UID to check.</param>
        /// <returns>True if the entity has the component type, otherwise false.</returns>
        bool HasComponent<T>(EntityUid uid) where T : IComponent;

        /// <summary>
        ///     Checks if the entity has a component type.
        /// </summary>
        /// <typeparam name="T">Component reference type to check for.</typeparam>
        /// <param name="uid">Entity UID to check.</param>
        /// <returns>True if the entity has the component type, otherwise false.</returns>
        bool HasComponent<T>(EntityUid? uid) where T : IComponent;

        /// <summary>
        ///     Checks if the entity has a component type.
        /// </summary>
        /// <param name="uid">Entity UID to check.</param>
        /// <param name="type">A trait or component type to check for.</param>
        /// <returns>True if the entity has the component type, otherwise false.</returns>
        bool HasComponent(EntityUid uid, Type type);

        /// <summary>
        ///     Checks if the entity has a component type.
        /// </summary>
        /// <param name="uid">Entity UID to check.</param>
        /// <param name="type">A trait or component type to check for.</param>
        /// <returns>True if the entity has the component type, otherwise false.</returns>
        bool HasComponent(EntityUid? uid, Type type);

        /// <summary>
        ///     Checks if the entity has a component with a given network ID. This does not check
        ///     if the component is deleted.
        /// </summary>
        /// <param name="uid">Entity UID to check.</param>
        /// <param name="netId">Network ID to check for.</param>
        /// <returns>True if the entity has a component with the given network ID, otherwise false.</returns>
        bool HasComponent(EntityUid uid, ushort netId, MetaDataComponent? meta = null);

        /// <summary>
        ///     Checks if the entity has a component with a given network ID. This does not check
        ///     if the component is deleted.
        /// </summary>
        /// <param name="uid">Entity UID to check.</param>
        /// <param name="netId">Network ID to check for.</param>
        /// <returns>True if the entity has a component with the given network ID, otherwise false.</returns>
        bool HasComponent(EntityUid? uid, ushort netId, MetaDataComponent? meta = null);

        /// <summary>
        ///     This method will always return a component for a certain entity, adding it if it's not there already.
        /// </summary>
        /// <param name="uid">Entity to modify.</param>
        /// <typeparam name="T">Component to add.</typeparam>
        /// <returns>The component in question</returns>
        T EnsureComponent<T>(EntityUid uid) where T : Component, new();

        /// <summary>
        ///     This method will always return a component for a certain entity, adding it if it's not there already.
        /// </summary>
        /// <param name="uid">Entity to modify.</param>
        /// <param name="component">The output component after being ensured.</param>
        /// <typeparam name="T">Component to add.</typeparam>
        /// <returns>The component in question</returns>
        bool EnsureComponent<T>(EntityUid uid, out T component) where T : Component, new();

        /// <summary>
        ///     Returns the component of a specific type.
        /// </summary>
        /// <typeparam name="T">A trait or type of a component to retrieve.</typeparam>
        /// <param name="uid">Entity UID to look on.</param>
        /// <returns>The component of Type from the Entity.</returns>
        T GetComponent<T>(EntityUid uid) where T : IComponent;

        /// <summary>
        ///     Returns the component of a specific type.
        /// </summary>
        /// <param name="uid">Entity UID to look on.</param>
        /// <param name="type">A trait or component type to check for.</param>
        /// <returns>The component of Type from the Entity.</returns>
        IComponent GetComponent(EntityUid uid, CompIdx type);

        /// <summary>
        ///     Returns the component of a specific type.
        /// </summary>
        /// <param name="uid">Entity UID to look on.</param>
        /// <param name="type">A trait or component type to check for.</param>
        /// <returns>The component of Type from the Entity.</returns>
        IComponent GetComponent(EntityUid uid, Type type);

        /// <summary>
        ///     Returns the component with a specific network ID. This does not check
        ///     if the component is deleted.
        /// </summary>
        /// <param name="uid">Entity UID to look on.</param>
        /// <param name="netId">Network ID of the component to retrieve.</param>
        /// <returns>The component with the specified network id.</returns>
        IComponent GetComponent(EntityUid uid, ushort netId, MetaDataComponent? meta = null);

        /// <summary>
        ///     Returns the component of a specific type, even if it has been marked for deletion.
        /// </summary>
        /// <param name="uid">Entity UID to look on.</param>
        /// <param name="type">A trait or component type to check for.</param>
        /// <returns>The component of Type from the Entity.</returns>
        IComponent GetComponentInternal(EntityUid uid, CompIdx type);

        /// <summary>
        ///     Returns the component of a specific type.
        /// </summary>
        /// <typeparam name="T">A trait or type of a component to retrieve.</typeparam>
        /// <param name="uid">Entity UID to check.</param>
        /// <param name="component">Component of the specified type (if exists).</param>
        /// <returns>If the component existed in the entity.</returns>
        bool TryGetComponent<T>(EntityUid uid, [NotNullWhen(true)] out T? component)  where T : IComponent;

        /// <summary>
        ///     Returns the component of a specific type.
        /// </summary>
        /// <typeparam name="T">A trait or type of a component to retrieve.</typeparam>
        /// <param name="uid">Entity UID to check.</param>
        /// <param name="component">Component of the specified type (if exists).</param>
        /// <returns>If the component existed in the entity.</returns>
        bool TryGetComponent<T>([NotNullWhen(true)] EntityUid? uid, [NotNullWhen(true)] out T? component);

        /// <summary>
        ///     Returns the component of a specific type.
        /// </summary>
        /// <param name="uid">Entity UID to check.</param>
        /// <param name="type">A trait or component type to check for.</param>
        /// <param name="component">Component of the specified type (if exists).</param>
        /// <returns>If the component existed in the entity.</returns>
        bool TryGetComponent(EntityUid uid, Type type, [NotNullWhen(true)] out IComponent? component);

        /// <summary>
        ///     Returns the component of a specific type.
        /// </summary>
        /// <param name="uid">Entity UID to check.</param>
        /// <param name="type">A trait or component type to check for.</param>
        /// <param name="component">Component of the specified type (if exists).</param>
        /// <returns>If the component existed in the entity.</returns>
        bool TryGetComponent(EntityUid uid, CompIdx type, [NotNullWhen(true)] out IComponent? component);

        /// <summary>
        ///     Returns the component of a specific type.
        /// </summary>
        /// <param name="uid">Entity UID to check.</param>
        /// <param name="type">A trait or component type to check for.</param>
        /// <param name="component">Component of the specified type (if exists).</param>
        /// <returns>If the component existed in the entity.</returns>
        bool TryGetComponent([NotNullWhen(true)] EntityUid? uid, Type type, [NotNullWhen(true)] out IComponent? component);

        /// <summary>
        ///     Returns the component with a specified network ID. This does not check
        ///     if the component is deleted.
        /// </summary>
        /// <param name="uid">Entity UID to check.</param>
        /// <param name="netId">Component Network ID to check for.</param>
        /// <param name="component">Component with the specified network id.</param>
        /// <returns>If the component existed in the entity.</returns>
        bool TryGetComponent(EntityUid uid, ushort netId, [NotNullWhen(true)] out IComponent? component, MetaDataComponent? meta = null);

        /// <summary>
        ///     Returns the component with a specified network ID. This does not check
        ///     if the component is deleted.
        /// </summary>
        /// <param name="uid">Entity UID to check.</param>
        /// <param name="netId">Component Network ID to check for.</param>
        /// <param name="component">Component with the specified network id.</param>
        /// <returns>If the component existed in the entity.</returns>
        bool TryGetComponent([NotNullWhen(true)] EntityUid? uid, ushort netId, [NotNullWhen(true)] out IComponent? component, MetaDataComponent? meta = null);

        /// <summary>
        /// Returns a cached struct enumerator with the specified component.
        /// </summary>
        EntityQuery<TComp1> GetEntityQuery<TComp1>() where TComp1 : Component;

        EntityQuery<Component> GetEntityQuery(Type type);

        /// <summary>
        ///     Returns ALL component type instances on an entity. A single component instance
        ///     can have multiple component types.
        /// </summary>
        /// <param name="uid">Entity UID to look on.</param>
        /// <returns>All component types on the Entity.</returns>
        IEnumerable<IComponent> GetComponents(EntityUid uid);

        /// <summary>
        ///     Returns ALL component type instances that are assignable to the specified type.
        ///     A single component instance can have multiple component type instances.
        /// </summary>
        /// <typeparam name="T">A trait or type of a component to retrieve.</typeparam>
        /// <param name="uid">Entity UID to look on.</param>
        /// <returns>All components that are assignable to the specified type.</returns>
        IEnumerable<T> GetComponents<T>(EntityUid uid);

        /// <summary>
        /// Returns the number of components on this entity.
        /// </summary>
        int ComponentCount(EntityUid uid);

        /// <summary>
        ///     Returns ALL networked components on an entity, including deleted ones.
        /// </summary>
        /// <param name="uid">Entity UID to look on.</param>
        /// <returns>All components that have a network ID.</returns>
        NetComponentEnumerable GetNetComponents(EntityUid uid, MetaDataComponent? meta = null);

        /// <summary>
        ///     Returns ALL networked components on an entity, including deleted ones. Returns null if the entity does
        ///     not exist.
        /// </summary>
        /// <param name="uid">Entity UID to look on.</param>
        /// <returns>All components that have a network ID.</returns>
        public NetComponentEnumerable? GetNetComponentsOrNull(EntityUid uid, MetaDataComponent? meta = null);

        /// <summary>
        ///     Gets a component state.
        /// </summary>
        /// <param name="eventBus">A reference to the event bus instance.</param>
        /// <param name="component">Component to generate the state for.</param>
        /// <param name="player">The player that is going to receive this state. Null implies that this state is for a replay.</param>
        /// <param name="fromTick">The from tick, which indicates the range of data that must be included for delta-states.</param>
        /// <returns>The component state of the component.</returns>
        ComponentState GetComponentState(IEventBus eventBus, IComponent component, ICommonSession? player, GameTick fromTick);

        /// <summary>
        ///     Checks if a certain player should get a component state.
        /// </summary>
        /// <param name="eventBus">A reference to the event bus instance.</param>
        /// <param name="component">Component to generate the state for.</param>
        /// <param name="player">The player to generate the state for.</param>
        /// <returns>True if the player should get the component state.</returns>
        bool CanGetComponentState(IEventBus eventBus, IComponent component, ICommonSession player);

        /// <summary>
        /// Returns all instances of a component in an array.
        /// Use sparingly.
        /// </summary>
        (EntityUid Uid, T Component)[] AllComponents<T>() where T : Component;

        /// <summary>
        /// Returns all instances of a component in a List.
        /// Use sparingly.
        /// </summary>
        List<(EntityUid Uid, T Component)> AllComponentsList<T>() where T : Component;

        AllEntityQueryEnumerator<TComp1> AllEntityQueryEnumerator<TComp1>()
            where TComp1 : IComponent;

        AllEntityQueryEnumerator<TComp1, TComp2> AllEntityQueryEnumerator<TComp1, TComp2>()
            where TComp1 : IComponent
            where TComp2 : IComponent;

        AllEntityQueryEnumerator<TComp1, TComp2, TComp3> AllEntityQueryEnumerator<TComp1, TComp2, TComp3>()
            where TComp1 : IComponent
            where TComp2 : IComponent
            where TComp3 : IComponent;

        AllEntityQueryEnumerator<TComp1, TComp2, TComp3, TComp4> AllEntityQueryEnumerator<TComp1, TComp2, TComp3, TComp4>()
            where TComp1 : IComponent
            where TComp2 : IComponent
            where TComp3 : IComponent
            where TComp4 : IComponent;

        EntityQueryEnumerator<TComp1> EntityQueryEnumerator<TComp1>()
            where TComp1 : IComponent;

        EntityQueryEnumerator<TComp1, TComp2> EntityQueryEnumerator<TComp1, TComp2>()
            where TComp1 : IComponent
            where TComp2 : IComponent;

        EntityQueryEnumerator<TComp1, TComp2, TComp3> EntityQueryEnumerator<TComp1, TComp2, TComp3>()
            where TComp1 : IComponent
            where TComp2 : IComponent
            where TComp3 : IComponent;

        EntityQueryEnumerator<TComp1, TComp2, TComp3, TComp4> EntityQueryEnumerator<TComp1, TComp2, TComp3, TComp4>()
            where TComp1 : IComponent
            where TComp2 : IComponent
            where TComp3 : IComponent
            where TComp4 : IComponent;

        /// <summary>
        ///     Returns ALL component instances of a specified type.
        /// </summary>
        /// <typeparam name="T">A trait or type of a component to retrieve.</typeparam>
        /// <returns>All components that have the specified type.</returns>
        IEnumerable<T> EntityQuery<T>(bool includePaused = false) where T: IComponent;

        /// <summary>
        /// Returns the relevant components from all entities that contain the two required components.
        /// </summary>
        /// <typeparam name="TComp1">First required component.</typeparam>
        /// <typeparam name="TComp2">Second required component.</typeparam>
        /// <returns>The pairs of components from each entity that has the two required components.</returns>
        IEnumerable<(TComp1, TComp2)> EntityQuery<TComp1, TComp2>(bool includePaused = false)
            where TComp1 : IComponent
            where TComp2 : IComponent;

        /// <summary>
        /// Returns the relevant components from all entities that contain the three required components.
        /// </summary>
        /// <typeparam name="TComp1">First required component.</typeparam>
        /// <typeparam name="TComp2">Second required component.</typeparam>
        /// <typeparam name="TComp3">Third required component.</typeparam>
        /// <returns>The pairs of components from each entity that has the three required components.</returns>
        IEnumerable<(TComp1, TComp2, TComp3)> EntityQuery<TComp1, TComp2, TComp3>(bool includePaused = false)
            where TComp1 : IComponent
            where TComp2 : IComponent
            where TComp3 : IComponent;

        /// <summary>
        /// Returns the relevant components from all entities that contain the four required components.
        /// </summary>
        /// <typeparam name="TComp1">First required component.</typeparam>
        /// <typeparam name="TComp2">Second required component.</typeparam>
        /// <typeparam name="TComp3">Third required component.</typeparam>
        /// <typeparam name="TComp4">Fourth required component.</typeparam>
        /// <returns>The pairs of components from each entity that has the four required components.</returns>
        IEnumerable<(TComp1, TComp2, TComp3, TComp4)> EntityQuery<TComp1, TComp2, TComp3, TComp4>(bool includePaused = false)
            where TComp1 : IComponent
            where TComp2 : IComponent
            where TComp3 : IComponent
            where TComp4 : IComponent;

        /// <summary>
        ///      Returns ALL component instances of a specified type.
        /// </summary>
        /// <param name="type">A trait or component type to check for.</param>
        /// <param name="includePaused"></param>
        /// <returns>All components that are the specified type.</returns>
        IEnumerable<(EntityUid Uid, Component Component)> GetAllComponents(Type type, bool includePaused = false);

        /// <summary>
        ///     Culls all components from the collection that are marked as deleted. This needs to be called often.
        /// </summary>
        void CullRemovedComponents();

        void CleanupArch();
    }
}<|MERGE_RESOLUTION|>--- conflicted
+++ resolved
@@ -70,12 +70,8 @@
         /// </summary>
         /// <param name="uid">Entity being modified.</param>
         /// <param name="component">Component to add.</param>
-<<<<<<< HEAD
+        /// <param name="overwrite">Should it overwrite existing components?</param>
         void AddComponent<T>(EntityUid uid, T component, MetaDataComponent? metadata = null) where T : Component;
-=======
-        /// <param name="overwrite">Should it overwrite existing components?</param>
-        void AddComponent<T>(EntityUid uid, T component, bool overwrite = false, MetaDataComponent? metadata = null) where T : Component;
->>>>>>> c0a5fab1
 
         /// <summary>
         ///     Removes the component with the specified reference type,
@@ -159,12 +155,8 @@
         ///     <see cref="TransformComponent"/> and <see cref="MetaDataComponent"/>. This should ONLY be
         ///     used when deleting an entity.
         /// </summary>
-<<<<<<< HEAD
-        void DisposeComponents(EntityUid uid, MetaDataComponent metadata);
-=======
         /// <param name="uid">Entity UID to modify.</param>
         void DisposeComponents(EntityUid uid, MetaDataComponent? meta = null);
->>>>>>> c0a5fab1
 
         /// <summary>
         ///     Checks if the entity has a component type.
