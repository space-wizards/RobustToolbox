﻿using Newtonsoft.Json.Linq;
using NJsonSchema;
using SS14.Client.Graphics;
using SS14.Client.Interfaces.ResourceManagement;
using SS14.Shared.Log;
using SS14.Shared.Maths;
using SS14.Shared.Utility;
using System;
using System.IO;
using System.Linq;
using System.Reflection;

namespace SS14.Client.ResourceManagement
{
    /// <summary>
    ///     Handles the loading code for RSI files.
    ///     See <see cref="RSI"/> for the RSI API itself.
    /// </summary>
    public sealed class RSIResource : BaseResource
    {
        public RSI RSI { get; private set; }

        /// <summary>
        ///     The minimum version of RSI we can load.
        /// </summary>
        public const uint MINIMUM_RSI_VERSION = 1;

        /// <summary>
        ///     The maximum version of RSI we can load.
        /// </summary>
        public const uint MAXIMUM_RSI_VERSION = 1;

        public override void Load(IResourceCache cache, ResourcePath path)
        {
            var manifestPath = path / "meta.json";
            string manifestContents;

            using (var manifestFile = cache.ContentFileRead(manifestPath))
            using (var reader = new StreamReader(manifestFile))
            {
                manifestContents = reader.ReadToEnd();
            }

            if (RSISchema != null)
            {
                var errors = RSISchema.Validate(manifestContents);
                if (errors.Count != 0)
                {
                    Logger.Error($"Unable to load RSI from '{path}', {errors.Count} errors:");

                    foreach (var error in errors)
                    {
                        Logger.Error("{0}", error.ToString());
                    }

                    throw new RSILoadException($"{errors.Count} errors while loading RSI. See console.");
                }
            }

            // Ok schema validated just fine.
            var manifestJson = JObject.Parse(manifestContents);
            var size = manifestJson["size"].ToObject<Vector2u>();

            var rsi = new RSI(size);

            // Do every state.
            foreach (var stateObject in manifestJson["states"].Cast<JObject>())
            {
                var stateName = stateObject["name"].ToObject<string>();
                var dirValue = stateObject["directions"].ToObject<int>();
                RSI.State.DirectionType directions;

                switch (dirValue)
                {
                    case 1:
                        directions = RSI.State.DirectionType.Dir1;
                        break;
                    case 4:
                        directions = RSI.State.DirectionType.Dir4;
                        break;
                    default:
                        throw new RSILoadException($"Invalid direction: {dirValue}");
                }

                // We can ignore selectors and flags for now,
                // because they're not used yet!

                // Get the lists of delays.
                float[][] delays;
                if (stateObject.TryGetValue("delays", out var delayToken))
                {
                    delays = delayToken.ToObject<float[][]>();

                    if (delays.Length != dirValue)
                    {
                        throw new RSILoadException($"Directions count does not match amount of delays specified.");
                    }

                    for (var i = 0; i < delays.Length; i++)
                    {
                        var delayList = delays[i];
                        if (delayList.Length == 0)
                        {
                            delays[i] = new float[] {1};
                        }
                    }
                }
                else
                {
                    delays = new float[dirValue][];
                    // No delays specified, default to 1 frame per dir.
                    for (var i = 0; i < dirValue; i++)
                    {
                        delays[i] = new float[] {1};
                    }
                }

                var texPath = path / (stateName + ".png");
                var texture = cache.GetResource<TextureResource>(texPath).Texture;

                if (texture.Width % size.X != 0 || texture.Height % size.Y != 0)
                {
                    throw new RSILoadException("State image size is not a multiple of the icon size.");
                }

                // Amount of icons per row of the sprite sheet.
                var sheetWidth = texture.Width / size.X;

                var iconFrames = new (Texture, float)[dirValue][];
                var counter = 0;
                for (var j = 0; j < iconFrames.Length; j++)
                {
                    var delayList = delays[j];
                    var directionFrames = new (Texture, float)[delayList.Length];
                    for (var i = 0; i < delayList.Length; i++)
                    {
                        if (!GameController.OnGodot)
                        {
                            directionFrames[i] = (new BlankTexture(), delayList[i]);
                            continue;
                        }
                        var PosX = (counter % sheetWidth) * size.X;
                        var PosY = (counter / sheetWidth) * size.Y;

                        var atlasTexture = new Godot.AtlasTexture()
                        {
                            Atlas = texture,
                            Region = new Godot.Rect2(PosX, PosY, size.X, size.Y)
                        };

                        directionFrames[i] = (new GodotTextureSource(atlasTexture), delayList[i]);
                        counter++;
                    }

                    iconFrames[j] = directionFrames;
                }

                var state = new RSI.State(size, stateName, directions, iconFrames);
                rsi.AddState(state);
            }

            RSI = rsi;
        }

        private static readonly JsonSchema4 RSISchema = GetSchema();

        private static JsonSchema4 GetSchema()
        {
<<<<<<< HEAD
            string schema;
            using (var schemaStream = Assembly.GetExecutingAssembly()
                .GetManifestResourceStream("SS14.Client.Graphics.RSI.RSISchema.json"))
            using (var schemaReader = new StreamReader(schemaStream))
=======
            try
>>>>>>> 58fb11a9
            {
                string schema;
                using (var schemaStream = Assembly.GetExecutingAssembly()
                    .GetManifestResourceStream("SS14.Client.Graphics.RSI.RSISchema.json"))
                using (var schemaReader = new StreamReader(schemaStream))
                {
                    schema = schemaReader.ReadToEnd();
                }

                return JsonSchema4.FromJsonAsync(schema).Result;
            }
            catch (Exception e)
            {
                System.Console.WriteLine("Failed to load RSI JSON Schema!\n{0}", e);
                return null;
            }
        }
    }

    [Serializable]
    public class RSILoadException : Exception
    {
        public RSILoadException()
        {
        }

        public RSILoadException(string message) : base(message)
        {
        }

        public RSILoadException(string message, Exception inner) : base(message, inner)
        {
        }

        protected RSILoadException(
            System.Runtime.Serialization.SerializationInfo info,
            System.Runtime.Serialization.StreamingContext context) : base(info, context)
        {
        }
    }
}<|MERGE_RESOLUTION|>--- conflicted
+++ resolved
@@ -166,14 +166,7 @@
 
         private static JsonSchema4 GetSchema()
         {
-<<<<<<< HEAD
-            string schema;
-            using (var schemaStream = Assembly.GetExecutingAssembly()
-                .GetManifestResourceStream("SS14.Client.Graphics.RSI.RSISchema.json"))
-            using (var schemaReader = new StreamReader(schemaStream))
-=======
             try
->>>>>>> 58fb11a9
             {
                 string schema;
                 using (var schemaStream = Assembly.GetExecutingAssembly()
