// Copyright (c) 2017 Kastellanos Nikolaos

/* Original source Farseer Physics Engine:
 * Copyright (c) 2014 Ian Qvist, http://farseerphysics.codeplex.com
 * Microsoft Permissive License (Ms-PL) v1.1
 */

/*
* Farseer Physics Engine:
* Copyright (c) 2012 Ian Qvist
*
* Original source Box2D:
* Copyright (c) 2006-2011 Erin Catto http://www.box2d.org
*
* This software is provided 'as-is', without any express or implied
* warranty.  In no event will the authors be held liable for any damages
* arising from the use of this software.
* Permission is granted to anyone to use this software for any purpose,
* including commercial applications, and to alter it and redistribute it
* freely, subject to the following restrictions:
* 1. The origin of this software must not be misrepresented; you must not
* claim that you wrote the original software. If you use this software
* in a product, an acknowledgment in the product documentation would be
* appreciated but is not required.
* 2. Altered source versions must be plainly marked as such, and must not be
* misrepresented as being the original software.
* 3. This notice may not be removed or altered from any source distribution.
*/


using System;
using System.Collections.Concurrent;
using System.Collections.Generic;
using System.Linq;
<<<<<<< HEAD
using System.Threading.Tasks;
=======
using JetBrains.Annotations;
>>>>>>> c4946b84
using Robust.Shared.GameObjects;
using Robust.Shared.IoC;
using Robust.Shared.Map;
using Robust.Shared.Physics.Broadphase;
using Robust.Shared.Physics.Collision;
using Robust.Shared.Physics.Dynamics.Contacts;
using Robust.Shared.Utility;

namespace Robust.Shared.Physics.Dynamics
{
    internal sealed class ContactManager
    {
        [Dependency] private readonly IEntityManager _entityManager = default!;

        internal MapId MapId { get; set; }

        private SharedBroadPhaseSystem _broadPhaseSystem = default!;
#if DEBUG
        private SharedDebugPhysicsSystem _debugPhysics = default!;
#endif

        /// <summary>
        ///     Called when the broadphase finds two fixtures close to each other.
        /// </summary>
        public BroadPhaseDelegate OnBroadPhaseCollision;

        public readonly ContactHead ContactList;
        public int ContactCount { get; private set; }
        private const int ContactPoolInitialSize = 64;

        internal Stack<Contact> ContactPoolList = new Stack<Contact>(ContactPoolInitialSize);

        // Didn't use the eventbus because muh allocs on something being run for every collision every frame.
        /// <summary>
        ///     Invoked whenever a KinematicController body collides. The first body is always guaranteed to be a KinematicController
        /// </summary>
        internal event Action<Fixture, Fixture, float, Manifold>? KinematicControllerCollision;

        // TODO: Need to migrate the interfaces to comp bus when possible
        // TODO: Also need to clean the station up to not have 160 contacts on roundstart
        private List<Contact> _startCollisions = new();
        private List<Contact> _endCollisions = new();

        private List<Contact> _updates = new();

        /// <summary>
        /// How many contacts an individual thread needs to have as a minimum
        /// </summary>
        private const int MultithreadThreshold = 32;

        public ContactManager()
        {
            ContactList = new ContactHead();
            ContactCount = 0;
            OnBroadPhaseCollision = AddPair;
        }

        public void Initialize()
        {
            IoCManager.InjectDependencies(this);
            _broadPhaseSystem = EntitySystem.Get<SharedBroadPhaseSystem>();
<<<<<<< HEAD
#if DEBUG
            _debugPhysics = EntitySystem.Get<SharedDebugPhysicsSystem>();
#endif
=======
            InitializePool();
        }

        private void InitializePool()
        {
            for (var i = 0; i < ContactPoolInitialSize; i++)
            {
                ContactPoolList.Push(new Contact(null, 0, null, 0));
            }
>>>>>>> c4946b84
        }

        public void FindNewContacts(MapId mapId)
        {
            foreach (var broadPhase in _broadPhaseSystem.GetBroadPhases(mapId))
            {
                broadPhase.UpdatePairs(OnBroadPhaseCollision);
            }
        }

        /// <summary>
        ///     Go through the cached broadphase movement and update contacts.
        /// </summary>
        /// <param name="gridId"></param>
        /// <param name="proxyA"></param>
        /// <param name="proxyB"></param>
        private void AddPair(GridId gridId, in FixtureProxy proxyA, in FixtureProxy proxyB)
        {
            Fixture fixtureA = proxyA.Fixture;
            Fixture fixtureB = proxyB.Fixture;

            int indexA = proxyA.ChildIndex;
            int indexB = proxyB.ChildIndex;

            PhysicsComponent bodyA = fixtureA.Body;
            PhysicsComponent bodyB = fixtureB.Body;

            // Are the fixtures on the same body?
            if (bodyA.Owner.Uid.Equals(bodyB.Owner.Uid)) return;

            // Box2D checks the mask / layer below but IMO doing it before contact is better.
            // Check default filter
            if (!ShouldCollide(fixtureA, fixtureB))
                return;

            // Does a contact already exist?

            for (ContactEdge? ceB = bodyB.ContactEdges; ceB != null; ceB = ceB?.Next)
            {
                if (ceB.Other == bodyA)
                {
                    Fixture fA = ceB.Contact?.FixtureA!;
                    Fixture fB = ceB.Contact?.FixtureB!;
                    var iA = ceB.Contact!.ChildIndexA;
                    var iB = ceB.Contact!.ChildIndexB;

                    if (fA == fixtureA && fB == fixtureB && iA == indexA && iB == indexB)
                    {
                        // A contact already exists.
                        return;
                    }

                    if (fA == fixtureB && fB == fixtureA && iA == indexB && iB == indexA)
                    {
                        // A contact already exists.
                        return;
                    }
                }

                ceB = ceB.Next;
            }

            // Does a joint override collision? Is at least one body dynamic?
            if (!bodyB.ShouldCollide(bodyA))
                return;

            //FPE feature: BeforeCollision delegate
            /*
            if (fixtureA.BeforeCollision != null && fixtureA.BeforeCollision(fixtureA, fixtureB) == false)
                return;

            if (fixtureB.BeforeCollision != null && fixtureB.BeforeCollision(fixtureB, fixtureA) == false)
                return;
            */

            // Call the factory.
            Contact c = Contact.Create(this, gridId, fixtureA, indexA, fixtureB, indexB);

            // Sloth: IDK why Farseer and Aether2D have this shit but fuck it.
            if (c == null) return;

            // Contact creation may swap fixtures.
            fixtureA = c.FixtureA!;
            fixtureB = c.FixtureB!;
            bodyA = fixtureA.Body;
            bodyB = fixtureB.Body;

            // Insert into world
            c.Prev = ContactList;
            c.Next = c.Prev.Next;
            c.Prev.Next = c;
            c.Next!.Prev = c;
            ContactCount++;

            // Connect to body A
            c.NodeA.Contact = c;
            c.NodeA.Other = bodyB;

            c.NodeA.Previous = null;
            c.NodeA.Next = bodyA.ContactEdges;

            if (bodyA.ContactEdges != null)
            {
                bodyA.ContactEdges.Previous = c.NodeA;
            }
            bodyA.ContactEdges = c.NodeA;

            // Connect to body B
            c.NodeB.Contact = c;
            c.NodeB.Other = bodyA;

            c.NodeB.Previous = null;
            c.NodeB.Next = bodyB.ContactEdges;

            if (bodyB.ContactEdges != null)
            {
                bodyB.ContactEdges.Previous = c.NodeB;
            }
            bodyB.ContactEdges = c.NodeB;

            // Wake up the bodies
            if (fixtureA.Hard && fixtureB.Hard)
            {
                bodyA.Awake = true;
                bodyB.Awake = true;
            }
        }

        private bool ShouldCollide(Fixture fixtureA, Fixture fixtureB)
        {
            // TODO: Should we only be checking one side's mask? I think maybe fixtureB? IDK
            return !((fixtureA.CollisionMask & fixtureB.CollisionLayer) == 0x0 &&
                     (fixtureB.CollisionMask & fixtureA.CollisionLayer) == 0x0);
        }

        public void Destroy(Contact contact)
        {
            Fixture fixtureA = contact.FixtureA!;
            Fixture fixtureB = contact.FixtureB!;
            PhysicsComponent bodyA = fixtureA.Body;
            PhysicsComponent bodyB = fixtureB.Body;

            if (contact.IsTouching)
            {
                //Report the separation to both participants:
                // TODO: Needs to do like a comp message and system message
                // fixtureA?.OnSeparation(fixtureA, fixtureB);

                //Reverse the order of the reported fixtures. The first fixture is always the one that the
                //user subscribed to.
                // fixtureB.OnSeparation(fixtureB, fixtureA);

                // EndContact(contact);
            }

            // Remove from the world
            contact.Prev!.Next = contact.Next;
            contact.Next!.Prev = contact.Prev;
            contact.Next = null;
            contact.Prev = null;
            ContactCount--;

            // Remove from body 1
            if (contact.NodeA == bodyA.ContactEdges)
                bodyA.ContactEdges = contact.NodeA.Next;
            if (contact.NodeA.Previous != null)
                contact.NodeA.Previous.Next = contact.NodeA.Next;
            if (contact.NodeA.Next != null)
                contact.NodeA.Next.Previous = contact.NodeA.Previous;

            // Remove from body 2
            if (contact.NodeB == bodyB.ContactEdges)
                bodyB.ContactEdges = contact.NodeB.Next;
            if (contact.NodeB.Previous != null)
                contact.NodeB.Previous.Next = contact.NodeB.Next;
            if (contact.NodeB.Next != null)
                contact.NodeB.Next.Previous = contact.NodeB.Previous;

            contact.Destroy();

            // Insert into the pool.
            ContactPoolList.Push(contact);
        }

        internal void Collide()
        {
            _updates.Clear();

            // Can be changed while enumerating
            // TODO: check for null instead?
            for (var contact = ContactList.Next; contact != ContactList;)
            {
                if (contact == null) break;
                Fixture fixtureA = contact.FixtureA!;
                Fixture fixtureB = contact.FixtureB!;
                int indexA = contact.ChildIndexA;
                int indexB = contact.ChildIndexB;

                PhysicsComponent bodyA = fixtureA.Body;
                PhysicsComponent bodyB = fixtureB.Body;

                //Do no try to collide disabled bodies
                if (!bodyA.CanCollide || !bodyB.CanCollide)
                {
                    contact = contact.Next;
                    continue;
                }

                // Is this contact flagged for filtering?
                if (contact.FilterFlag)
                {
                    // Should these bodies collide?
                    if (bodyB.ShouldCollide(bodyA) == false)
                    {
                        Contact cNuke = contact;
                        contact = contact.Next;
                        Destroy(cNuke);
                        continue;
                    }

                    // Check default filtering
                    if (ShouldCollide(fixtureA, fixtureB) == false)
                    {
                        Contact cNuke = contact;
                        contact = contact.Next;
                        Destroy(cNuke);
                        continue;
                    }

                    // Check user filtering.
                    /*
                    if (ContactFilter != null && ContactFilter(fixtureA, fixtureB) == false)
                    {
                        Contact cNuke = c;
                        c = c.Next;
                        Destroy(cNuke);
                        continue;
                    }
                    */

                    // Clear the filtering flag.
                    contact.FilterFlag = false;
                }

                bool activeA = bodyA.Awake && bodyA.BodyType != BodyType.Static;
                bool activeB = bodyB.Awake && bodyB.BodyType != BodyType.Static;

                // At least one body must be awake and it must be dynamic or kinematic.
                if (activeA == false && activeB == false)
                {
                    contact = contact.Next;
                    continue;
                }

                bool? overlap = false;

                // Sloth addition: Kind of hacky and might need to be removed at some point.
                // One of the bodies was probably put into nullspace so we need to remove I think.
                if (fixtureA.Proxies.ContainsKey(contact.GridId) && fixtureB.Proxies.ContainsKey(contact.GridId))
                {
                    var proxyIdA = fixtureA.Proxies[contact.GridId][indexA].ProxyId;
                    var proxyIdB = fixtureB.Proxies[contact.GridId][indexB].ProxyId;

                    var broadPhase = _broadPhaseSystem.GetBroadPhase(MapId, contact.GridId);

                    overlap = broadPhase?.TestOverlap(proxyIdA, proxyIdB);
                }

                // Here we destroy contacts that cease to overlap in the broad-phase.
                if (overlap == false)
                {
                    Contact cNuke = contact;
                    contact = contact.Next;
                    Destroy(cNuke);
                    continue;
                }

                // The contact persists.
                _updates.Add(contact);

                contact = contact.Next;
            }

            var updateCount = _updates.Count;
            // Aether recommends either 128 or 256 minimum.
            // Changed it around slightly so we always run the minimum MultithreadThreshold per task
            // even if we aren't using every processor.
            // This is because there's overhead to running in parallel so we don't want a task that's just a single update.
            var parallel = updateCount >= MultithreadThreshold * 4;

            if (parallel)
            {
                // Deduct 1 for networking thread I guess?
                var batches = Math.Min((int) MathF.Floor((float) updateCount / MultithreadThreshold), Math.Max(1, Environment.ProcessorCount - 1));
                var batchSize = (int) MathF.Ceiling((float) updateCount / batches);

                Parallel.For(0, batches, i =>
                {
                    var start = i * batchSize;
                    var end = Math.Min(start + batchSize, updateCount);

                    for (var j = start; j < end; j++)
                    {
                        _updates[j].Update(this);
                    }
                });
            }
            else
            {
                foreach (var contact in _updates)
                {
                    contact.Update(this);
                }
            }

#if DEBUG
            foreach (var contact in _updates)
            {
                _debugPhysics.HandlePreSolve(contact, contact.Manifold);
            }
#endif

            foreach (var contact in _updates)
            {
                switch (contact.Status)
                {
                    case Contact.ContactStatus.None:
                        break;
                    case Contact.ContactStatus.Start:
                        _startCollisions.Add(contact);
                        break;
                    case Contact.ContactStatus.End:
                        _endCollisions.Add(contact);
                        break;
                    default:
                        throw new ArgumentOutOfRangeException();
                }
            }

            foreach (var contact in _startCollisions)
            {
                // It's possible for contacts to get nuked by other collision behaviors running on an entity deleting it
                // so we'll do this (TODO: Maybe it's shitty design and we should move to PostCollide? Though we still need to check for each contact anyway I guess).
                if (!contact.IsTouching) continue;

                var bodyA = contact.FixtureA!.Body;
                var bodyB = contact.FixtureB!.Body;

                _entityManager.EventBus.RaiseLocalEvent(bodyA.Owner.Uid, new StartCollideEvent(contact.FixtureA, contact.FixtureB, contact.Manifold));
                _entityManager.EventBus.RaiseLocalEvent(bodyB.Owner.Uid, new StartCollideEvent(contact.FixtureB, contact.FixtureA, contact.Manifold));

                foreach (var comp in bodyA.Owner.GetAllComponents<IStartCollide>().ToArray())
                {
                    if (bodyB.Deleted) break;
                    comp.CollideWith(contact.FixtureA!, contact.FixtureB!, contact.Manifold);
                }

                foreach (var comp in bodyB.Owner.GetAllComponents<IStartCollide>().ToArray())
                {
                    if (bodyA.Deleted) break;
                    comp.CollideWith(contact.FixtureB!, contact.FixtureA!, contact.Manifold);
                }
            }

            foreach (var contact in _endCollisions)
            {
                var bodyA = contact.FixtureA!.Body;
                var bodyB = contact.FixtureB!.Body;

                _entityManager.EventBus.RaiseLocalEvent(bodyA.Owner.Uid, new EndCollideEvent(contact.FixtureA, contact.FixtureB, contact.Manifold));
                _entityManager.EventBus.RaiseLocalEvent(bodyB.Owner.Uid, new EndCollideEvent(contact.FixtureB, contact.FixtureA, contact.Manifold));

                foreach (var comp in bodyA.Owner.GetAllComponents<IEndCollide>().ToArray())
                {
                    if (bodyB.Deleted) break;
                    comp.CollideWith(contact.FixtureA!, contact.FixtureB!, contact.Manifold);
                }

                foreach (var comp in bodyB.Owner.GetAllComponents<IEndCollide>().ToArray())
                {
                    if (bodyA.Deleted) break;
                    comp.CollideWith(contact.FixtureB!, contact.FixtureA!, contact.Manifold);
                }
            }

            _startCollisions.Clear();
            _endCollisions.Clear();
        }

        public void PreSolve(float frameTime)
        {
            // We'll do pre and post-solve around all islands rather than each specific island as it seems cleaner with race conditions.
            for (var contact = ContactList.Next; contact != ContactList; contact = contact?.Next)
            {
                if (contact == null || !contact.IsTouching || !contact.Enabled)
                {
                    continue;
                }

                var bodyA = contact.FixtureA!.Body;
                var bodyB = contact.FixtureB!.Body;

                // Didn't use an EntitySystemMessage as this is called FOR EVERY COLLISION AND IS REALLY EXPENSIVE
                // so we just use the Action. Also we'll sort out BodyA / BodyB for anyone listening first.
                if (bodyA.BodyType == BodyType.KinematicController)
                {
                    KinematicControllerCollision?.Invoke(contact.FixtureA!, contact.FixtureB!, frameTime, contact.Manifold);
                }
                else if (bodyB.BodyType == BodyType.KinematicController)
                {
                    KinematicControllerCollision?.Invoke(contact.FixtureB!, contact.FixtureA!, frameTime, contact.Manifold);
                }
            }
        }

        public void PostSolve()
        {

        }
    }

    public delegate void BroadPhaseDelegate(GridId gridId, in FixtureProxy proxyA, in FixtureProxy proxyB);

    #region Collide Events Classes

    public abstract class CollideEvent : EntityEventArgs
    {
        public Fixture OurFixture { get; }
        public Fixture OtherFixture { get; }
        public Manifold Manifold { get; }

        public CollideEvent(Fixture ourFixture, Fixture otherFixture, Manifold manifold)
        {
            OurFixture = ourFixture;
            OtherFixture = otherFixture;
            Manifold = manifold;
        }
    }

    public sealed class StartCollideEvent : CollideEvent
    {
        public StartCollideEvent(Fixture ourFixture, Fixture otherFixture, Manifold manifold)
            : base(ourFixture, otherFixture, manifold)
        {
        }
    }

    public sealed class EndCollideEvent : CollideEvent
    {
        public EndCollideEvent(Fixture ourFixture, Fixture otherFixture, Manifold manifold)
            : base(ourFixture, otherFixture, manifold)
        {
        }
    }

    #endregion
}<|MERGE_RESOLUTION|>--- conflicted
+++ resolved
@@ -32,11 +32,7 @@
 using System.Collections.Concurrent;
 using System.Collections.Generic;
 using System.Linq;
-<<<<<<< HEAD
-using System.Threading.Tasks;
-=======
 using JetBrains.Annotations;
->>>>>>> c4946b84
 using Robust.Shared.GameObjects;
 using Robust.Shared.IoC;
 using Robust.Shared.Map;
@@ -98,11 +94,6 @@
         {
             IoCManager.InjectDependencies(this);
             _broadPhaseSystem = EntitySystem.Get<SharedBroadPhaseSystem>();
-<<<<<<< HEAD
-#if DEBUG
-            _debugPhysics = EntitySystem.Get<SharedDebugPhysicsSystem>();
-#endif
-=======
             InitializePool();
         }
 
@@ -112,7 +103,6 @@
             {
                 ContactPoolList.Push(new Contact(null, 0, null, 0));
             }
->>>>>>> c4946b84
         }
 
         public void FindNewContacts(MapId mapId)
