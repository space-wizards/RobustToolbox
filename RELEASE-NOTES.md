# Release notes for RobustToolbox.

<!--
NOTE: automatically updated sometimes by version.py.
Don't change the format without looking at the script!
-->

<!--START TEMPLATE
## Master

### Breaking changes

*None yet*

### New features

*None yet*

### Bugfixes

*None yet*

### Other

*None yet*

### Internal

*None yet*


END TEMPLATE-->

## Master

### Breaking changes

* More members in `IntegrationInstance` now enforce that the instance is idle before accessing it.

### New features

* `RobustClientPackaging.WriteClientResources()` and `RobustServerPackaging.WriteServerResources()` now have an overload taking in a set of things to ignore in the content resources directory.

### Bugfixes

* Pooled integration instances returned by `RobustIntegrationTest` are now treated as non-idle, for consistency with non-pooled startups.

### Other

<<<<<<< HEAD
* The debug assert for `RobustRandom.Next(TimeSpan, TimeSpan)` now allows for the two arguments to be equal.
=======
* The configuration system will now report an error instead of warning if it fails to load the config file.
* Members in `IntegrationInstance` that enforce the instance is idle now always allow access from the instance's thread (e.g. from a callback).
>>>>>>> efa8975b

### Internal

*None yet*


## 264.0.0

### Breaking changes

* `IPrototypeManager.Index(Type kind, string id)` now throws `UnknownPrototypeException` instead of `KeyNotFoundException`, for consistency with `IPrototypeManager.Index<T>`.

### New features

* Types can now implement the new interface `IRobustCloneable<T>` to be cloned by the component state source generator.
* Added extra Roslyn Analyzers to detect some misuse of prototypes:
  * Network serializing prototypes (tagging them with `[Serializable, NetSerializable]`).
  * Constructing new instances of prototypes directly.
* Add `PrototypeManagerExt.Index` helper function that takes a nullable `ProtoId<T>`, returning null if the ID is null.
* Added an `AlwaysActive` field to `WebViewControl` to make a browser window active even when not in the UI tree.
* Made some common dependencies accessible through `IPlacementManager`.
* Added a new `GENITIVE()` localization helper function, which is useful for certain languages.

### Bugfixes

* Sprite scale is now correctly applied to sprite boundaries in `SpriteSystem.GetLocalBounds`.
* Fixed documentation for `IPrototypeManager.Index<T>` stating that `KeyNotFoundException` gets thrown, when in actuality `UnknownPrototypeException` gets thrown.

### Other

* More tiny optimizations to `DataDefinitionAnalyzer`.
* NetSerializer has been updated. On debug, it will now report *where* a type that can't be serialized is referenced from.

### Internal

* Minor internal code cleanup.


## 263.0.0

### Breaking changes

* Fully removed some non-`Entity<T>` container methods.

### New features

* `IMidiRenderer.LoadSoundfont` has been split into `LoadSoundfontResource` and `LoadSoundfontUser`, the original now being deprecated.
* Client command execution now properly catches errors instead of letting them bubble up through the input stack.
* Added `CompletionHelper.PrototypeIdsLimited` API to allow commands to autocomplete entity prototype IDs.
* Added `spawn:in` Toolshed command.
* Added `MapLoaderSystem.TryLoadGeneric` overload to load from a `Stream`.
* Added `OutputPanel.GetMessage()` and `OutputPanel.SetMessage()` to allow replacing individual messages.

### Bugfixes

* Fixed debug asserts when using MIDI on Windows.
* Fixed an error getting logged on startup on macOS related to window icons.
* `CC-BY-NC-ND-4.0` is now a valid license for the RGA validator.
* Fixed `TabContainer.CurrentTab` clamping against the wrong value.
* Fix culture-based parsing in `TimespanSerializer`.
* Fixed grid rendering blowing up on tile IDs that aren't registered.
* Fixed debug assert when loading MIDI soundfonts on Windows.
* Make `ColorSelectorSliders` properly update the dropdown when changing `SelectorType`.
* Fixed `tpto` allowing teleports to oneself, thereby causing them to be deleted.
* Fix OpenAL extensions being requested incorrectly, causing an error on macOS.
* Fixed horizontal measuring of markup controls in rich text.

### Other

* Improved logging for some audio entity errors.
* Avoided more server stutters when using `csci`.
* Improved physics performance.
* Made various localization functions like `GENDER()` not throw if passed a string instead of an `EntityUid`.
* The generic clause on `EntitySystem.AddComp<T>` has been changed to `IComponent` (from `Component`) for consistency with `IEntityManager.AddComponent<T>`.
* `DataDefinitionAnalyzer` has been optimized somewhat.
* Improved assert logging error message when static data fields are encountered.

### Internal

* Warning cleanup.
* Added more tests for `DataDefinitionAnalyzer`.
* Consistently use `EntitySystem` proxy methods in engine.


## 262.0.0

### Breaking changes

* Toolshed commands will now validate that each non-generic command argument is parseable (i.e., has a corresponding type parser). This check can be disabled by explicitly marking the argument as unparseable via `CommandArgumentAttribute.Unparseable`.

### New features

* `ToolshedManager.TryParse` now also supports nullable value types.
* Add an ignoredComponents arg to IsDefault.

### Bugfixes

* Fix `SpriteComponent.Layer.Visible` setter not marking a sprite's bounding box as dirty.
* The audio params in the passed SoundSpecifier for PlayStatic(SoundSpecifier, Filter, ...) will now be used as a default like other PlayStatic overrides.
* Fix windows not saving their positions correctly when their x position is <= 0.
* Fix transform state handling overriding PVS detachment.


## 261.2.0

### New features

* Implement IEquatable for ResolvedPathSpecifier & ResolvedCollectionSpecifier.
* Add NearestChunkEnumerator.

### Bugfixes

* Fix static entities not having the center of mass updated.
* Fix TryQueueDelete.
* Fix tpto potentially parenting grids to non-map entities.

### Other

* TileChangedEvent is now raised once in clientside grid state handling rather than per tile.
* Removed ITileDefinition.ID as it was redundant.
* Change the lifestage checks on predicted entity deletion to check for terminating.

### Internal

* Update some `GetComponentName<T>` uses to generic.


## 261.1.0

### New features

* Automatically create logger sawmills for `UIController`s similar to `EntitySystem`s.

### Bugfixes

* Fix physics forces not auto-clearing / respecting the cvar.

### Internal

* Cleanup more compiler warnings in unit tests.


## 261.0.0

### Breaking changes

* Remove unused TryGetContainingContainer override.
* Stop recursive FrameUpdates for controls that are not visible.
* Initialize LocMgr earlier in the callstack for GameController.
* Fix FastNoiseLise fractal bounding and remove its DataField property as it should be derived on other properties updating.
* Make RaiseMoveEvent internal.
* MovedGridsComponent and PhysicsMapComponent are now purged and properties on `SharedPhysicsSystem`. Additionally the TransformComponent for Awake entities is stored alongside the PhysicsComponent for them.
* TransformComponent is now stored on physics contacts.
* Gravity2DComponent and Gravity2DController were moved to SharedPhysicsSystem.

### New features

* `IFileDialogManager` now allows specifying `FileAccess` and `FileShare` modes.
* Add Intersects and Enlarged to Box2i in line with Box2.
* Make `KeyFrame`s on `AnimationTrackProperty` public settable.
* Add the spawned entities to a returned array from `SpawnEntitiesAttachedTo`.

### Bugfixes

* Fixed SDL3 file dialog implementation having a memory leak and not opening files read-write.
* Fix GetMapLinearVelocity.

### Other

* `uploadfile` and `loadprototype` commands now only open files with read access.
* Optimize `ToMapCoordinates`.

### Internal

* Cleanup on internals of `IFileDialogManager`, removing duplicate code.
* Fix Contacts not correctly being marked as `Touching` while contact is ongoing.


## 260.2.0

### New features

* Add `StringBuilder.Insert(int, string)` to sandbox.
* Add the WorldNormal to the StartCollideEvent.


## 260.1.0

### New features

* `ComponentFactory` is now exposed to `EntitySystem` as `Factory`

### Other

* Cleanup warnings in PLacementManager
* Cleanup warnings in Clide.Sprite

## 260.0.0

### Breaking changes

* Fix / change `StartCollideEvent.WorldPoint` to return all points for the collision which may be up to 2 instead of 1.

### New features

* Add SpriteSystem dependency to VisualizerSystem.
* Add Vertical property to progress bars
* Add some `EntProtoId` overloads for group entity spawn methods.


## 259.0.0

### Breaking changes

* TileChangedEvent now has an array of tile changed entries rather than raising an individual event for every single tile changed.

### Other

* `Entity<T>` methods were marked as `readonly` as appropriate.


## 258.0.1

### Bugfixes

* Fix static physics bodies not generating contacts if they spawn onto sleeping bodies.


## 258.0.0

### Breaking changes

* `IMarkupTag` and related methods in `MarkupTagManager` have been obsoleted and should be replaced with the new `IMarkupTagHandler` interface. Various engine tags (e.g., `BoldTag`, `ColorTag`, etc) no longer implement the old interface.

### New features

* Add IsValidPath to ResPath and make some minor performance improvements.

### Bugfixes

* OutputPanel and RichTextLabel now remove controls associated with rich text tags when the text is updated.
* Fix `SpriteComponent.Visible` datafield not being read from yaml.
* Fix container state handling not forcing inserts.

### Other

* `SpriteSystem.LayerMapReserve()` no longer throws an exception if the specified layer already exists. This makes it behave like the obsoleted `SpriteComponent.LayerMapReserveBlank()`.


## 257.0.2

### Bugfixes

* Fix unshaded sprite layers not rendering correctly.


## 257.0.1

### Bugfixes

* Fix sprite layer bounding box calculations. This was causing various sprite rendering & render-tree lookup issues.


## 257.0.0

### Breaking changes

* The client will now automatically pause any entities that leave their PVS range.
* Contacts for terminating entities no longer raise wake events.

### New features

* Added `IPrototypeManager.IsIgnored()` for checking whether a given prototype kind has been marked as ignored via `RegisterIgnore()`.
* Added `PoolManager` & `TestPair` classes to `Robust.UnitTesting`. These classes make it easier to create & use pooled server/client instance pairs in integration tests.
* Catch NotYamlSerializable DataFields with an analyzer.
* Optimized RSI preloading and texture atlas creation.

### Bugfixes

* Fix clients unintentionally un-pausing paused entities that re-enter pvs range

### Other

* The yaml prototype id serialiser now provides better feedback when trying to validate an id for a prototype kind that has been ignored via `IPrototypeManager.RegisterIgnore()`
* Several SpriteComponent methods have been marked as obsolete, and should be replaced with new methods in SpriteSystem.
* Rotation events no longer check for grid traversal.


## 256.0.0

### Breaking changes

* `ITypeReaderWriter<TType, TNode>` has been removed due to being unused. Implement `ITypeSerializer<TType, TNode>` instead
* Moved AsNullable extension methods to the Entity struct.

### New features

* Add DevWindow tab to show all loaded textures.
* Add Vector2i / bitmask converfsion helpers.
* Allow texture preload to be skipped for some textures.
* Check audio file signatures instead of extensions.
* Add CancellationTokenRegistration to sandbox.
* Add the ability to serialize TimeSpan from text.
* Add support for rotated / mirrored tiles.

### Bugfixes

* Fix yaml hot reloading.
* Fix a linear dictionary lookup in PlacementManager.

### Other

* Make ItemList not run deselection callback on all items if they aren't selected.
* Cleanup warnings for CS0649 & CS0414.

### Internal

* Move PointLight component states to shared.


## 255.1.0

### New features

* The client localisation manager now supports hot-reloading ftl files.
* TransformSystem can now raise `GridUidChangedEvent` and `MapUidChangedEvent` when a entity's grid or map changes. This event is only raised if the `ExtraTransformEvents` metadata flag is enabled.

### Bugfixes

* Fixed a server crash due to a `NullReferenceException` in PVS system when a player's local entity is also one of their view subscriptions.
* Fix CompileRobustXamlTask for benchmarks.
* .ftl files will now hot reload.
* Fix placementmanager sometimes not clearing.

### Other

* Container events are now documented.


## 255.0.0

### Breaking changes

* `RobustIntegrationTest` now pools server/client instances by default. If a custom settings class is provided, it will still disable pooling unless explicitly enabled.
  * Server/Client instances that are returned to the pool should be disconnected. This might require you to update some tests.
  * Pooled instances also require you to use `RobustIntegrationTest` methods like `WaitPost()` to ensure the correct thread is used.

### Bugfixes

* Fix `EntityDeserializer` improperly setting entity lifestages when loading a post-mapinit map.
* Fix `EntityManager.PredictedDeleteEntity()` not deleting pure client-side entities.
* Fix grid fixtures using a locale dependent id. This could cause some clients to crash/freeze when connected to a server with a different locale.

### Other

* Add logic to block cycles in master MIDI renderers, which could otherwise cause client freezes.


## 254.1.0

### New features

* Add CC ND licences to the RGA validator.
* Add entity spawn prediction and entity deletion prediction. This is currently limited as you are unable to predict interactions with these entities. These are done via the new methods prefixed with "Predicted". You can also manually flag an entity as a predicted spawn with the `FlagPredicted` method which will clean it up when prediction is reset.

### Bugfixes

* Fix tile edge rendering for neighbor tiles being the same priority.

### Other

* Fix SpawnAttachedTo's system proxy method not the rotation arg like EntityManager.


## 254.0.0

### Breaking changes

* Yaml mappings/dictionaries now only support string keys instead of generic nodes
  * Several MappingDataNode method arguments or return values now use strings instead of a DataNode object
  * The MappingDataNode class has various helper methods that still accept a ValueDataNode, but these methods are marked as obsolete and may be removed in the future.
  * yaml validators should use `MappingDataNode.GetKeyNode()` when validating mapping keys, so that errors can print node start & end information
* ValueTuple yaml serialization has changed
  * Previously they would get serialized into a single mapping with one entry (i.e., `{foo : bar }`)
  * Now they serialize into a sequence (i.e., `[foo, bar]`)
  * The ValueTuple serializer will still try to read mappings, but due to the MappingDataNode this may fail if the previously serialized "key" can't be read as a simple string

### New features

* Add cvar to disable tile edges.
* Add GetContainingContainers method to ContainerSystem to recursively get containers upwards on an entity.

### Internal

* Make component lifecycle methods use generics.


## 253.0.0

### New features

* Add a new `SerializationManager.PushComposition()` overload that takes in a single parent instead of an array of parents.
* `BoundUserInterfaceMessageAttempt` once again gets raised as a broadcast event, in addition to being directed.
  * This effectively reverts the breaking part of the changes made in v252.0.0
* Fix CreateDistanceJoint using an int instead of a float for minimum distance.

### Bugfixes

* Fix deferred component removal not setting the component's life stage to `ComponentLifeStage.Stopped` if the component has not yet been initialised.
* Fix some `EntitySystem.Resolve()` overloads not respecting the optional `logMissing` argument.
* Fix screen-space overlays not being useable without first initializing/starting entity manager & systems
* ItemList is now significantly optimized. VV's `AddComponent` window in particular should be much faster.
* Fix some more MapValidator fields.
* Fix popup text overflowing the sides of the screen.
* Improve location reporting for non-writeable datafields via analyzer.

### Other

* TestPoint now uses generics rather than IPhysShape directly.


## 252.0.0

### Breaking changes

* BoundUserInterfaceMessageAttempt is raised directed against entities and no longer broadcast.


## 251.0.0

### Breaking changes

* Localization is now separate between client and server and is handled via cvar.
* Contacting entities no longer can be disabled for CollisionWake to avoid destroying the contacts unnecessarily.

### New features

* Added `DirectionExtensions.AllDirections`, which contains a list of all `Direction`s for easy enumeration.
* Add ForbidLiteralAttribute.
* Log late MsgEntity again.
* Show entity name in `physics shapeinfo` output.
* Make SubscribeLocalEvent not require EntityEventArgs.
* Add autocomplete to `tp` command.
* Add button to jump to live chat when scrolled up.
* Add autocomplete to `savemap` and `savegrid`.

### Bugfixes

* Fix velocity not re-applying correctly on re-parenting.
* Fix Equatable on FormattedMessage.
* Fix SharedTransformSystem methods logging errors on resolves.

### Other

* Significantly optimized tile edge rendering.

### Internal

* Remove duplicate GetMassData method.
* Inline manifold points for physics.


## 250.0.0

### Breaking changes

* The default shader now interprets negative color modulation as a flag that indicates that the light map should be ignored.
  * This can be used to avoid having to change the light map texture, thus reducing draw batches.
  * Sprite layers that are set to use the "unshaded" shader prototype now use this.
  * Any fragment shaders that previously the `VtxModulate` colour modulation variable should instead use the new `MODULATE` variable, as the former may now contain negative values.

### New features

* Add OtherBody API to contacts.
* Make FormattedMessages Equatable.
* AnimationCompletionEvent now has the AnimationPlayerComponent.
* Add entity description as a tooltip on the entity spawn panel.

### Bugfixes

* Fix serialization source generator breaking if a class has two partial locations.
* Fix map saving throwing a `DirectoryNotFoundException` when given a path with a non-existent directory. Now it once again creates any missing directories.
* Fix map loading taking a significant time due to MappingDataNode.Equals calls being slow.

### Other

* Add Pure to some Angle methods.

### Internal

* Cleanup some warnings in classes.


## 249.0.0

### Breaking changes

* Layer is now read-only on VisibilityComponent and isn't serialized.

### New features

* Added a debug overlay for the linear and angular velocity of all entities on the screen. Use the `showvel` and `showangvel` commands to toggle it.
* Add a GetWorldManifold overload that doesn't require a span of points.
* Added a GetVisMaskEvent. Calling `RefreshVisibilityMask` will raise it and subscribers can update the vismask via the event rather than subscribers having to each manually try and handle the vismask directly.

### Bugfixes

* `BoxContainer` no longer causes stretching children to go below their minimum size.
* Fix lights on other grids getting clipped due to ignoring the light range cvar.
* Fix the `showvelocities` command.
* Fix the DirtyFields overload not being sandbox safe for content.

### Internal

* Polygon vertices are now inlined with FixedArray8 and a separate SlimPolygon using FixedArray4 for hot paths rather than using pooled arrays.


## 248.0.2

### Bugfixes

* Don't throw in overlay rendering if MapUid not found.

### Internal

* Reduce EntityManager.IsDefault allocations.


## 248.0.1

### Bugfixes

* Bump ImageSharp version.
* Fix instances of NaN gain for audio where a negative-infinity value is being used for volume.


## 248.0.0

### Breaking changes

* Use `Entity<MapGridComponent>` for TileChangedEvent instead of EntityUid.
* Audio files are no longer tempo perfect when being played if the offset is small. At some point in the future an AudioParams bool is likely to be added to enforce this.
* MoveProxy method args got changed in the B2DynamicTree update.
* ResPath will now assert in debug if you pass in an invalid path containing the non-standardized directory separator.

### New features

* Added a new `MapLoaderSystem.TryLoadGrid()` override that loads a grid onto a newly created map.
* Added a CVar for the endbuffer for audio. If an audio file will play below this length (for PVS reasons) it will be ignored.
* Added Regex.Count + StringBuilder.Chars setter to the sandbox.
* Added a public API for PhysicsHull.
* Made MapLoader log more helpful.
* Add TryLoadGrid override that also creates a map at the same time.
* Updated B2Dynamictree to the latest Box2D V3 version.
* Added SetItems to ItemList control to set items without removing the existing ones.
* Shaders, textures, and audio will now hot reload automatically to varying degrees. Also added IReloadManager to handle watching for file-system changes and relaying events.
* Wrap BUI disposes in a try-catch in case of exceptions.


### Bugfixes

* Fix some instances of invalid PlaybackPositions being set.
* Play audio from the start of a file if it's only just come into PVS range / had its state handled.
* Fix TryCopyComponents.
* Use shell.WriteError if TryLoad fails for mapping commands.
* Fix UI control position saving causing exceptions where the entity is cleaned-up alongside a state change.
* Fix Map NetId completions.
* Fix some ResPath calls using the wrong paths.

### Internal

* Remove some unused local variables and the associated warnings.


## 247.2.0

### New features

* Added functions for copying components to `IEntityManager` and `EntitySystem`.
* Sound played from sound collections is now sent as "collection ID + index" over the network instead of the final filename.
  * This enables integration of future accessibility systems.
  * Added a new `ResolvedSoundSpecifier` to represent played sounds. Methods that previously took a filename now take a `ResolvedSoundSpecifier`, with an implicit cast from string being interpreted as a raw filename.
* `VisibilitySystem` has been made accessible to shared as `SharedVisibilitySystem`.
* `ScrollContainer` now has properties exposing `Value` and `ValueTarget` on its internal scroll bars.

### Bugfixes

* Fix prototype hot reload crashing when adding a new component already exists on an entity.
* Fix maps failing to save in some cases related to tilemap IDs.
* Fix `Regex.Escape(string)` not being available in sandbox.
* Prototypes that parent themselves directly won't cause the game to hang on an infinite loop anymore.
* Fixed disconnecting during a connection attempt leaving the client stuck in a phantom state.

### Internal

* More warning cleanup.

## 247.1.0

### New features

* Added support for `Color[]` shader uniforms
* Added optional minimumDistance parameter to `SharedJointSystem.CreateDistanceJoint()`

### Bugfixes

* Fixed `EntitySystem.DirtyFields()` not actually marking fields as dirty.

### Other

* Updated the Yamale map file format validator to support v7 map/grid files.


## 247.0.0

### Breaking changes

* `ITileDefinitionManager.AssignAlias` and general tile alias functionality has been removed. `TileAliasPrototype` still exist, but are only used during entity deserialization.
* `IMapManager.AddUninitializedMap` has been removed. Use the map-init options on `CreateMap()` instead.
* Re-using a MapId will now log a warning. This may cause some integration tests to fail if they are configured to fail
  when warnings are logged.
* The minimum supported map format / version has been increased from 2 to 3.
* The server-side `MapLoaderSystem` and associated classes & structs has been moved to `Robust.Shared`, and has been significantly modified.
  * The `TryLoad` and `Save` methods have been replaced with grid, map, generic entity variants. I.e, `SaveGrid`, `SaveMap`, and `SaveEntities`.
  * Most of the serialization logic and methods have been moved out of `MapLoaderSystem` and into new `EntitySerializer`
    and `EntityDeserializer` classes, which also replace the old `MapSerializationContext`.
  * The `MapLoadOptions` class has been split into `MapLoadOptions`, `SerializationOptions`, and `DeserializationOptions`
    structs.
* The interaction between PVS overrides and visibility masks / layers have changed:
  * Any forced entities (i.e., `PvsOverrideSystem.AddForceSend()`) now ignore visibility masks.
  * Any global & session overrides (`PvsOverrideSystem.AddGlobalOverride()` & `PvsOverrideSystem.AddSessionOverride()`) now respect visibility masks.
  * Entities added via the `ExpandPvsEvent` respect visibility masks.
  * The mask used for any global/session overrides can be modified via `ExpandPvsEvent.Mask`.
* Toolshed Changes:
  * The signature of Toolshed type parsers have changed. Instead of taking in an optional command argument name string, they now take in a `CommandArgument` struct.
  * Toolshed commands can no longer contain a '|', as this symbol is now used for explicitly piping the output of one command to another. command pipes. The existing `|` and '|~' commands have been renamed to `bitor` and `bitnotor`.
  * Semicolon terminated command blocks in toolshed commands no longer return anything. I.e., `i { i 2 ; }` is no longer a valid command, as the block has no return value.

### New features

* The current map format/version has increased from 6 to 7 and now contains more information to try support serialization of maps with null-space entities and full game saves.
* `IEntitySystemManager` now provides access to the system `IDependencyCollection`.
* Toolshed commands now support optional and `params T[]` arguments. optional / variable length commands can be terminated using ';' or '|'.

### Bugfixes

* Fixed entity deserialization for components with a data fields that have a AlwaysPushInheritance Attribute
* Audio entities attached to invisible / masked entities should no longer be able to temporarily make those entities visible to all players.
* The map-like Toolshed commands now work when a collection is piped in.
* Fixed a bug in toolshed that could cause it to preferentially use the incorrect command implementation.
  * E.g., passing a concrete enumerable type would previously use the command implementation that takes in an unconstrained generic parameter `T` instead of a dedicated `IEnumeerable<T>` implementation.

### Other

* `MapChangedEvent` has been marked as obsolete, and should be replaced with `MapCreatedEvent` and `MapRemovedEvent.
* The default auto-completion hint for Toolshed commands have been changed and somewhat standardized. Most parsers should now generate a hint of the form:
  * `<name (Type)>` for mandatory arguments
  * `[name (Type)]` for optional arguments
  * `[name (Type)]...` for variable length arguments (i.e., for `params T[]`)


## 246.0.0

### Breaking changes

* The fixes to renderer state may have inadvertantly broken some rendering code that relied upon the old behavior.
* TileRenderFlag has been removed and now it's just a byte flag on the tile for content usage.

### New features

* Add BeforeLighting overlay draw space for overlays that need to draw directly to lighting and want to do it immediately beforehand.
* Change BlurLights to BlurRenderTarget and make it public for content usage.
* Add ContentFlag to tiles for content-flag usage.
* Add a basic mix shader for doing canvas blends.
* Add GetClearColorEvent for content to override the clear color behavior.

### Bugfixes

* Fix pushing renderer state not restoring stencil status, blend status, queued shader instance scissor state.


## 245.1.0

### New features

* Add more info to the AnchorEntity debug message.
* Make ParseObject public where it will parse a supplied Type and string into the specified object.

### Bugfixes

* Fix EntityPrototypeView not always updating the entity correctly.
* Tweak BUI shutdown to potentially avoid skipping closing.

### Other

* Increase Audio entity despawn buffer to avoid clipping.


## 245.0.0

### Breaking changes

* `BoundUserInterface.Open()` now has the `MustCallBase` attribute

### Bugfixes

* Fixed an error in `MappingDataNode.TryAddCopy()`, which was causing yaml inheritance/deserialization bugs.


## 244.0.0

### Breaking changes

* Increase physics speedcap default from 35m/s to 400m/s in-line with box2d v3.

### New features

* Add EntityManager overloads for ComponentRegistration that's faster than the generic methods.
* Add CreateWindowCenteredRight for BUIs.

### Bugfixes

* Avoid calling UpdateState before opening a BUI.


## 243.0.1

### Bugfixes

* Fixed `BaseWindow` sometimes not properly updating the mouse cursor shape.
* Revert `BaseWindow` OnClose ordering due to prior reliance upon the ordering.


## 243.0.0

### Breaking changes

* RemoveChild is called after OnClose for BaseWindow.

### New features

* BUIs now have their positions saved when closed and re-used when opened when using the `CreateWindow<T>` helper or via manually registering it via RegisterControl.

### Other

* Ensure grid fixtures get updated in client state handling even if exceptions occur.


## 242.0.1

### Bugfixes

* Fixed prototype reloading/hotloading not properly handling data-fields with the `AlwaysPushInheritanceAttribute`
* Fix the pooled polygons using incorrect vertices for EntityLookup and MapManager.

### Internal

* Avoid normalizing angles constructed from vectors.


## 242.0.0

### Breaking changes

* The order in which the client initialises networked entities has changed. It will now always apply component states, initialise, and start an entity's parent before processing any children. This might break anything that was relying on the old behaviour where all component states were applied before any entities were initialised & started.
* `IClydeViewport` overlay rendering methods now take in an `IRenderHandle` instead of a world/screen handle.
* The `OverlayDrawArgs` struct now has an internal constructor.

### New features

* Controls can now be manually restyled via `Control.InvalidateStyleSheet()` and `Control.DoStyleUpdate()`
* Added `IUserInterfaceManager.RenderControl()` for manually drawing controls.
* `OverlayDrawArgs` struct now has an `IRenderHandle` field such that overlays can use the new `RenderControl()` methods.
* TileSpawnWindow will now take focus when opened.

### Bugfixes

* Fixed a client-side bug where `TransformComponent.GridUid` does not get set properly when an existing entity is attached to a new entity outside of the player's PVS range.
* EntityPrototypeView will only create entities when it's on the UI tree and not when the prototype is set.
* Make CollisionWake not log errors if it can't resolve.

### Other

* Replace IPhysShape API with generics on IMapManager and EntityLookupSystem.

### Internal

* Significantly reduce allocations for Box2 / Box2Rotated queries.


## 241.0.0

### Breaking changes

* Remove DeferredClose from BUIs.

### New features

* Added `EntityManager.DirtyFields()`, which allows components with delta states to simultaneously mark several fields as dirty at the same time.
* Add `CloserUserUIs<T>` to close keys of a specific key.

### Bugfixes

* Fixed `RaisePredictiveEvent()` not properly re-raising events during prediction for event handlers that did not take an `EntitySessionEventArgs` argument.
* BUI openings are now deferred to avoid having slight desync between deferred closes and opens occurring in the same tick.


## 240.1.2


## 240.1.1

### Bugfixes

* Fixed one of the `IOverlayManager.RemoveOverlay` overrides not fully removing the overlay.


## 240.1.0

### New features

* Added an `AsNullable` extension method for converting an `Entity<T>` into an `Entity<T?>`

### Bugfixes

* Fixed an exception in `PhysicsSystem.DestroyContacts()` that could result in entities getting stuck with broken physics.

### Other

* `GamePrototypeLoadManager` will now send all uploaded prototypes to connecting players in a single `GamePrototypeLoadMessage`, as opposed to one message per upload.


## 240.0.1

### Bugfixes

* Fixed `SharedBroadphaseSystem.GetBroadphases()` not returning the map itself, which was causing physics to not work properly off-grid.


## 240.0.0

### Breaking changes

* `ComponentRegistry` no longer implements `ISerializationContext`
* Tickrate values are now `ushort`, allowing them to go up to 65535.

### New features

* Console completion options now have new flags for preventing suggestions from being escaped or quoted.
* Added `ILocalizationManager.HasCulture()`.
* Static `EntProtoId<T>` fields are now validated to exist.

### Bugfixes

* Fixed a state handling bug in replays, which was causing exceptions to be thrown when applying delta states.

### Other

* Reduced amount of `DynamicMethod`s used by serialization system. This should improve performance somewhat.

### Internal

* Avoided sorting overlays every render frame.
* Various clean up to grid fixture code/adding asserts.

## 239.0.1

### Bugfixes

* Fix logging of received packets with `net.packet` logging level.
* Downgrade `VorbisPizza` to fix audio playback for systems without AVX2 support.

### Other

* Improved performance of some Roslyn analyzers and source generators, which should significantly improve compile times and IDE performance.


## 239.0.0

### Breaking changes

* Robust now uses **.NET 9**.
* `ISerializationManager` will now log errors if it encounters `Entity<T>` data-fields.
  * To be clear, this has never been supported and is not really a breaking change, but this will likely require manual intervention to prevent tests from failing.
* `IClyde.TextInputSetRect`, `TextInputStart` and `TextInputStop` have been moved to be on `IClydeWindow`.
* Updated various NuGet dependencies and removed some other ones, of note:
  * `FastAccessors`, which is a transitive dep we never used, is now gone. It might have snuck into some `using` statement thanks to your IDE, and those will now fail to compile. Remove them.
  * NUnit `Is.EqualTo(default)` seems to have ambiguous overload resolution in some cases now, this can be fixed by using an explicit `default(type)` syntax.
  * This also fixed various false-positive warnings reported by NuGet.

### New features

* Added `MockInterfaces.MakeConfigurationManager` for creating functional configuration managers for unit test mocking.
* Added `ISawmill.IsLogLevelEnabled()` to avoid doing expensive verbose logging operations when not necessary.
* ``string[] Split(System.ReadOnlySpan`1<char>)`` is now available in sandbox.

### Bugfixes

* Fixed auto-generated component delta-states not raising `AfterAutoHandleStateEvent`
* Fixed auto-generated component delta-states improperly implementing `IComponentDeltaState` methods. May have caused bugs in replays.
* Fixed `Robust.Client.WebView` on the launcher via a new release.
* Fixed an exception that could occur when saving a map that had tiles migrated by alias.

### Other

* The `loglevel` command now properly shows the "`null`" log level that resets the level to inheriting from parent. This was already supported by it, but the completions didn't list it.

### Internal

* Experimental SDL2 windowing backend has been replaced with SDL3. SDL3 backend is also more feature-complete, though it is still not in use.
* Updated CEF used by Robust.Client.WebView to 131.3.5.

## 238.0.1

### Bugfixes

* Fixed source generation for auto-networked EntityUid Dictionaries missing a semicolon
* Fixed PlacementManager using the wrong coordinates when deleting entities in an area.


## 238.0.0

### Breaking changes

* Some toolshed command syntax/parsing has changed slightly, and several toolshed related classes and interfaces have changed significantly, including ToolshedManager, type parsers, invocation contexts, and parser contexts. For more detail see the the description of PR #5455


## 237.4.0

### New features

* Implement automatic field-level delta states via AutoGenerateComponentState via opt-in.

### Bugfixes

* Remove redundant TransformComponentState bool.


## 237.3.0

### New features

* Added stack-like functions to `ValueList<T>` and added an `AddRange(ReadOnlySpan<T>)` overload.
* Added new `AssetPassFilterDrop`.
* Added a new RayCastSystem with the latest Box2D raycast + shapecasts implemented.

### Bugfixes

* Fixed `IPrototypeManager.TryGetKindFrom()` not working for prototypes with automatically inferred kind names.

### Other

* Sandbox error reference locator now works with generic method calls.


## 237.2.0

### Breaking changes

* `SharedEyeSystem..SetTarget()` will now also automatically remove the old target from the session's ViewSubscriptions

### New features

* `ImmutableArray<T>` can now be serialized by `RobustSerializer`.
* `RequiresLocationAttribute`, used by `ref readonly`, is now allowed by the sandbox.
* Added `DAT-OBJ()` localization function, for the dative case in certain languages.
* Client builds for FreeBSD are now made.
* Added `FormattedMessage.TrimEnd()`.
* Added Toolshed `with` for `ProtoId<T>`.

### Bugfixes

* Fix `UniqueIndex<,>.RemoveRange()` and`UniqueIndexHkm<,>.RemoveRange()` clearing the whole set instead of just removing the specified values.
* Avoid server crashes on some weird console setups (notably Pterodactyl).
* Avoid unhandled exceptions during server shutdown getting swallowed due logging into a disposed logger.
* Fix sandbox definitions for `Regex` functions returning `MatchCollection`.
* Fix minor layout bugs with `SplitContainer` and `BoxContainer`.

### Other

* Changed how multi-window rendering presents to the screen with a new CVar `display.thread_unlock_before_swap`. This is an experiment to see if it solves some synchronization issues.
* View Variables no longer clears the window on refresh while waiting on response from server.
* `SpinBox` buttons now have a `+` prefix for the positive ones.
* Improve Toolshed type intersection mechanism

### Internal

* Warning cleanup.

## 237.1.0

### New features

* csi's auto import-system can now handle generic types.
* csi's reflection helpers (like `fld()`) handle private members up the inheritance chain.

### Bugfixes

* Fix `UniqueIndexHkm<,>` and, by extension, entity data storage memory leaking.
* Fix bugs related to UIScale on `OSWindow`s.


## 237.0.0

### Breaking changes

* `IClydeWindow.Size` is now settable, allowing window sizes to be changed after creation.

### New features

* The game server's `/update` endpoint now supports passing more information on why an update is available.
  * This information is accessible via `IWatchdogApi.RestartRequested`.
  * Information can be specified by passing a JSON object with a `Reason` code and `Message` field.
* Added an "Erase" button to the tile spawn menu.
* Added `OSWindow.Create()`, which allows OS windows to be created & initialised without immediately opening/showing them.

### Other

* Made `WatchdogApi` and some members of `IWatchdogApi` private. These symbols should never have been accessed by content.


## 236.1.0

### New features

* `RequiredMemberAttribute` and `SetsRequiredMembersAttribute` have been added to the sandbox whitelist. I.e., you can now use the `required` keyword in client/shared code.
* Added `SwitchExpressionException` to sandbox. This type gets used if you have a `switch` expression with no default case.
* Added `LineEdit.SelectAllOnFocus`.
* `GameTitle`, `WindowIconSet` and `SplashLogo` are exposed in `IGameController`. These will return said information set in game options or whatever is set in `manifest.yml`.
* `BoundUserInterface` inheritors now have access to `PlayerManager`.
* Added `MuteSounds` bool to `BaseButton`.
* The engine has a new future-proof HWID system.
  * The auth server now manages HWIDs. This avoids HWID impersonation attacks.
  * The auth server can return multiple HWIDs. They are accessible in `NetUserData.ModernHWIds`.
  * The auth server also returns a trust score factor, accessible as `NetUserData.Trust`.
  * HWID can be disabled client side (`ROBUST_AUTH_ALLOW_HWID` env var) or server side (`net.hwid` cvar).
  * The old HWID system is still in place. It is intended that content switches to placing new bans against the new HWIDs.
  * Old HWIDs no longer work if the connection is not authenticated.
* `launchauth` command now recognizes `SS14_LAUNCHER_APPDATA_NAME`.
* Added new overload to `EntityLookupSystem.GetEntitiesIntersecting`.
* Added `Control.RemoveChild(int childIndex)`.
* `build.entities_category_filter` allows filtering the entity spawn panel to a specific category.

### Bugfixes

* Fixed `SpriteView` offset calculations when scaled.

### Other

* Sprite flicks are applied immediately when started.
* More warning fixes.
* If the server gets shut down before finishing startup, the reason is now logged properly.


## 236.0.0

### Breaking changes

* Revert IsTouching only being set to true if the contact were laready touching in clientside physics prediction.
* Don't touch IsTouching if both bodies are asleep for clientside physics contacts. This change and the one above should fix a lot of clientside contact issues, particularly around repeated incorrect clientside contact events.

### New features

* Added an analyzer to detect duplicate Dependency fields.

### Bugfixes

* Auto-networked dictionaries now use `TryAdd()` to avoid duplicate key errors when a dictionary contains multiple unknown networked entities.
* Fixed `ICommonSession.Ping` always returning zero instead of the ping. Note that this will still return zero for client-side code when trying to get the ping of other players.
* Hot reload XAML files on rename to fix them potentially not being reloaded with Visual Studio.
* Fix TabContainer click detection for non-1.0 UI scales.

### Other

* Obsolete some static localization methods.
* Tried to improve PVS tolerance to exceptions occurring.


## 235.0.0

### Breaking changes

* Several different `AudioSystem` methods were incorrectly given a `[return: NotNullIfNotNull]` attribute. Content code that uses these methods needs to be updated to perform null checks.
* noSpawn is no longer obsolete and is now removed in lieu of the EntityCategory HideSpawnMenu.

### Bugfixes

* physics.maxlinvelocity is now a replicated cvar.
* Fix DistanceJoint debug drawing in physics not using the local anchors.
* Fixed filtered AudioSystem methods playing a sound for all players when given an empty filter.
* Fixed equality checks for `MarkupNode` not properly handling attributes.
* Fixed `MarkupNode` not having a `GetHashCode()` implementation.
* Fixed a PVS error that could occur when trying to delete the first entity that gets created in a round.
* Fixed the "to" and "take" toolshed commands not working as intended.
* Rich text controls within an `OutputPanel` control will now become invisible when they are out of view.

### Other

* Improve precision for Quaternion2D constructor from angles.


## 234.1.0

### New features

* SharedAudioSystem now has PlayLocal which only runs audio locally on the client.

### Bugfixes

* Fix AudioParams not being passed through on PlayGlobal methods.


## 234.0.0

### Breaking changes

* Remove a lot of obsoleted code that has been obsoleted for a while.

### New features

* Add another GetLocalEntitiesIntersecting override.

### Other

* Mark large replays as requiring Server GC.
* Obsolete some IResourceCache proxies.


## 233.1.0

### New features

* Add GetGridEntities and another GetEntitiesIntersecting overload to EntityLookupSystem.
* `MarkupNode` is now `IEquatable<MarkupNode>`. It already supported equality checks, now it implements the interface.
* Added `Entity<T>` overloads to the following `SharedMapSystem` methods: `GetTileRef`, `GetAnchoredEntities`, `TileIndicesFor`.
* Added `EntityUid`-only overloads to the following `SharedTransformSystem` methods: `AnchorEntity`, `Unanchor`.

### Bugfixes

* Fixed equality checks for `MarkupNode` not properly handling attributes.
* Fixed toolshed commands failing to generate error messages when working with array types
* Fixed `MarkupNode` not having a `GetHashCode()` implementation.

### Other

* If `EntityManager.FlushEntities()` fails to delete all entities, it will now attempt to do so a second time before throwing an exception.


## 233.0.2

### Bugfixes

* Fix exceptions in client game state handling for grids. Now they will rely upon the networked fixture data and not try to rebuild in the grid state handler.


## 233.0.1

### Bugfixes

* Fix IsHardCollidable component to EntityUid references.


## 233.0.0

### Breaking changes

* Made EntityRenamed a broadcast event & added additional args.
* Made test runs parallelizable.
* Added a debug assert that other threads aren't touching entities.

### Bugfixes

* Fix some entitylookup method transformations and add more tests.
* Fix mousehover not updating if new controls showed up under the mouse.

### Internal

* `ClientGameStateManager` now only initialises or starts entities after their parents have already been initialized. There are also some new debug asserts to try ensure that this rule isn't broken elsewhere.
* Engine version script now supports dashes.


## 232.0.0

### Breaking changes

* Obsolete method `AppearanceComponent.TryGetData` is now access-restricted to `SharedAppearanceSystem`; use `SharedAppearanceSystem.TryGetData` instead.

### New features

* Added `SharedAppearanceSystem.AppendData`, which appends non-existing `AppearanceData` from one `AppearanceComponent` to another.
* Added `AppearanceComponent.AppearanceDataInit`, which can be used to set initial `AppearanceData` entries in .yaml.

### Bugfixes

* Fix BUI interfaces not deep-copying in state handling.
* Add Robust.Xaml.csproj to the solution to fix some XAML issues.

### Other

* Serialization will now add type tags (`!type:<T>`) for necessary `NodeData` when writing (currently only for `object` nodes).

### Internal

* Added `ObjectSerializer`, which handles serialization of the generic `object` type.


## 231.1.1

### Bugfixes

* Fixed a bug where the client might not add entities to the broadphase/lookup components.
* Fixed  various toolshed commands not working, including `sort`, `sortdown` `join` (for strings), and `emplace`

### Other

* Toolshed command blocks now stop executing if previous errors were not handled / cleared.


## 231.1.0

### New features

* Network `InterfaceData` on `UserInterfaceComponent`.
* Added `System.Decimal` to sandbox.
* Added XAML hot reloading.
* Added API for content to write custom files into replay through `IReplayFileWriter`.

### Other

* Optimized `EntityLookup` and other physics systems.

### Internal

* Added more tests related to physics.


## 231.0.1

### Other

* Add better logging to failed PVS sends.


## 231.0.0

### Breaking changes

* ViewSubscriber has been moved to shared; it doesn't actually do anything on the client but makes shared code easier.

### New features

* ContactEnumreator exists to iterate the contacts of a particular entity.
* Add FixturesChangeComponent as a generic way to add and remove fixtures easily.
* PointLightComponent enabling / disabling now has an attempt event if you wish to block it on content side.
* There's an OpenScreenAt overload for screen-relative coordinates.
* SpriteSystem has methods to get an entity's position in sprite terms.
* EntityManager and ComponentFactory now have additional methods that interact with ComponentRegistry and ComponentRegistryEntry.

### Bugfixes

* Fix PrototypeFlags Add not actually working.
* Fix BUIs going BRRT opening and closing repeatedly upon prediction. The closing now gets deferred to the update loop if it's still closed at the end of prediction.


## 230.2.0

### New features

* Add ProcessNow for IRobustJob as a convenience method where you may not want to run a job in the background sometimes.
* Add Vector2i helpers to all 8 neighbouring directions.

### Other

* Remove IThreadPoolWorkItem interface from IRobustJob.


## 230.1.0

### New features

* You can now pass `bool[]` parameters to shaders.
* Added `toolshed.nearby_entities_limit` CVar.
* Fix `RichTextLabel.Text` to clear and reset the message properly in all cases.
* `scene` command has tab completion now.
* `devwindow` UI inspector property catches exceptions for read properties.
* `SplitContainer.Flip()`

### Bugfixes

* Fix tile enlargement not being applied for some EntityLookup queries.
* `LocalizedEntityCommands` are now not initialized inside `RobustUnitTest`, fixing guaranteed test failures.
* Fixed issues with broadphase init breaking replays frequently.
* Fix uploaded prototypes and resources for clients connecting to a server.

### Other

* Improved error reporting for DataField analyzer.


## 230.0.1


## 230.0.0

### New features

* Added `InterpolatedStringHandlerArgumentAttribute` to the sandbox whitelist.
* `IUserInterfaceManager.Popup()` popups now have a copy to clipboard button.

### Bugfixes

* Security fixes
* Fix exception in `TimedDespawnComponent` spawning another `TimedDespawnComponent`.
* Fixed pool memory leak in physics `SolveIsland`.


## 229.1.2

### Bugfixes

* Fixed a bug where the client might not add entities to the broadphase/lookup components.


## 229.1.1

### Bugfixes

* Fix some teleportation commands not working in singleplayer or replays

### Other

* Audio entity names now include the filepath of the audio being played if relevant for debugging.


## 229.1.0

### Bugfixes

* Fix multithreading bug in ParallelTracker that caused the game to crash randomly.
* Fixed IPv6-only hosts not working properly with built-in HTTP clients.

### Other

* Added obsoletion warning for `Control.Dispose()`. New code should not rely on it.
* Reduced the default tickrate to 30 ticks.
* Encryption of network messages is now done concurrently to avoid spending main thread time. In profiles, this added up to ~8% of main thread time on RMC-14.


## 229.0.0

### Breaking changes

* Fixes large entities causing entity spawn menu to break.
* Made PhysicsHull an internal ref struct for some PolygonShape speedup.

### New features

* Audio ticks-per-second is now capped at 30 by default and controlled via `audio.tick_rate` cvar.
* Add CreateWindow and CreateDisposableControl helpers for BUIs.
* Add OnProtoReload virtual method to BUIs that gets called on prototype reloads.
* Add RemoveData to AppearanceSystem data.


## 228.0.0

### Breaking changes

* The `Color` struct's equality methods now check for exact equality. Use `MathHelper.CloseToPercent(Color, Color)` for the previous functionality.
* Added a toolshed.nearby_limit cvar to limit the maximum range of the nearby command. Defaults to 200.

### New features

* Added command usage with types to Toolshed command help.
* Add Text property to RichTextLabel.
* Whitelist System.Net.IPEndPoint.
* Add event for mass & angular inertia changes.
* Add SpriteSystem.IsVisible for layers.
* Add TryQueueDeleteEntity that checks if the entity is already deleted / queuedeleted first.

### Bugfixes

* Clients connecting to a server now always load prototype uploads after resource uploads, fixing ordering bugs that could cause various errors.


## 227.0.0

### Breaking changes

* Add a `loop` arg to SpriteSystem.GetFrame in case you don't want to get a looping animation.
* Remove obsolete VisibileSystem methods.

### New features

* Added `LocalizedEntityCommands`, which are console commands that have the ability to take entity system dependencies.
* Added `BeginRegistrationRegion` to `IConsoleHost` to allow efficient bulk-registration of console commands.
* Added `IConsoleHost.RegisterCommand` overload that takes an `IConsoleCommand`.
* Added a `Finished` boolean to `AnimationCompletedEvent` which allows distinguishing if an animation was removed prematurely or completed naturally.
* Add GetLocalTilesIntersecting for MapSystem.
* Add an analyzer for methods that should call the base implementation and use it for EntitySystems.

### Bugfixes

* Fix loading replays if string package is compressed inside a zip.

### Other

* Tab completions containing spaces are now properly quoted, so the command will actually work properly once entered.
* Mark EntityCoordinates.Offset as Pure so it shows as warnings if the variable is unused.
* Networked events will always be processed in order even if late.


## 226.3.0

### New features

* `System.Collections.IList` and `System.Collections.ICollection` are now sandbox safe, this fixes some collection expression cases.
* The sandboxing system will now report the methods responsible for references to illegal items.


## 226.2.0

### New features

* `Control.VisibilityChanged()` virtual function.
* Add some System.Random methods for NextFloat and NextPolarVector2.

### Bugfixes

* Fixes ContainerSystem failing client-side debug asserts when an entity gets unanchored & inserted into a container on the same tick.
* Remove potential race condition on server startup from invoking ThreadPool.SetMinThreads.

### Other

* Increase default value of res.rsi_atlas_size.
* Fix internal networking logic.
* Updates of `OutputPanel` contents caused by change in UI scale are now deferred until visible. Especially important to avoid updates from debug console.
* Debug console is now limited to only keep `con.max_entries` entries.
* Non-existent resources are cached by `IResourceCache.TryGetResource`. This avoids the game constantly trying to re-load non-existent resources in common patterns such as UI theme texture fallbacks.
* Default IPv4 MTU has been lowered to 700.
* Update Robust.LoaderApi.

### Internal

* Split out PVS serialization from compression and sending game states.
* Turn broadphase contacts into an IParallelRobustJob and remove unnecessary GetMapEntityIds for every contact.


## 226.1.0

### New features

* Add some GetLocalEntitiesIntersecting methods for `Entity<T>`.

### Other

* Fix internal networking logic


## 226.0.0

### Breaking changes

* `IEventBus.RaiseComponentEvent` now requires an EntityUid argument.
* The `AddedComponentEventArgs` and `RemovedComponentEventArgs` constructors are now internal

### New features

* Allow RequestScreenTexture to be set in overlays.

### Bugfixes

* Fix AnimationCompletedEvent not always going out.


## 225.0.0

### Breaking changes

* `NetEntity.Parse` and `TryParse` will now fail to parse empty strings.
* Try to prevent EventBus looping. This also caps the amount of directed component subscriptions for a particular component to 256.

### New features

* `IPrototypeManager.TryIndex` will now default to logging errors if passed an invalid prototype id struct (i,e., `EntProtoId` or `ProtoId<T>`). There is a new optional bool argument to disable logging errors.
* `Eye` now allows its `Position` to be set directly. Please only do this with the `FixedEye` child type constructed manually.
* Engine now respects the hub's `can_skip_build` parameter on info query, fixing an issue where the first hub advertisement fails due to ACZ taking too long.
* Add GetSession & TryGetSession to ActorSystem.
* Raise an event when an entity's name is changed.

### Bugfixes

* The `ent` toolshed command now takes `NetEntity` values, fixing parsing in practical uses.
* Fix ComponentFactory test mocks.
* Fix LookupFlags missing from a couple of EntityLookupSystem methods.

### Other

* Improved engine's Happy Eyeballs implementation, should result in more usage of IPv6 for HTTP APIs when available.
* Remove CompIdx locks to improve performance inside Pvs at higher player counts.
* Avoid a read lock in GetEntityQuery to also improve performance.
* Mark `EntityManager.System<T>` as Pure.


## 224.1.1

### Bugfixes

* Fixed UserInterfaceSystem sometimes throwing a key-not-found exception when trying to close UIs.


## 224.1.0

### New features

* `ServerIntegrationInstance` has new methods for adding dummy player sessions for tests that require multiple players.
* Linguini has been updated to v0.8.1. Errors will now be logged when a duplicate localization key is found.
* Added `UserInterfaceSystem.SetUi()` for modifying the `InterfaceData` associated with some BUI.
* Added the `EntityPrototypeView` control for spawning & rendering an entity prototype.

### Bugfixes

* Fix `UserInterfaceSystem` spamming client side errors when entities with UIs open are deleted while outside of PVS range.
* Fix Toolshed's EnumTypeParse not working enum values with upercase characters.
* Fixed `incmd` command not working due to an invalid cast.

### Other

* There have been various performance improvements to replay loading & playback.

### Internal

* Added `DummySession` and `DummyChannel` classes for use in integration tests and benchmarks to fool the server into thinking that there are multiple players connected.
* Added `ICommonSessionInternal` and updated `CommonSession` so that the internal setters now go through that interface.

## 224.0.1

### Bugfixes

* Fixes PVS throwing exceptions when invalid entities are passed to `ExpandPvsEvent`. Now it just logs an error.
* Fixes BUIs not properly closing, resulting in invalid entities in `UserInterfaceUserComponent.OpenInterfaces`
* Fixes an unknown/invalid prototype exception sometimes being thrown when running ``IPrototypeManager.ResolveResults()`


## 224.0.0

### Breaking changes

* `Matrix3` has been replaced with `System.Numerics.Matrix3x2`. Various Matrix related methods have been turned into extension methods in the `Matrix3Helpers` class.
* Engine `EntityCategory` prototype IDs have been changed to use CamelCase. I.e., `hideSpawnMenu` -> `HideSpawnMenu`
* Prototypes can now be implicitly cast `ProtoId<T>` or `EntProtoId` ID structs. The new implicit cast might cause previous function calls to be ambiguous.

### New features

* `Array.Clear(Array)` is now available in the sandbox.
* BUIs now use `ExpandPvsEvent`. I.e., if a player has a UI open, then the entity associated with that UI will always get sent to the player by the PVS system.
* Added `cvar_subs` command for listing all subscribers to cvar changes
* Entity categories have been reworked
  * Each category now has a `HideSpawnMenu` field. The old `HideSpawnMenu` category is now just a normal category with that field set to true.
  * Reworked category inheritance. Inheritance can now be disabled per category using a `Inheritable` field.
  * Entity prototypes can now be automatically added to categories based on the components that they have, either by specifying components when defining the category in yml, or by adding the EntityCategoryAttribute to the component class.

### Bugfixes

* Fixed client-side BUI error log spam if an unknown entity has a UI open.
* Fixed placement manager spawning entities with incorrect rotations.

### Other

* Added a try-catch block to BUI constructors, to avoid clients getting stuck in error loops while applying states.
* Attempting to play sounds on terminating entities no longer logs an error.


## 223.3.0

### New features

* Better exception logging for IRobustJob.
* Add SetGridAudio helper for SharedAudioSystem.

### Bugfixes

* Fix placement manager not setting entity rotation correctly.
* Fix grid-based audio not playing correctly.


## 223.2.0

### New features

* Added several new `FormattedMessage` methods for better exception tolerance when parsing markup. Several existing methods have been marked as obsolete, with new renamed methods taking their place.


## 223.1.2

### Bugfixes

* `MapGridComponent.LastTileModifiedTick` is now actually networked to clients.


## 223.1.1

### Bugfixes

* Fixed an exception caused by enum cvars using integer type values instead of enum values


## 223.1.0

### Other

* Various `ContainerSystem` methods have been obsoleted in favour of overrides that take in an `Entity` struct instead of `EntityUid`
* Various `EntityCoordinates` methods have been obsoleted with replacements added  to `SharedTransformSystem`


## 223.0.0

### Breaking changes

* The `ComponentState` class is now abstract. Networked components that don't have state information now just return a null state.
* The way that delta component states work has changed. It now expects there to be two different state classes, only one of which should implement `IComponentDeltaState<TFullState>`

### New features

* A new `replay.checkpoint_min_interval` cvar has been added. It can be used to limit the frequency at which checkpoints are generated when loading a replay.
* Added `IConfigurationManager.OnCVarValueChanged`. This is a c# event that gets invoked whenever any cvar value changes.

### Bugfixes

* `IEyeManager.GetWorldViewbounds()` and `IEyeManager.GetWorldViewbounds()` should now return the correct bounds if the main viewport does not take up the whole screen.

### Other

* The default values of various replay related cvars have been changed to try and reduce memory usage.


## 222.4.0

### New features

* Added the following types from `System.Numerics` to the sandbox: `Complex`, `Matrix3x2`, `Matrix4x4`, `Plane`, `Quaternion`, `Vector3`, `Vector4`.


## 222.3.0

### New features

* `ITileDefinition.EditorHidden` allows hiding a tile from the tile spawn panel.
* Ordered event subscriptions now take child types into account, so ordering based on a shared type will work.

### Bugfixes

* Cross-map BUI range checks now work.
* Paused entities update on prototype reload.

### Other

* Fixed build compatibility with .NET 8.0.300 SDK, due to changes in how Central Package Management behaves.
* Physics component has delta states to reduce network usage.


## 222.2.0

### New features

* Added `EntityQuery.Comp()` (abbreviation of `GetComponent()`)

### Bugfixes

* Fix `SerializationManager.TryGetVariableType` checking the wrong property.
* Fixed GrammarSystem mispredicting a character's gender

### Other

* User interface system now performs range checks in parallel


## 222.1.1

### Bugfixes

* Fixed never setting BoundUserInterface.State.

### Other

* Add truncate for filesaving.
* Add method for getting the type of a data field by name from ISerializationManager.


## 222.1.0

### New features

* Added `BoundKeyEventArgs.IsRepeat`.
* Added `net.lidgren_log_warning` and `net.lidgren_log_error` CVars.

### Bugfixes

* Fix assert trip when holding repeatable keybinds.

### Other

* Updated Lidgren to v0.3.1. This should provide performance improvements if warning/error logs are disabled.


## 222.0.0

### Breaking changes

* Mark IComponentFactory argument in EntityPrototype as mandatory.

### New features

* Add `EntProtoId<T>` to check for components on the attached entity as well.

### Bugfixes

* Fix PVS iterating duplicate chunks for multiple viewsubscriptions.

### Other

* Defer clientside BUI opens if it's the first state that comes in.


## 221.2.0

### New features

* Add SetMapAudio helper to SharedAudioSystem to setup map-wide audio entities.
* Add SetWorldRotNoLerp method to SharedTransformSystem to avoid client lerping.

### Bugfixes

* `SpriteComponent.CopyFrom` now copies `CopyToShaderParameters` configuration.


## 221.1.0


## 221.0.0

### Breaking changes

* `EntParentChangedMessage.OldMapId` is now an `EntityUid` instead of `MapId`
* `TransformSystem.DetachParentToNull()` is being renamed to `DetachEntity`
* The order in which `MoveEvent` handlers are invoked has been changed to prioritise engine subscriptions

### New features

* Added `UpdateHovered()` and `SetHovered()` to `IUserInterfaceManager`, for updating or modifying the currently hovered control.
* Add SwapPositions to TransformSystem to swap two entity's transforms.

### Bugfixes

* Improve client gamestate exception tolerance.

### Other

* If the currently hovered control is disposed, `UserInterfaceManager` will now look for a new control, rather than just setting the hovered control to null.

### Internal

* Use more `EntityQuery<T>` internally in EntityManager and PhysicsSystem.


## 220.2.0

### New features

* RSIs can now specify load parameters, mimicking the ones from `.png.yml`. Currently only disabling sRGB is supported.
* Added a second UV channel to Clyde's vertex format. On regular batched sprite draws, this goes 0 -> 1 across the sprite quad.
* Added a new `CopyToShaderParameters` system for `SpriteComponent` layers.


## 220.1.0

### Bugfixes

* Fix client-side replay exceptions due to dropped states when recording.

### Other

* Remove IP + HWId from ViewVariables.
* Close BUIs upon disconnect.


## 220.0.0

### Breaking changes

* Refactor UserInterfaceSystem.
  - The API has been significantly cleaned up and standardised, most noticeably callers don't need to worry about TryGetUi and can rely on either HasUi, SetUiState, CloseUi, or OpenUi to handle their code as appropriate.
  - Interface data is now stored via key rather than as a flat list which is a breaking change for YAML.
  - BoundUserInterfaces can now be completely handled via Shared code. Existing Server-side callers will behave similarly to before.
  - BoundUserInterfaces now properly close in many more situations, additionally they are now attached to the entity so reconnecting can re-open them and they can be serialized properly.


## 219.2.0

### New features

* Add SetMapCoordinates to TransformSystem.
* Improve YAML Linter and validation of static fields.

### Bugfixes

* Fix DebugCoordsPanel freezing when hovering a control.

### Other

* Optimise physics networking to not dirty every tick of movement.


## 219.1.3

### Bugfixes

* Fix map-loader not pausing pre-init maps when not actively overwriting an existing map.


## 219.1.2

### Bugfixes

* Fix map-loader not map-initialising grids when loading into a post-init map.


## 219.1.1

### Bugfixes

* Fix map-loader not map-initialising maps when overwriting a post-init map.


## 219.1.0

### New features

* Added a new optional arguments to various entity spawning methods, including a new argument to set the entity's rotation.

### Bugfixes

* Fixes map initialisation not always initialising all entities on a map.

### Other

* The default value of the `auth.mode` cvar has changed


## 219.0.0

### Breaking changes

* Move most IMapManager functionality to SharedMapSystem.


## 218.2.0

### New features

* Control layout properties such as `Margin` can now be set via style sheets.
* Expose worldposition in SpriteComponent.Render
* Network audio entity Play/Pause/Stop states and playback position.
* Add `Disabled` functionality to `Slider` control.


## 218.1.0

### New features

* Add IEquatable.Equals to the sandbox.
* Enable roslyn extensions tests in CI.
* Add a VerticalTabContainer control to match the horizontal one.

### Bugfixes

* Fix divison remainder issue for Colors, fixing purples.

### Other

* Default hub address (`hub.hub_urls`) has been changed to `https://hub.spacestation14.com/`.


## 218.0.0

### Breaking changes

* `Robust.Shared.Configuration.EnvironmentVariables` is now internal and no longer usable by content.

### New features

* Add TryGetRandom to EntityManager to get a random entity with the specified component and TryGetRandom to IPrototypeManager to return a random prototype of the specified type.
* Add CopyData to AppearanceSystem.
* Update UI themes on prototype reloads.
* Allow scaling the line height of a RichTextLabel.
* You can now specify CVar overrides via environment variable with the `ROBUST_CVAR_*` prefix. For example `ROBUST_CVAR_game__hostname=foobar` would set the appropriate CVar. Double underscores in the environment variable name are replaced with ".".
* Added non-generic variant of `GetCVar` to `IConfigurationManager`.
* Add type tracking to FieldNotFoundErrorNode for serialization.
* Distance between lines of a `RichTextLabel` can now be modified with `LineHeightScale`.
* UI theme prototypes are now updated when reloaded.
* New `RA0025` analyzer diagnostic warns for manual assignment to `[Dependency]` fields.

### Bugfixes

* Request headers in `IStatusHandlerContext` are now case-insensitive.
* SetWorldPosition rotation now more closely aligns with prior behavior.
* Fix exception when inspecting elements in some cases.
* Fix HTTP errors on watchdog ping not being reported.

### Other

* Add an analyzer for redundantly assigning to dependency fields.

### Internal

* Remove redundant Exists checks in ContainerSystem.
* Improve logging on watchdog pings.


## 217.2.1

### Bugfixes

* Fix LineEdit tests on engine.

### Internal

* Make various ValueList enumerators access the span directly for performance.


## 217.2.0

### New features

* Added `AddComponents` and `RemoveComponents` methods to EntityManager that handle EntityPrototype / ComponentRegistry bulk component changes.
* Add double-clicking to LineEdit.

### Bugfixes

* Properly ignore non-hard fixtures for IntersectRayWithPredicate.
* Fix nullable TimeSpan addition on some platforms.


## 217.1.0

### New features

* Added `IRobustRandom.GetItems` extension methods for randomly picking multiple items from a collections.
* Added `SharedPhysicsSystem.EffectiveCurTime`. This is effectively a variation of `IGameTiming.CurTime` that takes into account the current physics sub-step.

### Bugfixes

* Fix `MapComponent.LightingEnabled` not leaving FOV rendering in a broken state.

### Internal

* `Shuffle<T>(Span<T>, System.Random)` has been removed, just use the builtin method.


## 217.0.0

### Breaking changes

* TransformSystem.SetWorldPosition and SetWorldPositionRotation will now also perform parent updates as necessary. Previously it would just set the entity's LocalPosition which may break if they were inside of a container. Now they will be removed from their container and TryFindGridAt will run to correctly parent them to the new position. If the old functionality is desired then you can use GetInvWorldMatrix to update the LocalPosition (bearing in mind containers may prevent this).

### New features

* Implement VV for AudioParams on SoundSpecifiers.
* Add AddUi to the shared UI system.

### Bugfixes

* Fix the first measure of ScrollContainer bars.


## 216.0.0

### Breaking changes

* The `net.low_lod_distance` cvar has been replaced with a new `net.pvs_priority_range`. Instead of limiting the range at which all entities are sent to a player, it now extends the range at which high priorities can be sent. The default value of this new cvar is 32.5, which is larger than the default `net.pvs_range` value of 25.

### New features

* You can now specify a component to not be saved to map files with `[UnsavedComponent]`.
* Added `ITileDefinitionManager.TryGetDefinition`.
* The map loader now tries to preserve the `tilemap` contents of map files, which should reduce diffs when re-saving a map after the game's internal tile IDs have changed.

### Bugfixes

* Fix buffered audio sources not being disposed.


## 215.3.1

### Bugfixes

* Revert zstd update.


## 215.3.0

### New features

* `EntityQuery<T>` now has `HasComp` and `TryComp` methods that are shorter than its existing ones.
* Added `PlacementInformation.UseEditorContext`.
* Added `Vector2Helpers` functions for comparing ranges between vectors.

### Bugfixes

* `Texture.GetPixel()`: fixed off-by-one with Y coordinate.
* `Texture.GetPixel()`: fix stack overflow when reading large images.
* `Texture.GetPixel()`: use more widely compatible OpenGL calls.

### Other

* Disabled `net.mtu_expand` again by default, as it was causing issues.
* Updated `SharpZstd` dependency.


## 215.2.0

### New features

* Implement basic VV for SoundSpecifiers.

### Bugfixes

* Fix QueueDel during EndCollideEvents from throwing while removing contacts.


## 215.1.0

### New features

* Add a CompletionHelper for audio filepaths that handles server packaging.
* Add Random.NextAngle(min, max) method and Pick for `ValueList<T>`.
* Added an `ICommonSession` parser for toolshed commands.

### Bugfixes


## 215.0.0

### Breaking changes

* Update Lidgren to 0.3.0

### New features

* Made a new `IMetricsManager` interface with an `UpdateMetrics` event that can be used to update Prometheus metrics whenever they are scraped.
  * Also added a `metrics.update_interval` CVar to go along with this, when metrics are scraped without usage of Prometheus directly.
* IoC now contains an `IMeterFactory` implementation that you can use to instantiate metric meters.
* `net.mtu_ipv6` CVar allows specifying a different MTU value for IPv6.
* Allows `player:entity` to take a parameter representing the player name.
* Add collection parsing to the dev window for UI.
* Add a debug assert to Dirty(uid, comp) to catch mismatches being passed in.

### Bugfixes

* Support transform states with unknown parents.
* Fix serialization error logging.
* Fix naming of ResizableMemoryRegion metrics.
* Fix uncaught overflow exception when parsing NetEntities.

### Other

* The replay system now allows loading a replay with a mismatching serializer type hash. This means replays should be more robust against future version updates (engine security patches or .NET updates).
* `CheckBox`'s interior texture is now vertically centered.
* Lidgren.Network has been updated to [`v0.3.0`](https://github.com/space-wizards/SpaceWizards.Lidgren.Network/blob/v0.3.0/RELEASE-NOTES.md).
* Lowered default IPv4 MTU to 900 (from 1000).
* Automatic MTU expansion (`net.mtu_expand`) is now enabled by default.

### Internal

* Cleanup some Dirty component calls internally.


## 214.2.0

### New features

* Added a `Undetachable` entity metadata flag, which stops the client from moving an entity to nullspace when it moves out of PVS range.

### Bugfixes

* Fix tooltips not clamping to the left side of the viewport.
* Fix global audio property not being properly set.

### Internal

* The server game state / PVS code has been rewritten. It should be somewhat faster now, albeit at the cost of using more memory. The current engine version may be unstable.


## 214.1.1

### Bugfixes

* Fixed connection denial always causing redial.


## 214.1.0

### New features

* Added the `pvs_override_info` command for debugging PVS overrides.

### Bugfixes

* Fix VV for prototype structs.
* Fix audio limits for clientside audio.


## 214.0.0

### Breaking changes

* `NetStructuredDisconnectMessages` has received a complete overhaul and has been moved to `NetDisconnectMessage`. The API is no longer designed such that consumers must pass around JSON nodes, as they are not in sandbox (and clunky).

### New features

* Add a basic default concurrent audio limit of 16 for a single filepath to avoid overflowing audio sources.
* `NetConnectingArgs.Deny()` can now pass along structured data that will be received by the client.

### Bugfixes

* Fixed cursor position bugs when an empty `TextEdit` has a multi-line place holder.
* Fixed empty `TextEdit` throwing exception if cursor is moved left.


## 213.0.0

### Breaking changes

* Remove obsoleted BaseContainer methods.

### New features

* Add EntityManager.RaiseSharedEvent where the event won't go to the attached client but will be predicted locally on their end.
* Add GetEntitiesInRange override that takes in EntityCoordinates and an EntityUid hashset.

### Bugfixes

* Check if a sprite entity is deleted before drawing in SpriteView.


## 212.2.0

### New features

* Add IsHardCollidable to SharedPhysicsSystem to determine if 2 entities would collide.

### Other

* Double the default maximum replay size.


## 212.1.0

### New features

* Add nullable methods for TryIndex / HasIndex on IPrototypeManager.

### Bugfixes

* Fix TextureRect alignment where the strech mode is KeepCentered.


## 212.0.1

### Bugfixes

* Fix passing array by `this` instead of by `ref`.


## 212.0.0

### Breaking changes

* Change Collapsible controls default orientations to Vertical.

### New features

* Expose the Label control for Collapsible controls.
* Add GetGridPosition that considers physics center-of-mass.
* Add TileToVector methods to get the LocalPosition of tile-coords (taking into account tile size).
* Add some more helper methods to PVS filters around EntityUids.
* Add support for Dictionary AutoNetworkedFields.
* Add EnsureLength method for arrays.
* Add PushMarkup to FormattedMessage.
* Add DrawPrimitives overload for `List<Vector2>`
* Add more ValueList ctors that are faster.
* Add ToMapCoordinates method for NetCoordinates.

### Other

* Remove ISerializationHooks obsoletion as they are useful in some rare cases.

### Internal

* Bump max pool size for robust jobs.


## 211.0.2

### Bugfixes

* Fix TextureRect scaling not handling UIScale correctly.


## 211.0.1

### Bugfixes

* Fix GridChunkEnumerator on maps.


## 211.0.0

### Breaking changes

* Moved ChunkIndicesEnumerator to engine and to a re-useable namespace at Robust.Shared/Maps.

### New features

* Added an Enlarged method for Box2Rotated.

### Internal

* Significantly optimise ChunkEnumerator / FindGridsIntersecting in certain use cases by intersecting the grid's AABB with the local AABB to avoid iterating dummy chunks.


## 210.1.1

### Bugfixes

* Fixed multiple recent bugs with key binding storage.

### Other

* Change default of `ButtonGroup.IsNoneSetAllowed` to `true`. This makes it default again to the previous (unintentional) behavior.


## 210.1.0

### New features

* `NetUserId` implements `ISelfSerialize` so can be used in data fields.
* `ButtonGroup.IsNoneSetAllowed` to allow a button group to have no buttons pressed by default.


## 210.0.3


## 210.0.2

### Bugfixes

* Revert changes to `TextureRect` too.


## 210.0.1

### Bugfixes

* Revert changes to `TextureButton` that broke style property handling.


## 210.0.0

### New features

* Controls can now hook before, after, and during rendering of their children.
* IRenderHandle is now a public API, with the caveat that it's properties and methods are unstable.
* ButtonGroup now exposes what buttons it contains, alongside which is currently pressed.
* OptionButton has additional styleclasses, and has a hook for modifying it's internal buttons.
* PanelContainer.GetStyleBox() is now protected rather than private.
* TextureButton now uses a TextureRect instead of custom drawing code.
* TextureRect has additional style properties exposed.
    * A new property, TextureSizeTarget, was added, which allows specifying a size in virtual pixels that the control should attempt to draw at.
    * Stretch mode is now a style property.
    * Scale is now a style property.
* Avalonia.Metadata.XmlnsDefinitionAttribute is now permitted by the sandbox.
* Add MaxDimension property to Box2 to return the higher of the Width or Height.
* Add GetLocalPosition to convert ScreenCoordinates to coordinates relative to the control. Ignores window.
* Add GlobalRect and GlobalPixelRect for controls to get their UIBox2i in screen terms.
* Add dotted line drawing to DrawingHandleScreen.
* You can use `Subs.CVar()` from an entity systems to subscribe to CVar changes. This is more convenient than `IConfigurationManager.OnValueChanged` as it automatically unsubscribes on system shutdown.
* There is now a built-in type serializer for `DateTime`, so you can put `DateTime`s in your data fields.
* `System.Text.Unicode.UnicodeRange` and `UnicodeRanges` are now available in the sandbox.

### Bugfixes

* UI drawing now properly accounts for a control's draw routine potentially mangling the current matrix.
* UI roots now properly update when the global stylesheet is changed. They previously only did so if they had a dedicated stylesheet (which is the one case where they would be unaffected by a global sheet update.


## 209.0.1

### Bugfixes

* Fix missed import from 209.0.0.


## 209.0.0

### Breaking changes

* `replay.max_compressed_size` and `replay.max_uncompressed_size` CVars are now `long`.
* Remove obsolete CoordinatesExtension for ToEntityCoordinates from GridUid / Vector2i.

### New features

* Add GetEntitiesOnMap / GetChildEntities to EntityLookupSystem to return components on the specified map and components with the specified parent respectively.
* Add MaxDimension property to Box2 to return the higher of the Width or Height.
* Add GetLocalPosition to convert ScreenCoordinates to coordinates relative to the control. Ignores window.
* Add GlobalRect and GlobalPixelRect for controls to get their UIBox2i in screen terms.
* Add dotted line drawing to DrawingHandleScreen.
* `IConfigurationManager.LoadDefaultsFromTomlStream` properly does type conversions. This fixes scenarios like loading of `long` CVars.
* Add helper methods for TileRef / Vector2i to SharedMapSystem for ToCenterCoordinates (tile center EntityCoordinates) and ToCoordinates (tile origin to EntityCoordinates).
* Copy some of the coordinates extensions to SharedTransformSystem.

### Bugfixes

* Fixed integer overflows in replay max size calculation.
* Explicitly capped `replay.replay_tick_batchSize` internally to avoid high values causing allocation failures.

### Other

* Important MIDI performance improvements.


## 208.0.0

### Breaking changes

* Metadata flags are no longer serialized as they get rebuilt on entity startup.

### Bugfixes

* Log failing to load user keybinds and handle the exception.


## 207.1.0

### New features

* Add the ability to merge grids via GridFixtureSystem.


## 207.0.0

### Breaking changes

* Update EntityLookup internally so non-approximate queries use the GJK solver and are much more accurate. This also means the approximate flag matters much more if you don't need narrowphase checks.
* Add shape versions of queries for both EntityLookup and MapManager.

### Bugfixes

* Fix PVS full state updates not clearing session entities and causing exceptions.

### Other

* Integration tests now run `NetMessage`s through serialization rather than passing the objects between client and server. This causes tests that missed `[NetSerializer]` attributes on any objects that need them to fail.

### Internal

* Remove a lot of duplicate code internally from EntityLookup and MapManager.


## 206.0.0

### Breaking changes

* tpto will teleport you to physics-center instead of transform center instead.
* Rename local EntityLookup methods to reflect they take local AABBs and not world AABBs.

### New features

* Add some additional EntityLookup methods for local queries.
* Add support to PrototypeManager for parsing specific files / directories as abstract.

### Bugfixes

* Fix tpto short-circuiting if one of the listed entities isn't found.
* Fix tpto not allowing grids as targets.

### Other

* Reduce MIDI source update rate from 10hz to 4hz.

### Internal

* Remove some duplicate internal code in EntityLookupSystem.
* Skip serialization sourcegen in GLFW and Lidgren.


## 205.0.0

### Breaking changes

* The unused `Robust.Physics` project has been deleted.
* The project now uses [Central Package Management](https://learn.microsoft.com/en-us/nuget/consume-packages/central-package-management).
* (Almost) all the NuGet packages have been updated. This causes many problems. I am so sorry.
* Cleaned up some unused packages as well.


## 204.1.0

### New features

* New `EntitySystem` subscription helper for working with Bound User Interface events. You can find them by doing `Subs.BuiEvents<>()` in a system.
* The `EntityManager.Subscriptions` type (for building helper extension methods) now uses

### Bugfixes

* Avoid loading assemblies from content `/Assemblies` if Robust ships its own copy. This avoid duplicate or weird mismatching version issues.

### Other

* Removed glibc version check warning.


## 204.0.0

### Breaking changes

* Make EntityManager abstract and make IEntityManager.EntityNetManager not nullable.
* Make VVAccess.ReadWrite default for all Datafields instead of VVAccess.ReadOnly

### New features

* `TextEdit.OnTextChanged`
* Add Pick and PickAndTake versions for System.Random for ICollections.

### Bugfixes

* Fix `IClipboardManager.GetText()` returning null in some cases.
* Fix possible NRE in server-side console command completion code.
* Fix possible NRE on DebugConsole logs.
* Fix exception when VVing non-networked components.

### Other

* Remove "Do not use from content" from IComponent.


## 203.0.0

### Breaking changes

* `IComponentFactory.RegisterIgnore()` no longer supports overwriting existing registrations, components should get ignored before they are registered.
* Event bus subscriptions are now locked after `IEntityManager` has started, instead of after the first component gets added. Any event subscriptions now need to happen before startup (but after init).
* Event bus subscriptions must now be locked before raising any events.
* Delete FodyWeavers.xsd as it hasn't been used for a long time.
* Remove physics sleep cancelling as it was, in hindsight, a bad idea.

### New features

* `RobustUnitTest` now has a `ExtraComponents` field for automatically registering additional components.
* `IComponentFactory.RegisterIgnore()` now accepts more than one string.
* Added `IComponentFactory.RegisterTypes` for simultaneously registering multiple components.

### Bugfixes

* Clamp volume calculations for audio rather than throwing.


## 202.1.1

### Bugfixes

* Reverted some map/grid initialisation changes that might've been causing broadphase/physics errors.
* Fixed PVS sometimes sending entities without first sending their children.
* Fixed a container state handling bug caused by containers not removing expected entities when shutting down.
* Fixed a `EnsureEntity<T>` state handling bug caused by improper handling of entity deletions.
* Fixed a bad NetSyncEnabled debug assert.


## 202.1.0

### New features

* Add GetLocalEntitiesIntersecting overload that takes in a griduid and a Vector2i tile.


## 202.0.0

### Breaking changes

* Various entity manager methods now have a new `where T : IComponent` constraint.
* The `IComponentFactory.ComponentAdded` event has been renamed to `ComponentsAdded` and now provides an array of component registrations.
* `IComponentFactory.RegisterIgnore()` no longer supports overwriting existing registrations, components should get ignored before they are registered.

### New features

* Added `IComponentFactory.GetAllRegistrations()`
* Add IComponentState interface support for component states so structs can be used in lieu of classes.


## 201.0.0

### Breaking changes

* The `zCircleGradient` shader function arguments have changed. It now requires a pixel-size to ensure that the gradient is properly entered.

### Bugfixes

* Fixed some PVS null reference errors.


## 200.0.0

### Breaking changes

* MappingDataNode is now ordered.
* Make invalid AutoNetworkedFields compiler errors.

### New features

* `OSWindowStyles.NoTitleBar` (supported only on Linux X11 for now).

### Bugfixes

* Avoid calling DirtyEntity when a component's last modified tick is not current.
* Fix `tpgrid` allowing moving grids to nullspace.

### Other

* `OSWindowStyles.NoTitleOptions` is now supported on Linux X11.


## 199.0.0

### Breaking changes

* Various `IEntityManager` C# events now use `Entity<MetadataComponent>` instead of `EntityUid`
* Entity visibility masks now use a ushort instead of an integer.
* Run grid traversal on entity spawn.

### New features

* Added two new `IEntityManager` C# events that get raiseed before and after deleting ("flushing") all entities.
* Added a new `DeleteEntity()` override that takes in the entity's metadata and transform components.
* Add better audio logs.
* Expand z-library shader.
* Add a Box2i union for Vector2i and add a Contains variant that assumes the Vector2i is a tile and not a point.

### Bugfixes

* Try to prevent some NREs in PVS.
* More PVS fixes and cleanup.


## 198.1.0

### New features

* `IClydeViewport` now provides access to the light render target.
* Added a style-class to the `MenuBar` popup control.
* Added `NextGaussian()` extension method for `System.Random`.
* Added per-session variant of `PvsOverrideSystem.AddForceSend()`.

### Bugfixes

* Stopped the client from logging errors when attempting to delete invalid entities.

### Other

* The `DevWindow` UI inspector has been improved a bit and it now groups properties by their defining type.


## 198.0.1

### Bugfixes

* Fix preprocessor flag for FULL_RELEASE preventing building.


## 198.0.0

### Breaking changes

* Disable DefaultMagicAczProvider for FULL_RELEASE as it's only meant for debugging.

### New features

* Automatic UI scale is disabled by default for non-main windows. If desired, it can be re-enabled per window by changing `WindowRoot.DisableAutoScaling`.
* Add UI click and hover sound support via IUserInterfaceManager.SetClickSound / .SetHoverSound

### Bugfixes

* Fix GetEntitiesIntersecting for map entities without grids.

### Other

* Print more diagnostics on server startup.


## 197.1.0

### New features

* ACZ improvements: `IStatusHost.InvalidateAcz()` and `IStatusHost.SetFullHybridAczProvider()`.

### Bugfixes

* Fixes a PVS bug that happens when grids moved across maps.
* Fixes sprite animations not working properly


## 197.0.0

### Breaking changes

* PvsOverrideSystem has been reworked:
  * Session and global overrides now default to always being recursive (i.e., sending all children).
  * Session & global overrides will always respect a client's PVS budgets.
  * Entities with an override will now still be sent in the same way as other entities if they are within a player's view. If you want to prevent them from being sent, you need to use visibility masks.
  * Entities can have more than one kind of override (i.e., multiple sessions).

### New features

* Added a `PvsSize ` field to `EyeComponent`, which can be used to modify the PVS range of an eye.
* Added a new `NetLowLodRange` cvar for reducing the number of distant entities that get sent to a player. If a PVS chunk is beyond this range (but still within PVS range), then only high-priority entities on that chunk will get sent.
* Added a new metadata flag for tagging an entity as a "high prority" entity that should get sent even on distant chunks. This only works for entities that are directly attached to a grid or map. This is currently used by lights & occluders.

### Other

* PVS has been reworked again, and should hopefully be noticeable faster.
* PVS now prioritizes sending chunks that are closer to a player's eyes.


## 196.0.0

### Breaking changes

* Dirtying a non-networked component will now fail a debug assert.
* The `IInvocationContext` interface for toolshed commands now requires a UserId field. The session field should be cleared if a player disconnects.

### New features

* `LocalizationManager` now supports multiple fallback cultures
* SpriteView now supports using a `NetEntity` to select an entity to draw.
* Added methods for simultaneously dirtying several components on the same entity.
* Animated sprite layers now have a "Cycle" option that will reverse an animation when it finishes.

### Bugfixes

* Fixed a recursion/stack-overflow in `GridTraversalSystem`
* Ensure `Robust.Client.WebView` processes get shut down if game process exits uncleanly.
* Fixed Toolshed commands not properly functioning after disconnecting and reconnecting.

### Other

* Console command completions no longer suggest toolshed commands for non-toolshed commands.



## 195.0.1

### Bugfixes

* Fixes playing audio using audio streams
* Fixes placement manager exceptions when placing self deleting / spawner entities
* Fixed `IPrototypeManager.EnumeratePrototypes<T>` throwing an exception when there are no instances.


## 195.0.0

### New features

* Generic versions of `DebugTools.AssertEquals()` functions.
* `[Prototype]` now does not need to have a name specified, the name is inferred from the class name.

### Bugfixes

* Fixes a physics bug that could cause deleted entities to remain on the physics map.
* Fixes a bug in entity lookup code that could cause clients to get stuck in an infinite loop.

### Other

* `Robust.Client.WebView` has been brought alive again.
* The addition of physics joints is no longer deferred to the next tick.
* Grid traversal is no longer deferred to the next tick.
* Integration tests now fail when console commands log errors.


## 194.1.0

### New features

* `IAudioManager` has APIs to directly load `AudioStream`s from data streams.
* `AudioSystem` has new `Play*` methods.
* `EntityCoordinates.TryDelta()`
* `EntityLookupSystem.GetEntitiesInRange()` untyped hashset overload has `flags` parameter.


## 194.0.2

### Internal

* Added some null-checks to PVS to try reduce the error spam.


## 194.0.1

### Bugfixes

* Fixed `Control.SetPositionInParent` failing to move an entity to the last position.
* Fixed audio occlusion not working.

### Internal

* Added some logs for grid/map deletion and movement to debug some map loading issues.
* Refactored some parts of PVS. It should be slightly faster, though the game may be unstable for a bit.

## 194.0.0

### Breaking changes

* MoveEvent is no longer raised broadcast, subscribe to the SharedTransformSystem.OnGlobalMoveEvent C# event instead

### Bugfixes

* Fixed the game sometimes freezing while trying to load specific audio files.


## 193.2.0

### Other

* Added more PVS error logs


## 193.1.1

### Bugfixes

* Fixed an exception when building in FULL_RELEASE


## 193.1.0

### New features

* Added FrozenDictionary and FrozenHashSet to sandbox whitelist
* Added yaml type serializers for FrozenDictionary and FrozenHashSet
* Added `IPrototypeManager.GetInstances<T>()`
* `IPrototypeManager` now also raises `PrototypesReloadedEventArgs` as a system event.

### Bugfixes

* Might fix some PVS bugs added in the last version.

### Internal

* Various static dictionaries have been converted into FrozenDictionary.


## 193.0.0

### Breaking changes

* The `TransformChildrenEnumerator`'s out values are now non-nullable

### New features

* Added `IPrototypeManager.TryGetInstances()`, which returns a dictionary of prototype instances for a given prototype kind/type.

### Bugfixes

* Fixed `BaseAudioSource.SetAuxiliary()` throwing errors on non-EFX systems

### Internal


* The internals of PVS system have been reworked to reduce the number of dictionary lookups.
* `RobustMappedStringSerializer` now uses frozen dictionaries
* `IPrototypeManager` now uses frozen dictionaries


## 192.0.0

### Breaking changes

* `EntitySystem.TryGetEntity` is now `protected`.

### Internal

* PVS message ack processing now happens asynchronously
* Dependency collections now use a `FrozenDictionary`


## 191.0.1

### Bugfixes

.* Fix sandbox being broken thanks to .NET 8.


## 191.0.0

### Breaking changes

* Robust now uses **.NET 8**. Nyoom.

### Bugfixes

* `IResourceCache.TryGetResource<T>` won't silently eat all exceptions anymore.


## 190.1.1

### Bugfixes

* Revert broadphase job to prevent OOM from logs.


## 190.1.0

### New features

* Add OnGrabbed / OnReleased to slider controls.
* Add Rotation method for matrices and also make the precision slightly better when angles are passed in by taking double-precision not single-precision floats.

### Bugfixes

* Fix some grid setting asserts when adding gridcomponent to existing maps.


## 190.0.0

### New features

* Add color gradients to sliders.

### Bugfixes

* Fix HSV / HSL producing black colors on 360 hue.
* Stop terminating entities from prematurely detaching to nullspace.
* Ensure shader parameters update when swapping instances.

### Other

* Add more verbose logging to OpenAL errors.

### Internal

* Change NetSyncEnabled to an assert and fix instances where it slips through to PVS.


## 189.0.0

### Breaking changes

* Use the base AudioParams for networking not the z-offset adjusted ones.
* Modulate SpriteView sprites by the control's color modulation.

### New features

* Improve YAML linter error messages for parent nodes.
* ExpandPvsEvent will also be raised directed to the session's attached entity.

### Bugfixes

* Client clientside entity error spam.

### Internal

* Set priorGain to 0 where no EFX is supported for audio rather than 0.5.
* Try to hotfix MIDI lock contention more via a semaphore.


## 188.0.0

### Breaking changes

* Return null buffered audio if there's an exception and use the dummy instance internally.
* Use entity name then suffix for entity spawn window ordering.
* Change MidiManager volume to gain.
* Remove EntityQuery from the MapVelocity API.

### Bugfixes

* Potentially fix some audio issues by setting gain to half where EFX not found and the prior gain was 0.
* Log errors upon trying to spawn audio attached to deleted entities instead of trying to spawn them and erroring later.
* Fixed predicted audio spawns not applying the adjusted audio params.
* Fix GetDimensions for the screenhandle where the text is only a single line.


## 187.2.0

### New features

* Added a cancellable bool to physics sleeping events where we may wish to cancel it.

### Bugfixes

* Fix corrupted physics awake state leading to client mispredicts.


## 187.1.2

### Bugfixes

* Hotfix contact nullrefs if they're modified during manifold generation.


## 187.1.1

### Bugfixes

* Revert physics solver job to fix crashes until box2d v3 rolls around.
* Don't RegenerateContacts if the body isn't collidable to avoid putting non-collidable proxies on the movebuffer.


## 187.1.0

### Bugfixes

* Apply default audio params to all audio sources not just non-buffered ones.
* Avoid re-allocating broadphase job every tick and maybe fix a rare nullref for it.


## 187.0.0

### New features

* Improved error message for network failing to initialize.

### Bugfixes

* Fix not being able to add multiple PVS session overrides in a single tick without overwriting each one. This should fix issues with audio filters.

### Other

* Changed toolshed initialisation logs to verbose.


## 186.1.0

### New features

* Add public method to get PVS session overrides for a specific session.

### Internal

* Add temporary audio debugging.


## 186.0.0

### Breaking changes

* Global audio is now stored on its own map to avoid contamination issues with nullspace.

### Bugfixes

* Fix MIDIs playing cross-map
* Only dispose audio on game closure and don't stop playing if it's disposed elsewhere i.e. MIDIs.


## 185.2.0

### Bugfixes

* Bandaid deleted MIDI source entities spamming velocity error logs.

### Other

* Reverted MIDI audio not updating every frame due to lock contention with the MIDI renderer for now.


## 185.1.1

### Bugfixes

* Fix Z-Offset for audio not being applied on initialization.

### Internal

* Flag some internal queries as approximate to avoid unnecessary AABB checks. Some of these are already covered off with TestOverlap calls and the rest will need updating to do so in a future update.


## 185.1.0

### New features

* Audio listener's velocity is set using the attached entity's velocity rather than ignored.

### Bugfixes

* Fix imprecision on audio position


## 185.0.0

### Breaking changes

* Added a flag for grid-based audio rather than implicitly doing it.

### New features

* Added IRobustJob and IParallelRobustJob (which splits out into IRobustJob). These can be passed to ParallelManager for work to be run on the threadpool without relying upon Task.Run / Parallel.For which can allocate significantly more. It also has conveniences such as being able to specify batch sizing via the interface implementation.


## 184.1.0

### New features

* Add API to get gain / volume for a provided value on SharedAudioSystem.
* Make GetOcclusion public for AudioSystem.
* Add SharedAudioSystem.SetGain to complement SharedAudioSystem.SetVolume


## 184.0.1

### Bugfixes

* Update MIDI position and occlusion every frame instead of at set intervals.
* Fix global audio not being global.


## 184.0.0

### Internal

* Add RobustMemoryManager with RecyclableIOMemoryStream to significantly reduce MsgState allocations until better memory management is implemented.


## 183.0.0

### Breaking changes

* Audio rework has been re-merged now that the issues with packaging on server have been rectified (thanks PJB!)
* Reverted Arch pending further performance work on making TryGetComponent competitive with live.


## 182.1.1

### Internal

* Remove AggressiveInlining from Arch for debugging.


## 182.1.0

### New features

* Add IRobustRandom.SetSeed

### Other

* Add Arch.TrimExcess() back to remove excess archetypes on map load / EntityManager flush.


## 182.0.0

### Breaking changes

* Add EntityUid's generation / version to the hashcode.


## 181.0.2

### Bugfixes

* Fix exceptions from having too many lights on screen and causing the game to go black.
* Fix components having events raised in ClientGameStateManager before fully set and causing nullable reference exceptions.
* Replace tile intersection IEnumerables with TileEnumerator internally. Also made it public for external callers that wish to avoid IEnumerable.


## 181.0.1

### Bugfixes

* Fix the non-generic HasComp and add a test for good measure.


## 181.0.0

### Breaking changes

- Arch is merged refactoring how components are stored on engine. There's minimal changes on the API end to facilitate component nullability with much internal refactoring.


## 180.2.1


## 180.2.0

### New features

* Add EnsureEntity variants that take in collections.
* Add more MapSystem helper methods.

### Internal

* Cache some more PVS data to avoid re-allocating every tick.


## 180.1.0

### New features

* Add the map name to lsmap.
* Add net.pool_size to CVars to control the message data pool size in Lidgren and to also toggle pooling.

### Bugfixes

* Fix physics contraints causing enormous heap allocations.
* Fix potential error when writing a runtime log.
* Fix shape lookups for non-hard fixtures in EntityLookupSystem from 180.0.0


## 180.0.0

### Breaking changes

* Removed some obsolete methods from EntityLookupSystem.

### New features

* PhysicsSystem.TryGetNearest now supports chain shapes.
* Add IPhysShape methods to EntityLookupSystem rather than relying on AABB checks.
* Add some more helper methods to SharedTransformSystem.
* Add GetOrNew dictionary extension that also returns a bool on whether the key existed.
* Add a GetAnchoredEntities overload that takes in a list.

### Other

* Use NetEntities for the F3 debug panel to align with command usage.


## 179.0.0

### Breaking changes

* EyeComponent.Eye is no longer nullable

### New features

* Light rendering can now be enabled or disable per eye.

### Bugfixes

* Deserializing old maps with empty grid chunks should now just ignore those chunks.

### Other

* UnknownPrototypeException now also tells you the prototype kind instead of just the unkown ID.
* Adding or removing networked components while resetting predicted entities now results in a more informative exception.


## 178.0.0

### Breaking changes

* Most methods in ActorSystem have been moved to ISharedPlayerManager.
* Several actor/player related components and events have been moved to shared.

### New features

* Added `NetListAsArray<T>.Value` to the sandbox whitelist


## 177.0.0

### Breaking changes

* Removed toInsertXform and added containerXform in SharedContainerSystem.CanInsert.
* Removed EntityQuery parameters from SharedContainerSystem.IsEntityOrParentInContainer.
* Changed the signature of ContainsEntity in SharedTransformSystem to use Entity<T>.
* Removed one obsoleted SharedTransformSystem.AnchorEntity method.
* Changed signature of SharedTransformSystem.SetCoordinates to use Entity<T>.

### New features

* Added more Entity<T> query methods.
* Added BeforeApplyState event to replay playback.

### Bugfixes

* Fixed inverted GetAllMapGrids map id check.
* Fixed transform test warnings.
* Fixed PlacementManager warnings.
* Fixed reparenting bug for entities that are being deleted.

### Other

* Changed VerticalAlignment of RichTextLabel to Center to be consistent with Label.
* Changed PVS error log to be a warning instead.
* Marked insert and remove container methods as obsolete, added container system methods to replace them.
* Marked TransformComponent.MapPosition as obsolete, added GetMapCoordinates system method to replace it.

### Internal

* Moved TryGetUi/TryToggleUi/ToggleUi/TryOpen/OpenUi/TryClose/CloseUi methods from UserInterfaceSystem to SharedUserInterfaceSystem.


## 176.0.0

### Breaking changes

* Reverted audio rework temporarily until packaging is fixed.
* Changes to Robust.Packaging to facilitate Content.Packaging ports from the python packaging scripts.

### New features

* Add a cvar for max game state buffer size.
* Add an overload for GetEntitiesInRange that takes in a set.

### Bugfixes

* Fix PVS initial list capacity always being 0.
* Fix replay lerp error spam.


## 175.0.0

### Breaking changes

* Removed static SoundSystem.Play methods.
* Moved IPlayingAudioStream onto AudioComponent and entities instead of an abstract stream.
* IResourceCache is in shared and IClientResourceCache is the client version to use for textures.
* Default audio attenuation changed from InverseDistanceClamped to LinearDistanceClamped.
* Removed per-source audio attenuation.

### New features

* Add preliminary support for EFX Reverb presets + auxiliary slots; these are also entities.
* Audio on grid entities is now attached to the grid.

### Bugfixes

* If an audio entity comes into PVS range its track will start at the relevant offset and not the beginning.
* Z-Axis offset is considered for ReferenceDistance / MaxDistance for audio.
* Audio will now pause if the attached entity is paused.

### Other

* Changed audio Z-Axis offset from -5m to -1m.


## 174.0.0

### Breaking changes

* ActorComponent has been moved to `Robust.Shared.Player` (namespace changed).

### New features

* Added `SpriteSystem.GetFrame()` method, which takes in an animated RSI and a time and returns a frame/texture.
* Added `IRobustRandom.NextAngle()`


## 173.1.0

### New features

* Add physics chain shapes from Box2D.


## 173.0.0

### Breaking changes

* Remove GridModifiedEvent in favor of TileChangedEvent.

### Bugfixes

* Fix some grid rendering bugs where chunks don't get destroyed correctly.


## 172.0.0

### Breaking changes

* Remove TryLifestage helper methods.
* Refactor IPlayerManager to remove more IPlayerSession, changed PlayerAttachedEvent etc on client to have the Local prefix, and shuffled namespaces around.

### New features

* Add EnsureComponent(ref Entity<\T?>)

### Bugfixes

* Re-add force ask threshold and fix other PVS bugs.


## 171.0.0

### Breaking changes

* Change PlaceNextTo method names to be more descriptive.
* Rename RefreshRelay for joints to SetRelay to match its behaviour.

### Bugfixes

* Fix PVS error spam for joint relays not being cleaned up.

### Other

* Set EntityLastModifiedTick on entity spawn.


## 170.0.0

### Breaking changes

* Removed obsolete methods and properties in VisibilitySystem, SharedContainerSystem and MetaDataComponent.

### Bugfixes

* Fixed duplicate command error.
* Fixed not being able to delete individual entities with the delete command.

### Other

* FileLogHandler logs can now be deleted while the engine is running.


## 169.0.1

### Other

* The client now knows about registered server-side toolshed commands.

## 169.0.0

### Breaking changes

* Entity<T> has been introduced to hold a component and its owning entity. Some methods that returned and accepted components directly have been removed or obsoleted to reflect this.

### Other

* By-value events may now be subscribed to by-ref.
* The manifest's assemblyPrefix value is now respected on the server.


## 168.0.0

### Breaking changes

* The Component.OnRemove method has been removed. Use SubscribeLocalEvent<TComp, ComponentRemove>(OnRemove) from an EntitySystem instead.


## 167.0.0

### Breaking changes

* Remove ComponentExtensions.
* Remove ContainerHelpers.
* Change some TransformSystem methods to fix clientside lerping.

### Bugfixes

* Fixed PVS bugs from dropped entity states.

### Other

* Add more joint debug asserts.


## 166.0.0

### Breaking changes

* EntityUid-NetEntity conversion methods now return null when given a null value, rather than returning an invalid id.
* ExpandPvsEvent now defaults to using null lists to reduce allocations.
* Various component lifestage related methods have been moved from the `Component` class to `EntityManager`.
* Session/client specific PVS overrides are now always recursive, which means that all children of the overriden entity will also get sent.

### New features

* Added a SortedSet yaml serializer.

### Other

* AddComponentUninitialized is now marked as obsolete and will be removed in the future.
* DebugTools.AssertOwner() now accepts null components.


## 165.0.0

### Breaking changes

* The arguments of `SplitContainer`s resize-finished event have changed.

### New features

* The YAML validator now checks the default values of ProtoId<T> and EntProtoId data fields.

### Bugfixes

* The minimum draggable area of split containers now blocks mouse inputs.


## 164.0.0

### Breaking changes

* Make automatic component states infer cloneData.
* Removed cloneData from AutoNetworkedFieldAttribute. This is now automatically inferred.

### Internal

* Reduce Transform GetComponents in RecursiveDeleteEntity.


## 163.0.0

### Breaking changes

* Moved TimedDespawn to engine for a component that deletes the attached entity after a timer has elapsed.

### New features

* Add ExecuteCommand for integration tests.
* Allow adding / removing widgets of cub-controls.
* Give maps / grids a default name to help with debugging.
* Use ToPrettyString in component resolve errors to help with debugging.

### Bugfixes

* Fix console backspace exception.
* Fix rendering invalid maps spamming exceptions every frame.

### Internal

* Move ClientGameStatemanager local variables to fields to avoid re-allocating every tick.


## 162.2.1


## 162.2.0

### New features

* Add support for automatically networking entity lists and sets.
* Add nullable conversion operators for ProtoIds.
* Add LocId serializer for validation.

### Bugfixes

* Fix deleting a contact inside of collision events throwing.
* Localize VV.

### Internal

* Use CollectionsMarshal in GameStateManager.


## 162.1.1

### Bugfixes

* Fixes "NoSpawn" entities appearing in the spawn menu.


## 162.1.0

### New features

* Mark ProtoId as NetSerializable.

### Bugfixes

* Temporarily revert NetForceAckThreshold change as it can lead to client stalling.
* Fix eye visibility layers not updating on children when a parent changes.

### Internal

* Use CollectionsMarshal in RobustTree and AddComponentInternal.


## 162.0.0

### New features

* Add entity categories for prototypes and deprecate the `noSpawn` tag.
* Add missing proxy method for `TryGetEntityData`.
* Add NetForceAckThreshold cvar to forcibly update acks for late clients.

### Internal

* Use CollectionMarshals in PVS and DynamicTree.
* Make the proxy methods use MetaQuery / TransformQuery.


## 161.1.0

### New features

* Add more DebugTools assert variations.

### Bugfixes

* Don't attempt to insert entities into deleted containers.
* Try to fix oldestAck not being set correctly leading to deletion history getting bloated for pvs.


## 161.0.0

### Breaking changes

* Point light animations now need to use different component fields in order to animate the lights. `Enabled` should be replaced with `AnimatedEnable` and `Radius` should be replaced with `AnimatedRadius`

### New features

* EntProtoId is now net-serializable
* Added print_pvs_ack command to debug PVS issues.

### Bugfixes

* Fixes AngleTypeParser not using InvariantCulture
* Fixed a bug that was causing `MetaDataComponent.LastComponentRemoved` to be updated improperly.

### Other

* The string representation of client-side entities now looks nicer and simply uses a 'c' prefix.


## 160.1.0

### New features

* Add optional MetaDataComponent args to Entitymanager methods.

### Internal

* Move _netComponents onto MetaDataComponent.
* Remove some component resolves internally on adding / removing components.


## 160.0.2

### Other

* Transform component and containers have new convenience fields to make using VIewVariables easier.


## 160.0.0

### Breaking changes

* ComponentReference has now been entirely removed.
* Sensor / non-hard physics bodies are now included in EntityLookup by default.


## 159.1.0


## 159.0.3

### Bugfixes

* Fix potentially deleted entities having states re-applied when NetEntities come in.


## 159.0.2

### Bugfixes

* Fix PointLight state handling not queueing ComponentTree updates.


## 159.0.1

### Bugfixes

* Fix pending entity states not being removed when coming in (only on entity deletion).

### Internal

* Remove PhysicsComponent ref from Fixture.


## 159.0.0

### Breaking changes

* Remove ComponentReference from PointLights.
* Move more of UserInterfaceSystem to shared.
* Mark some EntitySystem proxy methods as protected instead of public.

### New features

* Make entity deletion take in a nullable EntityUid.
* Added a method to send predicted messages via BUIs.

### Other

* Add Obsoletions to more sourcegen serv4 methods.
* Remove inactive reviewers from CODEOWNERs.


## 158.0.0

### Breaking changes

* Remove SharedEyeComponent.
* Add Tile Overlay edge priority.


## 157.1.0

### New features

* UI tooltips now use rich text labels.


## 157.0.0

### Breaking changes

* Unrevert container changes from 155.0.0.
* Added server-client EntityUid separation. A given EntityUid will no longer refer to the same entity on the server & client.
* EntityUid is no longer net-serializable, use NetEntity instead, EntityManager & entity systems have helper methods for converting between the two,


## 156.0.0

### Breaking changes

* Revert container changes from 155.0.0.


## 155.0.0

### Breaking changes

* MapInitEvent now gets raised for components that get added to entities that have already been map-initialized.

### New features

* VirtualWritableDirProvider now supports file renaming/moving.
* Added a new command for toggling the replay UI (`replay_toggleui`).

### Bugfixes

* Fixed formatting of localization file errors.
* Directed event subscriptions will no longer error if the corresponding component is queued for deletion.


## 154.2.0



### New features

* Added support for advertising to multiple hubs simultaneously.
* Added new functions to ContainerSystem that recursively look for a component on a contained entity's parents.

### Bugfixes

* Fix Direction.TurnCw/TurnCcw to South returning Invalid.


## 154.1.0

### New features

* Add MathHelper.Max for TimeSpans.

### Bugfixes

* Make joint initialisation only log under IsFirstTimePredicted on client.

### Other

* Mark the proxy Dirty(component) as obsolete in line with EntityManager (Dirty(EntityUid, Component) should be used in its place).


## 154.0.0

### Breaking changes

* Change ignored prototypes to skip prototypes even if the prototype type is found.
* Moved IPlayerData interface to shared.

### New features

* Added a multiline text submit keybind function.

### Bugfixes

* Fixed multiline edits scrollbar margins.

### Internal

* Added more event sources.
* Made Toolshed types oneOff IoC injections.


## 153.0.0

### Breaking changes

* Removed SharedUserInterfaceComponent component references.
* Removed EntityDeletedMessage.

### Other

* Performance improvements for replay recording.
* Lidgren has been updated to [v0.2.6](https://github.com/space-wizards/SpaceWizards.Lidgren.Network/blob/v0.2.6/RELEASE-NOTES.md).
* Make EntityManager.AddComponent with a component instance set the owner if its default, add system proxy for it.

### Internal

* Added some `EventSource` providers for PVS and replay recording: `Robust.Pvs` and `Robust.ReplayRecording`.
* Added RecursiveMoveBenchmark.
* Removed redundant prototype resolving.
* Removed CollisionWake component removal subscription.
* Removed redundant DebugTools.AssertNotNull(netId) in ClientGameStateManager


## 152.0.0

### Breaking changes

* `Robust.Server.GameObjects.BoundUserInterface.InteractionRangeSqrd` is now a get-only property. Modify `InteractionRange` instead if you want to change it on active UIs.
* Remove IContainerManager.
* Remove and obsolete ComponentExt methods.
* Remove EntityStarted and ComponentDeleted C# events.
* Convert Tile.TypeId to an int. Old maps that were saved with TypeId being an ushort will still be properly deserialized.

### New features

* `BoundUserInterfaceCheckRangeEvent` can be used to implement custom logic for BUI range checks.
* Add support for long values in CVars.
* Allow user code to implement own logic for bound user interface range checks.

### Bugfixes

* Fix timers counting down slower than real time and drifting.
* Add missing System using statement to generated component states.
* Fix build with USE_SYSTEM_SQLITE.
* Fix prototype manager not being initialized in robust server simulation tests.
* Fix not running serialization hooks when copying non-byref data definition fields without a custom type serializer.

### Other

* Remove warning for glibc 2.37.
* Remove personally-identifiable file paths from client logs.

### Internal

* Disable obsoletion and inherited member hidden warnings in serialization source generated code.
* Update CI workflows to use setup-dotnet 3.2.0 and checkout 3.6.0.
* Fix entity spawn tests having instance per test lifecycle with a non static OneTimeTearDown method.
* Add new PVS test to check that there is no issue with entity states referencing other entities that the client is not yet aware of.


## 151.0.0


## 150.0.1

### Bugfixes

* Fix some partial datadefs.


## 150.0.0

### Breaking changes

* Remove the Id field from Fixtures as the Id is already stored on FixturesComponent.

### New features

* Add AbstractDictionarySerializer for abstract classes.
* Add many new spawn functions for entities for common operations.


## 149.0.1

### Bugfixes

* Fix serialization sharing instances when copying data definitions and not assigning null when the source is null.
* Fixed resizing a window to be bigger than its set maxsize crashing the client.


## 149.0.0

### Breaking changes

* Data definitions must now be partial, their data fields must not be readonly and their data field properties must have a setter.

### Internal

* Copying data definitions through the serialization manager is now faster and consumes less memory.


## 148.4.0

### New features

* Add recursive PVS overrides and remove IsOverride()


## 148.3.0

### New features

* Happy eyeballs delay can be configured.
* Added more colors.
* Allow pre-startup components to be shut down.
* Added tile texture reload command.
* Add implementation of Random.Pick(ValueList<T> ..).
* Add IntegrationInstance fields for common dependencies.

### Bugfixes

* Prevent invalid prototypes from being spawned.
* Change default value of EntityLastModifiedTick from zero to one.
* Make DiscordRichPresence icon CVars server-side with replication.


## 148.2.0

### New features

* `SpinBox.LineEditControl` exposes the underlying `LineEdit`.
* Add VV attributes to various fields across overlay and sessions.
* Add IsPaused to EntityManager to check if an entity is paused.

### Bugfixes

* Fix SetActiveTheme not updating the theme.


## 148.1.0

### New features

* Added IgnoreUIChecksComponent that lets entities ignore bound user interface range checks which would normally close the UI.
* Add support for F16-F24 keybinds.

### Bugfixes

* Fix gamestate bug where PVS is disabled.

### Other

* EntityQuery.HasComponent override for nullable entity uids.


## 148.0.0

### Breaking changes

* Several NuGet dependencies are now private assets.
* Added `IViewportControl.PixelToMap()` and `PixelToMapEvent`. These are variants of the existing screen-to-map functions that should account for distortion effects.

### New features

* Added several new rich-text tags, including italic and bold-italic.

### Bugfixes

* Fixed log messages for unknown components not working due to threaded IoC issues.
* Replay recordings no longer record invalid prototype uploads.


## 147.0.0

### Breaking changes

* Renamed one of the EntitySystem.Dirty() methods to `DirtyEntity()` to avoid confusion with the component-dirtying methods.

### New features

* Added debug commands that return the entity system update order.

### Bugfixes

* Fixed a bug in MetaDataSystem that was causing the metadata component to not be marked as dirty.


## 146.0.0

### Breaking changes

* Remove readOnly for DataFields and rename some ShaderPrototype C# fields internally to align with the normal schema.

### Bugfixes

* Add InvariantCulture to angle validation.

### Internal

* Add some additional EntityQuery<T> usages and remove a redundant CanCollide call on fixture shutdown.


## 145.0.0

### Breaking changes

* Removed some old SpriteComponent data-fields ("rsi", and "layerDatums").

### New features

* Added `ActorSystem.TryGetActorFromUserId()`.
* Added IPrototypeManager.EnumerateKinds().

### Bugfixes

* Fixed SpriteSpecifierSerializer yaml validation not working properly.
* Fixed IoC/Threading exceptions in `Resource.Load()`.
* Fixed `TransformSystem.SetCoordinates()` throwing uninformative client-side errors.
* Fixed `IResourceManager.ContentFileExists()` and `TryContentFileRead()` throwing exceptions on windows when trying to open a directory.


## 144.0.1

### Bugfixes

* Fix some EntityLookup queries incorrectly being double transformed internally.
* Shrink TileEnlargement even further for EntityLookup default queries.


## 144.0.0

### Breaking changes

* Add new args to entitylookup methods to allow for shrinkage of tile-bounds checks. Default changed to shrink the grid-local AABB by the polygon skin to avoid clipping neighboring tile entities.
* Non-hard fixtures will no longer count by default for EntityLookup.

### New features

* Added new EntityLookup flag to return non-hard fixtures or not.


## 143.3.0

### New features

* Entity placement and spawn commands now raise informative events that content can handle.
* Replay clients can now optionally ignore some errors instead of refusing to load the replay.

### Bugfixes

* `AudioParams.PlayOffsetSecond` will no longer apply an offset that is larger then the length of the audio stream.
* Fixed yaml serialization of arrays of virtual/abstract objects.


### Other

* Removed an incorrect gamestate debug assert.


## 143.2.0

### New features

* Add support for tests to load extra prototypes from multiple sources.

### Bugfixes

* Fix named toolshed command.
* Unsubscribe from grid rendering events on shutdown.

### Other

* Remove unnecessary test prototypes.


## 143.1.0

### New features

* Add locale support for grammatical measure words.

### Bugfixes

* Don't raise contact events for entities that were QueueDeleted during the tick.
* Exception on duplicate broadcast subscriptions as this was unsupported behaviour.

### Other

* Add VV ReadWrite to PhysicsComponent BodyStatus.


## 143.0.0

### New features


- Toolshed, a tacit shell language, has been introduced.
  - Use Robust.Shared.ToolshedManager to invoke commands, with optional input and output.
  - Implement IInvocationContext for custom invocation contexts i.e. scripting systems.


## 142.1.2

### Other

* Don't log an error on failing to resolve for joint relay refreshing.


## 142.1.1

### Bugfixes

* Fixed a bad debug assert in `DetachParentToNull()`


## 142.1.0

### New features

* `IHttpClientHolder` holds a shared `HttpClient` for use by content. It has Happy Eyeballs fixed and an appropriate `User-Agent`.
* Added `DataNode.ToString()`. Makes it easier to save yaml files and debug code.
* Added some cvars to modify discord rich presence icons.
* .ogg files now read the `Artist` and `Title` tags and make them available via new fields in `AudioStream`.
* The default fragment shaders now have access to the local light level (`lowp vec3 lightSample`).
* Added `IPrototypeManager.ValidateAllPrototypesSerializable()`, which can be used to check that all currently loaded prototypes can be serialised & deserialised.

### Bugfixes

* Fix certain debug commands and tools crashing on non-SS14 RobustToolbox games due to a missing font.
* Discord rich presence strings are now truncated if they are too long.
* Fixed a couple of broadphase/entity-lookup update bugs that were affecting containers and entities attached to other (non-grid/map) entities.
* Fixed `INetChannel.Disconnect()` not properly disconnecting clients in integration tests.

### Other

* Outgoing HTTP requests now all use Happy Eyeballs to try to prioritize IPv6. This is necessary because .NET still does not support this critical feature itself.
* Made various physics related component properties VV-editable.
* The default EntitySystem sawmill log level now defaults to `Info` instead of `Verbose`. The level remains verbose when in debug mode.

### Internal

* The debug asserts in `DetachParentToNull()` are now more informative.


## 142.0.1

### Bugfixes

* Fix Enum serialization.


## 142.0.0

### Breaking changes

* `EntityManager.GetAllComponents()` now returns a (EntityUid, Component) tuple

### New features

* Added `IPrototypeManager.ValidateFields()`, which uses reflection to validate that the default values of c# string fields correspond to valid entity prototypes. Validates any fields with a `ValidatePrototypeIdAttribute`  and any data-field that uses the PrototypeIdSerializer custom type serializer.

### Other

* Replay playback will now log errors when encountering unhandled messages.
* Made `GetAssemblyByName()` throw descriptive error messages.
* Improved performance of various EntityLookupSystem functions


## 141.2.1

### Bugfixes

* Fix component trait dictionaries not clearing on reconnect leading to bad GetComponent in areas (e.g. entire game looks black due to no entities).


## 141.2.0

### Other

* Fix bug in `NetManager` that allowed exception spam through protocol abuse.


## 141.1.0

### New features

* MapInitEvent is run clientside for placementmanager entities to predict entity appearances.
* Add CollisionLayerChangeEvent for physics fixtures.


## 141.0.0

### Breaking changes

* Component.Initialize has been fully replaced with the Eventbus.

### Bugfixes

* Fixed potential crashes if buffered audio sources (e.g. MIDI) fail to create due to running out of audio streams.

### Other

* Pressing `^C` twice on the server will now cause it to hard-exit immediately.
* `Tools` now has `EXCEPTION_TOLERANCE` enabled.


## 140.0.0

### Breaking changes

* `IReplayRecordingManager.RecordingFinished` now takes a `ReplayRecordingFinished` object as argument.
* `IReplayRecordingManager.GetReplayStats` now returns a `ReplayRecordingStats` struct instead of a tuple. The units have also been normalized

### New features

* `IReplayRecordingManager` can now track a "state" object for an active recording.
* If the path given to `IReplayRecordingManager.TryStartRecording` is rooted, the base replay directory is ignored.

### Other

* `IReplayRecordingManager` no longer considers itself recording inside `RecordingFinished`.
* `IReplayRecordingManager.Initialize()` was moved to an engine-internal interface.


## 139.0.0

### Breaking changes

* Remove Component.Startup(), fully replacing it with the Eventbus.


## 138.1.0

### New features

* Add rotation methods to TransformSystem for no lerp.

### Bugfixes

* Fix AnimationCompleted ordering.


## 138.0.0

### Breaking changes

* Obsoleted unused `IMidiRenderer.VolumeBoost` property. Use `IMidiRenderer.VelocityOverride` instead.
* `IMidiRenderer.TrackedCoordinates` is now a `MapCoordinates`.

### New features

* Added `Master` property to `IMidiRenderer`, which allows it to copy all MIDI events from another renderer.
* Added `FilteredChannels` property to `IMidiRenderer`, which allows it to filter out notes from certain channels.
* Added `SystemReset` helper property to `IMidiRenderer`, which allows you to easily send it a SystemReset MIDI message.

### Bugfixes

* Fixed some cases were `MidiRenderer` would not respect the `MidiBank` and `MidiProgram.
* Fixed user soundfonts not loading.
* Fixed `ItemList` item selection unselecting everything when in `Multiple` mode.


## 137.1.0

### New features

* Added BQL `paused` selector.
* `ModUpdateLevel.PostInput` allows running content code after network and async task processing.

### Other

* BQL `with` now includes paused entities.
* The game loop now times more accurately and avoids sleeping more than necessary.
* Sandboxing (and thus, client startup) should be much faster when ran from the launcher.


## 137.0.0

### Breaking changes

* Component network state handler methods have been fully deprecated and replaced with the eventbus event equivalents (ComponentGetState and ComponentHandleState).


## 136.0.1

### Bugfixes

* Fixed debugging on Linux when CEF is enabled.


## 136.0.0

### New features

* Several more style box properties now scale with UI scale. Signature of some stylebox methods have been changed.

### Bugfixes

* Fixed OutputPanel scroll-bar not functioning properly.


## 135.0.0

### Breaking changes

* Style boxes now scale with the current UI scale. This affects how the the margins, padding, and style box textures are drawn and how controls are arranged. Various style box methods now need to be provided with the current UI scale.


## 134.0.0

### Breaking changes

* Several methods were moved out of the `UserInterface` components and into the UI system.
* The BUI constructor arguments have changed and now require an EntityUid to be given instead of a component.


## 133.0.0

### Breaking changes

* Replace Robust's Vector2 with System.Numerics.Vector2.

### New features

* `AssetPassPipe` has a new `CheckDuplicates` property that makes it explicitly check for and drop duplicate asset files passed through.

### Bugfixes

* Static entities that are parented to other entities will no longer collide with their parent.
* Fix some miscellaneous doc comments and typos (e.g. PvsSystem and EntityManager).
* Fix ContentGetDirectoryEntries.


## 132.2.0

### New features

* Add method to clear all joints + relayed joints on an entity.

### Other

* Lower default MTU to `1000`.

### Internal

* Resolved some warnings and unnecessary component resolves.


## 132.1.0

### New features

* `Robust.Shared.Physics.Events.CollisionChangeEvent` now has the `EntityUid` of the physics body.

### Other

* Paused entities now pause their animations. There's no guarantee they'll resume at the same point (use SyncSprite instead).

### Internal

* Fix ComponentTreeSystem warnings.
* Fix some miscellaneous other warnings.


## 132.0.1

### Bugfixes

* Return maps first from FindGridsIntersecting which fixes rendering order issues for grids.


## 132.0.0

### Breaking changes

* TimeOffsetSerializer now always reads & writes zeros unless it is reading/writing an initialized map. EntityPrototypes with TimeOffsetSerializer data-fields need to default to zero.\
* TimeOffsetSerializer now only applies a time offset when reading from yaml, not when copying.

### New features

* Added a function to count the number of prototypes of a given kind. See `IPrototypeManager.Count<T>()`.

### Bugfixes

* Fixed a bug in `IPrototypeManager.EnumerateParents()` that was causing it to not actually return the parent prototypes.

### Other

* Map serialisation will now log errors when saving an uninitialized map that contains initialized entities.


## 131.1.0

### New features

* Add NextByte method to random.
* Add method to get a random tile variant.

### Bugfixes

* Fix replay component state bug.

### Internal

* Remove some AggressiveOptimization attributes.


## 131.0.0

### Breaking changes

* `IWritableDirProvider` async functions have been removed.
* Replay recording & load API has been reworked to operate on zip files instead.
* Constants on `IReplayRecordingManager` have been moved to a new `ReplayConstants` class, renamed and values changed.

### New features

* Added `ISawmill.Verbose()` log functions.
* Replays are now written as `.zip` files. These will be [content bundles](https://docs.spacestation14.io/en/launcher/content-bundles) directly executable by the launcher if the server has the necessary build information.
* Client replays now use local time rather than UTC as default file name.


## 130.0.0

### Breaking changes

* Engine versions will no longer start with a leading 0.


## 0.129.0.1


## 129.0.0

### Breaking changes

* `AnchorSystem.Attach()` now behaves more like the obsolete `AttachToEntity()` methods as it will automatically detach a player from their current entity first.
* A chunk of server- and client-side `PrototypeLoadManager` code has been moved to shared.
* Replay recording and playback now supports client-side replays. Many replay related functions, cvars, and commands have changed.

### New features

* Richtext tags can now be overridden by content
* The LineEdit control now has a field to override the StyleBox
* `IWritableDirProvider` has new methods for async file writing.

### Bugfixes

* Updated Lidgren, fixing a bug where socket errors were not reported properly on Linux.

### Other

* The `Dirty()` method for networked components now has an override that takes  in an EntityUid. The old IEntityManager method being obsoleted.



## 0.128.0.0

### Breaking changes

* Add ILocalizationManager as a dependency on systems as `Loc`.


## 0.127.1.0

### New features

* Add SpriteSystem.Frame0 method for entity prototypes.


## 0.127.0.0

### Breaking changes

* Rename PVSSystem to PvsSystem.

### New features

* Added `launch.launcher` and `launch.content_bundle` CVars. These are intended to eventually replace the `InitialLaunchState` values.
* Allow `System.Net.IPAdress` through sandbox _properly_, add `System.Net.Sockets.AddressFamily` too.
* Systems now have their own logger sawmills automatically and can be access via `Log`.

### Bugfixes

* Make BoxContainer's MeasureOverride account for stretching.
* Fix IPAddress sandboxing.
* Revert physics contact getcomponents and also fix ShouldCollide ordering for PreventCollideEvent.


## 0.126.0.0

### Breaking changes

* Several `MapManager` methods were moved to `MapSystem`.
* The signature of grid lookup queries has changed, with a new optional `includeMap` bool added in-between other optional bools.

### New features

* `System.Net.IPAddress` is now accessible from the sandbox.

### Bugfixes

* Fixed RichText not rendering some tags properly for some UI scales.
* Text inside of `OutputPanel` controls should no longer overlap with the scrollbar.

### Other

* Obsoleted the following methods from `IPlayerSession`: `AttachToEntity`, `DetachFromEntity`. Use the methods in `ActorSystem` instead.
* Static Loggers (e.g., `Logger.Log()` are now obsoleted. Get a sawmill from ILogManager instead.
* Several `MetadataComponent` setters have been marked as obsolete. Use `MetaDataSystem` methods instead.

### Internal

* Removed several static logging calls.


## 0.125.0.1

### Other

* Use a logger sawmill in MapManager rather than the static logger.


## 0.125.0.0

### Breaking changes

* Several replay related cvars and commands have been renamed.

### New features

* Added support for basic replay playback. The API is likely to change in the next version or two.


## 0.124.0.1

### New features

* Added `CompletionHelper.ContentDirPath()`.
* Added `vfs_ls` command to list VFS contents.
* The resource manifest (`manifest.yml`) now accepts a `clientAssemblies` key. When given, only the assembly names listed will be loaded from `/Assemblies/` rather than automatically loading all assemblies found.

### Bugfixes

* Fix exception if running the `>` command (remote execute) without even a space after it.
* `ResPath.RelativeTo()` now considers non-rooted paths relative to `.`.
  * This fixes some things like `MemoryContentRoot`'s `FindFiles()` implementation.
* Fix `IContentRoot.GetEntries()` default implementation (used by all content roots except `DirLoader`) not working at all.
* Made `ResourceManager.ContentGetDirectoryEntries()` report content root mount paths as directories.

### Internal

* Made `ConfigurationManager` not-abstract anymore so we can instantiate it from tests.
* Added new tests for `ResourceManager`.


## 0.124.0.0

### Breaking changes

* PreventCollideEvent changes to align it with the other physics events.


## 0.123.1.1

### Bugfixes

* Also clone warmstarting data for joints in the physics solver.


## 0.123.1.0

### New features

* Add Box2.Rounded(int digits) method.
* Add Pure attributes to Box2 methods.


## 0.123.0.0

### New features

* Added `ValueList.RemoveSwap()`
* The Centroid property on polygon shapes is now available to content.

### Bugfixes

* Fixed keyboard events always propagating to the default viewport if `devwindow` is open.
* Fixed some map-manager queries not properly using the `approx` argument.

### Other

* Several build/version cvars are now replicated to clients, instead of being server exclusive.


## 0.122.0.0

### Breaking changes

* Obsolete some MapManager queries.
* Add EntityUid to some MapManager queries.


## 0.121.0.0

### Breaking changes

* Add replaying loading / reading.

### New features

* Add setter for PlayingStream that also updates source.
* Add IWritableDirProvider.OpenOSWindow.

### Bugfixes

* Fix component lookups not considering whether an entity is in a container and the flag is set.


## 0.120.0.0

### Breaking changes

* Relay contained joints to parents and no longer implicitly break them upon container changes.

### Bugfixes

* Fix upload folder command.
* Fix SpriteView scaling for aspect ratios.

### Internal

* Cleanup MapManager slightly.


## 0.119.0.1

### Bugfixes

* Fix non-hard kinematiccontroller fixtures not colliding.


## 0.119.0.0

### Breaking changes

* Move prototype upload commands to the engine.

### New features

* Add IContentRoot.FileExists(ResPath).


## 0.118.0.0

### Breaking changes

* ComponentRegistry has been re-namespaced.

### New features

* You can now provide a ComponentRegistry to SpawnEntity to override some components from the prototype.


## 0.117.0.0

### Breaking changes

* Deprecate some sprite methods and cleanup IconComponent.
* YAML Linter supports inheritance.


## 0.116.0.0

### Breaking changes

* Removed AppearanceVisualizers.
* Modify replay record directory selection.


## 0.115.0.0

### Breaking changes

* The signature and behaviour of `IClientGameStateManager.PartialStateReset()` has changed. By default it will no longer delete client-side entities, unless they are parented to a networked entity that is being deleted during the reset.


## 0.114.1.0

### New features

* Add a new method for physics joint removal.

### Other

* Slightly speedup entity deletion.

### Internal

* Remove static logs from EntityManager.


## 0.114.0.0

### Breaking changes

* The way that UI themes resolve textures has changed. Absolute texture paths will simply be read directly, while relative paths will attempt to find a theme specific texture before falling back to simply trying to read the given file path.
* The signature of public UI theme methods have changed, and some new methods have been added.

### New features

* Added non-generic versions of various component/entity lookup queries.

### Bugfixes

* Fixed an erroneous error that would get logged when clients reconnect to a server.
* Fixed a UI bug that was preventing some controls from being disposed and was causing the UI to become laggy.


## 0.113.0.3

### Bugfixes

* Fix PVS error log threading issue.


## 0.113.0.2

### Bugfixes

* Removed or fixed some erroneous debug asserts
* Fixed entity-deletion not being properly sent to clients


## 0.113.0.1

### Bugfixes

* Use ThemeResolve for TextureButton texture normals.


## 0.113.0.0

### Breaking changes

* Move JobQueue<T> from content to engine.

### New features

* Make InitializeEntity and StartEntity public. InitializeAndStartEntity was already public.

### Bugfixes

* Add padding to font glyphs in the atlas.
* Fix log for duplicate component references.
* Make Map-Grids set GridUid earlier.
* Fix hidden action numbers when updating UI theme.
* Fix joint change events subscribing to predictedphysics instead of just physics.

### Other

* Remove joint log as it's never been read and caused threading issues.
* Decouple vvwrite / vvread / vvinvoke perms slightly from vv so vv no longer implicitly grants the others.
* Add start line to duplicate prototype yaml error.
* Fix debug sprite assert.
* Fix some joint bugs


## 0.112.0.1


## 0.112.0.0

### Breaking changes

* Move default theme directory to /Interface/ from /UserInterface/
* Try to fix contact mispredicts with PredictedPhysicsComponent.

### Bugfixes

* Fix JSON Serialization of ResPath.

### Other

* Change prof tree style & add basic stylesheet support.


## 0.111.0.0

### Breaking changes

* Add default stylesheet for engine + debug connect screen.


## 0.110.0.0

### Breaking changes

* Remove name + authors from map files as these were unused and overwritten on every mapfile write.

### Bugfixes

* Fix Omnisharp failing to analyze the client by default.
* Fix EntityLookup not properly adding nested container entities.

### Other

* Sort NetSerializable types.
* Remove obsolete Fixture.Body references.


## 0.109.1.0

### New features

* Add "IsDefault" to EntityManager for basic checks on whether an entity has default prototype data.


## 0.109.0.0

### Breaking changes

* `BeforeSaveEvent` has been moved from `Robust.Server.Maps` to `Robust.Shared.Map.Events`

### New features

* Added `IMidiRenderer.ClearAllEvents()`, a new method that clears all scheduled midi events.
* Added a new event (`BeforeSaveEvent`) which gets raised before a map/entity gets serialized to yaml.
* Added a new `ROBUST_SOUNDFONT_OVERRIDE` environmental variable that can be used to override system soundfonts.

### Bugfixes

* Fixed `EndCollideEvent` not setting the EntityUid fields.
* Fixed a bug that would cause screen-space overlays to sometimes not be drawn.


## 0.108.0.0

### Breaking changes

* Physics fixtures are now serialized by id, fixture rather than as a list with ids attached.


## 0.107.0.1

### Bugfixes

* Fix bad logs on maploader not listing out bad prototypes.


## 0.107.0.0

### Breaking changes

* Pass in dependencies to LocalPlayer AttachEntity (was anyone even using this method?)

### Internal

* Light query changes for some optimisation.
* Remove Texture.White IoC resolves in a lot of rendering areas.


## 0.106.1.0

### New features

* Screen-space overlays now use call `BeforeDraw()` and can use the `RequestScreenTexture` and `OverwriteTargetFrameBuffer` options.
* Added the `LoadedMapComponent`. It can be used to identify maps created by loading them from a yml file.


### Other

* `GameShared` no longer has a finalizer that triggers in some cases like tests.


## 0.106.0.0

### Breaking changes

* Update map file schema validator for new format.
* TimeOffsetSerializer fixes to use serv3 copying.

### Bugfixes

* Fix ResPath null errors.
* Fix queued deletion error log on entitymanager shutdown.

### Other

* Added transform recursion check in debug.


## 0.105.1.0

### New features

* Add CompOrNull to the EntityQuery struct.
* Add basic maploader support for entity renaming.


## 0.105.0.0

### Breaking changes

* Removed server and shared sprite components.

### New features

* Add LayerExists to sprites for object keys (previously it was only integer keys).

### Bugfixes

* Fix placement overlay error and add exception tolerance to it.


## 0.104.1.0

### New features

* VV now automatically dirties components.

### Bugfixes

* Fix CompletionHelper paths having double // on the end.


## 0.104.0.0

### Breaking changes

* API Changes to SpriteView control to generalize it.


## 0.103.0.0

### Breaking changes

* Maps are now saved by prototype -> entities rather than as just entities. Maps are currently backwards compatible but this is liable to change.

### New features

* RobustServerSimulation is public and usable by content for tests or benchmarking.
* Add sf3 extension support to midis.

### Bugfixes

* Fix random.Prob inequality.

### Other

* Adjust centerpoint for spriteview sprites.
* Mark ComponentReference as obsolete.


## 0.102.1.0

### New features

* `echo` console command to echo things.
* Add some public methods to physics system for applying force/torque.

### Bugfixes

* Fix a NRE when no window icon is specified.

### Other

* Set console code page to UTF-8 explicitly on Windows to fix output of non-ASCII characters.


## 0.102.0.0

### Breaking changes

* Loading  maps with invalid entity UIDs should now log errors.

### New features

* The yaml linter should now error on duplicate entity prototypes

### Bugfixes

* Fix a PVS bug that could put one entity into two different PVS chunks.

### Other

* EntityUid indexing should now start at 1 when saving maps.


## 0.101.1.1

### Bugfixes

* Fix polygon deserialization leading to the last vert being 0,0.


## 0.101.1.0

### New features

* Added a mode to entity placement to allow replacing any existing entities on a tile.

### Other

* Re-order initialization so BroadcastRunLevel is run after userinterfacemanager PostInitialize.


## 0.101.0.0

### Breaking changes

* Port Quickhull from Box2D and replace GiftWrapping.
* Removed a lot of unused physics code.

### Bugfixes

* Fix damping for mouse joint.
* Fix Distance outputs for overlapping circles.


## 0.100.0.0

### Breaking changes

* `ILookupWorldBox2Component` has been removed. If an entity does not have fixtures/physics a `WorldAABBEvent` will now be raised.

### Bugfixes

* Fixes a concurrent hashset modification exception in PVS


## 0.99.0.0

### Breaking changes

* Revert the reversion of the ResPath removal from 0.98.0.0

### New features

* StartCollideEvent, EndCollideEvent, and physics contacts now have the relevant EntityUids.

### Bugfixes

* Remove initialization code that forced transform and physics components first.


## 0.98.0.0

### Breaking changes

* Revert bulk ResPath refactor due to instability.


## 0.97.1.1

### Bugfixes

* Fixed assembly paths being used having double //


## 0.97.1.0

### New features

* FastNoiseLite is now netserializable.
* PVS ack processing is now parallel and also improved grafana metrics for PVS.

### Other

* Add invalid broadphase check to EntityLookupSystem.
* Made NetGraph logarithmic.


## 0.97.0.0

### Breaking changes

* Fully replace ResourcePath (class) with ResPath (struct).

### Other

* Add stacktrace to transform logs.


## 0.96.9.0

### New features

* `RobustIntegrationTest` now has a `DoGuiEvent()` method that can directly pass `GUIBoundKeyEventArgs` to a control.


## 0.96.8.2

### New features

* The `LayerSetData()` function can now be used to clear a sprite layer's shader.

### Bugfixes

* Fixed sandboxing verifying against `Robust.` assemblies inside `Robust.Client.WebView`, causing an older assembly to be verified against.


## 0.96.8.1

### Bugfixes

* Fix MapInit not being run on entities in some instances.


## 0.96.8.0

### Bugfixes

* Create entities before applying entity states. This fixes parenting issues in some instances, for example on a freshly split grid the client would give an exception.

### Other

* Entities have their paused state set before initialisation rather than after.

### Internal

* Added a BroadphaseNetworkingTest.


## 0.96.7.0

### New features

* `IDynamicTypeFactory.CreateInstance` now has the option to not perform dependency injection.
* Added normal blend mode for shaders
* Added a new ResPath struct that is intended to eventually replace ResourcePath

### Bugfixes

* Hopefully fixed an IndexOutOfRange exception in AudioSystem
* Fixed a potential IndexOutOfRange exception in ContainerSystem


## 0.96.6.0

### New features

* Added overrides to shuffle Span<T> and ValueList<T> in IRobustRandom.
* Added hotkeys to close the most recent window and all windows.

### Other

* Improved some container assert messages.


## 0.96.5.0

### New features

* Added source generator for automatically generating component state getting & handling code. Significantly reduces boilerplate when creating networked components.


## 0.96.4.0

### Bugfixes

* Component delta states can now have an initial full state inferred by clients.


## 0.96.3.0

### Other

* Updated server SQLitePCLRaw to 2.1.4.


## 0.96.2.0


## 0.96.1.0

### New features

* Implemented deleting a full word at a time.

### Bugfixes

* Fixed `ContainerSystem.EmptyContainer` sometimes failing to empty containers.
* Fixed container state handling sometimes failing to insert or remove entities.
* Fix content test workflow.
* Text contents won't draw over the scrollbar for OutputPanel controls anymore.
* Invalidate OutputPanel entries upon it entering the UI tree. This fixes some bugs where text is added while it's outside of the tree without the UI scale cvar being set causing separate sizings in entries.


## 0.96.0.4

### Bugfixes

* Revert InRange entity lookup range change due to content bugs.
* Fix implicit appearance state data.


## 0.96.0.3

### Bugfixes

* Fix sprite error log to report the key not the layer.
* Fix log length for physics contact error.
* Fix discord null errors.
* Adjust InRange lookups to check if the centre of body is in range.

### Other

* Add more audio logs.


## 0.96.0.2

### Bugfixes

* Fix adding MapGridComponent to a map with pre-existing child entities.


## 0.96.0.1

### Other

* Set blend function for shaders with ShaderBlendMode.None
* Add logs around fixture lengths in contact updates.
* Revert previous contact changes to try to make physics slightly more stable until Box2D 3.0.
* Adjusted QueueDeleteEntity log on client to care if the entity is deleted in prediction.


## 0.96.0.0

### Breaking changes

* Removed `MapId` serializer. Serialize the map's EntityUid instead.
* Renamed `MapComponent.WorldMap` to `MapComponent.MapId`.

### New features

* Added showrot command as a counterpart to showpos.

### Other

* Added error logs when QueueDel is called on the client for networked entities.
* Added logs around physics contact errors that have been happening.


## 0.95.0.0

### Bugfixes

* Reverted making `MetaDataComponent.PauseTime` a yaml data-field, as it caused issues when saving uninitialised maps.

### Internal

* `TextEdit`'s `NextWordPosition` has been replaced with `EndWordPosition`


## 0.94.0.0

### Breaking changes

* `IGameTiming.IsFirstTimePredicted` is now false while applying game states.

### Bugfixes

* `MetaDataComponent.PauseTime` is now a yaml data-field
* The client-side `(un)pausemap` command is now disabled while connected to a server.

### Internal

* Use a List<Contact> for contacts instead of a shared arraypool to try to fix the contact indexing exception.
* Moved IoC dependencies off of physics contacts.


## 0.93.3.0

### New features

* Unnecessary tiles are no longer written to map file tilemaps.
* Added the ability to enable or disable grid splitting per grid.

### Other

* Added additional logs around contact issue


## 0.93.2.0

### New features

* Add CompletionHelpers for components and entityuids.


## 0.93.1.0

### New features

* Add PlayPredicted audio method for EntityCoordinates.

## 0.93.0.0

### Breaking changes

* Arguments of ContainerSystem's `EmptyContainer()` have changed. It now also returns removed entities.

### New features

* Added a TerminatingOrDeleted() helper function
* Added a `hub_advertise_now` command.

### Bugfixes

* Fixed some multi-threading IoC errors in the audio system.
* The map validator now allows entities to specify missing components.
* Fixed a potential stack overflow in the colour slider control.
* Fixed sprites sometimes not updating `IsInert`.

### Other

* `TransformComponentAttachToGridOrMap()` is now obsoleted. use the newly added system method instead.
* Made RSI preloading more error toletant.
* Added some new benchmarks for testing archetype ECS.


## 0.92.2.1

### Bugfixes

* Revert tile bound shrinkage as it was causing erroneous test failures on content.


## 0.92.2.0

### New features

* Added Box2iEdgeEnumerator for iterating its bounds.
* Added a CompletionResult helper for MapIds
* Added some helper methods for System.Random (useful for seeded RNG)

### Bugfixes

* Shrink tile bounds by 0.05. In some cases the polygon skin radius was causing overlap on other tiles and leading to erroneous lookup r
* Use preset matrixes for certain Matrix3 angles to avoid imprecision issues with transformations.


## 0.92.1.0

### New features

* Add option to SplitContainer for which split expands on parent resize

### Internal

* Updated Lidgren to v0.2.4.


## 0.92.0.0

### New features

* Exposed more properties on `FastNoiseLite`.
* Added fallback culture for localization.

### Bugfixes

* Fixed noise DD.

### Other

* Added new `DebugOpt` and `Tools` build configurations. These must be added to your solution file and apply to all projects importing `Robust.Properties.targets`.
  * `DebugOpt` is "`Debug` with optimizations enabled".
  * `Tools` has development tools (e.g. `launchauth` command) that release builds don't, while still having asserts (`DEBUG`) off and optimizations on.
* All configurations except `Release` now define `TOOLS`.
* `Release` is now intended to be "as close to published release as possible" with game configuration. Use `Tools` as build configuration instead for scenarios such as mapping.
* `Robust.Properties.targets` should now be included at the end of project files. `Robust.Analyzers.targets` and `Robust.DefineConstants.targets` are now included by it automatically.

### Internal

* General cleanup to MSBuild files.

## 0.91.0.0

### Breaking changes

* `ColorSelectorSliders` now uses SpinBox instead of FloatSpinBox.

### New features

* `IntegrationOptions` now allows changing the `ILogHandler` used by the integration test via `OverrideLogHandler`.

### Bugfixes

* Default integration test log output should more reliably capture `TestContext.Out` now.


## 0.90.0.0

### Breaking changes

* Add tile edge rendering support.

### New features

* Add .AsUint() for ValueDataNode.

### Bugfixes

* Fix AnchorEntity replication when the coordinate doesn't change
* Fix some PVS bugs.
* Fix rounding in GetGridOrMapTilePosition.


## 0.89.1.0

### New features

* `web.headless` CVar can now be used to avoid loading CEF with graphical client.

### Bugfixes

* `web.user_agent` CVar can now be overriden by content before WebView is initialized.

### Other

* WebView works again and is properly available from the launcher.

### Internal

* Clean up WebView initialization logic to avoid static `IoCManager`.


## 0.89.0.0

### Breaking changes

* Add EntityUid as an arg to SharedTransformSystem and remove more .Owner calls.

### New features

* Add by-ref event analyzer.
* Add option to hide scrollbars for ScrollContainers.
* Add an out EntityUid overload to EntityQueryEnumerator<T>.

### Bugfixes

* Fix exception on server shutdown.
* Fix concurrent update error in byref registrations for serializationmanager.
* New grids created from placement manager start at 0,0 rather than -1,-1.

### Other

* `dump_netserializer_type_map` command to debug desynchronization issues with NetSerializer's type map.


## 0.88.1.0

### New features

* Added a new OnScreenChanged event that gets invoked when `IUserInterfaceManager.ActiveScreen` changes.
* UI state interfaces such as `IOnStateEntered<TState>` now also get invoked whenever the current state inherits from `TState`.

### Bugfixes

* Fixed `WritableDirProvider.Find()`. This fixes custom MIDI soundfonts on Windows.
* Fixed server startup crash with string serializer length checks.
* Fixed `CS8981` errors in `Robust.Benchmarks`.
* Fixed C# interactive errors when engine started without content-start.
* Fixed FormattedMessage.IsEmpty() returning the wrong result.

### Other

* Map pausing now gets properly networked
* SplitContainers controls now have a minimum draggable area, so that they can function without any padding.

### Internal

* Fixed `CS8981` errors in `Robust.Benchmarks`.


## 0.88.0.0

### Breaking changes

* A `Default` font prototype is now required. I.e.:
    ```yaml
    - type: font
      id: Default
      path: /Fonts/NotoSans/NotoSans-Regular.ttf
    ```

### New features
* `FormattedText.MarkupParser` got refactored to be more robust and support arbitrary tags.
* New rich text tags can be added by implementing `IMarkupTag`



## 0.87.1.1

### Bugfixes

* Fixed source of PVS assert tripping in debug.


## 0.87.1.0

### Bugfixes

* Fixed a PVS bug that would sometimes cause it to attempt to send deleted entities.
* Fixed server commands not getting sent to clients after disconnecting and reconnecting.
* Fixed a text input error when using the right arrow key while at the second to last character.


### Other

* Sprite view controls now use the sprite's offset when rendering.
* The sprite system should now animate any rendered sprites with RSI animations, instead of only animating those visible in the main viewport and sprite view controls.


## 0.87.0.0

### Breaking changes

* `UIScreen.GetOrNewWidget()` has been replaced with `GetOrAddWidget()`.

### New features

* Added `IWritableDirProvider.OpenSubdirectory()`, which returns a new `IWritableDirProvider` with the root set to some subdirectory.
* Added `UiScreen.TryGetWidget()`
* Added a virtual `Shutdown()` method for game/module entry points.

### Bugfixes

* Fixed SyncSpriteComponent not properly syncing entities that are out of view.
* Fixed a bug preventing client-side commands from being properly registered.
* Fixed a bug causing PVS to unnecessarily send extra data.


## 0.86.0.0

### Breaking changes

* Undid `*.yaml` prototype loading change from previous version.
* `IConsoleHost`'s `RegisteredCommands` field has been renamed to `AvailableCommands`.
* Several light related cvars have been renamed. E.g., "display.softshadows" is now "light.softshadows".
* The "display.lightmapdivider" integer cvar has been replaced with a float multiplier named "light.resolution_scale".


### New features

* Command definitions have a new bool that restricts them to only be executable by the server or in single player mode. Several "server only" commands have been moved to to shared code and now use this option.
* The FOV color is now configurable via the "render.fov_color" cvar

### Bugfixes

* SDL2 backend now works if the client is started with fullscreen.

### Other

* SDL2 backend now handles quit events (⌘+Q on macOS).
* SDL2 backend now logs video driver backend used on initialization.
* The engine will now warn on startup if `*.yaml` files are found in resources, as this most likely indicates an accident.
* Added entity, occluder and shadow-casting light counts to the clyde debug panel.
* The HistoryLineEdit control now invokes `OnTextChanged` events when selecting history items

### Internal

* Changed thread safety around `ResourceManager`'s VFS roots, removing the use of error prone reader-writer locks.
* SDL2 log now shows log category.
* Removed OpenTK DllMap code.


## 0.85.2.0

### New features

* Threaded windowing API usage is now behind a CVar, disabled by default on macOS to avoid crashes.
* Box2i, ImmutableHashSet, ISet, and IReadonlySet can now be serialized.
* Added helpers for Box2i Center / Vector2i Up-Down-Left-Right.
* Implement blend modes for rendering.

### Bugfixes

* MacOS with the SDL2 backend now has DPI scaling enabled.
    * Fixed DPI scaling calculations on platforms outside Windows.
* Grids on top of maps that are also grids should render correctly now.
* Fixed bug in ScrollContainer that could cause permanent loops.
* Fixed occluder tree error.
* Fixed Texture.GetPixel.

### Other

* System F3 panel now correctly fetches processor model on Apple Silicon devices.
* UI content scale is now listed in the F3 coordinates panel.
* SDL2 backend is now wired up to update key names dynamically on keyboard mode change.
* The prototype reload event is no longer wrapped under #if !FULL_RELEASE.
* The engine now loads `*.yaml` files (previously loading only `*.yml`) for prototypes.

### Internal

* `keyinfo` command has enum completions.

## 0.85.1.1

### Bugfixes

* Fixed GameStateManager error when resetting client-side prediction


## 0.85.1.0

### New features

* RSI's now get combined into a large atlas.

### Bugfixes

* Removed bad PlayAudioPositionalMessage error log & fixed fallback coordinate check.
* Fixed MouseJoint parallelisation exception.

### Internal

* Fixed some warnings in GameStateManager


## 0.85.0.1

### Bugfixes

* Fix fixture client state handling not removing the existing fixture.
* Use a dummy entity for placement manager preview so offsets are applied correctly.


## 0.85.0.0

### Breaking changes

* Component.Shutdown() has now been removed and the eventbus should be used in its place.
* Component.Name has now been removed and IComponentFactory.GetComponentName(Type) should be used in its place.

### Bugfixes

* Ensure fixture contacts are destroyed even if no broadphase is found.
* Ensure fixtures are re-created in client state handling. There was a subtle bug introduced by updating existing ones where contacts were incorrectly being retained across prediction. This was most obvious with slipping in SS14.


## 0.84.0.0

### Breaking changes

* EffectSystem has been removed.

### New features

* Added Pidgin parser to the sandbox whitelisted.

### Bugfixes

* Fixed physics ignoring parallelisation cvars
* Global audio volume is no longer overridden every tick.
* Fix `SpriteComponent.CopyFrom()` not working properly.
* Fix cvar TOML parsing failing to read some numeric cvars.

### Other

* Improved physics joint logging.


## 0.83.0.0

### Breaking changes

* Physics has been ECSd with large API changes:
- Shapes can be updated via the system rather than requiring the caller to handle it.
- Access attributes have been added.
- Implemented IEquatable for Fixture Shapes
- Removed obsolete PhysicsComponent APIs.
- Removed usage of Component.Owner internally.


## 0.82.0.0

### Breaking changes

* `Box2Rotated.Centre` has been renamed to `.Center`
* `ISpriteComponent` has been removed. Just use `SpriteComponent` instead.

### Bugfixes

* Fixed prototype reloading/uploading.
* Fixed UI tooltips sometimes causing a null reference exception.

### Other

* Map/world velocity calculations should be slightly faster.
* `EnsureComp` will now re-add a component if it has been queued for removal.


## 0.81.0.0

### Breaking changes

* TransformComponent,Parent has been removed. Use the ParentUid & get the component manually.

### New features

* The Popup control now has an OnPopupOpen event.

### Other

* Various transform methods are now obsolete. Use the methods provided by the transform system instead.
* TransformComponent.MapUid is now cached (previously required a dictionary lookup)


## 0.80.2.0

### New features

* Tooltips now provide the option to track the mouse cursor.


## 0.80.1.0

### New features

* Added location of compile errors to XAML UI.
* Add CC-BY to RSI.json
* Allow customising radio buttons for RadioOptions.
* Added CVar to override CEF useragent.

### Bugfixes

* Fix incorrect size of second window in split container.
* Fix PreventCollideEvent fixture ordering.

### Other

* Obsoleted .Owner for future work in removing components storing a reference to their entityuid.


## 0.80.0.0

### Breaking changes

* Moved ConvexHullPolygons and MaxPolygonVertices cvars to constants.
* Moved the PhysicsMap Gravity property to its own controller.
* Made some layout changes to Split Container.

### New features

* Added the colliding fixtures to PreventCollideEvent.

### Bugfixes

* Grids overlapping entities will now flag the entity for grid traversal.

### Other

* The split container `Measure()` override now more accurately reflects the space available to children. Additionally, the split position is now publicly settable.

### Internal

* Removed manual component registrations.


## 0.79.0.1

### New features

* Add helper GetDirection to SharedMapSystem that offsets a Vector2i in the specified direction by the specified distance.
* UIController now implements IEntityEventSubscriber

### Bugfixes

* The fast TryFindGridAt overload will now also return the queried map's MapGridComponent if it exists.

### Other

* Updated window dragging movement constraints. By default windows can now be partially dragged off-screen to the left. This is configurable per window. This also fixes a bug where windows could become unreachable.

### Internal

* Remove 2 TryGetComponents per physics contact per tick.


## 0.79.0.0

### Breaking changes

* EntityInitializedMessage has been removed; the C# event invoked on EntityManager (EntityInitialized) should be used in its place.
* TileChangedEventArgs has been removed.

### Bugfixes

* Fix tooltip panels being incorrectly sized for their first frame.
* Client will no longer predict physics sleeping on bodies that are unable to sleep.
* Style box texture scaling has been fixed.

### Other

* Added TaskCompletionSource to the sandbox.

### Internal

* IPhysManager has been removed for a slight physics contacts optimisation.
* Optimise TryFindGridAt, particularly for grid traversals.
* MapGridComponent now uses delta component states.
* Removed some TryGetComponent from IsMapPaused, speeding up entity initialization in some instances.


## 0.78.0.0

### Breaking changes

* Removed the obsoleted `GlobalLinearVelocity()` EntityUid helper method.
* INetConfigurationManager now has client & server side variants. Clients can now properly set server authoritative cvars when in singleplayer mode
* IPhysBody has been removed. Just use the physics component.
* Physics joints haven been slightly refactored and some method signatures have changed.

### New features

* Added a new cvar to limit audio occlusion raycast lengths ("audio.raycast_length").
* IRobustSerializer has new public methods for getting hashes and setting string serializer data.

### Bugfixes

* Fixed broken click bound checks in the `Tree` UI Control.
* Removed erroneous debug assert in render code that was causing issued in debug mode.
* Fixed some instances where rotation-less entities were gaining non-zero local rotation.

### Other

* Tickrate is now shown in the f3 debug monitors


## 0.77.0.2

### New features

* Scroll containers now have public methods to get & set their scroll positions.

### Bugfixes

* Fixed entity spawn menu sometimes not properly updating when filtering entities.

### Other

* Physics contacts are now stored per-world rather than per-map. This allows the multi-threading to be applicable to every contact rather than per-map.
* Contacts will no longer implicitly be destroyed upon bodies changing maps.


## 0.77.0.1

### Bugfixes

* Fix AttachToGridOrMap not retaining an entity's map position.


## 0.77.0.0

### Breaking changes

* ClientOccluderComponent has been removed & OccluderComponent component functions have been moved to the occluder system.
* The OccluderDirectionsEvent namespace and properties have changed.
* The rendering and occluder trees have been refactored to use generic render tree systems.
* Several pointlight and occluder component properties now need to be set via system methods.
* SharedPhysicsMap and PhysicsMap have been combined.
* RunDeferred has been removed from transformcomponent and updates are no longer deferred.

## 0.76.0.0

### Breaking changes

* Physics contact multi-threading cvars have been removed as the parallelism is now handled by IParallelManager.

### New features

* Physics now supports substepping, this is under physics.target_minimum_tickrate. This means physics steps will run at a constant rate and not be affected by the server's tickrate which can reduce the prevalence of tunneling.
* FastNoise API is now public.

### Other

* UPnP port forwarding now has better logging.
* Physics solver has been refactored to take more advantage of parallelism and ECS some internal code.
* Sprite processing & bounding box calculations should be slightly faster now.
* Nullspace maps no longer have entities attached.


## 0.75.1.0

### New features

* Serv4's notNullableOverride parameter is now enforced by analyzer. For more info, see [the docs](https://docs.spacestation14.io/en/engine/serialization).
* Added command to dump injector cache list.

### Bugfixes

* Fix generic visualisers not working because of recent appearance system changes in v0.75.0.0
* Fix physics not working properly on moving grids (transform matrix deferral).

### Other

* Transform matrix dirtying is deferred again (undo change in v0.75.0.0
* Added two new serv3 analysers (NotNullableFlagAnalyzer and PreferGenericVariantAnalyzer)


## 0.75.0.0

### Breaking changes

* Changed default for `net.buffer_size` to `2`.
* Changed default for `auth.mode` to `Required`. On development builds, the default is overriden to remain at `Optional`, so this only affects published servers.
* The default value for the `outsidePrediction` argument of the `InputCmdHandler.FromDelegate()`  has changed from false to true.

### New features

* Appearance system now has generic `TryGetData<T>()` functions.

### Bugfixes

* Mapped string serializer once again is initialized with prototype strongs, reducing bandwidth usage.
* Fixed various keybindings not working while prediction was disabled.
* Fixed a bug causing rendering trees to not properly recursively update when entities move.

### Other

* Transform matrix dirtying is no longer deferred.
* Cleaned up some `FULL_RELEASE` CVar default value overrides into `CVarDefaultOverrides.cs`.
* VVRead now attempts to serialize data to yaml


## 0.74.0.0

### Breaking changes

* `ITypeReader<,>.Read(...)` and `ITypeCopier<>.Copy(...)` have had their `bool skipHook` parameter replaced with a `SerializationHookContext` to facilitate multithreaded prototype loading.
* Prototypes are now loaded in parallel across multiple threads. Type serializers, property setters, etc... must be thread safe and not rely on an active IoC instance.

### Bugfixes

* Mapped string serializer once again is initialized with prototype strongs, reducing bandwidth usage.

### Other

* Drastically improved startup time by running prototype loading in parallel.
  * `AfterDeserialization` hooks are still ran on the main thread during load to avoid issues.
* Various systems in the serialization system such as `SerializationManager` or `ReflectionManager` have had various methods made thread safe.
* `TileAliasPrototype` no longer has a load priority set.
* Straightened out terminology in prototypes: to refer to the type of a prototype (e.g. `EntityPrototype` itself), use "kind".
  * This was previously mixed between "type" and "variant".

### Internal

* `SpanSplitExtensions` has been taken behind the shed for being horrifically wrong unsafe code that should never have been entered into a keyboard ever. A simpler helper method replaces its use in `Box2Serializer`.
* `PrototypeManager.cs` has been split apart into multiple files.

## 0.73.0.0

### Breaking changes

* The entity lookup flag `LookupFlags.Anchored` has been replaced with `LookupFlags.Static`.
* We are now using **.NET 7**.
* `IDependencyCollection`/`IoCManager` `RegisterInstance` does not automatically add the instance to object graph, so `BuildGraph()` must now be called to see the new instances.
  * `deferInject` parameteres have been removed.

### New features

* The server will now check for any unknown CVars at startup, to possibly locate typos in your config file.
* `IDependencyCollection` is now thread safe.

### Bugfixes

* Fixed config files not being truncated before write, resulting in corruption.

### Other

* Removed some cruft from the `server_config.toml` default config file that ships with Robust.
* Most usages of x86 SIMD intrinsics have been replaced with cross-platform versions using the new .NET cross-platform intrinsics.
  * This reduces code to maintain and improves performance on ARM.
* Tiny optimization to rendering code.
* `RobustSerializer` no longer needs to be called from threads with an active IoC context.
  * This makes it possible to use from thread pool threads without `IoCManager.InitThread`.
* Removed finalizer dispose from `Overlay`.
* Stopped integration tests watching for prototype reload file changes, speeding stuff up.

### Internal

* Moved `SerializationManager`'s data definition storage over to a `ConcurrentDictionary` to improve GC behavior in integration tests.

## 0.72.0.0

### Breaking changes

* EntityPausedEvent has been split into EntityPausedEvent and EntityUnpausedEvent. The unpaused version now has information about how long an entity has been paused.

## 0.71.1.4

### Bugfixes

* Fixed CVars not being saved correctly to config file.

### Other

* Mark `validate_rsis.py` as `+x` in Git.
* Made config system more robust against accidental corruption when saving.


## 0.71.1.3


## 0.71.1.2

### Bugfixes

* Fixed UI ScrollContainer infinite loop freezing client.


## 0.71.1.1

### Bugfixes

* Fixed client memory leaks and improved performance in integration testing.


## 0.71.1.0

### New features

* Better RSI validator script.
* When a new map file is loaded onto an existing map the entities will be transferred over.
* Add an API to get the hard layer / mask for a particular physics body.

### Bugfixes

* Fixed non-filled circle drawing via world handle.
* Fix max_connections in the default server config.
* Fix removal of PVS states for players without ingame status.
* Fix max rotation from the physics solver.

### Internal

* Wrap window rendering in a try-catch.


## 0.71.0.0

### Breaking changes

* `DebugTimePanel`, `DebugNetPanel` and `DebugNetBandwidthPanel` have been made internal.
* RSIs with trailing commas in the JSON metadata are no longer allowed.

### Bugfixes

* `csi` doesn't throw a `NullReferenceException` anymore.

### Other

* The `game.maxplayers` CVar has been deprecated in favor of the new `net.max_connections` CVar. Functionality is the same, just renamed to avoid confusion. The old CVar still exists, so if `game.maxplayers` is set it will be preferred over the new one.
* The new default for `net.max_connections` is 256.
* Debug monitors (F3) now have margin between them.
* F3 (clyde monitor) now lists the windowing API and version in use.
* Added system monitor to F3 with various info like OS version, .NET runtime version, etc...
* The engine now warns when loading `.png` textures inside a `.rsi`. This will be blocked in the future.


## 0.70.0.0

### New features

* `game.desc` CVar for a server description to show in the launcher.
* New system for exposing links to e.g. a Discord in the launcher.
  * The engine does not have a built-in method for configuring these, but it does now have a `StatusHostHelpers.AddLink` method to correctly format these from content. The idea is that content wires the types of links (with icon names) up itself via `IStatusHost.OnInfoRequest`.
  * See also [the HTTP API documentation](https://docs.spacestation14.io/en/engine/http-api) for reference.
* `GameShared` now has a `Dependencies` property to allow access to the game's `IDependencyCollection`. This makes it possible to avoid using static `IoCManager` in `EntryPoint`-type content code.
* A new define constant `DEVELOPMENT` has been defined, equivalent to `!FULL_RELEASE`. See [the docs](https://docs.spacestation14.io/en/technical-docs/preprocessor-defines) for details.
* `IConfigurationManager` has new functions for reading and writing CVar directly from a TOML file `Stream`.
* New `IConfigurationManager.LoadDefaultsFromTomlStream` to load a TOML file as CVar default overrides.
* Added new serializers to support Queue<T> data-fields.
* Added a `FromParent()` function to `IDependencyCollection`, enabling dependencies to be passed to parallel threads.
* `IClientStateManager` now has a `PartialStateReset()` function to make it easier for content to rewind to previous game states.
* Added `IClientNetManager.DispatchLocalNetMessage()`, which allows a client to raise a local message that triggers networked event subscriptions.

### Bugfixes

* `IPlayerSession.OnConnect()` now actually gets called when players connect.
* `MapLoaderSystem.TryLoad(.., out rootUids)` now properly only returns entities parented to the map.

### Other

* Invalid placement types for the entity spawn menu now log warnings.
* Slightly improved sprite y-sorting performance.

### Internal

* The current physics map that an entity is on is now cached in the transform component alongside other cached broadphase data. This helps to fix some broadphase/lookup bugs.

## 0.69.0.0


## 0.68.0.0

### Breaking changes

* Updated yml schema validator to remove the `grids` node.

### Bugfixes

* Fixed position-less audio playing.
* Stop mapgrids from serializing their fixtures.

### Other

* Removed the `restart` command, since it never worked properly and just confused people.
* Add virtual to some UIScreen methods.
* Add public parameterless ctor to MenuBar.


## 0.67.2.2

### Bugfixes

* Fix double MapGrid chunk subscription.
* Fix grid contacts short-circuiting collision.


## 0.67.2.1

### Bugfixes

* Fix MapChunks not being subscribed to by MapGridComponents in some instances.


## 0.67.2.0

### New features

* Add submenu support to menubar controls.

### Bugfixes

* Fix gridtree returning mapgrid maps twice.


## 0.67.1.3

### Bugfixes

* Fix Map regression so now they can be MapGrids again without the client crashing.


## 0.67.1.2

### Bugfixes

* Fix some mapgrids not being marked as dirty and never being sent to clients (thanks checkraze).


## 0.67.1.1

### Bugfixes

* Fix some merge artifacts from mapgrid support for maps.


## 0.67.1.0

### New features

- Maps can now have MapGridComponent added to them.


## 0.67.0.0

### Breaking changes

* MapGrid is deprecated and has been merged into MapGridComponent. This is subject to further changes as it gets ECSd more in future.
* The `grids` yaml node on map files is deprecated and has been merged onto MapGridComponent. Loading maps is backwards compatible for now but is subject to change in future. Saving maps will save in the new format.


## 0.66.0.0

### Breaking changes

* AudioSystem functions for playing audio have changed. Functions that take in filters now require an additional argument that will determine whether sounds are recorded by replays. Additionally, there are several new overrides that take in a recipient session or entity.

### Bugfixes

* Script globals for C# interactive were not having dependencies injected correctly.
* GetWorldPosition() now returns the correct positions even prior to transform initialization.
* Fix map loading not properly offsetting some entities that were directly parented to the map.

### Internal

* Added lookup/broadphase re-parenting tests.


## 0.65.2.1

### Bugfixes

* Fix empty MetaData components being serialized to map files.
* Fix saving a grid as a map not marking it as pre-mapinit.

### Other

* Set `ValidateExecutableReferencesMatchSelfContained` in the server project, which may help with publishing issues. I hope.
* Move pinned font data over to Pinned Object Heap.
* Improved shader code generation for uniform arrays to be more compatible.
* Server now has server GC enabled by default.

### Internal

* Remove some unnecessary dependency resolves from filters making audio much more performant.


## 0.65.2.0

### New features

* Added ClydeAudio.StopAllAudio()
* Expose more tick logic to content.

### Bugfixes

* Fix bad reference in WebView.

### Internal

* Add Robust.Packaging to solution.
* Add WebView to solution.
* Physics contacts are now parallel and much faster.

## 0.65.1.0

### New features

* Implement value prototype id dictionary serializer.

### Bugfixes

* Fixes lerping clean up issue added in #3472.

### Internal

* Add test for (de)serializing data record structs.


## 0.65.0.1

### Bugfixes

- Fix SetLocalPositionRotation raising 2 moveevents. This should help physics performance significantly.
- Fix tpgrid responses and command error.


## 0.65.0.0

### Breaking changes

* Rename transform lerping properties alongside other minor internal changes.

### Bugfixes

* Fix physics testbeds.
* Force grids to always be collidable for now and stop them clipping.

### Other

* Slight optimization to `OutputPanel`'s handling of internal `RichTextEntry`s.
* Force non-collidable contacts to be destroyed. Previously these hung around until both entities became collidable again.

### Internal

* `Tools/version.py` has been updated to automatically update `RELEASE-NOTES.md`.
* General cleanup to `Tools/version.py`.

## 0.64.1.0

### Bugfixes

* Word-wrapping in `OutputPanel` and `RichTextLabel` has been fixed.

## 0.64.0.0

### Breaking changes

* IMapLoader has been refactored into MapLoaderSystem. The API is similar for now but is subject to change in the future.

## 0.63.0.0

### Breaking changes

* Thanks to new IME support with SDL2, `IClyde.TextInputStart()` and `IClyde.TextInputStop()` must now be appropriately called to start/stop receiving text input when focusing/unfocusing a UI control. This restriction is applied even on the (default) GLFW backend, to enforce consistent usage of these APIs.
* `[GUI]TextEventArgs` have been renamed to `[GUI]TextEnteredEventArgs`, turned into records, and made to carry a `string` rather than a single text `Rune`.
* IoC and `DependencyCollection` `Register` methods now have a `TInterface : class` constraint.
* [ABI] `IoCManager.InitThread` now returns the `IDependencyCollection`.

### New features

* Fixes for compiling & running on .NET 7. You'll still have to edit a bunch of project files to enable this though.
* `FormattedMessage.EnumerateRunes()`
* `OSWindow.Shown()` virtual function for child classes to hook into.
* `IUserInterfaceManager.DeferAction(...)` for running UI logic "not right now because that would cause an enumeration exception".
* New `TextEdit` control for multi-line editable text, complete with word-wrapping!
* `Rope` data structure for representing large editable text, used by the new `TextEdit`.
* Robust now has IME support matching SDL2's API. This only works on the SDL2 backend (which is not currently enabled by default) but the API is there:
    * `IClyde.TextInputStart()`, `IClyde.TextInputStop()`, `IClyde.TextInputSetRect()` APIs to control text input behavior.
    * `TextEditing` events for reporting in-progress IME compositions.
    * `LineEdit` and `TextEdit` have functional IME support when the game is running on SDL2. If you provide a font file with the relevant glyphs, CJK text input should now be usable.
* `Register<T>` (single type parameter) extension method for `IDependencyCollection`.

### Bugfixes

* Fixes erroneous literal "\\n" inside the Clyde debug panel.
* Fixed Lidgren connection status changes potentially getting mislogged.
* Fixed missing components not being correctly saved for maps
* Fixed map saving sometimes not including new components.
* Fix hot reload unit tests.

### Other

* Properly re-use `HttpClient` in `NetManager` meaning we properly pool connections to the auth server, improving performance.
* Hub advertisements have extended keep-alive pool timeout, so the connection can be kept active between advertisements.
* All HTTP requests from the engine now have appropriate `User-Agent` header.
* `bind` command has been made somewhat more clear thanks to a bit of help text and some basic completions.
* `BoundKeyEventArgs` and derivatives now have a `[DebuggerDisplay]`.
* Text cursors now have a fancy blinking animation.
* `SDL_HINT_MOUSE_FOCUS_CLICKTHROUGH` is set on the SDL2 windowing backend, so clicking on the game window to focus it will pass clicks through into the game itself, matching GLFW's behavior.
* Windows clipboard history paste now works.
* Improved multi-window UI keyboard focusing system: a single focused control is now tracked per UI root (OS window), and is saved/restored when switching between focused window. This means that you (ideally) only ever have a UI control focused on the current OS window.

### Internal

* `uitest2` is a new command that's like `uitest` but opens an OS window instead. It can also be passed an argument to open a specific tab immediately.
* Word-wrapping logic has been split off from `RichTextEntry`, into a new helper struct `WordWrap`.
* Some internal logic in `LineEdit` has been shared with `TextEdit` by moving it to a new `TextEditShared` file.
* SDL2 backend now uses `[UnmanagedCallersOnly]` instead of `GetFunctionPointerForDelegate`-style P/Invoke marshalling.
* Entity prototype reloading logic has been moved out of `PrototypeManager` and into a new `PrototypeReloadSystem`.
* Most usages of `IoCManager.` statically have been removed in favor of dependency injection.

## 0.62.1.0

### Bugfixes

* Fixed a PVS issue causing entities to be sent to clients without first sending their parents.
* Improved client-side state handling exception tolerance.

### Other

* Removed null-space map entities.

### Internal

* Added some more anchoring tests.

## 0.62.0.1

### Bugfixes

* Fixed sprites not animating when directly toggling layer visibility,
* Fixed anchored entities not being added to the anchored lookups.

## 0.62.0.0

### Breaking changes

* Removed some obsolete map event handlers.

### New features

* Added entity query struct enumerators

### Bugfixes

* Improved error tolerance during client state application.
* Added better error logs when a client deletes a predicted entity.
* Fixes command permissions not getting sent to clients.
* Fixes a broad-phase bug were entities were not properly updating their positions.

### Other

* Added the LocalizedCommands class, which automatically infer help and description loc strings from the commands name.

## 0.61.0.0

### Breaking changes

* IMap and IMapGrid have been removed. Just use the associated components directly.

### Other

* AudioSystem has been refactored.

## 0.60.0.0

### Breaking changes

* ISerializationHooks.BeforeSerialization() has been removed. Use custom type serializers instead.

### New features

* Added function to UserInterfaceSystem that returns list of BUIs that a client has open.

### Bugfixes

* Fixed various container related broadphase bugs which could result in entities getting stuck with a null-broadphase.
* Fixed client fixture state handling bug that caused the client to incorrectly disable collision.

### Other

* Misc PVS optimisations

### Internal

* Removed redundant grid-init physics logic
* Modified garbage collection for entity spawning profiling.

## 0.59.0.0

### Breaking changes

* Various transform related methods have been removed from MapGrids
* TransformSystem.SetCoordinates() arguments have changed and now allow an entity to be sent to nullspace

### Bugfixes

* Fixed an entity lookup bug that sometimes failed to return entities in StaticSundriesTrees

### Other

* The EntitySystem.Resolve<> methods have been change to protected

## 0.58.1.1

### Bugfixes

* Fixed some container shutdown errors
* Fixed LookupFlags.Static not acting as a full replacement for LookupFlags.Anchored

## 0.58.1.0

### Other

* Physics collision changed and body type changed events no longer get raised before initialisation

## 0.58.0.0

### Breaking changes

* Some TransformComponent functions have been moved to the system.
* Container insert, remove, and shutdown function arguments and functionality has changed.
* Physics entities without fixtures now automatically disable collision.

### New features

* Added command to profile entity spawning

### Bugfixes

* EntityLookup/BroadphaseComponent tracking has been overhauled, which should hopefully fix various broadphase bugs.

### Other

* Component.Owner is now marked as obsolete.

## 0.57.0.4

### Bugfixes

* Made entity deletion more resilient against exceptions. Should fix several bugs.

## 0.57.0.2 and 0.57.0.3

### Bugfixes

* Fixed more entity-lookup bugs.

## 0.57.0.1

### Bugfixes

* Fixed entity lookup bug that was causing crashes.

### 0.57.0.0

### Breaking changes

* EntityLookupComponent has been merged into BroadphaseComponent. The data that was previously stored in this tree is now stored across the 3 trees on BroadphaseComponent.

### New features

* EntityLookup has had its flags updated to reflect the merge of EntityLookupComponent and BroadphaseComponent, with the new flags reflecting each tree: Dynamic, Static, and Sundries. Dynamic and Static store physics bodies that are collidable and Sundries stores everything else (apart from grids).

### Internal

* EntityLookup and Broadphase have had their data de-duplicated, dropping the AABBs stored on the server by half. This also means MoveEvent updates will be much faster.
* PVS mover updates has had their performance improved slightly.
* Physics LinkedList nodes for contacts will no longer be re-made for every contact and will just be cleared when re-used.
* Sprite / Light dynamictree allocations on the client have been dropped by using static lambdas.
* The physics contact buffer for each FixtureProxy is now pooled.

## 0.56.1.1

### Bugfixes

* Fix PVS sometimes not sending an entity's parents.
* Fix velocity preservation on parenting changes.

## 0.56.1.0

### New features

* Update pt-BR locale with more localizations
* Separated PVS entity budget into an entity creation budget and a pvs-entry budget.

### Bugfixes

* Fix VV type handler removal.
* System errors during component removal should no longer result in undeletable entities.

### Other

* The ordering of component removals and shutdowns during entity deltion has changed (see #3355).
* Improved Box2Serializer
* Removed uses IEnumerables from EntityLookupSystem.
* Optimized client entity spawning by 15%.
* Modified how the rendering tree handles entity movement.
* Improved grid enumeration allocs.
* Fixed a bunch of build warnings (see #3329 and #3289 for details)

## 0.56.0.2

### Bugfixes

* Rename \_lib.ftl to \_engine_lib.ftl to avoid overwriting

## 0.56.0.1

### Bugfixes

* Fix instantiation of data records containing value types

## 0.56.0.0

### Breaking changes

* `CastShadows` moved to `SharedPointLightComponent` from clientside, now networked

### New features

* New type handler helpers added to V^3
* Added pt-BR locale

### Bugfixes

* Fixed audio fallback coords

### Other

* Improved PVS performance by using `for` over `forEach`
* Improved Vec2 inverse allocations

## 0.55.5.0

### New features

* Added a method to pass in physics transforms for getting nearest point.

### Bugfixes

* Prevent singular sprite matrices.
* Fix obsolete warnings in tests.

### Other

* Significantly reduce physics contact allocations.

## 0.55.4.1

### Breaking changes

* Removed `SI`, `SIoC`, `I`, `IoC`, `SE` and `CE` VV command prefixes.
  * `SI`, `SIoC`, `I` and `IoC` are replaced by VV paths under `/ioc/` and `/c/ioc/`.
  * `SE` and `CE` are replaced by VV paths under `/system/` and `/c/system`.

### New features

* Added CVars to control Lidgren's <abbr title="Maximum Transmission Unit">MTU</abbr> parameters:
  * `net.mtu`
  * `net.mtu_expand`
  * `net.mtu_expand_frequency`
  * `net.mtu_expand_fail_attempts`
* Added a whole load of features to ViewVariables.
  * Added VV Paths, which allow you to refer to an object by a path, e.g. `/entity/1234/Transform/WorldPosition`
  * Added VV Domains, which allow you to add "handlers" for the top-most VV Path segment, e.g. `/entity` is a domain and so is `/player`...
  * Added VV Type Handlers, which allow you to add "custom paths" under specific types, even dynamically!
  * Added VV Path networking, which allows you to read/write/invoke paths remotely, both from server to client and from client to server.
  * Added `vvread`, `vvwrite` and `vvinvoke` commands, which allow you to read, write and invoke VV paths.
  * Added autocompletion to all VV commands.
  * Please note that the VV GUI still remains the same. It will be updated to use these new features in the future.

### Other

* Changed Lidgren to be compiled against `net6.0`. This unlocks `Half` read/write methods.
* Lidgren has been updated to [0.2.2](https://github.com/space-wizards/SpaceWizards.Lidgren.Network/blob/v0.2.2/RELEASE-NOTES.md). Not all the changes since 0.1.0 are new here, since this is the first version where we're properly tracking this in release notes.
* Robust.Client now uses our own [NFluidsynth](https://github.com/space-wizards/SpaceWizards.NFluidsynth) [nuget package](https://www.nuget.org/packages/SpaceWizards.NFluidsynth).

### Internal

* Renamed Lidgren's assembly to `SpaceWizards.Lidgren.Network`.
* Rogue `obj/` folders inside Lidgren no longer break the build.
* Renamed NFluidsynth's assembly to `SpaceWizards.NFluidsynth`<|MERGE_RESOLUTION|>--- conflicted
+++ resolved
@@ -47,12 +47,9 @@
 
 ### Other
 
-<<<<<<< HEAD
 * The debug assert for `RobustRandom.Next(TimeSpan, TimeSpan)` now allows for the two arguments to be equal.
-=======
 * The configuration system will now report an error instead of warning if it fails to load the config file.
 * Members in `IntegrationInstance` that enforce the instance is idle now always allow access from the instance's thread (e.g. from a callback).
->>>>>>> efa8975b
 
 ### Internal
 
