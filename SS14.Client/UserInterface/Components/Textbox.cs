--- conflicted
+++ resolved
@@ -1,21 +1,14 @@
-<<<<<<< HEAD
 ﻿using System;
 using System.Windows.Forms;
 using OpenTK.Graphics;
-using SFML.Graphics;
-using SFML.Window;
-=======
-﻿using OpenTK.Graphics;
->>>>>>> aa39a395
 using SS14.Client.Graphics;
 using SS14.Client.Graphics.Input;
 using SS14.Client.Graphics.Sprites;
-using SS14.Client.Graphics.Utility;
 using SS14.Client.Interfaces.UserInterface;
 using SS14.Client.ResourceManagement;
 using SS14.Shared.IoC;
 using SS14.Shared.Maths;
-using KeyEventArgs = SFML.Window.KeyEventArgs;
+using KeyEventArgs = SS14.Client.Graphics.Input.KeyEventArgs;
 
 namespace SS14.Client.UserInterface.Components
 {
@@ -50,30 +43,9 @@
         private Sprite _textboxRight;
 
         private float blinkCount;
-<<<<<<< HEAD
         
         private TextSprite _textSprite;
         public bool AllowEmptySubmit { get; set; } = true;
-=======
-
-        // Terrible hack to get around TextEntered AND KeyDown firing at once.
-        // Set to true after handling a KeyDown that produces a character to this.
-        public bool ignoreNextText = false;
-
-        public Textbox(int width, IResourceCache resourceCache)
-        {
-            _resourceCache = resourceCache;
-            _textboxLeft = _resourceCache.GetSprite("text_left");
-            _textboxMain = _resourceCache.GetSprite("text_middle");
-            _textboxRight = _resourceCache.GetSprite("text_right");
-
-            Width = width;
-
-            Label = new TextSprite("", _resourceCache.GetResource<FontResource>(@"Fonts/CALIBRI.TTF").Font) { FillColor = Color.Black };
-
-            Update(0);
-        }
->>>>>>> aa39a395
 
         public string Text
         {
@@ -104,39 +76,21 @@
         /// <inheritdoc />
         public override void Update(float frameTime)
         {
-<<<<<<< HEAD
             base.Update(frameTime);
-=======
+
+            if (Focus)
+            {
+                blinkCount += 1 * frameTime;
+                if (blinkCount > 0.50f) blinkCount = 0;
+            }
+        }
+
+        /// <inheritdoc />
+        protected override void OnCalcRect()
+        {
             var boundsLeft = _textboxLeft.LocalBounds;
             var boundsMain = _textboxMain.LocalBounds;
             var boundsRight = _textboxRight.LocalBounds;
-            _clientAreaLeft = Box2i.FromDimensions(Position, new Vector2i((int)boundsLeft.Width, (int)boundsLeft.Height));
-
-            _clientAreaMain = Box2i.FromDimensions(_clientAreaLeft.Right, Position.Y,
-                                            Width, (int)boundsMain.Height);
-            _clientAreaRight = Box2i.FromDimensions(_clientAreaMain.Right, Position.Y,
-                                             (int)boundsRight.Width, (int)boundsRight.Height);
-            ClientArea = Box2i.FromDimensions(Position,
-                                       new Vector2i(_clientAreaLeft.Width + _clientAreaMain.Width + _clientAreaRight.Width,
-                                                Math.Max(Math.Max(_clientAreaLeft.Height, _clientAreaRight.Height),
-                                                         _clientAreaMain.Height)));
-            Label.Position = new Vector2i(_clientAreaLeft.Right,
-                                       Position.Y + (int)(ClientArea.Height / 2f) - (int)(Label.Height / 2f));
->>>>>>> aa39a395
-
-            if (Focus)
-            {
-                blinkCount += 1 * frameTime;
-                if (blinkCount > 0.50f) blinkCount = 0;
-            }
-        }
-
-        /// <inheritdoc />
-        protected override void OnCalcRect()
-        {
-            var boundsLeft = _textboxLeft.GetLocalBounds();
-            var boundsMain = _textboxMain.GetLocalBounds();
-            var boundsRight = _textboxRight.GetLocalBounds();
 
             _clientAreaLeft = Box2i.FromDimensions(new Vector2i(), new Vector2i((int) boundsLeft.Width, (int) boundsLeft.Height));
             _clientAreaMain = Box2i.FromDimensions(_clientAreaLeft.Right, 0, Width, (int) boundsMain.Height);
@@ -162,15 +116,9 @@
         {
             if (BackgroundColor != Color4.White)
             {
-<<<<<<< HEAD
-                _textboxLeft.Color = BackgroundColor.Convert();
-                _textboxMain.Color = BackgroundColor.Convert();
-                _textboxRight.Color = BackgroundColor.Convert();
-=======
-                _textboxLeft.Color = drawColor;
-                _textboxMain.Color = drawColor;
-                _textboxRight.Color = drawColor;
->>>>>>> aa39a395
+                _textboxLeft.Color = BackgroundColor;
+                _textboxMain.Color = BackgroundColor;
+                _textboxRight.Color = BackgroundColor;
             }
 
             _textboxLeft.SetTransformToRect(_clientAreaLeft.Translated(Position));
@@ -183,18 +131,12 @@
             if (Focus && blinkCount <= 0.25f)
                 CluwneLib.drawRectangle(_textSprite.Position.X + _caretPos - CaretWidth, _textSprite.Position.Y + _textSprite.Height / 2f - CaretHeight / 2f, CaretWidth, CaretHeight, new Color4(255, 255, 250, 255));
 
-            _textSprite.Color = base.ForegroundColor;
+            _textSprite.FillColor = base.ForegroundColor;
             _textSprite.Text = _displayText;
 
             _textSprite.Draw();
 
-<<<<<<< HEAD
             base.Draw();
-=======
-            Label.FillColor = textColor;
-            Label.Text = _displayText;
-            Label.Draw();
->>>>>>> aa39a395
         }
 
         /// <inheritdoc />
@@ -259,11 +201,7 @@
                 SetVisibleText();
                 return true;
             }
-<<<<<<< HEAD
-            if (e.Code == Keyboard.Key.Right)
-=======
-            else if (e.Key == Keyboard.Key.Right)
->>>>>>> aa39a395
+            if (e.Key == Keyboard.Key.Right)
             {
                 if (_caretIndex < _text.Length) _caretIndex++;
                 SetVisibleText();
@@ -299,16 +237,12 @@
 
         public override bool TextEntered(TextEventArgs e)
         {
-<<<<<<< HEAD
             if (base.TextEntered(e))
                 return true;
 
             if (!Focus) return false;
 
-            if (Text.Length >= MaxCharacters || "\b\n\u001b\r".Contains(e.Unicode))
-=======
             if (Text.Length >= MaxCharacters || "\b\n\u001b\r".Contains(e.Text))
->>>>>>> aa39a395
                 return false;
 
             if (ignoreNextText)
