using System;
using System.Globalization;
using System.Linq;
using Robust.Shared.GameObjects;
using Robust.Shared.Log;

namespace Robust.Shared.Map
{
    internal partial class MapManager
    {
        /// <inheritdoc />
        public void SetMapPaused(MapId mapId, bool paused)
        {
            if(mapId == MapId.Nullspace)
                return;

            if(!MapExists(mapId))
                throw new ArgumentException("That map does not exist.");

            if (paused)
            {
                SetMapPause(mapId);
            }
            else
            {
                ClearMapPause(mapId);
            }

            var mapEnt = GetMapEntityId(mapId);
            var xformQuery = EntityManager.GetEntityQuery<TransformComponent>();
            var metaQuery = EntityManager.GetEntityQuery<MetaDataComponent>();
            var metaSystem = EntityManager.EntitySysManager.GetEntitySystem<MetaDataSystem>();

            RecursiveSetPaused(mapEnt, paused, in xformQuery, in metaQuery, in metaSystem);
        }

        private static void RecursiveSetPaused(EntityUid entity, bool paused,
            in EntityQuery<TransformComponent> xformQuery,
            in EntityQuery<MetaDataComponent> metaQuery,
            in MetaDataSystem system)
        {
            system.SetEntityPaused(entity, paused, metaQuery.GetComponent(entity));
            var childEnumerator = xformQuery.GetComponent(entity).ChildEnumerator;

            while (childEnumerator.MoveNext(out var child))
            {
                RecursiveSetPaused(child.Value, paused, in xformQuery, in metaQuery, in system);
            }
        }

        /// <inheritdoc />
        public void DoMapInitialize(MapId mapId)
        {
            if(!MapExists(mapId))
                throw new ArgumentException("That map does not exist.");

            if (IsMapInitialized(mapId))
                throw new ArgumentException("That map is already initialized.");

            var mapEnt = GetMapEntityId(mapId);
            var mapComp = EntityManager.GetComponent<IMapComponent>(mapEnt);
            var xformQuery = EntityManager.GetEntityQuery<TransformComponent>();
            var metaQuery = EntityManager.GetEntityQuery<MetaDataComponent>();
            var metaSystem = EntityManager.EntitySysManager.GetEntitySystem<MetaDataSystem>();

            mapComp.MapPreInit = false;
            mapComp.MapPaused = false;

            RecursiveDoMapInit(mapEnt, in xformQuery, in metaQuery, in metaSystem);
        }

        private void RecursiveDoMapInit(EntityUid entity,
            in EntityQuery<TransformComponent> xformQuery,
            in EntityQuery<MetaDataComponent> metaQuery,
            in MetaDataSystem system)
        {
            // RunMapInit can modify the TransformTree
            // ToArray caches deleted euids, we check here if they still exist.
            if(!metaQuery.TryGetComponent(entity, out var meta))
                return;

            EntityManager.RunMapInit(entity, meta);
            system.SetEntityPaused(entity, false, meta);

            foreach (var child in xformQuery.GetComponent(entity)._children.ToArray())
            {
                RecursiveDoMapInit(child, in xformQuery, in metaQuery, in system);
            }
        }

        /// <inheritdoc />
<<<<<<< HEAD
        public void DoGridMapInitialize(IMapGrid grid)
        {
            // NOP
        }

        /// <inheritdoc />
        public void DoGridMapInitialize(EntityUid gridId)
        {
            // NOP
        }

        /// <inheritdoc />
=======
>>>>>>> 9d88857b
        public void AddUninitializedMap(MapId mapId)
        {
            SetMapPreInit(mapId);
        }

        private void SetMapPause(MapId mapId)
        {
            if(mapId == MapId.Nullspace)
                return;

            var mapEuid = GetMapEntityId(mapId);
            var mapComp = EntityManager.GetComponent<IMapComponent>(mapEuid);
            mapComp.MapPaused = true;
        }

        private bool CheckMapPause(MapId mapId)
        {
            if(mapId == MapId.Nullspace)
                return false;

            var mapEuid = GetMapEntityId(mapId);

            if (mapEuid == EntityUid.Invalid)
                return false;

            var mapComp = EntityManager.GetComponent<IMapComponent>(mapEuid);
            return mapComp.MapPaused;
        }

        private void ClearMapPause(MapId mapId)
        {
            if(mapId == MapId.Nullspace)
                return;

            var mapEuid = GetMapEntityId(mapId);
            var mapComp = EntityManager.GetComponent<IMapComponent>(mapEuid);
            mapComp.MapPaused = false;
        }

        private void SetMapPreInit(MapId mapId)
        {
            if(mapId == MapId.Nullspace)
                return;

            var mapEuid = GetMapEntityId(mapId);
            var mapComp = EntityManager.GetComponent<IMapComponent>(mapEuid);
            mapComp.MapPreInit = true;
        }

        private bool CheckMapPreInit(MapId mapId)
        {
            if(mapId == MapId.Nullspace)
                return false;

            var mapEuid = GetMapEntityId(mapId);

            if (mapEuid == EntityUid.Invalid)
                return false;

            var mapComp = EntityManager.GetComponent<IMapComponent>(mapEuid);
            return mapComp.MapPreInit;
        }

        /// <inheritdoc />
        public bool IsMapPaused(MapId mapId)
        {
            return CheckMapPause(mapId) || CheckMapPreInit(mapId);
        }

        /// <inheritdoc />
        public bool IsGridPaused(IMapGrid grid)
        {
            return IsMapPaused(grid.ParentMapId);
        }

<<<<<<< HEAD
=======
        /// <inheritdoc />
        [Obsolete("Use EntityUids instead")]
        public bool IsGridPaused(GridId gridId)
        {
            if (TryGetGrid(gridId, out var grid))
            {
                return IsGridPaused(grid);
            }

            Logger.ErrorS("map", $"Tried to check if unknown grid {gridId} was paused.");
            return true;
        }

>>>>>>> 9d88857b
        public bool IsGridPaused(EntityUid gridId)
        {
            if (TryGetGrid(gridId, out var grid))
            {
                return IsGridPaused(grid);
            }

            Logger.ErrorS("map", $"Tried to check if unknown grid {gridId} was paused.");
            return true;
        }

        /// <inheritdoc />
        public bool IsMapInitialized(MapId mapId)
        {
            return !CheckMapPreInit(mapId);
        }

        /// <summary>
        /// Initializes the map pausing system.
        /// </summary>
        private void InitializeMapPausing()
        {
            _conhost.RegisterCommand("pausemap",
                "Pauses a map, pausing all simulation processing on it.",
                "pausemap <map ID>",
                (shell, _, args) =>
                {
                    if (args.Length != 1)
                    {
                        shell.WriteError("Need to supply a valid MapId");
                        return;
                    }

                    var mapId = new MapId(int.Parse(args[0], CultureInfo.InvariantCulture));

                    if (!MapExists(mapId))
                    {
                        shell.WriteError("That map does not exist.");
                        return;
                    }

                    SetMapPaused(mapId, true);
                });

            _conhost.RegisterCommand("querymappaused",
                "Check whether a map is paused or not.",
                "querymappaused <map ID>",
                (shell, _, args) =>
                {
                    var mapId = new MapId(int.Parse(args[0], CultureInfo.InvariantCulture));

                    if (!MapExists(mapId))
                    {
                        shell.WriteError("That map does not exist.");
                        return;
                    }

                    shell.WriteLine(IsMapPaused(mapId).ToString());
                });

            _conhost.RegisterCommand("unpausemap",
                "unpauses a map, resuming all simulation processing on it.",
                "Usage: unpausemap <map ID>",
                (shell, _, args) =>
                {
                    if (args.Length != 1)
                    {
                        shell.WriteLine("Need to supply a valid MapId");
                        return;
                    }

                    var mapId = new MapId(int.Parse(args[0], CultureInfo.InvariantCulture));

                    if (!MapExists(mapId))
                    {
                        shell.WriteLine("That map does not exist.");
                        return;
                    }

                    SetMapPaused(mapId, false);
                });
        }
    }
}<|MERGE_RESOLUTION|>--- conflicted
+++ resolved
@@ -89,21 +89,6 @@
         }
 
         /// <inheritdoc />
-<<<<<<< HEAD
-        public void DoGridMapInitialize(IMapGrid grid)
-        {
-            // NOP
-        }
-
-        /// <inheritdoc />
-        public void DoGridMapInitialize(EntityUid gridId)
-        {
-            // NOP
-        }
-
-        /// <inheritdoc />
-=======
->>>>>>> 9d88857b
         public void AddUninitializedMap(MapId mapId)
         {
             SetMapPreInit(mapId);
@@ -179,22 +164,6 @@
             return IsMapPaused(grid.ParentMapId);
         }
 
-<<<<<<< HEAD
-=======
-        /// <inheritdoc />
-        [Obsolete("Use EntityUids instead")]
-        public bool IsGridPaused(GridId gridId)
-        {
-            if (TryGetGrid(gridId, out var grid))
-            {
-                return IsGridPaused(grid);
-            }
-
-            Logger.ErrorS("map", $"Tried to check if unknown grid {gridId} was paused.");
-            return true;
-        }
-
->>>>>>> 9d88857b
         public bool IsGridPaused(EntityUid gridId)
         {
             if (TryGetGrid(gridId, out var grid))
