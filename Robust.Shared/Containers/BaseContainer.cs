--- conflicted
+++ resolved
@@ -29,16 +29,8 @@
         [ViewVariables]
         public abstract IReadOnlyList<EntityUid> ContainedEntities { get; }
 
-<<<<<<< HEAD
-        [ViewVariables]
-        public abstract List<NetEntity> ExpectedEntities { get; }
-
-        /// <inheritdoc />
-        public abstract string ContainerType { get; }
-=======
         [ViewVariables, NonSerialized]
         public List<EntityUid> ExpectedEntities = new();
->>>>>>> 77108284
 
         /// <summary>
         /// The ID of this container.
@@ -104,11 +96,6 @@
             PhysicsComponent? physics = null,
             bool force = false)
         {
-<<<<<<< HEAD
-            IoCManager.Resolve(ref entMan);
-            DebugTools.Assert(!Deleted);
-=======
->>>>>>> 77108284
             DebugTools.Assert(transform == null || transform.Owner == toinsert);
             DebugTools.Assert(ownerTransform == null || ownerTransform.Owner == Owner);
             DebugTools.Assert(ownerTransform == null || ownerTransform.Owner == Owner);
