--- conflicted
+++ resolved
@@ -1,3 +1,4 @@
+using System.Numerics;
 using System.Runtime.CompilerServices;
 using Robust.Shared.Map;
 
@@ -34,29 +35,9 @@
     /// <returns>A new set of EntityCoordinates local to a new entity.</returns>
     public EntityCoordinates WithEntityId(EntityCoordinates coordinates, EntityUid entity)
     {
-<<<<<<< HEAD
-        var mapPos = ToMapCoordinates(coordinates);
-
-        // You'd think this would throw like ToCoordinates does but TODO check that.
-        if (mapPos.MapId == MapId.Nullspace)
-        {
-            return new EntityCoordinates(entity, Vector2.Zero);
-        }
-
-        var xform = XformQuery.GetComponent(entity);
-
-        if (xform.MapID != mapPos.MapId)
-        {
-            return new EntityCoordinates(entity, Vector2.Zero);
-        }
-
-        var localPos = Vector2.Transform(mapPos.Position, GetInvWorldMatrix(xform));
-        return new EntityCoordinates(entity, localPos);
-=======
         return entity == coordinates.EntityId
             ? coordinates
             : ToCoordinates(entity, ToMapCoordinates(coordinates));
->>>>>>> c89c529b
     }
 
     /// <summary>
@@ -71,12 +52,7 @@
             return MapCoordinates.Nullspace;
         }
 
-<<<<<<< HEAD
-        var xform = XformQuery.GetComponent(coordinates.EntityId);
         var worldPos = Vector2.Transform(coordinates.Position, GetWorldMatrix(xform));
-=======
-        var worldPos = GetWorldMatrix(xform).Transform(coordinates.Position);
->>>>>>> c89c529b
         return new MapCoordinates(worldPos, xform.MapID);
     }
 
@@ -107,11 +83,7 @@
             return default;
         }
 
-<<<<<<< HEAD
-        var localPos = Vector2.Transform(coordinates.Position, GetInvWorldMatrix(xform));
-=======
-        var localPos = GetInvWorldMatrix(entity.Comp).Transform(coordinates.Position);
->>>>>>> c89c529b
+        var localPos = Vector2.Transform(coordinates.Position, GetInvWorldMatrix(entity.Comp));
         return new EntityCoordinates(entity, localPos);
     }
 
