--- conflicted
+++ resolved
@@ -125,93 +125,13 @@
 
         #region Instance
 
-<<<<<<< HEAD
-        #region public void Add()
-
-        /// <summary>Add the Vector passed as parameter to this instance.</summary>
-        /// <param name="right">Right operand. This parameter is only read from.</param>
-        [Obsolete("Use static Add() method instead.")]
-        public void Add(Vector3 right)
-        {
-            this.X += right.X;
-            this.Y += right.Y;
-            this.Z += right.Z;
-        }
-
-        /// <summary>Add the Vector passed as parameter to this instance.</summary>
-        /// <param name="right">Right operand. This parameter is only read from.</param>
-        [Obsolete("Use static Add() method instead.")]
-        public void Add(ref Vector3 right)
-        {
-            this.X += right.X;
-            this.Y += right.Y;
-            this.Z += right.Z;
-        }
-
-        #endregion public void Add()
-
-        #region public void Sub()
-
-        /// <summary>Subtract the Vector passed as parameter from this instance.</summary>
-        /// <param name="right">Right operand. This parameter is only read from.</param>
-        [Obsolete("Use static Subtract() method instead.")]
-        public void Sub(Vector3 right)
-        {
-            this.X -= right.X;
-            this.Y -= right.Y;
-            this.Z -= right.Z;
-        }
-
-        /// <summary>Subtract the Vector passed as parameter from this instance.</summary>
-        /// <param name="right">Right operand. This parameter is only read from.</param>
-        [Obsolete("Use static Subtract() method instead.")]
-        public void Sub(ref Vector3 right)
-        {
-            this.X -= right.X;
-            this.Y -= right.Y;
-            this.Z -= right.Z;
-        }
-
-        #endregion public void Sub()
-
-        #region public void Mult()
-
-        /// <summary>Multiply this instance by a scalar.</summary>
-        /// <param name="f">Scalar operand.</param>
-        [Obsolete("Use static Multiply() method instead.")]
-        public void Mult(float f)
-        {
-            this.X *= f;
-            this.Y *= f;
-            this.Z *= f;
-        }
-
-        #endregion public void Mult()
-
-        #region public void Div()
-
-        /// <summary>Divide this instance by a scalar.</summary>
-        /// <param name="f">Scalar operand.</param>
-        [Obsolete("Use static Divide() method instead.")]
-        public void Div(float f)
-        {
-            float mult = 1.0f / f;
-            this.X *= mult;
-            this.Y *= mult;
-            this.Z *= mult;
-        }
-
-        #endregion public void Div()
-
-=======
->>>>>>> 93c7aab5
         #region public float Length
 
         /// <summary>
         /// Gets the length (magnitude) of the vector.
         /// </summary>
         /// <seealso cref="LengthSquared"/>
-        public float Length => (float) Math.Sqrt(X * X + Y * Y + Z * Z);
+        public float Length => (float)Math.Sqrt(X * X + Y * Y + Z * Z);
 
         #endregion
 
@@ -243,47 +163,6 @@
         }
 
         #endregion
-<<<<<<< HEAD
-
-        #region public void Scale()
-
-        /// <summary>
-        /// Scales the current Vector3 by the given amounts.
-        /// </summary>
-        /// <param name="sx">The scale of the X component.</param>
-        /// <param name="sy">The scale of the Y component.</param>
-        /// <param name="sz">The scale of the Z component.</param>
-        [Obsolete("Use static Multiply() method instead.")]
-        public void Scale(float sx, float sy, float sz)
-        {
-            this.X = X * sx;
-            this.Y = Y * sy;
-            this.Z = Z * sz;
-        }
-
-        /// <summary>Scales this instance by the given parameter.</summary>
-        /// <param name="scale">The scaling of the individual components.</param>
-        [Obsolete("Use static Multiply() method instead.")]
-        public void Scale(Vector3 scale)
-        {
-            this.X *= scale.X;
-            this.Y *= scale.Y;
-            this.Z *= scale.Z;
-        }
-
-        /// <summary>Scales this instance by the given parameter.</summary>
-        /// <param name="scale">The scaling of the individual components.</param>
-        [Obsolete("Use static Multiply() method instead.")]
-        public void Scale(ref Vector3 scale)
-        {
-            this.X *= scale.X;
-            this.Y *= scale.Y;
-            this.Z *= scale.Z;
-        }
-
-        #endregion public void Scale()
-=======
->>>>>>> 93c7aab5
 
         #endregion
 
@@ -1001,7 +880,7 @@
         /// <remarks>Note that the returned angle is never bigger than the constant Pi.</remarks>
         public static float CalculateAngle(Vector3 first, Vector3 second)
         {
-            return (float) Math.Acos(Dot(first, second) / (first.Length * second.Length));
+            return (float)Math.Acos(Dot(first, second) / (first.Length * second.Length));
         }
 
         /// <summary>Calculates the angle (in radians) between two vectors.</summary>
@@ -1012,7 +891,7 @@
         public static void CalculateAngle(ref Vector3 first, ref Vector3 second, out float result)
         {
             Dot(ref first, ref second, out var temp);
-            result = (float) Math.Acos(temp / (first.Length * second.Length));
+            result = (float)Math.Acos(temp / (first.Length * second.Length));
         }
 
         #endregion
@@ -1187,7 +1066,7 @@
             if (!(obj is Vector3))
                 return false;
 
-            return Equals((Vector3) obj);
+            return Equals((Vector3)obj);
         }
 
         #endregion
